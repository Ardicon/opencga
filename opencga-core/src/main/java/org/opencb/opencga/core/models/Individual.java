/*
 * Copyright 2015-2017 OpenCB
 *
 * Licensed under the Apache License, Version 2.0 (the "License");
 * you may not use this file except in compliance with the License.
 * You may obtain a copy of the License at
 *
 *     http://www.apache.org/licenses/LICENSE-2.0
 *
 * Unless required by applicable law or agreed to in writing, software
 * distributed under the License is distributed on an "AS IS" BASIS,
 * WITHOUT WARRANTIES OR CONDITIONS OF ANY KIND, either express or implied.
 * See the License for the specific language governing permissions and
 * limitations under the License.
 */

package org.opencb.opencga.core.models;

import org.opencb.opencga.core.common.TimeUtils;
import org.opencb.opencga.core.models.acls.AclParams;

import java.util.*;
import java.util.function.Supplier;

/**
 * Created by jacobo on 11/09/14.
 */
public class Individual extends Annotable {

    private long id;
    private String name;

    private Individual father;
    private Individual mother;
    private Multiples multiples;

    @Deprecated
    private long fatherId;
    @Deprecated
    private long motherId;
    @Deprecated
    private String family;
    private Sex sex;
    private KaryotypicSex karyotypicSex;
    private String ethnicity;
    @Deprecated
    private Species species;
    private Population population;
    private String dateOfBirth;
    private int release;
    private int version;
    private String creationDate;
    private Status status;
    private LifeStatus lifeStatus;
    private AffectationStatus affectationStatus;
    private List<OntologyTerm> ontologyTerms;
    private List<Sample> samples;
    private boolean parentalConsanguinity;

//    private List<AnnotationSet> annotationSets;

    private Map<String, Object> attributes;

    public enum Sex {
        MALE, FEMALE, UNKNOWN, UNDETERMINED
    }

    public enum LifeStatus {
        ALIVE, ABORTED, DECEASED, UNBORN, STILLBORN, MISCARRIAGE, UNKNOWN
    }

    public enum AffectationStatus {
        CONTROL, AFFECTED, UNAFFECTED, UNKNOWN
    }

    public enum KaryotypicSex {
        UNKNOWN, XX, XY, XO, XXY, XXX, XXYY, XXXY, XXXX, XYY, OTHER
    }

    public Individual() {
    }

    public Individual(long id, String name, long fatherId, long motherId, String family, Sex sex, String ethnicity, Population population,
                      int release, List<AnnotationSet> annotationSets, Map<String, Object> attributes) {
<<<<<<< HEAD
        this(id, name, fatherId, motherId, family, sex, null, ethnicity, population, "", release, 1, TimeUtils.getTime(), new Status(),
                false, LifeStatus.UNKNOWN, AffectationStatus.UNKNOWN, Collections.emptyList(), new ArrayList<>(), annotationSets,
                attributes);
=======
        this(id, name, new Individual(), new Individual(), new Multiples(), fatherId, motherId, family, sex, null, ethnicity, new Species(),
                population, "", release, TimeUtils.getTime(), new Status(), LifeStatus.UNKNOWN, AffectationStatus.UNKNOWN,
                Collections.emptyList(), Collections.emptyList(), false, annotationSets, attributes);
>>>>>>> 5dc13f82
    }

    public Individual(long id, String name, Individual father, Individual mother, Multiples multiples, Sex sex, KaryotypicSex karyotypicSex,
                      String ethnicity, Population population, LifeStatus lifeStatus, AffectationStatus affectationStatus,
                      String dateOfBirth, List<Sample> samples, boolean parentalConsanguinity, int release,
                      List<AnnotationSet> annotationSets, List<OntologyTerm> ontologyTermList) {
        this(id, name, father, mother, multiples, -1, -1, null, sex, karyotypicSex, ethnicity, null, population, dateOfBirth,
                release, 1, TimeUtils.getTime(), new Status(), lifeStatus, affectationStatus, ontologyTermList, samples, parentalConsanguinity,
                annotationSets, Collections.emptyMap());
    }

    public Individual(long id, String name, long fatherId, long motherId, String family, Sex sex, KaryotypicSex karyotypicSex,
                      String ethnicity, Population population, LifeStatus lifeStatus, AffectationStatus affectationStatus,
                      String dateOfBirth, boolean parentalConsanguinity, int release, List<AnnotationSet> annotationSets,
                      List<OntologyTerm> ontologyTermList) {
<<<<<<< HEAD
        this(id, name, fatherId, motherId, family, sex, karyotypicSex, ethnicity, population, dateOfBirth, release, 1, TimeUtils.getTime(),
                new Status(), parentalConsanguinity, lifeStatus, affectationStatus, ontologyTermList, new ArrayList<>(), annotationSets,
                Collections.emptyMap());
        if (population == null) {
            new Population();
        }
    }

    public Individual(long id, String name, long fatherId, long motherId, String family, Sex sex, KaryotypicSex karyotypicSex,
                      String ethnicity, Population population, String dateOfBirth, int release, int version, String creationDate,
                      Status status, boolean parentalConsanguinity, LifeStatus lifeStatus, AffectationStatus affectationStatus,
                      List<OntologyTerm> ontologyTerms, List<Sample> samples, List<AnnotationSet> annotationSets,
                      Map<String, Object> attributes) {
        this.id = id;
        this.name = name;
        this.fatherId = fatherId;
        this.motherId = motherId;
        this.family = family;
        this.sex = sex;
        this.karyotypicSex = karyotypicSex;
        this.ethnicity = ethnicity;
        this.population = population;
        this.dateOfBirth = dateOfBirth;
        this.release = release;
        this.version = version;
        this.creationDate = creationDate;
        this.parentalConsanguinity = parentalConsanguinity;
        this.status = status;
        this.lifeStatus = lifeStatus;
        this.affectationStatus = affectationStatus;
        this.ontologyTerms = ontologyTerms;
        this.samples = samples;
        this.annotationSets = annotationSets;
        this.attributes = attributes;
=======
        this(id, name, new Individual(), new Individual(), new Multiples(), fatherId, motherId, family, sex, karyotypicSex, ethnicity,
                new Species(), population, dateOfBirth, release, TimeUtils.getTime(), new Status(), lifeStatus, affectationStatus,
                ontologyTermList, new ArrayList<>(), parentalConsanguinity, annotationSets, Collections.emptyMap());
>>>>>>> 5dc13f82
    }

    public Individual(long id, String name, Individual father, Individual mother, Multiples multiples, long fatherId, long motherId,
                      String family, Sex sex, KaryotypicSex karyotypicSex, String ethnicity, Species species, Population population,
                      String dateOfBirth, int release, int version, String creationDate, Status status, LifeStatus lifeStatus,
                      AffectationStatus affectationStatus, List<OntologyTerm> ontologyTerms, List<Sample> samples,
                      boolean parentalConsanguinity, List<AnnotationSet> annotationSets, Map<String, Object> attributes) {
        this.id = id;
        this.name = name;
        this.father = defaultObject(father, Individual::new);
        this.mother = defaultObject(mother, Individual::new);
        this.multiples = defaultObject(multiples, Multiples::new);;
        this.fatherId = fatherId;
        this.motherId = motherId;
        this.family = family;
        this.sex = sex;
        this.karyotypicSex = karyotypicSex;
        this.ethnicity = ethnicity;
        this.species = species;
        this.population = defaultObject(population, Population::new);
        this.dateOfBirth = dateOfBirth;
        this.release = release;
<<<<<<< HEAD
        this.version = version;
        this.creationDate = creationDate;
        this.status = status;
=======
        this.creationDate = defaultObject(creationDate, TimeUtils::getTime);
        this.status = defaultObject(status, Status::new);
>>>>>>> 5dc13f82
        this.lifeStatus = lifeStatus;
        this.affectationStatus = affectationStatus;
        this.ontologyTerms = defaultObject(ontologyTerms, ArrayList::new);
        this.samples = defaultObject(samples, ArrayList::new);
        this.parentalConsanguinity = parentalConsanguinity;
        this.annotationSets = annotationSets;
        this.attributes = defaultObject(attributes, HashMap::new);
    }

    @Deprecated
    public static class Species {

        private String taxonomyCode;
        private String scientificName;
        private String commonName;


        public Species() {
            this.taxonomyCode = "";
            this.scientificName = "";
            this.commonName = "";
        }

        public Species(String commonName, String scientificName, String taxonomyCode) {
            this.taxonomyCode = taxonomyCode;
            this.scientificName = scientificName;
            this.commonName = commonName;
        }

        @Override
        public String toString() {
            final StringBuilder sb = new StringBuilder("Species{");
            sb.append("taxonomyCode='").append(taxonomyCode).append('\'');
            sb.append(", scientificName='").append(scientificName).append('\'');
            sb.append(", commonName='").append(commonName).append('\'');
            sb.append('}');
            return sb.toString();
        }

        public String getTaxonomyCode() {
            return taxonomyCode;
        }

        public void setTaxonomyCode(String taxonomyCode) {
            this.taxonomyCode = taxonomyCode;
        }

        public String getScientificName() {
            return scientificName;
        }

        public void setScientificName(String scientificName) {
            this.scientificName = scientificName;
        }

        public String getCommonName() {
            return commonName;
        }

        public void setCommonName(String commonName) {
            this.commonName = commonName;
        }
    }


    public static class Population {

        private String name;
        private String subpopulation;
        private String description;


        public Population() {
            this.name = "";
            this.subpopulation = "";
            this.description = "";
        }

        public Population(String name, String subpopulation, String description) {
            this.name = name;
            this.subpopulation = subpopulation;
            this.description = description;
        }

        @Override
        public String toString() {
            final StringBuilder sb = new StringBuilder("Population{");
            sb.append("name='").append(name).append('\'');
            sb.append(", subpopulation='").append(subpopulation).append('\'');
            sb.append(", description='").append(description).append('\'');
            sb.append('}');
            return sb.toString();
        }

        public String getName() {
            return name;
        }

        public void setName(String name) {
            this.name = name;
        }

        public String getSubpopulation() {
            return subpopulation;
        }

        public void setSubpopulation(String subpopulation) {
            this.subpopulation = subpopulation;
        }

        public String getDescription() {
            return description;
        }

        public void setDescription(String description) {
            this.description = description;
        }
    }


    @Override
    public String toString() {
        final StringBuilder sb = new StringBuilder("Individual{");
        sb.append("id=").append(id);
        sb.append(", name='").append(name).append('\'');
        sb.append(", father=").append(father);
        sb.append(", mother=").append(mother);
        sb.append(", multiples=").append(multiples);
        sb.append(", fatherId=").append(fatherId);
        sb.append(", motherId=").append(motherId);
        sb.append(", family='").append(family).append('\'');
        sb.append(", sex=").append(sex);
        sb.append(", karyotypicSex=").append(karyotypicSex);
        sb.append(", ethnicity='").append(ethnicity).append('\'');
        sb.append(", species=").append(species);
        sb.append(", population=").append(population);
        sb.append(", dateOfBirth='").append(dateOfBirth).append('\'');
        sb.append(", release=").append(release);
        sb.append(", version=").append(version);
        sb.append(", creationDate='").append(creationDate).append('\'');
        sb.append(", status=").append(status);
        sb.append(", lifeStatus=").append(lifeStatus);
        sb.append(", affectationStatus=").append(affectationStatus);
        sb.append(", ontologyTerms=").append(ontologyTerms);
        sb.append(", samples=").append(samples);
        sb.append(", parentalConsanguinity=").append(parentalConsanguinity);
        sb.append(", attributes=").append(attributes);
        sb.append(", annotationSets=").append(annotationSets);
        sb.append('}');
        return sb.toString();
    }

    public long getId() {
        return id;
    }

    public Individual setId(long id) {
        this.id = id;
        return this;
    }

    public String getName() {
        return name;
    }

    public Individual setName(String name) {
        this.name = name;
        return this;
    }

    public long getFatherId() {
        return fatherId;
    }

    public Individual setFatherId(long fatherId) {
        this.fatherId = fatherId;
        return this;
    }

    public long getMotherId() {
        return motherId;
    }

    public Individual setMotherId(long motherId) {
        this.motherId = motherId;
        return this;
    }

    public String getFamily() {
        return family;
    }

    public Individual setFamily(String family) {
        this.family = family;
        return this;
    }

    public Individual getFather() {
        return father;
    }

    public Individual setFather(Individual father) {
        this.father = father;
        return this;
    }

    public Individual getMother() {
        return mother;
    }

    public Individual setMother(Individual mother) {
        this.mother = mother;
        return this;
    }

    public Multiples getMultiples() {
        return multiples;
    }

    public Individual setMultiples(Multiples multiples) {
        this.multiples = multiples;
        return this;
    }

    public Sex getSex() {
        return sex;
    }

    public Individual setSex(Sex sex) {
        this.sex = sex;
        return this;
    }

    public KaryotypicSex getKaryotypicSex() {
        return karyotypicSex;
    }

    public Individual setKaryotypicSex(KaryotypicSex karyotypicSex) {
        this.karyotypicSex = karyotypicSex;
        return this;
    }

    public String getEthnicity() {
        return ethnicity;
    }

    public Individual setEthnicity(String ethnicity) {
        this.ethnicity = ethnicity;
        return this;
    }

    public Species getSpecies() {
        return species;
    }

    public Individual setSpecies(Species species) {
        this.species = species;
        return this;
    }

    public Population getPopulation() {
        return population;
    }

    public Individual setPopulation(Population population) {
        this.population = population;
        return this;
    }

    public String getCreationDate() {
        return creationDate;
    }

    public Individual setCreationDate(String creationDate) {
        this.creationDate = creationDate;
        return this;
    }

    public String getDateOfBirth() {
        return dateOfBirth;
    }

    public Individual setDateOfBirth(String dateOfBirth) {
        this.dateOfBirth = dateOfBirth;
        return this;
    }

    public Status getStatus() {
        return status;
    }

    public Individual setStatus(Status status) {
        this.status = status;
        return this;
    }

    public int getRelease() {
        return release;
    }

    public Individual setRelease(int release) {
        this.release = release;
        return this;
    }

    public int getVersion() {
        return version;
    }

    public Individual setVersion(int version) {
        this.version = version;
        return this;
    }

    public LifeStatus getLifeStatus() {
        return lifeStatus;
    }

    public Individual setLifeStatus(LifeStatus lifeStatus) {
        this.lifeStatus = lifeStatus;
        return this;
    }

    public AffectationStatus getAffectationStatus() {
        return affectationStatus;
    }

    public Individual setAffectationStatus(AffectationStatus affectationStatus) {
        this.affectationStatus = affectationStatus;
        return this;
    }

    public List<OntologyTerm> getOntologyTerms() {
        return ontologyTerms;
    }

    public Individual setOntologyTerms(List<OntologyTerm> ontologyTerms) {
        this.ontologyTerms = ontologyTerms;
        return this;
    }

    public List<Sample> getSamples() {
        return samples;
    }

    public Individual setSamples(List<Sample> samples) {
        this.samples = samples;
        return this;
    }

    public boolean isParentalConsanguinity() {
        return parentalConsanguinity;
    }

    public Individual setParentalConsanguinity(boolean parentalConsanguinity) {
        this.parentalConsanguinity = parentalConsanguinity;
        return this;
    }

    public Map<String, Object> getAttributes() {
        return attributes;
    }

    public Individual setAttributes(Map<String, Object> attributes) {
        this.attributes = attributes;
        return this;
    }

    // Acl params to communicate the WS and the sample manager
    public static class IndividualAclParams extends AclParams {

        private String sample;
        private boolean propagate;

        public IndividualAclParams() {

        }

        public IndividualAclParams(String permissions, Action action, String sample, boolean propagate) {
            super(permissions, action);
            this.sample = sample;
            this.propagate = propagate;
        }

        @Override
        public String toString() {
            final StringBuilder sb = new StringBuilder("IndividualAclParams{");
            sb.append("permissions='").append(permissions).append('\'');
            sb.append(", action=").append(action);
            sb.append(", sample='").append(sample).append('\'');
            sb.append(", propagate=").append(propagate);
            sb.append('}');
            return sb.toString();
        }

        public String getSample() {
            return sample;
        }

        public IndividualAclParams setSample(String sample) {
            this.sample = sample;
            return this;
        }

        public boolean isPropagate() {
            return propagate;
        }

        public IndividualAclParams setPropagate(boolean propagate) {
            this.propagate = propagate;
            return this;
        }
    }

    public static <O> O defaultObject(O object, Supplier<O> supplier) {
        if (object == null) {
            object = supplier.get();
        }
        return object;
    }

}<|MERGE_RESOLUTION|>--- conflicted
+++ resolved
@@ -82,15 +82,9 @@
 
     public Individual(long id, String name, long fatherId, long motherId, String family, Sex sex, String ethnicity, Population population,
                       int release, List<AnnotationSet> annotationSets, Map<String, Object> attributes) {
-<<<<<<< HEAD
-        this(id, name, fatherId, motherId, family, sex, null, ethnicity, population, "", release, 1, TimeUtils.getTime(), new Status(),
-                false, LifeStatus.UNKNOWN, AffectationStatus.UNKNOWN, Collections.emptyList(), new ArrayList<>(), annotationSets,
-                attributes);
-=======
         this(id, name, new Individual(), new Individual(), new Multiples(), fatherId, motherId, family, sex, null, ethnicity, new Species(),
-                population, "", release, TimeUtils.getTime(), new Status(), LifeStatus.UNKNOWN, AffectationStatus.UNKNOWN,
+                population, "", release, 1, TimeUtils.getTime(), new Status(), LifeStatus.UNKNOWN, AffectationStatus.UNKNOWN,
                 Collections.emptyList(), Collections.emptyList(), false, annotationSets, attributes);
->>>>>>> 5dc13f82
     }
 
     public Individual(long id, String name, Individual father, Individual mother, Multiples multiples, Sex sex, KaryotypicSex karyotypicSex,
@@ -106,46 +100,10 @@
                       String ethnicity, Population population, LifeStatus lifeStatus, AffectationStatus affectationStatus,
                       String dateOfBirth, boolean parentalConsanguinity, int release, List<AnnotationSet> annotationSets,
                       List<OntologyTerm> ontologyTermList) {
-<<<<<<< HEAD
-        this(id, name, fatherId, motherId, family, sex, karyotypicSex, ethnicity, population, dateOfBirth, release, 1, TimeUtils.getTime(),
-                new Status(), parentalConsanguinity, lifeStatus, affectationStatus, ontologyTermList, new ArrayList<>(), annotationSets,
-                Collections.emptyMap());
-        if (population == null) {
-            new Population();
-        }
-    }
-
-    public Individual(long id, String name, long fatherId, long motherId, String family, Sex sex, KaryotypicSex karyotypicSex,
-                      String ethnicity, Population population, String dateOfBirth, int release, int version, String creationDate,
-                      Status status, boolean parentalConsanguinity, LifeStatus lifeStatus, AffectationStatus affectationStatus,
-                      List<OntologyTerm> ontologyTerms, List<Sample> samples, List<AnnotationSet> annotationSets,
-                      Map<String, Object> attributes) {
-        this.id = id;
-        this.name = name;
-        this.fatherId = fatherId;
-        this.motherId = motherId;
-        this.family = family;
-        this.sex = sex;
-        this.karyotypicSex = karyotypicSex;
-        this.ethnicity = ethnicity;
-        this.population = population;
-        this.dateOfBirth = dateOfBirth;
-        this.release = release;
-        this.version = version;
-        this.creationDate = creationDate;
-        this.parentalConsanguinity = parentalConsanguinity;
-        this.status = status;
-        this.lifeStatus = lifeStatus;
-        this.affectationStatus = affectationStatus;
-        this.ontologyTerms = ontologyTerms;
-        this.samples = samples;
-        this.annotationSets = annotationSets;
-        this.attributes = attributes;
-=======
+
         this(id, name, new Individual(), new Individual(), new Multiples(), fatherId, motherId, family, sex, karyotypicSex, ethnicity,
-                new Species(), population, dateOfBirth, release, TimeUtils.getTime(), new Status(), lifeStatus, affectationStatus,
+                new Species(), population, dateOfBirth, release, 1, TimeUtils.getTime(), new Status(), lifeStatus, affectationStatus,
                 ontologyTermList, new ArrayList<>(), parentalConsanguinity, annotationSets, Collections.emptyMap());
->>>>>>> 5dc13f82
     }
 
     public Individual(long id, String name, Individual father, Individual mother, Multiples multiples, long fatherId, long motherId,
@@ -168,14 +126,9 @@
         this.population = defaultObject(population, Population::new);
         this.dateOfBirth = dateOfBirth;
         this.release = release;
-<<<<<<< HEAD
         this.version = version;
-        this.creationDate = creationDate;
-        this.status = status;
-=======
         this.creationDate = defaultObject(creationDate, TimeUtils::getTime);
         this.status = defaultObject(status, Status::new);
->>>>>>> 5dc13f82
         this.lifeStatus = lifeStatus;
         this.affectationStatus = affectationStatus;
         this.ontologyTerms = defaultObject(ontologyTerms, ArrayList::new);
