/*
 * Copyright 2015-2017 OpenCB
 *
 * Licensed under the Apache License, Version 2.0 (the "License");
 * you may not use this file except in compliance with the License.
 * You may obtain a copy of the License at
 *
 *     http://www.apache.org/licenses/LICENSE-2.0
 *
 * Unless required by applicable law or agreed to in writing, software
 * distributed under the License is distributed on an "AS IS" BASIS,
 * WITHOUT WARRANTIES OR CONDITIONS OF ANY KIND, either express or implied.
 * See the License for the specific language governing permissions and
 * limitations under the License.
 */

package org.opencb.opencga.core.models;

import org.opencb.opencga.core.analysis.result.AnalysisResult;
import org.opencb.opencga.core.models.common.Enums;

import java.util.List;
import java.util.Map;

/**
 * Created by jacobo on 11/09/14.
 */
public class Job extends PrivateStudyUid {

    private String id;
    private String uuid;
    private String name;
    private String description;

    private String userId;
    private String commandLine;

    private Map<String, Object> params;

    private String creationDate;
    private String modificationDate;

    private Enums.Priority priority;

    private Enums.ExecutionStatus status;

    private File outDir;
    private List<File> input;    // input files to this job
    private List<File> output;   // output files of this job
    private List<String> tags;

    private AnalysisResult result;

    private File log;
    private File errorLog;

    private int release;
    private Map<String, Object> attributes;

    public static final String OPENCGA_COMMAND = "OPENCGA_COMMAND";
    public static final String OPENCGA_SUBCOMMAND = "OPENCGA_SUBCOMMAND";
    public static final String OPENCGA_STUDY = "OPENCGA_STUDY";
    public static final String OPENCGA_PARENTS = "OPENCGA_PARENTS";
//    public static final String OPENCGA_TMP_DIR = "OPENCGA_TMP_DIR";
//
//    /* ResourceManagerAttributes known keys */
//    public static final String JOB_SCHEDULER_NAME = "jobSchedulerName";
//    /* Errors */
//    public static final Map<String, String> ERROR_DESCRIPTIONS;
//    public static final String ERRNO_NONE = null;
//    public static final String ERRNO_NO_QUEUE = "ERRNO_NO_QUEUE";
//    public static final String ERRNO_FINISH_ERROR = "ERRNO_FINISH_ERROR";
//    public static final String ERRNO_ABORTED = "ERRNO_ABORTED";
//
//    static {
//        HashMap<String, String> map = new HashMap<>();
//        map.put(ERRNO_NONE, null);
//        map.put(ERRNO_NO_QUEUE, "Unable to queue job");
//        map.put(ERRNO_FINISH_ERROR, "Job finished with exit value != 0");
//        map.put(ERRNO_ABORTED, "Job aborted");
//        ERROR_DESCRIPTIONS = Collections.unmodifiableMap(map);
//    }

    public Job() {
    }

<<<<<<< HEAD
    public Job(String id, String uuid, String name, String description, String userId, String commandLine, Map<String, String> params,
               String creationDate, String modificationDate, Enums.Priority priority, Enums.ExecutionStatus status, File outDir,
=======
    public Job(String id, String uuid, String name, String description, String userId, String commandLine, Map<String, Object> params,
               String creationDate, String modificationDate, Enums.Priority priority, JobStatus status, File outDir,
>>>>>>> 7bc5d185
               List<File> input, List<File> output, List<String> tags, AnalysisResult result, File log, File errorLog, int release,
               Map<String, Object> attributes) {
        this.id = id;
        this.uuid = uuid;
        this.name = name;
        this.description = description;
        this.userId = userId;
        this.commandLine = commandLine;
        this.params = params;
        this.creationDate = creationDate;
        this.modificationDate = modificationDate;
        this.priority = priority;
        this.status = status;
        this.outDir = outDir;
        this.input = input;
        this.output = output;
        this.tags = tags;
        this.result = result;
        this.log = log;
        this.errorLog = errorLog;
        this.release = release;
        this.attributes = attributes;
    }

    @Override
    public String toString() {
        final StringBuilder sb = new StringBuilder("Job{");
        sb.append("id='").append(id).append('\'');
        sb.append(", uuid='").append(uuid).append('\'');
        sb.append(", name='").append(name).append('\'');
        sb.append(", description='").append(description).append('\'');
        sb.append(", userId='").append(userId).append('\'');
        sb.append(", commandLine='").append(commandLine).append('\'');
        sb.append(", params=").append(params);
        sb.append(", creationDate='").append(creationDate).append('\'');
        sb.append(", modificationDate='").append(modificationDate).append('\'');
        sb.append(", priority='").append(priority).append('\'');
        sb.append(", status=").append(status);
        sb.append(", outDir=").append(outDir);
        sb.append(", input=").append(input);
        sb.append(", output=").append(output);
        sb.append(", tags=").append(tags);
        sb.append(", result=").append(result);
        sb.append(", log=").append(log);
        sb.append(", errorLog=").append(errorLog);
        sb.append(", release=").append(release);
        sb.append(", attributes=").append(attributes);
        sb.append('}');
        return sb.toString();
    }

    @Override
    public Job setStudyUid(long studyUid) {
        super.setStudyUid(studyUid);
        return this;
    }

    @Override
    public Job setUid(long uid) {
        super.setUid(uid);
        return this;
    }

    @Override
    public String getId() {
        return id;
    }

    @Override
    public Job setId(String id) {
        this.id = id;
        return this;
    }

    @Override
    public String getUuid() {
        return uuid;
    }

    public Job setUuid(String uuid) {
        this.uuid = uuid;
        return this;
    }

    public String getName() {
        return name;
    }

    public Job setName(String name) {
        this.name = name;
        return this;
    }

    public String getDescription() {
        return description;
    }

    public Job setDescription(String description) {
        this.description = description;
        return this;
    }

    public String getUserId() {
        return userId;
    }

    public Job setUserId(String userId) {
        this.userId = userId;
        return this;
    }

    public String getCommandLine() {
        return commandLine;
    }

    public Job setCommandLine(String commandLine) {
        this.commandLine = commandLine;
        return this;
    }

    public Map<String, Object> getParams() {
        return params;
    }

    public Job setParams(Map<String, Object> params) {
        this.params = params;
        return this;
    }

    public String getCreationDate() {
        return creationDate;
    }

    public Job setCreationDate(String creationDate) {
        this.creationDate = creationDate;
        return this;
    }

    public String getModificationDate() {
        return modificationDate;
    }

    public Job setModificationDate(String modificationDate) {
        this.modificationDate = modificationDate;
        return this;
    }

    public Enums.Priority getPriority() {
        return priority;
    }

    public Job setPriority(Enums.Priority priority) {
        this.priority = priority;
        return this;
    }

    public Enums.ExecutionStatus getStatus() {
        return status;
    }

    public Job setStatus(Enums.ExecutionStatus status) {
        this.status = status;
        return this;
    }

    public File getOutDir() {
        return outDir;
    }

    public Job setOutDir(File outDir) {
        this.outDir = outDir;
        return this;
    }

    public List<File> getInput() {
        return input;
    }

    public Job setInput(List<File> input) {
        this.input = input;
        return this;
    }

    public List<File> getOutput() {
        return output;
    }

    public Job setOutput(List<File> output) {
        this.output = output;
        return this;
    }

    public List<String> getTags() {
        return tags;
    }

    public Job setTags(List<String> tags) {
        this.tags = tags;
        return this;
    }

    public AnalysisResult getResult() {
        return result;
    }

    public Job setResult(AnalysisResult result) {
        this.result = result;
        return this;
    }

    public File getLog() {
        return log;
    }

    public Job setLog(File log) {
        this.log = log;
        return this;
    }

    public File getErrorLog() {
        return errorLog;
    }

    public Job setErrorLog(File errorLog) {
        this.errorLog = errorLog;
        return this;
    }

    public int getRelease() {
        return release;
    }

    public Job setRelease(int release) {
        this.release = release;
        return this;
    }

    public Map<String, Object> getAttributes() {
        return attributes;
    }

    public Job setAttributes(Map<String, Object> attributes) {
        this.attributes = attributes;
        return this;
    }
}<|MERGE_RESOLUTION|>--- conflicted
+++ resolved
@@ -84,13 +84,8 @@
     public Job() {
     }
 
-<<<<<<< HEAD
-    public Job(String id, String uuid, String name, String description, String userId, String commandLine, Map<String, String> params,
+    public Job(String id, String uuid, String name, String description, String userId, String commandLine, Map<String, Object> params,
                String creationDate, String modificationDate, Enums.Priority priority, Enums.ExecutionStatus status, File outDir,
-=======
-    public Job(String id, String uuid, String name, String description, String userId, String commandLine, Map<String, Object> params,
-               String creationDate, String modificationDate, Enums.Priority priority, JobStatus status, File outDir,
->>>>>>> 7bc5d185
                List<File> input, List<File> output, List<String> tags, AnalysisResult result, File log, File errorLog, int release,
                Map<String, Object> attributes) {
         this.id = id;
