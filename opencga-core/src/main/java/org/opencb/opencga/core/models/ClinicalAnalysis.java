/*
 * Copyright 2015-2017 OpenCB
 *
 * Licensed under the Apache License, Version 2.0 (the "License");
 * you may not use this file except in compliance with the License.
 * You may obtain a copy of the License at
 *
 *     http://www.apache.org/licenses/LICENSE-2.0
 *
 * Unless required by applicable law or agreed to in writing, software
 * distributed under the License is distributed on an "AS IS" BASIS,
 * WITHOUT WARRANTIES OR CONDITIONS OF ANY KIND, either express or implied.
 * See the License for the specific language governing permissions and
 * limitations under the License.
 */

package org.opencb.opencga.core.models;

import org.opencb.biodata.models.clinical.interpretation.Comment;
import org.opencb.biodata.models.commons.Disorder;
import org.opencb.opencga.core.common.TimeUtils;

import java.util.Arrays;
import java.util.List;
import java.util.Map;

/**
 * Created by pfurio on 05/06/17.
 */
public class ClinicalAnalysis extends PrivateStudyUid {

    private String id;
    @Deprecated
    private String name;
    private String uuid;
    private String description;
    private Type type;

    private Disorder disorder;

    // Map of sample id, list of files (VCF, BAM and BIGWIG)
    private Map<String, List<File>> files;

    private Individual proband;
    private Family family;
    private Map<String, FamiliarRelationship> roleToProband;
    private List<Interpretation> interpretations;

    private ClinicalConsent consent;

    private ClinicalAnalyst analyst;
    private Priority priority;
    private List<String> flags;

    private String creationDate;
    private String modificationDate;
    private String dueDate;
    private ClinicalStatus status;
    private int release;

    private List<Comment> comments;
    private List<Alert> alerts;
    private Map<String, Object> attributes;

    public enum Priority {
        URGENT, HIGH, MEDIUM, LOW
    }

    public enum Type {
        SINGLE, FAMILY, CANCER, COHORT, AUTOCOMPARATIVE
    }

    // Todo: Think about a better place to have this enum
    @Deprecated
    public enum Action {
        ADD,
        SET,
        REMOVE
    }

    public enum FamiliarRelationship {
        TWINS_MONOZYGOUS("TwinsMonozygous"), TWINS_DIZYGOUS("TwinsDizygous"), TWINS_UNKNOWN("TwinsUnknown"), FULL_SIBLING("FullSibling"),
        FULL_SIBLING_F("FullSiblingF"), FULL_SIBLING_M("FullSiblingM"), MOTHER("Mother"), FATHER("Father"), SON("Son"),
        DAUGHTER("Daughter"), CHILD_OF_UNKNOWN_SEX("ChildOfUnknownSex"), MATERNAL_AUNT("MaternalAunt"), MATERNAL_UNCLE("MaternalUncle"),
        MATERNAL_UNCLE_OR_AUNT("MaternalUncleOrAunt"), PATERNAL_AUNT("PaternalAunt"), PATERNAL_UNCLE("PaternalUncle"),
        PATERNAL_UNCLE_OR_AUNT("PaternalUncleOrAunt"), MATERNAL_GRANDMOTHER("MaternalGrandmother"),
        PATERNAL_GRANDMOTHER("PaternalGrandmother"), MATERNAL_GRANDFATHER("MaternalGrandfather"),
        PATERNAL_GRANDFATHER("PaternalGrandfather"), DOUBLE_FIRST_COUSIN("DoubleFirstCousin"),
        MATERNAL_COUSIN_SISTER("MaternalCousinSister"), PATERNAL_COUSIN_SISTER("PaternalCousinSister"),
        MATERNAL_COUSIN_BROTHER("MaternalCousinBrother"), PATERNAL_COUSIN_BROTHER("PaternalCousinBrother"), COUSIN("Cousin"),
        SPOUSE("Spouse"), HUSBAND("Husband"), OTHER("Other"), RELATION_IS_NOT_CLEAR("RelationIsNotClear"), UNRELATED("Unrelated"),
        PROBAND("Proband"), UNKNOWN("Unknown");

        private final String value;

        FamiliarRelationship(String value) {
            this.value = value;
        }

        @Override
        public String toString() {
            return value;
        }
    }

    public static class ClinicalAnalyst {
        private String assignedBy;
        private String assignee;
        private String date;

        public ClinicalAnalyst() {
            this("", "");
        }

        public ClinicalAnalyst(String assignee, String assignedBy) {
            this.assignee = assignee;
            this.assignedBy = assignedBy;
            this.date = TimeUtils.getTime();
        }

        @Override
        public String toString() {
            final StringBuilder sb = new StringBuilder("ClinicalAnalyst{");
            sb.append("assignee='").append(assignee).append('\'');
            sb.append(", assignedBy='").append(assignedBy).append('\'');
            sb.append(", date='").append(date).append('\'');
            sb.append('}');
            return sb.toString();
        }

        public String getAssignee() {
            return assignee;
        }

        public ClinicalAnalyst setAssignee(String assignee) {
            this.assignee = assignee;
            return this;
        }

        public String getAssignedBy() {
            return assignedBy;
        }

        public ClinicalAnalyst setAssignedBy(String assignedBy) {
            this.assignedBy = assignedBy;
            return this;
        }

        public String getDate() {
            return date;
        }

        public ClinicalAnalyst setDate(String date) {
            this.date = date;
            return this;
        }
    }

    public static class ClinicalStatus extends Status {

        public static final String INCOMPLETE = "INCOMPLETE";
        public static final String READY_FOR_VALIDATION = "READY_FOR_VALIDATION";
        public static final String READY_FOR_INTERPRETATION = "READY_FOR_INTERPRETATION";
        public static final String INTERPRETATION_IN_PROGRESS = "INTERPRETATION_IN_PROGRESS";
//        public static final String INTERPRETED = "INTERPRETED";
        public static final String READY_FOR_INTEPRETATION_REVIEW = "READY_FOR_INTEPRETATION_REVIEW";
        public static final String INTERPRETATION_REVIEW_IN_PROGRESS = "INTERPRETATION_REVIEW_IN_PROGRESS";
        public static final String READY_FOR_REPORT = "READY_FOR_REPORT";
        public static final String REPORT_IN_PROGRESS = "REPORT_IN_PROGRESS";
        public static final String DONE = "DONE";
        public static final String REVIEW_IN_PROGRESS = "REVIEW_IN_PROGRESS";
        public static final String CLOSED = "CLOSED";
        public static final String REJECTED = "REJECTED";

        public static final List<String> STATUS_LIST = Arrays.asList(INCOMPLETE, READY, DELETED, READY_FOR_VALIDATION,
                READY_FOR_INTERPRETATION, INTERPRETATION_IN_PROGRESS, READY_FOR_INTEPRETATION_REVIEW, INTERPRETATION_REVIEW_IN_PROGRESS,
                READY_FOR_REPORT, REPORT_IN_PROGRESS, DONE, REVIEW_IN_PROGRESS, CLOSED, REJECTED);

        public ClinicalStatus(String status, String message) {
            if (isValid(status)) {
                init(status, message);
            } else {
                throw new IllegalArgumentException("Unknown status " + status);
            }
        }

        public ClinicalStatus(String status) {
            this(status, "");
        }

        public ClinicalStatus() {
            this(READY_FOR_INTERPRETATION, "");
        }

        public static boolean isValid(String status) {
            if (Status.isValid(status)) {
                return true;
            }

            if (STATUS_LIST.contains(status)) {
                return true;
            }
            return false;
        }
    }

    public ClinicalAnalysis() {
    }

    public ClinicalAnalysis(String id, String description, Type type, Disorder disorder, Map<String, List<File>> files, Individual proband,
                            Family family, Map<String, FamiliarRelationship> roleToProband, ClinicalConsent consent,
                            List<Interpretation> interpretations, Priority priority, ClinicalAnalyst analyst, List<String> flags,
<<<<<<< HEAD
                            String creationDate, String dueDate, List<Comment> comments, ClinicalStatus status, int release,
                            Map<String, Object> attributes) {
=======
                            String creationDate, String dueDate, List<Comment> comments, List<Alert> alerts, ClinicalStatus status,
                            int release, Map<String, Object> attributes) {
>>>>>>> 6c04fdf1
        this.id = id;
        this.description = description;
        this.type = type;
        this.disorder = disorder;
        this.files = files;
        this.proband = proband;
        this.family = family;
        this.roleToProband = roleToProband;
        this.interpretations = interpretations;
        this.priority = priority;
        this.flags = flags;
        this.analyst = analyst;
        this.consent = consent;
        this.creationDate = creationDate;
        this.dueDate = dueDate;
        this.comments = comments;
        this.status = status;
        this.release = release;
        this.alerts = alerts;
        this.attributes = attributes;
    }

    @Override
    public String toString() {
        final StringBuilder sb = new StringBuilder("ClinicalAnalysis{");
        sb.append("id='").append(id).append('\'');
        sb.append(", uuid='").append(uuid).append('\'');
        sb.append(", description='").append(description).append('\'');
        sb.append(", type=").append(type);
        sb.append(", disorder=").append(disorder);
        sb.append(", files=").append(files);
        sb.append(", proband=").append(proband);
        sb.append(", family=").append(family);
        sb.append(", roleToProband=").append(roleToProband);
        sb.append(", interpretations=").append(interpretations);
<<<<<<< HEAD
        sb.append(", analyst=").append(analyst);
        sb.append(", priority=").append(priority);
        sb.append(", flags=").append(flags);
        sb.append(", consent=").append(consent);
=======
        sb.append(", consent=").append(consent);
        sb.append(", analyst=").append(analyst);
        sb.append(", priority=").append(priority);
        sb.append(", flags=").append(flags);
>>>>>>> 6c04fdf1
        sb.append(", creationDate='").append(creationDate).append('\'');
        sb.append(", modificationDate='").append(modificationDate).append('\'');
        sb.append(", dueDate='").append(dueDate).append('\'');
        sb.append(", status=").append(status);
        sb.append(", release=").append(release);
        sb.append(", comments=").append(comments);
        sb.append(", alerts=").append(alerts);
        sb.append(", attributes=").append(attributes);
        sb.append('}');
        return sb.toString();
    }

    public String getUuid() {
        return uuid;
    }

    public ClinicalAnalysis setUuid(String uuid) {
        this.uuid = uuid;
        return this;
    }

    public String getId() {
        return id;
    }

    public ClinicalAnalysis setId(String id) {
        this.id = id;
        return this;
    }

    @Override
    public ClinicalAnalysis setUid(long uid) {
        super.setUid(uid);
        return this;
    }

    @Override
    public ClinicalAnalysis setStudyUid(long studyUid) {
        super.setStudyUid(studyUid);
        return this;
    }

    public String getName() {
        return name;
    }

    public ClinicalAnalysis setName(String name) {
        this.name = name;
        return this;
    }

    public String getDescription() {
        return description;
    }

    public ClinicalAnalysis setDescription(String description) {
        this.description = description;
        return this;
    }

    public Type getType() {
        return type;
    }

    public ClinicalAnalysis setType(Type type) {
        this.type = type;
        return this;
    }

    public Disorder getDisorder() {
        return disorder;
    }

    public ClinicalAnalysis setDisorder(Disorder disorder) {
        this.disorder = disorder;
        return this;
    }

    public Map<String, List<File>> getFiles() {
        return files;
    }

    public ClinicalAnalysis setFiles(Map<String, List<File>> files) {
        this.files = files;
        return this;
    }

    public Individual getProband() {
        return proband;
    }

    public ClinicalAnalysis setProband(Individual proband) {
        this.proband = proband;
        return this;
    }

    public Family getFamily() {
        return family;
    }

    public ClinicalAnalysis setFamily(Family family) {
        this.family = family;
        return this;
    }

    public Map<String, FamiliarRelationship> getRoleToProband() {
        return roleToProband;
    }

    public ClinicalAnalysis setRoleToProband(Map<String, FamiliarRelationship> roleToProband) {
        this.roleToProband = roleToProband;
        return this;
    }

    public List<Interpretation> getInterpretations() {
        return interpretations;
    }

    public ClinicalAnalysis setInterpretations(List<Interpretation> interpretations) {
        this.interpretations = interpretations;
        return this;
    }

    public ClinicalAnalyst getAnalyst() {
        return analyst;
    }

    public ClinicalAnalysis setAnalyst(ClinicalAnalyst analyst) {
        this.analyst = analyst;
        return this;
    }

    public ClinicalConsent getConsent() {
        return consent;
    }

    public ClinicalAnalysis setConsent(ClinicalConsent consent) {
        this.consent = consent;
        return this;
    }

    public Priority getPriority() {
        return priority;
    }

    public ClinicalAnalysis setPriority(Priority priority) {
        this.priority = priority;
        return this;
    }

    public List<String> getFlags() {
        return flags;
    }

    public ClinicalAnalysis setFlags(List<String> flags) {
        this.flags = flags;
        return this;
    }

    public String getDueDate() {
        return dueDate;
    }

    public ClinicalAnalysis setDueDate(String dueDate) {
        this.dueDate = dueDate;
        return this;
    }

    public String getCreationDate() {
        return creationDate;
    }

    public ClinicalAnalysis setCreationDate(String creationDate) {
        this.creationDate = creationDate;
        return this;
    }

    public String getModificationDate() {
        return modificationDate;
    }

    public ClinicalAnalysis setModificationDate(String modificationDate) {
        this.modificationDate = modificationDate;
        return this;
    }

    public List<Comment> getComments() {
        return comments;
    }

    public ClinicalAnalysis setComments(List<Comment> comments) {
        this.comments = comments;
        return this;
    }

    public List<Alert> getAlerts() {
        return alerts;
    }

    public ClinicalAnalysis setAlerts(List<Alert> alerts) {
        this.alerts = alerts;
        return this;
    }

    public ClinicalStatus getStatus() {
        return status;
    }

    public ClinicalAnalysis setStatus(ClinicalStatus status) {
        this.status = status;
        return this;
    }

    public int getRelease() {
        return release;
    }

    public ClinicalAnalysis setRelease(int release) {
        this.release = release;
        return this;
    }

    public Map<String, Object> getAttributes() {
        return attributes;
    }

    public ClinicalAnalysis setAttributes(Map<String, Object> attributes) {
        this.attributes = attributes;
        return this;
    }

}<|MERGE_RESOLUTION|>--- conflicted
+++ resolved
@@ -210,13 +210,8 @@
     public ClinicalAnalysis(String id, String description, Type type, Disorder disorder, Map<String, List<File>> files, Individual proband,
                             Family family, Map<String, FamiliarRelationship> roleToProband, ClinicalConsent consent,
                             List<Interpretation> interpretations, Priority priority, ClinicalAnalyst analyst, List<String> flags,
-<<<<<<< HEAD
-                            String creationDate, String dueDate, List<Comment> comments, ClinicalStatus status, int release,
-                            Map<String, Object> attributes) {
-=======
                             String creationDate, String dueDate, List<Comment> comments, List<Alert> alerts, ClinicalStatus status,
                             int release, Map<String, Object> attributes) {
->>>>>>> 6c04fdf1
         this.id = id;
         this.description = description;
         this.type = type;
@@ -252,17 +247,10 @@
         sb.append(", family=").append(family);
         sb.append(", roleToProband=").append(roleToProband);
         sb.append(", interpretations=").append(interpretations);
-<<<<<<< HEAD
-        sb.append(", analyst=").append(analyst);
-        sb.append(", priority=").append(priority);
-        sb.append(", flags=").append(flags);
-        sb.append(", consent=").append(consent);
-=======
         sb.append(", consent=").append(consent);
         sb.append(", analyst=").append(analyst);
         sb.append(", priority=").append(priority);
         sb.append(", flags=").append(flags);
->>>>>>> 6c04fdf1
         sb.append(", creationDate='").append(creationDate).append('\'');
         sb.append(", modificationDate='").append(modificationDate).append('\'');
         sb.append(", dueDate='").append(dueDate).append('\'');
