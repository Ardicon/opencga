pipeline {
    agent any
    stages {
        stage ('Validate ARM Templates') {
                   options {
                       timeout(time: 5, unit: 'MINUTES')
                   }
                   steps {
                       sh 'cd opencga-app/app/scripts/azure/arm && npx --ignore-existing armval "**/azuredeploy.json"'
                   }
               }

        stage ('Test ARM Scripts') {
                   options {
                       timeout(time: 5, unit: 'MINUTES')
                   }
                   steps {
                       sh 'cd opencga-app/app/scripts/azure/arm/scripts && docker build .'
                   }
               }
        stage ('Build With Hadoop Profile') {
            options {
                timeout(time: 30, unit: 'MINUTES')
            }
            steps {
                sh 'mvn clean install -DskipTests -Dstorage-mongodb -Dstorage-hadoop -Popencga-storage-hadoop-deps -Phdp-2.6.5 -DOPENCGA.STORAGE.DEFAULT_ENGINE=hadoop -Dopencga.war.name=opencga -Dcheckstyle.skip'
            }
        }

        stage ('Validate') {
            options {
                timeout(time: 5, unit: 'MINUTES')
            }
            steps {
                sh 'mvn validate'
            }
        }

<<<<<<< HEAD
        stage ('Build OpenCGA-Hadoop Docker Images') {
=======
        stage ('Build HDP2.5') {
            options {
                timeout(time: 30, unit: 'MINUTES')
            }
            steps {
                sh 'mvn clean install -DskipTests -Popencga-storage-hadoop-deps -Phdp2.5 -Dcheckstyle.skip'
            }
        }

        stage ('Build HDP3.1') {
            options {
                timeout(time: 30, unit: 'MINUTES')
            }
            steps {
                sh 'mvn clean install -DskipTests -Phdp3.1 -Dcheckstyle.skip'
            }
        }

        stage ('Build') {
>>>>>>> 163b390d
            options {
                timeout(time: 25, unit: 'MINUTES')
            }
            steps {
<<<<<<< HEAD
                sh 'make -f opencga-app/app/scripts/docker/Makefile DOCKER_ORG="opencb"'
=======
                sh 'mvn clean install -DskipTests -Dstorage-mongodb -Dstorage-hadoop -Phdp2.6 -DOPENCGA.STORAGE.DEFAULT_ENGINE=hadoop -Dopencga.war.name=opencga -Dcheckstyle.skip'
>>>>>>> 163b390d
            }
        }

        stage ('Publish OpenCGA-Hadoop Docker Images') {
             options {
                    timeout(time: 25, unit: 'MINUTES')
             }
             steps {
                script {
                   def images = ["opencga", "opencga-app", "opencga-daemon", "opencga-init", "opencga-batch"]
                   def tag = sh(returnStdout: true, script: "git log -1 --pretty=%h").trim()
                   withDockerRegistry([ credentialsId: "wasim-docker-hub", url: "" ]) {
                       for(int i =0; i < images.size(); i++){
                           sh "docker tag '${images[i]}' opencb/'${images[i]}':${tag}"
                           sh "docker push opencb/'${images[i]}':${tag}"
                       }
                   }
                }
             }
        }

  stage ('Build With Mongo Profile') {
            options {
                timeout(time: 30, unit: 'MINUTES')
            }
            steps {
                sh 'mvn clean install -DskipTests -Dopencga.war.name=opencga -Dcheckstyle.skip'
            }
        }

        stage ('Build OpenCGA-Mongo Docker Images') {
            options {
                timeout(time: 25, unit: 'MINUTES')
            }
            steps {
                sh 'docker build -t opencga-next -f opencga-app/app/scripts/docker/opencga-next/Dockerfile .'
                sh 'docker build -t opencga-demo -f opencga-app/app/scripts/docker/opencga-demo/Dockerfile .'
            }
        }

  stage ('Publish OpenCGA-Mongo Docker Images') {
             options {
                    timeout(time: 25, unit: 'MINUTES')
             }
             steps {
                script {
                   def images = ["opencga-next", "opencga-demo"]
                   def tag = sh(returnStdout: true, script: "git tag --sort version:refname | tail -1").trim().substring(1)
                   withDockerRegistry([ credentialsId: "wasim-docker-hub", url: "" ]) {
                       for(int i =0; i < images.size(); i++){
                           sh "docker tag '${images[i]}' opencb/'${images[i]}':${tag}"
                           sh "docker push opencb/'${images[i]}':${tag}"
                       }
                   }
                }
             }
        }

        stage ('Clean Docker Images') {
            options {
                timeout(time: 10, unit: 'MINUTES')
            }
            steps {
                sh 'docker system prune --force -a'
            }
        }

        stage ('Quick Test') {
            options {
                timeout(time: 1, unit: 'HOURS')
            }
            when {
                allOf {
                    changeset '**/*.java'
                    not {
                        changeset 'opencga-storage/**/*.java'
                    }
                }
            }
            steps {
                sh 'mvn -Dmaven.test.failure.ignore=true test -pl \'!:opencga-storage-mongodb,!:opencga-storage-hadoop,!:opencga-storage-hadoop-core\''
            }
            post {
                success {
                    junit '**/target/surefire-reports/**/*.xml'
                }
            }
        }

        stage ('Complete Test') {
            options {
                timeout(time: 4, unit: 'HOURS')
            }
            when {
              changeset 'opencga-storage/**/*.java'
            }
            steps {
                sh 'mvn -Dmaven.test.failure.ignore=true test'
            }
            post {
                success {
                    junit '**/target/surefire-reports/**/*.xml'
                }
            }
        }
    }
}<|MERGE_RESOLUTION|>--- conflicted
+++ resolved
@@ -18,12 +18,40 @@
                        sh 'cd opencga-app/app/scripts/azure/arm/scripts && docker build .'
                    }
                }
-        stage ('Build With Hadoop Profile') {
+
+
+        stage ('Build opencga-storage-hadoop-deps') {
             options {
                 timeout(time: 30, unit: 'MINUTES')
             }
             steps {
-                sh 'mvn clean install -DskipTests -Dstorage-mongodb -Dstorage-hadoop -Popencga-storage-hadoop-deps -Phdp-2.6.5 -DOPENCGA.STORAGE.DEFAULT_ENGINE=hadoop -Dopencga.war.name=opencga -Dcheckstyle.skip'
+                sh 'mvn clean install -DskipTests -f opencga-storage/opencga-storage-hadoop/opencga-storage-hadoop-deps -Dcheckstyle.skip'
+            }
+        }
+
+        stage ('Build With Hadoop Profile against hdp2.5') {
+            options {
+                timeout(time: 30, unit: 'MINUTES')
+            }
+            steps {
+                sh 'mvn clean install -DskipTests -Phdp2.5 -Dcheckstyle.skip'
+            }
+        }
+
+        stage ('Build With Hadoop Profile against hdp3.1') {
+            options {
+                timeout(time: 30, unit: 'MINUTES')
+            }
+            steps {
+                sh 'mvn clean install -DskipTests -Phdp3.1 -Dcheckstyle.skip'
+            }
+        }
+        stage ('Build With Hadoop Profile against hdp2.6') {
+            options {
+                timeout(time: 30, unit: 'MINUTES')
+            }
+            steps {
+                sh 'mvn clean install -DskipTests -Dstorage-mongodb -Dstorage-hadoop -Phdp2.6 -DOPENCGA.STORAGE.DEFAULT_ENGINE=hadoop -Dopencga.war.name=opencga -Dcheckstyle.skip'
             }
         }
 
@@ -36,38 +64,12 @@
             }
         }
 
-<<<<<<< HEAD
         stage ('Build OpenCGA-Hadoop Docker Images') {
-=======
-        stage ('Build HDP2.5') {
-            options {
-                timeout(time: 30, unit: 'MINUTES')
-            }
-            steps {
-                sh 'mvn clean install -DskipTests -Popencga-storage-hadoop-deps -Phdp2.5 -Dcheckstyle.skip'
-            }
-        }
-
-        stage ('Build HDP3.1') {
-            options {
-                timeout(time: 30, unit: 'MINUTES')
-            }
-            steps {
-                sh 'mvn clean install -DskipTests -Phdp3.1 -Dcheckstyle.skip'
-            }
-        }
-
-        stage ('Build') {
->>>>>>> 163b390d
             options {
                 timeout(time: 25, unit: 'MINUTES')
             }
             steps {
-<<<<<<< HEAD
                 sh 'make -f opencga-app/app/scripts/docker/Makefile DOCKER_ORG="opencb"'
-=======
-                sh 'mvn clean install -DskipTests -Dstorage-mongodb -Dstorage-hadoop -Phdp2.6 -DOPENCGA.STORAGE.DEFAULT_ENGINE=hadoop -Dopencga.war.name=opencga -Dcheckstyle.skip'
->>>>>>> 163b390d
             }
         }
 
