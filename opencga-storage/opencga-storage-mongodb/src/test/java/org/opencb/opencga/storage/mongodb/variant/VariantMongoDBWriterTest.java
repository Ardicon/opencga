--- conflicted
+++ resolved
@@ -32,15 +32,10 @@
 import org.opencb.biodata.formats.variant.vcf4.FullVcfCodec;
 import org.opencb.biodata.models.variant.StudyEntry;
 import org.opencb.biodata.models.variant.Variant;
-<<<<<<< HEAD
-import org.opencb.biodata.models.variant.VariantSource;
+import org.opencb.biodata.models.variant.VariantFileMetadata;
+import org.opencb.biodata.models.variant.metadata.VariantStudyMetadata;
 import org.opencb.biodata.tools.variant.VariantNormalizer;
 import org.opencb.biodata.tools.variant.VariantVcfHtsjdkReader;
-=======
-import org.opencb.biodata.models.variant.VariantFileMetadata;
-import org.opencb.biodata.models.variant.metadata.VariantStudyMetadata;
-import org.opencb.commons.datastore.core.ObjectMap;
->>>>>>> fd44a71d
 import org.opencb.commons.datastore.core.Query;
 import org.opencb.commons.datastore.core.QueryOptions;
 import org.opencb.commons.datastore.mongodb.MongoDBCollection;
@@ -742,9 +737,10 @@
         LineIterator lineIterator = codec.makeSourceFromStream(getClass().getResourceAsStream(fileName));
         VCFHeader header = (VCFHeader) codec.readActualHeader(lineIterator);
         VariantNormalizer normalizer = new VariantNormalizer().configure(header);
-        VariantSource source = new VariantSource("file", fileId.toString(), String.valueOf(sc.getStudyId()), "study");
-
-        VariantVcfHtsjdkReader reader = new VariantVcfHtsjdkReader(getClass().getResourceAsStream(fileName), source, normalizer);
+        VariantFileMetadata file = new VariantFileMetadata(fileId.toString(), "file");
+        VariantStudyMetadata studyMetadata = file.toVariantStudyMetadata(String.valueOf(sc.getStudyId()));
+
+        VariantVcfHtsjdkReader reader = new VariantVcfHtsjdkReader(getClass().getResourceAsStream(fileName), studyMetadata, normalizer);
         reader.open();
         reader.pre();
         List<Variant> variants = reader.read(1000000);
@@ -755,7 +751,7 @@
         sc.getAttributes().append(DEFAULT_GENOTYPE.key(), defaultGenotype);
         LinkedHashSet<Integer> sampleIds = new LinkedHashSet<>();
         LinkedHashMap<String, Integer> samplesPosition = new LinkedHashMap<>();
-        for (String sample : source.getSamples()) {
+        for (String sample : file.getSampleIds()) {
             sample = sample + sampleSufix;
             sc.getSampleIds().putIfAbsent(sample, sc.getSampleIds().size() + 1);
             sampleIds.add(sc.getSampleIds().get(sample));
