--- conflicted
+++ resolved
@@ -192,12 +192,6 @@
         if(size%chunkSize != 0){
             size -= size%chunkSize;
         }
-
-<<<<<<< HEAD
-
-=======
-        MongoDBCollection collection = mongoDataStore.getCollection(CoverageMongoDBWriter.COVERAGE_COLLECTION_NAME);
->>>>>>> 4fbf691c
 
         List<DBObject> operations = new LinkedList<>();
         operations.add(new BasicDBObject(
@@ -256,11 +250,7 @@
                 "$sort",
                 new BasicDBObject("_id", 1)
         ));
-<<<<<<< HEAD
-        StringBuilder mongoAggregate = new StringBuilder("db.").append(CoverageMongoWriter.COVERAGE_COLLECTION_NAME + ".aggregate( [");
-=======
-        String mongoAggregate = "db." + CoverageMongoDBWriter.COVERAGE_COLLECTION_NAME + ".aggregate( [";
->>>>>>> 4fbf691c
+        StringBuilder mongoAggregate = new StringBuilder("db.").append(CoverageMongoDBWriter.COVERAGE_COLLECTION_NAME + ".aggregate( [");
         for (DBObject operation : operations) {
             mongoAggregate.append(operation.toString()).append(" , ");
         }
@@ -277,7 +267,7 @@
 
     /*************/     //TODO: What's going on?
         long startTime = System.currentTimeMillis();
-        AggregationOutput aggregationOutput = mongoDataStore.getDb().getCollection(CoverageMongoWriter.COVERAGE_COLLECTION_NAME).aggregate(operations);
+        AggregationOutput aggregationOutput = mongoDataStore.getDb().getCollection(CoverageMongoDBWriter.COVERAGE_COLLECTION_NAME).aggregate(operations);
 
         List<DBObject> results = new LinkedList<>();
         for (DBObject object : aggregationOutput.results()) {
