package org.opencb.opencga.storage.mongodb.variant;

import java.io.IOException;
import java.net.URI;
import java.net.UnknownHostException;
import java.nio.file.Path;
import java.nio.file.Paths;
import java.util.ArrayList;
import java.util.List;
import java.util.Properties;
import org.opencb.biodata.formats.variant.io.VariantReader;
import org.opencb.biodata.formats.variant.io.VariantWriter;
import org.opencb.biodata.models.variant.Variant;
import org.opencb.biodata.models.variant.VariantSource;
import org.opencb.biodata.tools.variant.tasks.VariantRunner;
import org.opencb.commons.containers.list.SortedList;
import org.opencb.commons.io.DataWriter;
import org.opencb.commons.run.Runner;
import org.opencb.commons.run.Task;
import org.opencb.datastore.core.ObjectMap;
import org.opencb.opencga.lib.auth.IllegalOpenCGACredentialsException;
<<<<<<< HEAD
import org.opencb.opencga.lib.data.source.Source;
import org.opencb.opencga.storage.core.ThreadRunner;
import org.opencb.opencga.storage.core.variant.VariantStorageManager;
import org.opencb.opencga.storage.core.variant.adaptors.VariantDBAdaptor;
import org.opencb.opencga.storage.mongodb.utils.MongoCredentials;
import org.opencb.variant.lib.runners.VariantRunner;

import java.io.IOException;
import java.net.URI;
import java.net.UnknownHostException;
import java.nio.file.Path;
import java.nio.file.Paths;
import java.util.*;
=======
import org.opencb.opencga.storage.core.variant.VariantStorageManager;
import org.opencb.opencga.storage.core.variant.adaptors.VariantDBAdaptor;
import org.opencb.opencga.storage.mongodb.utils.MongoCredentials;
>>>>>>> a5edd272

/**
 * Created by imedina on 13/08/14.
 */
public class MongoDBVariantStorageManager extends VariantStorageManager {

    //StorageEngine specific Properties
    public static final String OPENCGA_STORAGE_MONGODB_VARIANT_DB_HOST                  = "OPENCGA.STORAGE.MONGODB.VARIANT.DB.HOST";
    public static final String OPENCGA_STORAGE_MONGODB_VARIANT_DB_PORT                  = "OPENCGA.STORAGE.MONGODB.VARIANT.DB.PORT";
    public static final String OPENCGA_STORAGE_MONGODB_VARIANT_DB_NAME                  = "OPENCGA.STORAGE.MONGODB.VARIANT.DB.NAME";
    public static final String OPENCGA_STORAGE_MONGODB_VARIANT_DB_USER                  = "OPENCGA.STORAGE.MONGODB.VARIANT.DB.USER";
    public static final String OPENCGA_STORAGE_MONGODB_VARIANT_DB_PASS                  = "OPENCGA.STORAGE.MONGODB.VARIANT.DB.PASS";
    public static final String OPENCGA_STORAGE_MONGODB_VARIANT_DB_COLLECTION_VARIANTS   = "OPENCGA.STORAGE.MONGODB.VARIANT.DB.COLLECTION.VARIANTS";
    public static final String OPENCGA_STORAGE_MONGODB_VARIANT_DB_COLLECTION_FILES      = "OPENCGA.STORAGE.MONGODB.VARIANT.DB.COLLECTION.FILES";
    public static final String OPENCGA_STORAGE_MONGODB_VARIANT_LOAD_BATCH_SIZE          = "OPENCGA.STORAGE.MONGODB.VARIANT.LOAD.BATCH_SIZE";
    public static final String OPENCGA_STORAGE_MONGODB_VARIANT_LOAD_BULK_SIZE           = "OPENCGA.STORAGE.MONGODB.VARIANT.LOAD.BULK_SIZE";
    public static final String OPENCGA_STORAGE_MONGODB_VARIANT_LOAD_WRITE_THREADS       = "OPENCGA.STORAGE.MONGODB.VARIANT.LOAD.WRITE_THREADS";

    //StorageEngine specific params
    public static final String WRITE_MONGO_THREADS = "writeMongoThreads";
    public static final String BULK_SIZE = "bulkSize";
    public static final String INCLUDE_SRC = "includeSrc";

    @Override
    public VariantMongoDBWriter getDBWriter(String dbName, ObjectMap params) {
        VariantSource source = params.get(VARIANT_SOURCE, VariantSource.class);
        Properties credentialsProperties = new Properties(properties);

        MongoCredentials credentials = getMongoCredentials(dbName);
        String variantsCollection = credentialsProperties.getProperty(OPENCGA_STORAGE_MONGODB_VARIANT_DB_COLLECTION_VARIANTS, "variants");
        String filesCollection = credentialsProperties.getProperty(OPENCGA_STORAGE_MONGODB_VARIANT_DB_COLLECTION_FILES, "files");
//        String variantsCollection = credentialsProperties.getProperty("collection_variants", "variants");
//        String filesCollection = credentialsProperties.getProperty("collection_files", "files");
        return new VariantMongoDBWriter(source, credentials, variantsCollection, filesCollection);
    }

    @Override
    public VariantDBAdaptor getDBAdaptor(String dbName, ObjectMap params) {
        MongoCredentials credentials = getMongoCredentials(dbName);
        VariantMongoDBAdaptor variantMongoDBAdaptor;

        String variantsCollection = properties.getProperty(OPENCGA_STORAGE_MONGODB_VARIANT_DB_COLLECTION_VARIANTS, "variants");
        String filesCollection = properties.getProperty(OPENCGA_STORAGE_MONGODB_VARIANT_DB_COLLECTION_FILES, "files");
        try {
            variantMongoDBAdaptor = new VariantMongoDBAdaptor(credentials, variantsCollection, filesCollection);
        } catch (UnknownHostException e) {
            e.printStackTrace();
            return null;
        }
        return variantMongoDBAdaptor;
    }

    private MongoCredentials getMongoCredentials(String dbName) {
        String host = properties.getProperty(OPENCGA_STORAGE_MONGODB_VARIANT_DB_HOST, "localhost");
        int port = Integer.parseInt(properties.getProperty(OPENCGA_STORAGE_MONGODB_VARIANT_DB_PORT, "27017"));
        if(dbName == null || dbName.isEmpty()) {
            dbName = properties.getProperty(OPENCGA_STORAGE_MONGODB_VARIANT_DB_NAME, "variants");
        }
        String user = properties.getProperty(OPENCGA_STORAGE_MONGODB_VARIANT_DB_USER, null);
        String pass = properties.getProperty(OPENCGA_STORAGE_MONGODB_VARIANT_DB_PASS, null);

        try {
            return new MongoCredentials(host, port, dbName, user, pass);
        } catch (IllegalOpenCGACredentialsException e) {
            e.printStackTrace();
            return null;
        }
    }

    @Override
    public URI preLoad(URI input, URI output, ObjectMap params) throws IOException {
        return input;
    }

    @Override
    public URI load(URI inputUri, ObjectMap params) throws IOException {
        // input: getDBSchemaReader
        // output: getDBWriter()

        Path input = Paths.get(inputUri.getPath());

        boolean includeSamples = params.getBoolean(INCLUDE_SAMPLES);
<<<<<<< HEAD
        boolean includeEffect  = params.getBoolean(INCLUDE_EFFECT);
        boolean includeStats   = params.getBoolean(INCLUDE_STATS);
        boolean includeSrc     = params.getBoolean(INCLUDE_SRC);
=======

        boolean includeEffect  = params.getBoolean(INCLUDE_EFFECT);
        boolean includeStats   = params.getBoolean(INCLUDE_STATS);
        boolean includeSrc     = params.getBoolean(INCLUDE_SRC, true);

>>>>>>> a5edd272
        VariantSource source = new VariantSource(inputUri.getPath(), "", "", "");       //Create a new VariantSource. This object will be filled at the VariantJsonReader in the pre()
        params.put(VARIANT_SOURCE, source);
        String dbName = params.getString(DB_NAME, null);

        int batchSize = params.getInt(BATCH_SIZE, Integer.parseInt(properties.getProperty(OPENCGA_STORAGE_MONGODB_VARIANT_LOAD_BATCH_SIZE, "100")));
        int bulkSize = params.getInt(BULK_SIZE, Integer.parseInt(properties.getProperty(OPENCGA_STORAGE_MONGODB_VARIANT_LOAD_BULK_SIZE, "" + batchSize)));
        int numWriters = params.getInt(WRITE_MONGO_THREADS, Integer.parseInt(properties.getProperty(OPENCGA_STORAGE_MONGODB_VARIANT_LOAD_WRITE_THREADS, "8")));

        //Reader
        VariantReader variantJsonReader;
        variantJsonReader = getVariantJsonReader(input, source);

        //Tasks
        List<Task<Variant>> taskList = new SortedList<>();


        //Writers
        List<VariantWriter> writers = new ArrayList<>();
        for (int i = 0; i < numWriters; i++) {
            VariantMongoDBWriter variantDBWriter = this.getDBWriter(dbName, params);
            variantDBWriter.setBulkSize(bulkSize);
            variantDBWriter.includeSrc(includeSrc);
            writers.add(variantDBWriter);
        }

        for (VariantWriter variantWriter : writers) {
            variantWriter.includeSamples(includeSamples);
            variantWriter.includeEffect(includeEffect);
            variantWriter.includeStats(includeStats);
        }

        //Runner
//        VariantRunner vr = new VariantRunner(source, variantJsonReader, null, writers, taskList, batchSize);
        Runner<Variant> r = new ThreadRunner<>(
                variantJsonReader,
                Collections.<List<? extends DataWriter<Variant>>>singleton(writers),
                Collections.<Task<Variant>>emptyList(),
                batchSize,
                new Variant());

        logger.info("Loading variants...");
        long start = System.currentTimeMillis();
//        vr.run();
        r.run();
        long end = System.currentTimeMillis();
        logger.info("end - start = " + (end - start) / 1000.0 + "s");
        logger.info("Variants loaded!");

        return inputUri; //TODO: Return something like this: mongo://<host>/<dbName>/<collectionName>
    }

    @Override
    public URI postLoad(URI input, URI output, ObjectMap params) throws IOException {
        return super.postLoad(input, output, params);
    }

}<|MERGE_RESOLUTION|>--- conflicted
+++ resolved
@@ -6,38 +6,24 @@
 import java.nio.file.Path;
 import java.nio.file.Paths;
 import java.util.ArrayList;
+import java.util.Collections;
 import java.util.List;
 import java.util.Properties;
 import org.opencb.biodata.formats.variant.io.VariantReader;
 import org.opencb.biodata.formats.variant.io.VariantWriter;
 import org.opencb.biodata.models.variant.Variant;
 import org.opencb.biodata.models.variant.VariantSource;
-import org.opencb.biodata.tools.variant.tasks.VariantRunner;
 import org.opencb.commons.containers.list.SortedList;
 import org.opencb.commons.io.DataWriter;
 import org.opencb.commons.run.Runner;
 import org.opencb.commons.run.Task;
 import org.opencb.datastore.core.ObjectMap;
 import org.opencb.opencga.lib.auth.IllegalOpenCGACredentialsException;
-<<<<<<< HEAD
-import org.opencb.opencga.lib.data.source.Source;
+
 import org.opencb.opencga.storage.core.ThreadRunner;
 import org.opencb.opencga.storage.core.variant.VariantStorageManager;
 import org.opencb.opencga.storage.core.variant.adaptors.VariantDBAdaptor;
 import org.opencb.opencga.storage.mongodb.utils.MongoCredentials;
-import org.opencb.variant.lib.runners.VariantRunner;
-
-import java.io.IOException;
-import java.net.URI;
-import java.net.UnknownHostException;
-import java.nio.file.Path;
-import java.nio.file.Paths;
-import java.util.*;
-=======
-import org.opencb.opencga.storage.core.variant.VariantStorageManager;
-import org.opencb.opencga.storage.core.variant.adaptors.VariantDBAdaptor;
-import org.opencb.opencga.storage.mongodb.utils.MongoCredentials;
->>>>>>> a5edd272
 
 /**
  * Created by imedina on 13/08/14.
@@ -120,17 +106,9 @@
         Path input = Paths.get(inputUri.getPath());
 
         boolean includeSamples = params.getBoolean(INCLUDE_SAMPLES);
-<<<<<<< HEAD
-        boolean includeEffect  = params.getBoolean(INCLUDE_EFFECT);
-        boolean includeStats   = params.getBoolean(INCLUDE_STATS);
-        boolean includeSrc     = params.getBoolean(INCLUDE_SRC);
-=======
-
         boolean includeEffect  = params.getBoolean(INCLUDE_EFFECT);
         boolean includeStats   = params.getBoolean(INCLUDE_STATS);
         boolean includeSrc     = params.getBoolean(INCLUDE_SRC, true);
-
->>>>>>> a5edd272
         VariantSource source = new VariantSource(inputUri.getPath(), "", "", "");       //Create a new VariantSource. This object will be filled at the VariantJsonReader in the pre()
         params.put(VARIANT_SOURCE, source);
         String dbName = params.getString(DB_NAME, null);
