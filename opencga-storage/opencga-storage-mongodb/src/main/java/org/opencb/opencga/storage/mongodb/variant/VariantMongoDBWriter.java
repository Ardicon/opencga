--- conflicted
+++ resolved
@@ -3,21 +3,14 @@
 import com.mongodb.*;
 
 import java.util.*;
-<<<<<<< HEAD
-
-=======
+
 import java.util.concurrent.atomic.AtomicBoolean;
-import java.util.logging.Level;
-import java.util.logging.Logger;
->>>>>>> 59e59a0a
 import org.opencb.biodata.models.variant.VariantSourceEntry;
 import org.opencb.biodata.models.variant.Variant;
 import org.opencb.biodata.models.variant.VariantSource;
 import org.opencb.datastore.core.QueryOptions;
 import org.opencb.datastore.core.QueryResult;
-import org.opencb.datastore.core.config.DataStoreServerAddress;
 import org.opencb.datastore.mongodb.MongoDBCollection;
-import org.opencb.datastore.mongodb.MongoDBConfiguration;
 import org.opencb.datastore.mongodb.MongoDataStore;
 import org.opencb.datastore.mongodb.MongoDataStoreManager;
 import org.opencb.opencga.storage.core.StudyConfiguration;
@@ -48,18 +41,10 @@
     private String filesCollectionName;
     private String variantsCollectionName;
 
-<<<<<<< HEAD
     @Deprecated private DBCollection variantsCollection;    //Used only for Bulk Operations. TODO: Use Datastore API for BulkOperations
-=======
 //    @Deprecated private MongoClient mongoClient;
     @Deprecated private DB db;
-    @Deprecated private DBCollection filesCollection;
-    @Deprecated private DBCollection variantsCollection;
-
-    @Deprecated private Map<String, DBObject> mongoMap;
-    @Deprecated private Map<String, DBObject> mongoFileMap;
-
->>>>>>> 59e59a0a
+
 
     private boolean includeStats;
     private boolean includeSrc = true;
@@ -111,37 +96,14 @@
 
     @Override
     public boolean open() {
-<<<<<<< HEAD
         staticNumVariantsWritten = 0;
         numVariantsWritten = 0;
-        mongoDataStoreManager = new MongoDataStoreManager(credentials.getMongoHost(), credentials.getMongoPort());
-        MongoDBConfiguration mongoDBConfiguration = MongoDBConfiguration.builder().init()
-                .add("username", credentials.getUsername())
-                .add("password", credentials.getPassword())
-                .build();
-        mongoDataStore = mongoDataStoreManager.get(credentials.getMongoDbName(), mongoDBConfiguration);
-=======
-//        try {
-//            // Mongo configuration
-//            List<ServerAddress> serverAddresses = new LinkedList<>();
-//            for (DataStoreServerAddress dataStoreServerAddress : credentials.getDataStoreServerAddresses()) {
-//                serverAddresses.add(new ServerAddress(dataStoreServerAddress.getHost(), dataStoreServerAddress.getPort()));
-//            }
-//            if (credentials.getMongoCredentials() != null) {
-//                mongoClient = new MongoClient(serverAddresses, Arrays.asList(credentials.getMongoCredentials()));
-//            } else {
-//                mongoClient = new MongoClient(serverAddresses);
-//            }
-//            db = mongoDataStore.getDb();
-//        } catch (UnknownHostException ex) {
-//            Logger.getLogger(VariantMongoDBWriter.class.getName()).log(Level.SEVERE, null, ex);
-//            return false;
-//        }
+
         mongoDataStoreManager = new MongoDataStoreManager(credentials.getDataStoreServerAddresses());
         mongoDataStore = mongoDataStoreManager.get(credentials.getMongoDbName(), credentials.getMongoDBConfiguration());
         db = mongoDataStore.getDb();
 
->>>>>>> 59e59a0a
+
         return mongoDataStore != null;
     }
 
@@ -150,15 +112,8 @@
         // Mongo collection creation
         variantMongoCollection = mongoDataStore.getCollection(variantsCollectionName);
         filesMongoCollection = mongoDataStore.getCollection(filesCollectionName);
-
-<<<<<<< HEAD
         variantsCollection = mongoDataStore.getDb().getCollection(variantsCollectionName);
 
-=======
-        filesCollection = db.getCollection(filesCollectionName);
-        variantsCollection = db.getCollection(variantsCollectionName);
-        variantSourceWritten.set(false);
->>>>>>> 59e59a0a
         setConverters();
 
         resetBulk();
@@ -247,7 +202,7 @@
 //        if(numVariantsWritten % 1000 == 0) {
 //            logger.info("Num variants written " + numVariantsWritten);
 //        }
-        synchronized (this) {
+        synchronized (variantSourceWritten) {
             long l = staticNumVariantsWritten/1000;
             staticNumVariantsWritten += data.size();
             if (staticNumVariantsWritten/1000 != l) {
@@ -306,26 +261,18 @@
     }
 
     private boolean writeSourceSummary(VariantSource source) {
-<<<<<<< HEAD
         DBObject studyMongo = sourceConverter.convertToStorageType(source);
         DBObject query = new BasicDBObject(DBObjectToVariantSourceConverter.FILEID_FIELD, source.getFileId());
         filesMongoCollection.update(query, studyMongo, new QueryOptions("upsert", true));
         return true;
     }
 
-    private boolean writeStudyInformation() {
+    private boolean writeStudyConfiguration() {
         DBObject studyMongo = new DBObjectToStudyConfigurationConverter().convertToStorageType(studyConfiguration);
         //(DBObject) JSON.parse(new ObjectMapper().writeValueAsString(study).replace(".", "&#46;"));
 
         DBObject query = new BasicDBObject("studyId", studyConfiguration.getStudyId());
         filesMongoCollection.update(query, studyMongo, new QueryOptions("upsert", true));
-=======
-        if (!variantSourceWritten.getAndSet(true)) {
-            DBObject studyMongo = sourceConverter.convertToStorageType(source);
-            DBObject query = new BasicDBObject(DBObjectToVariantSourceConverter.FILEID_FIELD, source.getFileId());
-            filesMongoCollection.update(query, studyMongo, new QueryOptions("upsert", true));
-        }
->>>>>>> 59e59a0a
         return true;
     }
 
@@ -335,11 +282,13 @@
             executeBulk();
         }
         logger.debug("POST");
-        if (writeStudyConfiguration) {
-            writeStudyInformation();
-        }
-        if (writeVariantSource) {
-            writeSourceSummary(source);
+        if (!variantSourceWritten.getAndSet(true)) {
+            if (writeStudyConfiguration) {
+                writeStudyConfiguration();
+            }
+            if (writeVariantSource) {
+                writeSourceSummary(source);
+            }
         }
         logger.debug("checkExistsTime " + checkExistsTime / 1000000.0 + "ms ");
         logger.debug("checkExistsDBTime " + checkExistsDBTime / 1000000.0 + "ms ");
