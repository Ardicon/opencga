--- conflicted
+++ resolved
@@ -11,10 +11,7 @@
 import org.opencb.biodata.models.variant.VariantSource;
 import org.opencb.biodata.models.variant.annotation.ConsequenceTypeMappings;
 import org.opencb.biodata.models.variant.annotation.VariantEffect;
-<<<<<<< HEAD
-=======
 import org.opencb.datastore.core.QueryOptions;
->>>>>>> 64d3e541
 import org.opencb.datastore.core.QueryResult;
 import org.opencb.datastore.mongodb.MongoDBCollection;
 import org.opencb.datastore.mongodb.MongoDBConfiguration;
@@ -197,11 +194,7 @@
         long startQuery = System.nanoTime();
         BasicDBObject query = new BasicDBObject("_id", new BasicDBObject("$in", variantIds));
         QueryResult<DBObject> idsResult =
-<<<<<<< HEAD
-                variantMongoCollection.find(query, null, new BasicDBObject("_id", true));
-=======
                 variantMongoCollection.find(query, new BasicDBObject("_id", true), null);
->>>>>>> 64d3e541
         this.checkExistsDBTime += System.nanoTime() - startQuery;
 
         for (DBObject dbObject : idsResult.getResult()) {
@@ -445,11 +438,7 @@
         DBObject studyMongo = sourceConverter.convertToStorageType(source);
         DBObject query = new BasicDBObject(DBObjectToVariantSourceConverter.FILEID_FIELD, source.getFileName());
 //        WriteResult wr = filesCollection.update(query, studyMongo, true, false);
-<<<<<<< HEAD
-        filesMongoCollection.update(query, studyMongo, true, false);
-=======
         filesMongoCollection.update(query, studyMongo, new QueryOptions("upsert", true));
->>>>>>> 64d3e541
 //        return wr.getLastError().ok(); // TODO Is this a proper return statement?
         return true;
     }
