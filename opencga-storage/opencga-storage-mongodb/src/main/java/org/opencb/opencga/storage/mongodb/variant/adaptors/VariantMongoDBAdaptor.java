--- conflicted
+++ resolved
@@ -120,24 +120,10 @@
                 storageConfiguration.getStorageEngine(MongoDBVariantStorageEngine.STORAGE_ENGINE_ID);
         this.configuration = storageEngineConfiguration == null || storageEngineConfiguration.getVariant().getOptions() == null
                 ? new ObjectMap()
-<<<<<<< HEAD
-                : this.storageEngineConfiguration.getVariant().getOptions();
-        this.utils = new VariantDBAdaptorUtils(this);
-        String species = configuration.getString(VariantAnnotationManager.SPECIES);
-        String assembly = configuration.getString(VariantAnnotationManager.ASSEMBLY);
-        ClientConfiguration clientConfiguration = cellbaseConfiguration.toClientConfiguration();
-        if (StringUtils.isEmpty(species)) {
-            species = clientConfiguration.getDefaultSpecies();
-        }
-        cellBaseClient = new CellBaseClient(AbstractCellBaseVariantAnnotator.toCellBaseSpeciesName(species), clientConfiguration);
-        this.cacheManager = new CacheManager(storageConfiguration);
-        this.variantSearchManager = new VariantSearchManager(utils, storageConfiguration);
-=======
                 : storageEngineConfiguration.getVariant().getOptions();
 
         queryParser = new VariantMongoDBQueryParser(studyConfigurationManager);
 //        this.cacheManager = new CacheManager(storageConfiguration);
->>>>>>> e21e17af
         NUMBER_INSTANCES.incrementAndGet();
     }
 
