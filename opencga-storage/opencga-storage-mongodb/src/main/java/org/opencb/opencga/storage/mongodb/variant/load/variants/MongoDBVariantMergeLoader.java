package org.opencb.opencga.storage.mongodb.variant.load.variants;

import com.mongodb.ErrorCategory;
import com.mongodb.MongoBulkWriteException;
import com.mongodb.bulk.BulkWriteError;
import com.mongodb.bulk.BulkWriteResult;
import org.apache.commons.lang3.time.StopWatch;
import org.bson.Document;
import org.bson.conversions.Bson;
import org.opencb.commons.ProgressLogger;
import org.opencb.commons.datastore.core.QueryOptions;
import org.opencb.commons.datastore.core.QueryResult;
import org.opencb.commons.datastore.mongodb.MongoDBCollection;
import org.opencb.commons.io.DataWriter;
import org.opencb.opencga.storage.core.metadata.StudyConfiguration;
import org.opencb.opencga.storage.mongodb.variant.adaptors.VariantMongoDBAdaptor;
import org.opencb.opencga.storage.mongodb.variant.load.MongoDBVariantWriteResult;
import org.slf4j.Logger;
import org.slf4j.LoggerFactory;

import java.util.*;
import java.util.regex.Matcher;

import static com.mongodb.client.model.Filters.*;
import static com.mongodb.client.model.Updates.*;
import static org.opencb.opencga.storage.mongodb.variant.MongoDBVariantStorageEngine.MongoDBVariantOptions.LOADED_GENOTYPES;
import static org.opencb.opencga.storage.mongodb.variant.converters.DocumentToStudyVariantEntryConverter.FILEID_FIELD;
import static org.opencb.opencga.storage.mongodb.variant.converters.DocumentToStudyVariantEntryConverter.FILES_FIELD;
import static org.opencb.opencga.storage.mongodb.variant.converters.DocumentToVariantConverter.STUDIES_FIELD;
import static org.opencb.opencga.storage.mongodb.variant.converters.stage.StageDocumentToVariantConverter.ID_FIELD;
import static org.opencb.opencga.storage.mongodb.variant.converters.stage.StageDocumentToVariantConverter.STUDY_FILE_FIELD;
import static org.opencb.opencga.storage.mongodb.variant.load.stage.MongoDBVariantStageLoader.DUP_KEY_WRITE_RESULT_ERROR_PATTERN;
import static org.opencb.opencga.storage.mongodb.variant.load.stage.MongoDBVariantStageLoader.NEW_STUDY_FIELD;

/**
 * Created on 21/11/16.
 *
 * Loads data into the VARIANTS collection
 *   New variants
 *   New study in a existing variant
 *   New data in a existing study
 * Cleans (if needed/wanted) the STAGE collection.
 *   Removes the files from the indexed field. {@link STUDY_FILE_FIELD}
 *   Sets {studyId}.{fileId} fields to NULL.
 *   Do NOT remove ($unset) the field. See {@link MongoDBVariantMerger#alreadyProcessedStageDocument}
 *
 * @author Jacobo Coll &lt;jacobo167@gmail.com&gt;
 */
public class MongoDBVariantMergeLoader implements DataWriter<MongoDBOperations> {


    private final Logger logger = LoggerFactory.getLogger(MongoDBVariantMergeLoader.class);
    private static final QueryOptions QUERY_OPTIONS = new QueryOptions();
    private static final QueryOptions UPSERT_AND_RELPACE = new QueryOptions(MongoDBCollection.UPSERT, true)
            .append(MongoDBCollection.REPLACE, true);
    private static final QueryOptions UPSERT = new QueryOptions(MongoDBCollection.UPSERT, true);
    private static final QueryOptions MULTI = new QueryOptions(MongoDBCollection.MULTI, true);


    private final MongoDBCollection studiesCollection;
    private final ProgressLogger progressLogger;
    private final MongoDBCollection variantsCollection;
    private final MongoDBCollection stageCollection;
    private final boolean resume;
    private final boolean cleanWhileLoading;
    private final Integer studyId;
    /** Files to be loaded. */
    private final List<Integer> fileIds;

    // Variables that must be aware of concurrent modification
    private final MongoDBVariantWriteResult result;
    private final Bson cleanStageDuplicated;
    private final Bson cleanStage;

    public MongoDBVariantMergeLoader(MongoDBCollection variantsCollection, MongoDBCollection stageCollection,
                                     MongoDBCollection studiesCollection, StudyConfiguration studyConfiguration, List<Integer> fileIds,
                                     boolean resume, boolean cleanWhileLoading, ProgressLogger progressLogger) {
        this.progressLogger = progressLogger;
        this.variantsCollection = variantsCollection;
        this.stageCollection = stageCollection;
        this.studiesCollection = studiesCollection;
        this.resume = resume;
        this.studyId = studyConfiguration.getStudyId();
        this.fileIds = fileIds;
        this.result = new MongoDBVariantWriteResult();
        result.getGenotypes().addAll(studyConfiguration.getAttributes().getAsStringList(LOADED_GENOTYPES.key()));
        this.cleanWhileLoading = cleanWhileLoading;

        List<String> studyFileToPull = new ArrayList<>(fileIds.size());
        for (Integer fileId : fileIds) {
            studyFileToPull.add(studyId + "_" + fileId);
        }
        List<Bson> cleanStageDuplicatedList = new ArrayList<>(fileIds.size() + 1);
        for (Integer fileId : fileIds) {
            // Can not unset value!
            cleanStageDuplicatedList.add(set(studyId + "." + fileId, null));
        }
        cleanStageDuplicatedList.add(pullAll(STUDY_FILE_FIELD, studyFileToPull));

        List<Bson> cleanStageList = new ArrayList<>(cleanStageDuplicatedList.size() + 1);
        cleanStageList.addAll(cleanStageDuplicatedList);
        cleanStageList.add(set(studyId.toString() + '.' + NEW_STUDY_FIELD, false));

        cleanStageDuplicated = combine(cleanStageDuplicatedList);
        cleanStage = combine(cleanStageList);

    }

    @Override
    public boolean write(List<MongoDBOperations> batch) {
        for (MongoDBOperations mongoDBOperations : batch) {
            executeMongoDBOperations(mongoDBOperations);
        }
        return true;
    }

    public MongoDBVariantWriteResult getResult() {
        return result;
    }

    /**
     * Execute the set of mongoDB operations.
     *
     * @param mongoDBOps MongoDB operations to execute
     * @return           MongoDBVariantWriteResult
     */
    protected MongoDBVariantWriteResult executeMongoDBOperations(MongoDBOperations mongoDBOps) {
        long newVariantsTime = 0; // Impossible to know how much time spend in insert or update in operation "UPSERT"
        StopWatch existingVariants = StopWatch.createStarted();
        long newVariants = 0;
        if (!mongoDBOps.getNewStudy().getQueries().isEmpty()) {
            newVariants = executeMongoDBOperationsNewStudy(mongoDBOps, true);
        }
        existingVariants.stop();
        StopWatch fillGapsVariants = StopWatch.createStarted();
        if (!mongoDBOps.getExistingStudy().getQueries().isEmpty()) {
            QueryResult<BulkWriteResult> update = variantsCollection.update(mongoDBOps.getExistingStudy().getQueries(),
                    mongoDBOps.getExistingStudy().getUpdates(), QUERY_OPTIONS);
            if (update.first().getMatchedCount() != mongoDBOps.getExistingStudy().getQueries().size()) {
                onUpdateError("fill gaps", update, mongoDBOps.getExistingStudy().getQueries(), mongoDBOps.getExistingStudy().getIds());
            }
        }
        fillGapsVariants.stop();

<<<<<<< HEAD
=======
        updateStage(mongoDBOps);

>>>>>>> 62c32eb2
        long updatesNewStudyExistingVariant = mongoDBOps.getNewStudy().getUpdates().size() - newVariants;
        long updatesWithDataExistingStudy = mongoDBOps.getExistingStudy().getUpdates().size() - mongoDBOps.getMissingVariants();
        MongoDBVariantWriteResult writeResult = new MongoDBVariantWriteResult(newVariants,
                updatesNewStudyExistingVariant + updatesWithDataExistingStudy, mongoDBOps.getMissingVariants(),
                mongoDBOps.getOverlappedVariants(), mongoDBOps.getSkipped(), mongoDBOps.getNonInserted(), newVariantsTime,
                existingVariants.getNanoTime(), fillGapsVariants.getNanoTime(), mongoDBOps.getGenotypes());

        boolean updateGenotypes;
        synchronized (result) {
            updateGenotypes = !result.getGenotypes().containsAll(mongoDBOps.getGenotypes());
            result.merge(writeResult);
        }
        if (updateGenotypes) {
            // Update the genotypes as soon as there is a new one detected.
            // Avoid losing values in case of failure.
            logger.debug("Update list of loaded genotypes");
            studiesCollection.update(
                    eq("_id", studyId),
                    addEachToSet("attributes." + LOADED_GENOTYPES.key(), new ArrayList<>(result.getGenotypes())),
                    null);
        }

        // Modifying the stage collection MUST be the latest operation.
        // If there is any failure, we must ensure that we can resume the operation.
        // Once the stage collection is clean, we can not resume the operation.
        if (cleanWhileLoading) {
            cleanStage(mongoDBOps);
        }

        long processedVariants = mongoDBOps.getNewStudy().getQueries().size()
                + mongoDBOps.getExistingStudy().getQueries().size()
                + mongoDBOps.getMissingVariantsNoFillGaps();
        logProgress(processedVariants);
        return writeResult;
    }

    private void updateStage(MongoDBOperations mongoDBOps) {

        MongoDBOperations.StageSecondaryAlternates alternates = mongoDBOps.getSecondaryAlternates();
        if (!alternates.getQueries().isEmpty()) {
            QueryResult<BulkWriteResult> update = stageCollection.update(alternates.getQueries(), alternates.getUpdates(), null);
            if (update.first().getMatchedCount() != alternates.getQueries().size()) {
                onUpdateError("populate secondary alternates", update, alternates.getQueries(), alternates.getIds(), stageCollection);
            }
        }

        long cleanDocuments = 0;
        if (cleanWhileLoading) {
            cleanDocuments = cleanStage(mongoDBOps);
        }

    }

    private long cleanStage(MongoDBOperations mongoDBOps) {
        long modifiedCount = 0;
        if (!mongoDBOps.getDocumentsToCleanStudies().isEmpty()) {
            logger.debug("Clean study {} from stage where all the files {} where duplicated : {}", studyId, fileIds,
                    mongoDBOps.getDocumentsToCleanStudies());
            modifiedCount += stageCollection.update(
                    in(ID_FIELD, mongoDBOps.getDocumentsToCleanStudies()), cleanStageDuplicated, MULTI).first().getModifiedCount();
        }
        if (!mongoDBOps.getDocumentsToCleanFiles().isEmpty()) {
            logger.debug("Cleaning files {} from stage collection", fileIds);
            modifiedCount += stageCollection.update(
                    in(ID_FIELD, mongoDBOps.getDocumentsToCleanFiles()), cleanStage, MULTI).first().getModifiedCount();
        }

        return modifiedCount;
    }

    private int executeMongoDBOperationsNewStudy(MongoDBOperations mongoDBOps, boolean retry) {
        int newVariants = 0;
        MongoDBOperations.NewStudy newStudy = mongoDBOps.getNewStudy();
        try {
            if (resume) {
                // Ensure files exists
                try {
                    if (!newStudy.getVariants().isEmpty()) {
                        newVariants += newStudy.getVariants().size();
                        variantsCollection.insert(newStudy.getVariants(), QUERY_OPTIONS);
                    }
                } catch (MongoBulkWriteException e) {
                    for (BulkWriteError writeError : e.getWriteErrors()) {
                        if (!ErrorCategory.fromErrorCode(writeError.getCode()).equals(ErrorCategory.DUPLICATE_KEY)) {
                            throw e;
                        } else {
                            // Not inserted variant
                            newVariants--;
                        }
                    }
                }

                // Update
                List<Bson> queriesExisting = new ArrayList<>(newStudy.getQueries().size());
                for (Bson bson : newStudy.getQueries()) {
                    queriesExisting.add(and(bson, nin(STUDIES_FIELD + "." + FILES_FIELD + "." + FILEID_FIELD, fileIds)));
                }
                // Update those existing variants
                QueryResult<BulkWriteResult> update = variantsCollection.update(queriesExisting, newStudy.getUpdates(), QUERY_OPTIONS);
                //                if (update.first().getModifiedCount() != mongoDBOps.queriesExisting.size()) {
                //                    // FIXME: Don't know if there is some error inserting. Query already existing?
                //                    onUpdateError("existing variants", update, mongoDBOps.queriesExisting, mongoDBOps.queriesExistingId);
                //                }
            } else {
                QueryResult<BulkWriteResult> update = variantsCollection.update(newStudy.getQueries(), newStudy.getUpdates(), UPSERT);
                if (update.first().getModifiedCount() + update.first().getUpserts().size() != newStudy.getQueries().size()) {
                    onUpdateError("existing variants", update, newStudy.getQueries(), newStudy.getIds());
                }
                // Add upserted documents
                newVariants += update.first().getUpserts().size();
            }
        } catch (MongoBulkWriteException e) {
            // Add upserted documents
            newVariants += e.getWriteResult().getUpserts().size();
            Set<String> duplicatedNonInsertedId = new HashSet<>();
            for (BulkWriteError writeError : e.getWriteErrors()) {
                if (!ErrorCategory.fromErrorCode(writeError.getCode()).equals(ErrorCategory.DUPLICATE_KEY)) {
                    throw e;
                } else {
                    Matcher matcher = DUP_KEY_WRITE_RESULT_ERROR_PATTERN.matcher(writeError.getMessage());
                    if (matcher.find()) {
                        String id = matcher.group(1);
                        duplicatedNonInsertedId.add(id);
                        logger.warn("Catch error : {}",  writeError.toString());
                        logger.warn("DupKey exception inserting '{}'. Retry!", id);
                    } else {
                        logger.error("WriteError with code {} does not match with the pattern {}",
                                writeError.getCode(), DUP_KEY_WRITE_RESULT_ERROR_PATTERN.pattern());
                        throw e;
                    }
                }
            }
            if (retry) {
                // Retry once!
                // With UPSERT=true, this command should never throw DuplicatedKeyException.
                // See https://jira.mongodb.org/browse/SERVER-14322
                // Remove inserted variants
                logger.warn("Retry! " + e);
                Iterator<String> iteratorId = newStudy.getIds().iterator();
                Iterator<?> iteratorQuery = newStudy.getQueries().iterator();
                Iterator<?> iteratorUpdate = newStudy.getUpdates().iterator();
                while (iteratorId.hasNext()) {
                    String id = iteratorId.next();
                    iteratorQuery.next();
                    iteratorUpdate.next();
                    if (!duplicatedNonInsertedId.contains(id)) {
                        iteratorId.remove();
                        iteratorQuery.remove();
                        iteratorUpdate.remove();
                    }
                }
                newVariants += executeMongoDBOperationsNewStudy(mongoDBOps, false);
            } else {
                throw e;
            }
        }
        return newVariants;
    }

    protected void onUpdateError(String updateName, QueryResult<BulkWriteResult> update, List<Bson> queries, List<String> queryIds) {
        onUpdateError(updateName, update, queries, queryIds, variantsCollection);
    }

    protected void onUpdateError(String updateName, QueryResult<BulkWriteResult> update, List<Bson> queries, List<String> queryIds,
                                 MongoDBCollection collection) {
        logger.error("(Updated " + updateName + " variants = " + queries.size() + " ) != "
                + "(ModifiedCount = " + update.first().getModifiedCount() + "). MatchedCount:" + update.first().getMatchedCount());
        logger.info("QueryIDs: {}", queryIds);
        List<QueryResult<Document>> queryResults = collection.find(queries, null);
        logger.info("Results: ", queryResults.size());

        for (QueryResult<Document> r : queryResults) {
            logger.info("result: ", r);
            if (!r.getResult().isEmpty()) {
                String id = r.first().get("_id", String.class);
                boolean remove = queryIds.remove(id);
                logger.info("remove({}): {}", id, remove);
            }
        }
        StringBuilder sb = new StringBuilder("Missing Variant for update : ");
        for (String id : queryIds) {
            logger.error("Missing Variant " + id);
            sb.append(id).append(", ");
        }
        throw new RuntimeException(sb.toString());
    }


    protected void logProgress(long processedVariants) {
        if (progressLogger != null) {
            progressLogger.increment(processedVariants);
        }
    }

    @Override
    public boolean post() {
        VariantMongoDBAdaptor.createIndexes(new QueryOptions(), variantsCollection);
        return true;
    }
//    protected void onInsertError(MongoDBOperations mongoDBOps, BulkWriteResult writeResult) {
//        logger.error("(Inserts = " + mongoDBOps.inserts.size() + ") "
//                + "!= (InsertedCount = " + writeResult.getInsertedCount() + ")");
//
//        StringBuilder sb = new StringBuilder("Missing Variant for insert : ");
//        for (Document insert : mongoDBOps.inserts) {
//            Long count = collection.count(eq("_id", insert.get("_id"))).first();
//            if (count != 1) {
//                logger.error("Missing insert " + insert.get("_id"));
//                sb.append(insert.get("_id")).append(", ");
//            }
//        }
//        throw new RuntimeException(sb.toString());
//    }
}<|MERGE_RESOLUTION|>--- conflicted
+++ resolved
@@ -142,11 +142,8 @@
         }
         fillGapsVariants.stop();
 
-<<<<<<< HEAD
-=======
         updateStage(mongoDBOps);
 
->>>>>>> 62c32eb2
         long updatesNewStudyExistingVariant = mongoDBOps.getNewStudy().getUpdates().size() - newVariants;
         long updatesWithDataExistingStudy = mongoDBOps.getExistingStudy().getUpdates().size() - mongoDBOps.getMissingVariants();
         MongoDBVariantWriteResult writeResult = new MongoDBVariantWriteResult(newVariants,
