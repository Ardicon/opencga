--- conflicted
+++ resolved
@@ -25,10 +25,7 @@
 import com.mongodb.BasicDBObject;
 import com.mongodb.DBObject;
 import com.mongodb.util.JSON;
-<<<<<<< HEAD
-=======
 import org.apache.avro.generic.GenericRecord;
->>>>>>> 34a431c3
 import org.opencb.biodata.models.variant.annotation.ConsequenceTypeMappings;
 import org.opencb.biodata.models.variant.avro.*;
 import org.opencb.datastore.core.ComplexTypeConverter;
@@ -429,13 +426,6 @@
         BasicDBObject clinicalDBObject = new BasicDBObject();
         if (variantAnnotation.getVariantTraitAssociation() != null) {
             putNotNull(clinicalDBObject, COSMIC_FIELD,
-<<<<<<< HEAD
-                        generateClinicalDBList(variantAnnotation.getVariantTraitAssociation().getCosmic()));
-            putNotNull(clinicalDBObject, GWAS_FIELD,
-                        generateClinicalDBList(variantAnnotation.getVariantTraitAssociation().getGwas()));
-            putNotNull(clinicalDBObject, CLINVAR_FIELD,
-                        generateClinicalDBList(variantAnnotation.getVariantTraitAssociation().getClinvar()));
-=======
                     generateClinicalDBList(variantAnnotation.getVariantTraitAssociation().getCosmic()));
             putNotNull(clinicalDBObject, GWAS_FIELD,
                     generateClinicalDBList(variantAnnotation.getVariantTraitAssociation().getGwas()));
@@ -444,7 +434,6 @@
         }
         if (!clinicalDBObject.isEmpty()) {
             dbObject.put(CLINICAL_DATA_FIELD, clinicalDBObject);
->>>>>>> 34a431c3
         }
 
         return dbObject;
