/*
 * Copyright 2015-2017 OpenCB
 *
 * Licensed under the Apache License, Version 2.0 (the "License");
 * you may not use this file except in compliance with the License.
 * You may obtain a copy of the License at
 *
 *     http://www.apache.org/licenses/LICENSE-2.0
 *
 * Unless required by applicable law or agreed to in writing, software
 * distributed under the License is distributed on an "AS IS" BASIS,
 * WITHOUT WARRANTIES OR CONDITIONS OF ANY KIND, either express or implied.
 * See the License for the specific language governing permissions and
 * limitations under the License.
 */

package org.opencb.opencga.storage.mongodb.variant;

import com.google.common.base.Throwables;
import org.apache.commons.lang3.StringUtils;
import org.apache.commons.lang3.time.StopWatch;
import org.apache.log4j.Level;
import org.opencb.biodata.models.variant.StudyEntry;
import org.opencb.commons.ProgressLogger;
import org.opencb.commons.datastore.core.ObjectMap;
import org.opencb.commons.datastore.core.Query;
import org.opencb.commons.datastore.core.QueryOptions;
import org.opencb.commons.datastore.mongodb.MongoDataStore;
import org.opencb.commons.datastore.mongodb.MongoDataStoreManager;
import org.opencb.opencga.core.auth.IllegalOpenCGACredentialsException;
import org.opencb.opencga.core.common.MemoryUsageMonitor;
import org.opencb.opencga.storage.core.StoragePipeline;
import org.opencb.opencga.storage.core.StoragePipelineResult;
import org.opencb.opencga.storage.core.config.DatabaseCredentials;
import org.opencb.opencga.storage.core.exceptions.StorageEngineException;
import org.opencb.opencga.storage.core.exceptions.StoragePipelineException;
import org.opencb.opencga.storage.core.exceptions.VariantSearchException;
import org.opencb.opencga.storage.core.metadata.BatchFileOperation;
import org.opencb.opencga.storage.core.metadata.StudyConfiguration;
import org.opencb.opencga.storage.core.metadata.StudyConfigurationManager;
import org.opencb.opencga.storage.core.metadata.local.FileStudyConfigurationAdaptor;
import org.opencb.opencga.storage.core.utils.CellBaseUtils;
import org.opencb.opencga.storage.core.variant.VariantStorageEngine;
<<<<<<< HEAD
=======
import org.opencb.opencga.storage.core.variant.adaptors.VariantDBAdaptor;
import org.opencb.opencga.storage.core.variant.adaptors.VariantDBIterator;
>>>>>>> 77f7421d
import org.opencb.opencga.storage.core.variant.adaptors.VariantQueryParam;
import org.opencb.opencga.storage.core.variant.adaptors.VariantQueryUtils;
import org.opencb.opencga.storage.core.variant.annotation.VariantAnnotationManager;
import org.opencb.opencga.storage.core.variant.annotation.annotators.VariantAnnotator;
import org.opencb.opencga.storage.core.variant.io.VariantImporter;
<<<<<<< HEAD
import org.opencb.opencga.storage.core.variant.search.solr.VariantSearchManager;
import org.opencb.opencga.storage.core.variant.stats.VariantStatisticsManager;
import org.opencb.opencga.storage.mongodb.annotation.MongoDBVariantAnnotationManager;
=======
import org.opencb.opencga.storage.core.variant.io.db.VariantAnnotationDBWriter;
import org.opencb.opencga.storage.core.variant.search.solr.VariantSearchLoadResult;
import org.opencb.opencga.storage.core.variant.search.solr.VariantSearchManager;
>>>>>>> 77f7421d
import org.opencb.opencga.storage.mongodb.auth.MongoCredentials;
import org.opencb.opencga.storage.mongodb.metadata.MongoDBVariantStorageMetadataDBAdaptorFactory;
import org.opencb.opencga.storage.mongodb.variant.adaptors.VariantMongoDBAdaptor;
import org.opencb.opencga.storage.mongodb.variant.load.MongoVariantImporter;
import org.opencb.opencga.storage.mongodb.variant.stats.MongoDBVariantStatisticsManager;
import org.slf4j.Logger;
import org.slf4j.LoggerFactory;

import java.io.IOException;
import java.net.URI;
import java.net.UnknownHostException;
import java.util.*;
import java.util.concurrent.TimeUnit;
import java.util.concurrent.atomic.AtomicReference;

import static org.opencb.opencga.storage.core.variant.VariantStorageEngine.Options.DB_NAME;
import static org.opencb.opencga.storage.core.variant.VariantStorageEngine.Options.RESUME;
import static org.opencb.opencga.storage.core.variant.adaptors.VariantQueryParam.*;
import static org.opencb.opencga.storage.core.variant.adaptors.VariantQueryUtils.*;
import static org.opencb.opencga.storage.mongodb.variant.MongoDBVariantStorageEngine.MongoDBVariantOptions.*;

/**
 * Created by imedina on 13/08/14.
 */
public class MongoDBVariantStorageEngine extends VariantStorageEngine {

    /*
     * This field defaultValue must be the same that the one at storage-configuration.yml
     */
    public static final String STORAGE_ENGINE_ID = "mongodb";

    // Connection to MongoDB.
    private MongoDataStoreManager mongoDataStoreManager = null;
    private final AtomicReference<VariantMongoDBAdaptor> dbAdaptor = new AtomicReference<>();
    private Logger logger = LoggerFactory.getLogger(MongoDBVariantStorageEngine.class);
    private StudyConfigurationManager studyConfigurationManager;

    public enum MongoDBVariantOptions {
        COLLECTION_VARIANTS("collection.variants", "variants"),
        COLLECTION_FILES("collection.files", "files"),
        COLLECTION_STUDIES("collection.studies",  "studies"),
        COLLECTION_PROJECT("collection.project",  "project"),
        COLLECTION_STAGE("collection.stage",  "stage"),
<<<<<<< HEAD
        COLLECTION_ANNOTATION("collection.annotation",  "annot"),
=======
        COLLECTION_TRASH("collection.trash", "trash"),
>>>>>>> 77f7421d
        BULK_SIZE("bulkSize",  100),
        DEFAULT_GENOTYPE("defaultGenotype", Arrays.asList("0/0", "0|0")),
        ALREADY_LOADED_VARIANTS("alreadyLoadedVariants", 0),

        PARALLEL_WRITE("parallel.write", false),

        STAGE("stage", false),
        STAGE_RESUME("stage.resume", false),
        STAGE_PARALLEL_WRITE("stage.parallel.write", false),
        STAGE_CLEAN_WHILE_LOAD("stage.clean.while.load", true),

        DIRECT_LOAD("direct_load", false),
        DIRECT_LOAD_PARALLEL_WRITE("direct_load.parallel.write", false),

        MERGE("merge", false),
        MERGE_SKIP("merge.skip", false), // Internal use only
        MERGE_RESUME("merge.resume", false),
        MERGE_IGNORE_OVERLAPPING_VARIANTS("merge.ignore-overlapping-variants", false),   //Do not look for overlapping variants
        MERGE_PARALLEL_WRITE("merge.parallel.write", false),
        MERGE_BATCH_SIZE("merge.batch.size", 10);          //Number of files to merge directly from first to second collection

        private final String key;
        private final Object value;

        MongoDBVariantOptions(String key, Object value) {
            this.key = key;
            this.value = value;
        }

        public static boolean isResume(ObjectMap options) {
            return options.getBoolean(Options.RESUME.key(), Options.RESUME.defaultValue());
        }

        public static boolean isResumeStage(ObjectMap options) {
            return isResume(options) || options.getBoolean(STAGE_RESUME.key(), false);
        }

        public static boolean isResumeMerge(ObjectMap options) {
            return isResume(options) || options.getBoolean(MERGE_RESUME.key(), false);
        }

        public static boolean isDirectLoadParallelWrite(ObjectMap options) {
            return isParallelWrite(DIRECT_LOAD_PARALLEL_WRITE, options);
        }

        public static boolean isStageParallelWrite(ObjectMap options) {
            return isParallelWrite(STAGE_PARALLEL_WRITE, options);
        }

        public static boolean isMergeParallelWrite(ObjectMap options) {
            return isParallelWrite(MERGE_PARALLEL_WRITE, options);
        }

        private static boolean isParallelWrite(MongoDBVariantOptions option, ObjectMap options) {
            return options.getBoolean(PARALLEL_WRITE.key(), PARALLEL_WRITE.defaultValue())
                    || options.getBoolean(option.key(), option.defaultValue());
        }

        public String key() {
            return key;
        }

        @SuppressWarnings("unchecked")
        public <T> T defaultValue() {
            return (T) value;
        }
    }

    public MongoDBVariantStorageEngine() {
        //Disable MongoDB useless logging
        org.apache.log4j.Logger.getLogger("org.mongodb.driver.cluster").setLevel(Level.WARN);
        org.apache.log4j.Logger.getLogger("org.mongodb.driver.connection").setLevel(Level.WARN);
    }

    @Override
    public void testConnection() throws StorageEngineException {
        MongoCredentials credentials = getMongoCredentials();

        if (!credentials.check()) {
            logger.error("Connection to database '{}' failed", dbName);
            throw new StorageEngineException("Database connection test failed");
        }
    }

    @Override
    protected VariantImporter newVariantImporter() throws StorageEngineException {
        return new MongoVariantImporter(getDBAdaptor());
    }

    @Override
    public MongoDBVariantStoragePipeline newStoragePipeline(boolean connected) throws StorageEngineException {
        VariantMongoDBAdaptor dbAdaptor = connected ? getDBAdaptor() : null;
        return new MongoDBVariantStoragePipeline(configuration, STORAGE_ENGINE_ID, dbAdaptor);
    }

    @Override
    public VariantStatisticsManager newVariantStatisticsManager() throws StorageEngineException {
        return new MongoDBVariantStatisticsManager(getDBAdaptor());
    }

    @Override
    protected VariantAnnotationManager newVariantAnnotationManager(VariantAnnotator annotator) throws StorageEngineException {
        VariantMongoDBAdaptor mongoDbAdaptor = getDBAdaptor();
        return new MongoDBVariantAnnotationManager(annotator, mongoDbAdaptor);
    }

    @Override
    public VariantSearchLoadResult searchIndex(Query inputQuery, QueryOptions inputQueryOptions, boolean overwrite)
            throws StorageEngineException, IOException, VariantSearchException {
        VariantSearchManager variantSearchManager = getVariantSearchManager();

        int deletedVariants;
        VariantSearchLoadResult searchIndex;
        long timeStamp = System.currentTimeMillis();

        if (configuration.getSearch().getActive() && variantSearchManager.isAlive(dbName)) {
            // First remove trashed variants.
            ProgressLogger progressLogger = new ProgressLogger("Variants removed from Solr");
            try (VariantDBIterator removedVariants = getDBAdaptor().trashedVariants(timeStamp)) {
                deletedVariants = variantSearchManager.delete(dbName, removedVariants, progressLogger);
                getDBAdaptor().cleanTrash(timeStamp);
            } catch (StorageEngineException | IOException | VariantSearchException | RuntimeException e) {
                throw e;
            } catch (Exception e) {
                throw new StorageEngineException("Exception closing VariantDBIterator", e);
            }

            // Then, load new variants.
            searchIndex = super.searchIndex(inputQuery, inputQueryOptions, overwrite);
        } else {
            //The current dbName from the SearchEngine is not alive or does not exist. There is nothing to remove
            deletedVariants = 0;
            logger.debug("Skip removed variants!");

            // Try to index the rest of variants. This method will fail if the search engine is not alive
            searchIndex = super.searchIndex(inputQuery, inputQueryOptions, overwrite);

            // If the variants were loaded correctly, the trash can be clean up.
            getDBAdaptor().cleanTrash(timeStamp);
        }

        return new VariantSearchLoadResult(searchIndex.getNumProcessedVariants(), searchIndex.getNumLoadedVariants(), deletedVariants);
    }

    @Override
    public void removeFiles(String study, List<String> files) throws StorageEngineException {

        BatchFileOperation batchFileOperation = preRemoveFiles(study, files);
        List<Integer> fileIds = batchFileOperation.getFileIds();

        ObjectMap options = new ObjectMap(configuration.getStorageEngine(STORAGE_ENGINE_ID).getVariant().getOptions());

        StudyConfigurationManager scm = getStudyConfigurationManager();
        Integer studyId = scm.getStudyId(study, null);

        Thread hook = scm.buildShutdownHook(REMOVE_OPERATION_NAME, studyId, fileIds);
        try {
            Runtime.getRuntime().addShutdownHook(hook);
            getDBAdaptor().removeFiles(study, files, batchFileOperation.getTimestamp(), new QueryOptions(options));
            postRemoveFiles(study, fileIds, false);
        } catch (Exception e) {
            postRemoveFiles(study, fileIds, true);
            throw e;
        } finally {
            Runtime.getRuntime().removeShutdownHook(hook);
        }
    }

    @Override
    public void removeStudy(String studyName) throws StorageEngineException {
        StudyConfigurationManager scm = getStudyConfigurationManager();
        AtomicReference<BatchFileOperation> batchFileOperation = new AtomicReference<>();
        int studyId = scm.lockAndUpdate(studyName, studyConfiguration -> {
            boolean resume = getOptions().getBoolean(RESUME.key(), RESUME.defaultValue());
            batchFileOperation.set(StudyConfigurationManager.addBatchOperation(
                    studyConfiguration,
                    REMOVE_OPERATION_NAME,
                    Collections.emptyList(),
                    resume,
                    BatchFileOperation.Type.REMOVE));
            return studyConfiguration;
        }).getStudyId();

        Thread hook = scm.buildShutdownHook(REMOVE_OPERATION_NAME, studyId, Collections.emptyList());
        try {
            Runtime.getRuntime().addShutdownHook(hook);
            ObjectMap options = new ObjectMap(configuration.getStorageEngine(STORAGE_ENGINE_ID).getVariant().getOptions());
            getDBAdaptor().removeStudy(studyName, batchFileOperation.get().getTimestamp(), new QueryOptions(options));

            scm.lockAndUpdate(studyName, studyConfiguration -> {
                for (Integer fileId : studyConfiguration.getIndexedFiles()) {
                    getDBAdaptor().getStudyConfigurationManager().deleteVariantFileMetadata(studyId, fileId);
                }
                StudyConfigurationManager
                        .setStatus(studyConfiguration, BatchFileOperation.Status.READY, REMOVE_OPERATION_NAME, Collections.emptyList());
                studyConfiguration.getIndexedFiles().clear();
                studyConfiguration.getCalculatedStats().clear();
                studyConfiguration.getInvalidStats().clear();
                Integer defaultCohortId = studyConfiguration.getCohortIds().get(StudyEntry.DEFAULT_COHORT);
                studyConfiguration.getCohorts().put(defaultCohortId, Collections.emptySet());
                return studyConfiguration;
            });
        } catch (Exception e) {
            scm.lockAndUpdate(studyName, studyConfiguration -> {
                StudyConfigurationManager
                        .setStatus(studyConfiguration, BatchFileOperation.Status.ERROR, REMOVE_OPERATION_NAME, Collections.emptyList());
                return studyConfiguration;
            });
            throw e;
        } finally {
            Runtime.getRuntime().removeShutdownHook(hook);
        }
    }

    @Override
    public List<StoragePipelineResult> index(List<URI> inputFiles, URI outdirUri, boolean doExtract, boolean doTransform, boolean doLoad)
            throws StorageEngineException {

        Map<URI, MongoDBVariantStoragePipeline> storageResultMap = new LinkedHashMap<>();
        Map<URI, StoragePipelineResult> resultsMap = new LinkedHashMap<>();
        LinkedList<StoragePipelineResult> results = new LinkedList<>();

        MemoryUsageMonitor monitor = new MemoryUsageMonitor();
        monitor.setDelay(5000);
//        monitor.start();
        try {
            for (URI inputFile : inputFiles) {
                StoragePipelineResult storagePipelineResult = new StoragePipelineResult(inputFile);
                MongoDBVariantStoragePipeline storagePipeline = newStoragePipeline(doLoad);
                storagePipeline.getOptions().append(VariantStorageEngine.Options.ISOLATE_FILE_FROM_STUDY_CONFIGURATION.key(), true);
                storageResultMap.put(inputFile, storagePipeline);
                resultsMap.put(inputFile, storagePipelineResult);
                results.add(storagePipelineResult);
            }


            if (doExtract) {
                for (Map.Entry<URI, MongoDBVariantStoragePipeline> entry : storageResultMap.entrySet()) {
                    URI uri = entry.getValue().extract(entry.getKey(), outdirUri);
                    resultsMap.get(entry.getKey()).setExtractResult(uri);
                }
            }

            if (doTransform) {
                for (Map.Entry<URI, MongoDBVariantStoragePipeline> entry : storageResultMap.entrySet()) {
                    StoragePipelineResult result = resultsMap.get(entry.getKey());
                    URI input = result.getExtractResult() == null ? entry.getKey() : result.getExtractResult();
                    transformFile(entry.getValue(), result, results, input, outdirUri);
                }
            }

            boolean doStage = doLoad && getOptions().getBoolean(STAGE.key());
            boolean doMerge = doLoad && getOptions().getBoolean(MERGE.key());
            if (!doStage && !doMerge) {
                doStage = doLoad;
                doMerge = doLoad;
            }

            if (doLoad) {
                int batchLoad = getOptions().getInt(MERGE_BATCH_SIZE.key(), MERGE_BATCH_SIZE.defaultValue());
                // Files to merge
                List<Integer> filesToMerge = new ArrayList<>(batchLoad);
                List<StoragePipelineResult> resultsToMerge = new ArrayList<>(batchLoad);
                List<Integer> mergedFiles = new ArrayList<>();

                Iterator<Map.Entry<URI, MongoDBVariantStoragePipeline>> iterator = storageResultMap.entrySet().iterator();
                while (iterator.hasNext()) {
                    Map.Entry<URI, MongoDBVariantStoragePipeline> entry = iterator.next();
                    StoragePipelineResult result = resultsMap.get(entry.getKey());
                    URI input = result.getPostTransformResult() == null ? entry.getKey() : result.getPostTransformResult();
                    MongoDBVariantStoragePipeline storagePipeline = entry.getValue();

                    StopWatch loadWatch = StopWatch.createStarted();
                    try {
                        boolean doDirectLoad;
                        // Decide if use direct load or not.
                        if (doStage && doMerge) {
                            doDirectLoad = storagePipeline.checkCanLoadDirectly(input);
                        } else {
                            doDirectLoad = false;
                        }

                        storagePipeline.getOptions().put(STAGE.key(), doStage);
                        storagePipeline.getOptions().put(MERGE.key(), doMerge);
                        storagePipeline.getOptions().put(DIRECT_LOAD.key(), doDirectLoad);

                        logger.info("PreLoad '{}'", input);
                        input = storagePipeline.preLoad(input, outdirUri);
                        result.setPreLoadResult(input);

                        if (doDirectLoad) {
                            storagePipeline.getOptions().put(STAGE.key(), false);
                            storagePipeline.getOptions().put(MERGE.key(), false);
                            storagePipeline.directLoad(input);
                            result.setLoadExecuted(true);
                            result.setLoadStats(storagePipeline.getLoadStats());
                            result.setLoadTimeMillis(loadWatch.getTime(TimeUnit.MILLISECONDS));
                        } else {
                            if (doStage) {
                                logger.info("Load - Stage '{}'", input);
                                storagePipeline.stage(input);
                                result.setLoadResult(input);
                                result.setLoadStats(storagePipeline.getLoadStats());
                                result.getLoadStats().put(STAGE.key(), true);
                                result.setLoadTimeMillis(loadWatch.getTime(TimeUnit.MILLISECONDS));
                            }

                            if (doMerge) {
                                logger.info("Load - Merge '{}'", input);
                                filesToMerge.add(storagePipeline.getFileId());
                                resultsToMerge.add(result);

                                if (filesToMerge.size() == batchLoad || !iterator.hasNext()) {
                                    StopWatch mergeWatch = StopWatch.createStarted();
                                    try {
                                        storagePipeline.merge(new ArrayList<>(filesToMerge));
                                    } catch (Exception e) {
                                        for (StoragePipelineResult storagePipelineResult : resultsToMerge) {
                                            storagePipelineResult.setLoadError(e);
                                        }
                                        throw new StoragePipelineException("Exception executing merge.", e, results);
                                    } finally {
                                        long mergeTime = mergeWatch.getTime(TimeUnit.MILLISECONDS);
                                        for (StoragePipelineResult storagePipelineResult : resultsToMerge) {
                                            storagePipelineResult.setLoadTimeMillis(storagePipelineResult.getLoadTimeMillis() + mergeTime);
                                            for (Map.Entry<String, Object> statsEntry : storagePipeline.getLoadStats().entrySet()) {
                                                storagePipelineResult.getLoadStats()
                                                        .putIfAbsent(statsEntry.getKey(), statsEntry.getValue());
                                            }
                                            storagePipelineResult.setLoadExecuted(true);
                                        }
                                        mergedFiles.addAll(filesToMerge);
                                        filesToMerge.clear();
                                        resultsToMerge.clear();
                                    }
                                } else {
                                    // We don't execute merge for this file
                                    storagePipeline.getOptions().put(MERGE.key(), false);
                                }
                            }
                        }


                        logger.info("PostLoad '{}'", input);
                        input = storagePipeline.postLoad(input, outdirUri);
                        result.setPostLoadResult(input);
                    } catch (Exception e) {
                        if (result.getLoadError() == null) {
                            result.setLoadError(e);
                        }
                        if (!(e instanceof StoragePipelineException)) {
                            throw new StoragePipelineException("Exception executing load: " + e.getMessage(), e, results);
                        } else {
                            throw e;
                        }
                    } finally {
                        if (result.getLoadTimeMillis() == 0) {
                            result.setLoadTimeMillis(loadWatch.getTime(TimeUnit.MILLISECONDS));
                        }
                        if (result.getLoadStats() == null) {
                            result.setLoadStats(storagePipeline.getLoadStats());
                        }
                    }

                }
                if (doMerge) {
<<<<<<< HEAD
                    StudyConfiguration studyConfiguration = storageResultMap.get(inputFiles.get(0)).getStudyConfiguration();
                    ObjectMap options = getOptions();
                    options.put(Options.STUDY.key(), studyConfiguration.getStudyName());

                    annotateLoadedFiles(outdirUri, inputFiles, results, options);
                    calculateStatsForLoadedFiles(outdirUri, inputFiles, results, options);
=======
                    annotateLoadedFiles(outdirUri, inputFiles, results, getOptions());
                    calculateStatsForLoadedFiles(outdirUri, inputFiles, results, getOptions());
                    searchIndexLoadedFiles(inputFiles, getOptions());
>>>>>>> 77f7421d
                }
            }

        } finally {
//            monitor.interrupt();
            for (StoragePipeline storagePipeline : storageResultMap.values()) {
                storagePipeline.close();
            }
        }

        return results;
    }

    @Override
    public VariantMongoDBAdaptor getDBAdaptor() throws StorageEngineException {
        // Lazy initialization of dbAdaptor
        if (dbAdaptor.get() == null) {
            synchronized (dbAdaptor) {
                if (dbAdaptor.get() == null) {
                    VariantMongoDBAdaptor variantMongoDBAdaptor = newDBAdaptor();
                    this.dbAdaptor.set(variantMongoDBAdaptor);
                }
            }
        }
        return dbAdaptor.get();
    }

    /**
     * Decide if a query should be resolved using SearchManager or not.
     *
     * Applies some exceptions over the default method:
     *  - If true, and the query contains only filters for REGION and (optionally) STUDY, do not use SearchIndex
     *
     * @param query   Query
     * @param options QueryOptions
     * @return true if should resolve only with SearchManager
     * @throws StorageEngineException StorageEngineException
     */
    @Override
    protected boolean doQuerySearchManager(Query query, QueryOptions options) throws StorageEngineException {
        if (super.doQuerySearchManager(query, options)) {
            if (VariantSearchManager.UseSearchIndex.from(options).equals(VariantSearchManager.UseSearchIndex.YES)) {
                // Query search manager is mandatory
                return true;
            }
            // Get set of valid params. Remove Modifier params
            Set<VariantQueryParam> queryParams = VariantQueryUtils.validParams(query);
            queryParams.removeAll(MODIFIER_QUERY_PARAMS);

            // REGION + [ STUDY ]
            if (queryParams.contains(REGION) // Has region
                    // Optionally, has study
                    && (queryParams.size() == 1 || queryParams.size() == 2 && queryParams.contains(VariantQueryParam.STUDY))
                    && options.getBoolean(QueryOptions.SKIP_COUNT, DEFAULT_SKIP_COUNT)) {   // Do not require total count
                // Do not use SearchIndex either for intersect.
                options.put(VariantSearchManager.USE_SEARCH_INDEX, VariantSearchManager.UseSearchIndex.NO);
                return false;
            } else {
                return true;
            }
        } else {
            return false;
        }
    }

    private VariantMongoDBAdaptor newDBAdaptor() throws StorageEngineException {
        MongoCredentials credentials = getMongoCredentials();
        VariantMongoDBAdaptor variantMongoDBAdaptor;
        ObjectMap options = getOptions();

        String variantsCollection = options.getString(COLLECTION_VARIANTS.key(), COLLECTION_VARIANTS.defaultValue());
        String filesCollection = options.getString(COLLECTION_FILES.key(), COLLECTION_FILES.defaultValue());
        MongoDataStoreManager mongoDataStoreManager = getMongoDataStoreManager();
        try {
            StudyConfigurationManager studyConfigurationManager = getStudyConfigurationManager();
            variantMongoDBAdaptor = new VariantMongoDBAdaptor(mongoDataStoreManager, credentials, variantsCollection,
                    studyConfigurationManager, configuration);

        } catch (UnknownHostException e) {
            throw new IllegalArgumentException(e);
        }
        logger.debug("getting DBAdaptor to db: {}", credentials.getMongoDbName());
        return variantMongoDBAdaptor;
    }

    MongoCredentials getMongoCredentials() {

        // If no database name is provided, read from the configuration file
        if (StringUtils.isEmpty(dbName)) {
            dbName = getOptions().getString(DB_NAME.key(), DB_NAME.defaultValue());
        }

        DatabaseCredentials database = configuration.getStorageEngine(STORAGE_ENGINE_ID).getVariant().getDatabase();

        try {
            return new MongoCredentials(database, dbName);
        } catch (IllegalOpenCGACredentialsException e) {
            throw Throwables.propagate(e);
        }
    }

    @Override
    public StudyConfigurationManager getStudyConfigurationManager() throws StorageEngineException {
        ObjectMap options = getOptions();
        if (studyConfigurationManager != null) {
            return studyConfigurationManager;
        } else if (!options.getString(FileStudyConfigurationAdaptor.STUDY_CONFIGURATION_PATH, "").isEmpty()) {
            return super.getStudyConfigurationManager();
        } else {
            MongoDataStoreManager mongoDataStoreManager = getMongoDataStoreManager();
            MongoDataStore db = mongoDataStoreManager.get(
                    getMongoCredentials().getMongoDbName(),
                    getMongoCredentials().getMongoDBConfiguration());
            studyConfigurationManager = new StudyConfigurationManager(new MongoDBVariantStorageMetadataDBAdaptorFactory(db, options));
            return studyConfigurationManager;
        }
    }

    @Override
    public Query preProcessQuery(Query originalQuery, QueryOptions options) throws StorageEngineException {
        Query query = super.preProcessQuery(originalQuery, options);
        List<String> studyNames = studyConfigurationManager.getStudyNames(QueryOptions.empty());
        CellBaseUtils cellBaseUtils = getCellBaseUtils();

        if (isValidParam(query, VariantQueryParam.STUDY)
                && studyNames.size() == 1
                && !isNegated(query.getString(VariantQueryParam.STUDY.key()))
                && !isValidParam(query, FILE)
                && !isValidParam(query, SAMPLE)
                && !isValidParam(query, GENOTYPE)) {
            query.remove(VariantQueryParam.STUDY.key());
        }

        convertGoToGeneQuery(query, cellBaseUtils);
        convertExpressionToGeneQuery(query, cellBaseUtils);

        return query;
    }

    private synchronized MongoDataStoreManager getMongoDataStoreManager() {
        if (mongoDataStoreManager == null) {
            mongoDataStoreManager = new MongoDataStoreManager(getMongoCredentials().getDataStoreServerAddresses());
        }
        return mongoDataStoreManager;
    }

    @Override
    public synchronized void close() throws IOException {
        super.close();
        if (dbAdaptor.get() != null) {
            dbAdaptor.get().close();
            dbAdaptor.set(null);
        }
        if (studyConfigurationManager != null) {
            studyConfigurationManager.close();
            studyConfigurationManager = null;
        }
        if (mongoDataStoreManager != null) {
            mongoDataStoreManager.close();
            mongoDataStoreManager = null;
        }
    }

}<|MERGE_RESOLUTION|>--- conflicted
+++ resolved
@@ -41,25 +41,16 @@
 import org.opencb.opencga.storage.core.metadata.local.FileStudyConfigurationAdaptor;
 import org.opencb.opencga.storage.core.utils.CellBaseUtils;
 import org.opencb.opencga.storage.core.variant.VariantStorageEngine;
-<<<<<<< HEAD
-=======
-import org.opencb.opencga.storage.core.variant.adaptors.VariantDBAdaptor;
-import org.opencb.opencga.storage.core.variant.adaptors.VariantDBIterator;
->>>>>>> 77f7421d
 import org.opencb.opencga.storage.core.variant.adaptors.VariantQueryParam;
 import org.opencb.opencga.storage.core.variant.adaptors.VariantQueryUtils;
+import org.opencb.opencga.storage.core.variant.adaptors.iterators.VariantDBIterator;
 import org.opencb.opencga.storage.core.variant.annotation.VariantAnnotationManager;
 import org.opencb.opencga.storage.core.variant.annotation.annotators.VariantAnnotator;
 import org.opencb.opencga.storage.core.variant.io.VariantImporter;
-<<<<<<< HEAD
+import org.opencb.opencga.storage.core.variant.search.solr.VariantSearchLoadResult;
 import org.opencb.opencga.storage.core.variant.search.solr.VariantSearchManager;
 import org.opencb.opencga.storage.core.variant.stats.VariantStatisticsManager;
 import org.opencb.opencga.storage.mongodb.annotation.MongoDBVariantAnnotationManager;
-=======
-import org.opencb.opencga.storage.core.variant.io.db.VariantAnnotationDBWriter;
-import org.opencb.opencga.storage.core.variant.search.solr.VariantSearchLoadResult;
-import org.opencb.opencga.storage.core.variant.search.solr.VariantSearchManager;
->>>>>>> 77f7421d
 import org.opencb.opencga.storage.mongodb.auth.MongoCredentials;
 import org.opencb.opencga.storage.mongodb.metadata.MongoDBVariantStorageMetadataDBAdaptorFactory;
 import org.opencb.opencga.storage.mongodb.variant.adaptors.VariantMongoDBAdaptor;
@@ -103,11 +94,8 @@
         COLLECTION_STUDIES("collection.studies",  "studies"),
         COLLECTION_PROJECT("collection.project",  "project"),
         COLLECTION_STAGE("collection.stage",  "stage"),
-<<<<<<< HEAD
         COLLECTION_ANNOTATION("collection.annotation",  "annot"),
-=======
         COLLECTION_TRASH("collection.trash", "trash"),
->>>>>>> 77f7421d
         BULK_SIZE("bulkSize",  100),
         DEFAULT_GENOTYPE("defaultGenotype", Arrays.asList("0/0", "0|0")),
         ALREADY_LOADED_VARIANTS("alreadyLoadedVariants", 0),
@@ -474,18 +462,13 @@
 
                 }
                 if (doMerge) {
-<<<<<<< HEAD
                     StudyConfiguration studyConfiguration = storageResultMap.get(inputFiles.get(0)).getStudyConfiguration();
                     ObjectMap options = getOptions();
                     options.put(Options.STUDY.key(), studyConfiguration.getStudyName());
 
                     annotateLoadedFiles(outdirUri, inputFiles, results, options);
                     calculateStatsForLoadedFiles(outdirUri, inputFiles, results, options);
-=======
-                    annotateLoadedFiles(outdirUri, inputFiles, results, getOptions());
-                    calculateStatsForLoadedFiles(outdirUri, inputFiles, results, getOptions());
-                    searchIndexLoadedFiles(inputFiles, getOptions());
->>>>>>> 77f7421d
+                    searchIndexLoadedFiles(inputFiles, options);
                 }
             }
 
