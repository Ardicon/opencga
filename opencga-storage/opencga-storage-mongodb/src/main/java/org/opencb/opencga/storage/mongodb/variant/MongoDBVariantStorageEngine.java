--- conflicted
+++ resolved
@@ -37,10 +37,6 @@
 import org.opencb.opencga.storage.core.metadata.VariantStorageMetadataManager;
 import org.opencb.opencga.storage.core.metadata.models.StudyMetadata;
 import org.opencb.opencga.storage.core.metadata.models.TaskMetadata;
-<<<<<<< HEAD
-import org.opencb.opencga.storage.core.utils.CellBaseUtils;
-=======
->>>>>>> 6c04fdf1
 import org.opencb.opencga.storage.core.variant.VariantStorageEngine;
 import org.opencb.opencga.storage.core.variant.adaptors.VariantQueryException;
 import org.opencb.opencga.storage.core.variant.adaptors.VariantQueryParam;
@@ -544,11 +540,7 @@
     }
 
     @Override
-<<<<<<< HEAD
-    public VariantStorageMetadataManager getMetadataManager() throws StorageEngineException {
-=======
     public VariantStorageMetadataManager getMetadataManager() {
->>>>>>> 6c04fdf1
         ObjectMap options = getOptions();
         if (metadataManager != null) {
             return metadataManager;
@@ -563,11 +555,7 @@
     }
 
     @Override
-<<<<<<< HEAD
-    public Query preProcessQuery(Query originalQuery, QueryOptions options) throws StorageEngineException {
-=======
     public Query preProcessQuery(Query originalQuery, QueryOptions options) {
->>>>>>> 6c04fdf1
         if (isValidParam(originalQuery, SAMPLE_MENDELIAN_ERROR)) {
             throw VariantQueryException.unsupportedVariantQueryFilter(SAMPLE_MENDELIAN_ERROR, getStorageEngineId());
         }
@@ -577,10 +565,6 @@
 
         Query query = super.preProcessQuery(originalQuery, options);
         List<String> studyNames = metadataManager.getStudyNames();
-<<<<<<< HEAD
-        CellBaseUtils cellBaseUtils = getCellBaseUtils();
-=======
->>>>>>> 6c04fdf1
 
         if (isValidParam(query, VariantQueryParam.STUDY)
                 && studyNames.size() == 1
