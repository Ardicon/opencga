--- conflicted
+++ resolved
@@ -16,24 +16,15 @@
 
 package org.opencb.opencga.storage.mongodb.variant;
 
-<<<<<<< HEAD
-import com.mongodb.BasicDBObject;
-import com.mongodb.DBObject;
-import com.mongodb.QueryBuilder;
-=======
 import com.mongodb.client.MongoCursor;
 import com.mongodb.client.model.Filters;
 import com.mongodb.client.model.Updates;
 import org.bson.Document;
->>>>>>> a9c17156
 import org.bson.conversions.Bson;
 import org.opencb.biodata.models.variant.VariantSource;
 import org.opencb.biodata.models.variant.avro.VariantFileMetadata;
 import org.opencb.biodata.models.variant.stats.VariantSourceStats;
-<<<<<<< HEAD
-=======
 import org.opencb.commons.datastore.core.Query;
->>>>>>> a9c17156
 import org.opencb.commons.datastore.core.QueryOptions;
 import org.opencb.commons.datastore.core.QueryResult;
 import org.opencb.commons.datastore.mongodb.MongoDBCollection;
@@ -43,38 +34,23 @@
 import org.opencb.opencga.storage.core.StudyConfiguration;
 import org.opencb.opencga.storage.core.variant.adaptors.VariantSourceDBAdaptor;
 import org.opencb.opencga.storage.mongodb.utils.MongoCredentials;
-<<<<<<< HEAD
-import org.opencb.opencga.storage.mongodb.variant.converters.DocumentToVariantSourceConverter;
-
-import java.net.UnknownHostException;
-import java.util.*;
-=======
 import org.opencb.opencga.storage.mongodb.variant.converters.DocumentToVariantSourceSimpleConverter;
 
 import java.net.UnknownHostException;
 import java.util.Iterator;
 import java.util.LinkedList;
 import java.util.List;
->>>>>>> a9c17156
 
 /**
  * @author Cristina Yenyxe Gonzalez Garcia <cyenyxe@ebi.ac.uk>
  */
 public class VariantSourceMongoDBAdaptor implements VariantSourceDBAdaptor {
 
-<<<<<<< HEAD
-    private static final Map<String, List> SAMPLES_IN_SOURCES = new HashMap<>();
-
-    private final MongoDataStoreManager mongoManager;
-    private final MongoDataStore db;
-    private final DocumentToVariantSourceConverter variantSourceConverter;
-=======
 //    private static final Map<String, List> SAMPLES_IN_SOURCES = new HashMap<>();
 
     private final MongoDataStoreManager mongoManager;
     private final MongoDataStore db;
     private final DocumentToVariantSourceSimpleConverter variantSourceConverter;
->>>>>>> a9c17156
     private final String collectionName;
 
     public VariantSourceMongoDBAdaptor(MongoCredentials credentials, String collectionName) throws UnknownHostException {
@@ -83,11 +59,7 @@
         MongoDBConfiguration mongoDBConfiguration = credentials.getMongoDBConfiguration();
         db = mongoManager.get(credentials.getMongoDbName(), mongoDBConfiguration);
         this.collectionName = collectionName;
-<<<<<<< HEAD
-        variantSourceConverter = new DocumentToVariantSourceConverter();
-=======
         variantSourceConverter = new DocumentToVariantSourceSimpleConverter();
->>>>>>> a9c17156
     }
 
     public VariantSourceMongoDBAdaptor(MongoDataStore db, String collectionName) throws UnknownHostException {
@@ -100,32 +72,17 @@
     @Override
     public QueryResult<Long> count() {
         MongoDBCollection coll = db.getCollection(collectionName);
-<<<<<<< HEAD
-        QueryBuilder qb = QueryBuilder.start();
-        parseQueryOptions(options, qb);
-
-        return coll.find((BasicDBObject) qb.get(), null, variantSourceConverter, options);
-=======
         return coll.count();
->>>>>>> a9c17156
     }
 
     @Override
     public void updateVariantSource(VariantSource variantSource) {
         MongoDBCollection coll = db.getCollection(collectionName);
-<<<<<<< HEAD
-        QueryBuilder qb = QueryBuilder.start();
-        options.put("studyId", studyId);
-        parseQueryOptions(options, qb);
-
-        return coll.find((BasicDBObject) qb.get(), null, variantSourceConverter, options);
-=======
         Document document = variantSourceConverter.convertToStorageType(variantSource);
         String id = document.getString("_id");
         document.append("_id", id);
         QueryOptions options = new QueryOptions(MongoDBCollection.REPLACE, true).append(MongoDBCollection.UPSERT, true);
         coll.update(Filters.eq("_id", id), document, options);
->>>>>>> a9c17156
     }
 
     @Override
@@ -133,44 +90,16 @@
         MongoDBCollection coll = db.getCollection(collectionName);
         Bson filter = parseQuery(query);
 
-<<<<<<< HEAD
-        return coll.find((BasicDBObject) qb.get(), null, variantSourceConverter, options);
-    }
-
-    @Override
-    public QueryResult getSamplesBySource(String fileId, QueryOptions options) {    // TODO jmmut: deprecate when we remove fileId, and
-        // change for getSamplesBySource(String studyId, QueryOptions options)
-        if (SAMPLES_IN_SOURCES.size() != (long) countSources().getResult().get(0)) {
-            synchronized (StudyMongoDBAdaptor.class) {
-                if (SAMPLES_IN_SOURCES.size() != (long) countSources().getResult().get(0)) {
-                    QueryResult queryResult = populateSamplesInSources();
-                    populateSamplesQueryResult(fileId, queryResult);
-                    return queryResult;
-                }
-=======
         return new Iterator<VariantSource>() {
             private final MongoCursor<Document> iterator = coll.nativeQuery().find(filter, options).iterator();
             @Override
             public boolean hasNext() {
                 return iterator.hasNext();
->>>>>>> a9c17156
             }
 
-<<<<<<< HEAD
-    @Override
-    public QueryResult getSamplesBySources(List<String> fileIds, QueryOptions options) {
-        if (SAMPLES_IN_SOURCES.size() != (long) countSources().getResult().get(0)) {
-            synchronized (StudyMongoDBAdaptor.class) {
-                if (SAMPLES_IN_SOURCES.size() != (long) countSources().getResult().get(0)) {
-                    QueryResult queryResult = populateSamplesInSources();
-                    populateSamplesQueryResult(fileIds, queryResult);
-                    return queryResult;
-                }
-=======
             @Override
             public VariantSource next() {
                 return variantSourceConverter.convertToDataModelType(iterator.next());
->>>>>>> a9c17156
             }
         };
     }
@@ -239,33 +168,6 @@
         }
     }
 
-<<<<<<< HEAD
-    private void parseQueryOptions(QueryOptions options, QueryBuilder builder) {
-
-        if (options.containsKey("studyId")) {
-            andIs(DocumentToVariantSourceConverter.STUDYID_FIELD, options.get("studyId"), builder);
-        }
-        if (options.containsKey("studyName")) {
-            andIs(DocumentToVariantSourceConverter.STUDYNAME_FIELD, options.get("studyId"), builder);
-        }
-        if (options.containsKey("fileId")) {
-            andIs(DocumentToVariantSourceConverter.FILEID_FIELD, options.get("fileId"), builder);
-        }
-        if (options.containsKey("fileName")) {
-            andIs(DocumentToVariantSourceConverter.FILENAME_FIELD, options.get("fileName"), builder);
-        }
-    }
-
-    private QueryBuilder andIs(String fieldName, Object object, QueryBuilder builder) {
-        if (object == null) {
-            return builder;
-        } else if (object instanceof Collection) {
-            return builder.and(fieldName).in(object);
-        } else {
-            return builder.and(fieldName).is(object);
-        }
-    }
-=======
     protected Bson parseQuery(Query query) {
         LinkedList<Bson> filters = new LinkedList<>();
         if (query.containsKey(VariantSourceQueryParam.STUDY_ID.key())) {
@@ -281,7 +183,6 @@
     }
 
 //    private void parseQueryOptions(QueryOptions options, QueryBuilder builder) {
->>>>>>> a9c17156
 //
 //        if (options.containsKey("studyId")) {
 //            andIs(DocumentToVariantSourceConverter.STUDYID_FIELD, options.get("studyId"), builder);
@@ -308,71 +209,6 @@
 //    }
 //
 
-<<<<<<< HEAD
-    /**
-     * Populates the dictionary relating sources and samples.
-     *
-     * @return The QueryResult with information of how long the query took
-     */
-    private QueryResult populateSamplesInSources() {
-        MongoDBCollection coll = db.getCollection(collectionName);
-        BasicDBObject projection = new BasicDBObject(DocumentToVariantSourceConverter.FILEID_FIELD, true)
-                .append(DocumentToVariantSourceConverter.SAMPLES_FIELD, true);
-        QueryResult queryResult = coll.find((Bson) null, projection, null);
-
-        List<DBObject> result = queryResult.getResult();
-        for (DBObject dbo : result) {
-            if (!dbo.containsField(DocumentToVariantSourceConverter.FILEID_FIELD)) {
-                continue;
-            }
-            String key = dbo.get(DocumentToVariantSourceConverter.FILEID_FIELD).toString();
-            DBObject value = (DBObject) dbo.get(DocumentToVariantSourceConverter.SAMPLES_FIELD);
-            SAMPLES_IN_SOURCES.put(key, new ArrayList(value.toMap().keySet()));
-        }
-
-        return queryResult;
-    }
-
-    private void populateSamplesQueryResult(String fileId, QueryResult queryResult) {
-        List<List> samples = new ArrayList<>(1);
-        List<String> samplesInSource = SAMPLES_IN_SOURCES.get(fileId);
-
-        if (samplesInSource == null || samplesInSource.isEmpty()) {
-            queryResult.setWarningMsg("Source " + fileId + " not found");
-            queryResult.setNumTotalResults(0);
-        } else {
-            samples.add(samplesInSource);
-            queryResult.setResult(samples);
-            queryResult.setNumTotalResults(1);
-        }
-    }
-
-    private void populateSamplesQueryResult(List<String> fileIds, QueryResult queryResult) {
-        List<List> samples = new ArrayList<>(fileIds.size());
-
-        for (String fileId : fileIds) {
-            List<String> samplesInSource = SAMPLES_IN_SOURCES.get(fileId);
-
-            if (samplesInSource == null || samplesInSource.isEmpty()) {
-                // Samples not found
-                samples.add(new ArrayList<>());
-                if (queryResult.getWarningMsg() == null) {
-                    queryResult.setWarningMsg("Source " + fileId + " not found");
-                } else {
-                    queryResult.setWarningMsg(queryResult.getWarningMsg().concat("\nSource " + fileId + " not found"));
-                }
-//                queryResult.setNumTotalResults(0);
-            } else {
-                // Add new list of samples
-                samples.add(samplesInSource);
-//                queryResult.setNumTotalResults(1);
-            }
-        }
-
-        queryResult.setResult(samples);
-        queryResult.setNumTotalResults(fileIds.size());
-    }
-=======
 //    /**
 //     * Populates the dictionary relating sources and samples.
 //     *
@@ -436,7 +272,6 @@
 //        queryResult.setResult(samples);
 //        queryResult.setNumTotalResults(fileIds.size());
 //    }
->>>>>>> a9c17156
 
 
     @Override
@@ -444,21 +279,6 @@
             queryOptions) {
         MongoDBCollection coll = db.getCollection(collectionName);
 
-<<<<<<< HEAD
-        VariantGlobalStats global = variantSourceStats.getFileStats();
-        BasicDBObject globalStats = new BasicDBObject(DocumentToVariantSourceConverter.NUMSAMPLES_FIELD, global.getSamplesCount())
-                .append(DocumentToVariantSourceConverter.NUMVARIANTS_FIELD, global.getVariantsCount())
-                .append(DocumentToVariantSourceConverter.NUMSNPS_FIELD, global.getSnpsCount())
-                .append(DocumentToVariantSourceConverter.NUMINDELS_FIELD, global.getIndelsCount())
-                .append(DocumentToVariantSourceConverter.NUMPASSFILTERS_FIELD, global.getPassCount())
-                .append(DocumentToVariantSourceConverter.NUMTRANSITIONS_FIELD, global.getTransitionsCount())
-                .append(DocumentToVariantSourceConverter.NUMTRANSVERSIONS_FIELD, global.getTransversionsCount())
-                .append(DocumentToVariantSourceConverter.MEANQUALITY_FIELD, global.getMeanQuality());
-
-        BasicDBObject find = new BasicDBObject(DocumentToVariantSourceConverter.FILEID_FIELD, variantSourceStats.getFileId())
-                .append(DocumentToVariantSourceConverter.STUDYID_FIELD, variantSourceStats.getStudyId());
-        BasicDBObject update = new BasicDBObject("$set", new BasicDBObject(DocumentToVariantSourceConverter.STATS_FIELD, globalStats));
-=======
         VariantSource source = new VariantSource(new VariantFileMetadata());
         source.setStats(variantSourceStats.getFileStats());
         Document globalStats = variantSourceConverter.convertToStorageType(source).get("stats", Document.class);
@@ -466,7 +286,6 @@
         Bson query = parseQuery(new Query(VariantSourceQueryParam.STUDY_ID.key(), variantSourceStats.getStudyId())
                 .append(VariantSourceQueryParam.FILE_ID.key(), variantSourceStats.getFileId()));
         Bson update = Updates.set("stats", globalStats);
->>>>>>> a9c17156
 
         return coll.update(query, update, null);
     }
