--- conflicted
+++ resolved
@@ -582,9 +582,9 @@
                                 new BasicDBObject("$elemMatch", infoBuilder.get()));
                     }
                     if (infoOperator == QueryOperation.OR) {
-                        studyBuilder.or(infoElemMatch);
+                        builder.or(infoElemMatch);
                     } else {
-                        studyBuilder.and(infoElemMatch);
+                        builder.and(infoElemMatch);
                     }
                 }
             }
@@ -758,13 +758,8 @@
                 if (filesFilterBySamples && !files.isEmpty()
                         && !files.containsAll(defaultStudyConfiguration.getIndexedFiles())) {
                     addQueryFilter(studyQueryPrefix + DocumentToStudyVariantEntryConverter.FILES_FIELD
-<<<<<<< HEAD
-                                    + '.' + DocumentToStudyVariantEntryConverter.FILEID_FIELD, files, studyBuilder, QueryOperation.AND,
+                                    + '.' + DocumentToStudyVariantEntryConverter.FILEID_FIELD, files, builder, QueryOperation.AND,
                             queryOperation, t -> t);
-=======
-                                    + '.' + DocumentToStudyVariantEntryConverter.FILEID_FIELD, files, builder, QueryOperation.AND,
-                            QueryOperation.AND, t -> t);
->>>>>>> 557a27be
                 }
             }
 
