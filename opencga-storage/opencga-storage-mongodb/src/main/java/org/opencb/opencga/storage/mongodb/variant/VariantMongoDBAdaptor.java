--- conflicted
+++ resolved
@@ -61,12 +61,7 @@
 import java.util.regex.Pattern;
 import java.util.stream.Collectors;
 
-<<<<<<< HEAD
 import static org.opencb.commons.datastore.mongodb.MongoDBCollection.*;
-=======
-import static org.opencb.commons.datastore.mongodb.MongoDBCollection.MULTI;
-import static org.opencb.commons.datastore.mongodb.MongoDBCollection.UPSERT;
->>>>>>> c6ea2d61
 import static org.opencb.opencga.storage.core.variant.adaptors.VariantDBAdaptorUtils.*;
 
 /**
@@ -2042,14 +2037,9 @@
 
     void createIndexes(QueryOptions options) {
         logger.info("Start creating indexes");
-<<<<<<< HEAD
-        ObjectMap onBackground = new ObjectMap().append(BACKGROUND, true);
-        ObjectMap onBackgroundSparse = new ObjectMap().append(BACKGROUND, true).append(SPARSE, true);
-=======
 
         ObjectMap onBackground = new ObjectMap(MongoDBCollection.BACKGROUND, true);
         ObjectMap backgroundAndSparse = new ObjectMap(MongoDBCollection.BACKGROUND, true).append(MongoDBCollection.SPARSE, true);
->>>>>>> c6ea2d61
         variantsCollection.createIndex(new Document(DocumentToVariantConverter.AT_FIELD + '.'
                 + DocumentToVariantConverter.CHUNK_IDS_FIELD, 1), onBackground);
         variantsCollection.createIndex(new Document(DocumentToVariantConverter.CHROMOSOME_FIELD, 1)
@@ -2076,17 +2066,10 @@
                         .append(DocumentToVariantConverter.ANNOTATION_FIELD
                                 + "." + DocumentToVariantAnnotationConverter.POPULATION_FREQUENCIES_FIELD
                                 + "." + DocumentToVariantAnnotationConverter.POPULATION_FREQUENCY_ALTERNATE_FREQUENCY_FIELD, 1),
-<<<<<<< HEAD
-                onBackgroundSparse);
-        variantsCollection.createIndex(new Document(DocumentToVariantConverter.ANNOTATION_FIELD
-                        + "." + DocumentToVariantAnnotationConverter.CLINICAL_DATA_FIELD + ".clinvar.clinicalSignificance", 1),
-                onBackgroundSparse);
-=======
                 backgroundAndSparse);
         variantsCollection.createIndex(new Document(DocumentToVariantConverter.ANNOTATION_FIELD
                         + "." + DocumentToVariantAnnotationConverter.CLINICAL_DATA_FIELD + ".clinvar.clinicalSignificance", 1),
                 backgroundAndSparse);
->>>>>>> c6ea2d61
         variantsCollection.createIndex(new Document(DocumentToVariantConverter.STATS_FIELD + "." + DocumentToVariantStatsConverter
                 .MAF_FIELD, 1), onBackground);
         variantsCollection.createIndex(new Document(DocumentToVariantConverter.STATS_FIELD + "." + DocumentToVariantStatsConverter
