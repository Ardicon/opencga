/*
 * Copyright 2015 OpenCB
 *
 * Licensed under the Apache License, Version 2.0 (the "License");
 * you may not use this file except in compliance with the License.
 * You may obtain a copy of the License at
 *
 *     http://www.apache.org/licenses/LICENSE-2.0
 *
 * Unless required by applicable law or agreed to in writing, software
 * distributed under the License is distributed on an "AS IS" BASIS,
 * WITHOUT WARRANTIES OR CONDITIONS OF ANY KIND, either express or implied.
 * See the License for the specific language governing permissions and
 * limitations under the License.
 */

package org.opencb.opencga.storage.mongodb.variant;

import com.fasterxml.jackson.core.JsonProcessingException;
import com.fasterxml.jackson.databind.ObjectMapper;
import com.google.common.collect.BiMap;
import com.google.common.collect.HashMultiset;
import com.google.common.collect.Multiset;
import com.mongodb.*;
import org.opencb.biodata.models.core.Region;
import org.opencb.biodata.models.variant.StudyEntry;
import org.opencb.biodata.models.variant.Variant;
import org.opencb.biodata.models.variant.avro.VariantAnnotation;
import org.opencb.biodata.models.variant.avro.VariantType;
import org.opencb.biodata.models.variant.stats.VariantStats;
import org.opencb.commons.io.DataWriter;
import org.opencb.datastore.core.ObjectMap;
import org.opencb.datastore.core.Query;
import org.opencb.datastore.core.QueryOptions;
import org.opencb.datastore.core.QueryResult;
import org.opencb.datastore.mongodb.MongoDBCollection;
import org.opencb.datastore.mongodb.MongoDataStore;
import org.opencb.datastore.mongodb.MongoDataStoreManager;
import org.opencb.opencga.storage.core.StudyConfiguration;
import org.opencb.opencga.storage.core.config.StorageEngineConfiguration;
import org.opencb.opencga.storage.core.variant.StudyConfigurationManager;
import org.opencb.opencga.storage.core.variant.VariantStorageManager;
import org.opencb.opencga.storage.core.variant.adaptors.*;
import org.opencb.opencga.storage.core.variant.stats.VariantStatsWrapper;
import org.opencb.opencga.storage.mongodb.utils.MongoCredentials;
import org.slf4j.Logger;
import org.slf4j.LoggerFactory;

import java.net.UnknownHostException;
import java.util.*;
import java.util.function.BiConsumer;
import java.util.function.Consumer;
import java.util.function.Function;
import java.util.regex.Matcher;
import java.util.regex.Pattern;
import java.util.stream.Collectors;

/**
 * @author Ignacio Medina <igmecas@gmail.com>
 * @author Jacobo Coll <jacobo167@gmail.com>
 * @author Cristina Yenyxe Gonzalez Garcia <cyenyxe@ebi.ac.uk>
 */
public class VariantMongoDBAdaptor implements VariantDBAdaptor {

    public static final String DEFAULT_TIMEOUT = "dbadaptor.default_timeout";
    public static final String MAX_TIMEOUT = "dbadaptor.max_timeout";
    private final MongoDataStoreManager mongoManager;
    private final MongoDataStore db;
    private final String collectionName;
    private final MongoDBCollection variantsCollection;
    private final VariantSourceMongoDBAdaptor variantSourceMongoDBAdaptor;
    private final ObjectMap configuration;
    private final StorageEngineConfiguration storageEngineConfiguration;
    private final Pattern writeResultErrorPattern = Pattern.compile("^.*dup key: \\{ : \"([^\"]*)\" \\}$");
    private final VariantDBAdaptorUtils utils;

    private StudyConfigurationManager studyConfigurationManager;

    @Deprecated
    private DataWriter dataWriter;

    private enum QueryOperation {
        AND, OR
    }

    public static final String OR = ",";
    public static final String AND = ";";
    public static final String IS = ":";

    protected static Logger logger = LoggerFactory.getLogger(VariantMongoDBAdaptor.class);

    public VariantMongoDBAdaptor(MongoCredentials credentials, String variantsCollectionName, String filesCollectionName,
                                 StudyConfigurationManager studyConfigurationManager, StorageEngineConfiguration storageEngineConfiguration)
            throws UnknownHostException {
        // MongoDB configuration
        mongoManager = new MongoDataStoreManager(credentials.getDataStoreServerAddresses());
        db = mongoManager.get(credentials.getMongoDbName(), credentials.getMongoDBConfiguration());
        variantSourceMongoDBAdaptor = new VariantSourceMongoDBAdaptor(credentials, filesCollectionName);
        collectionName = variantsCollectionName;
        variantsCollection = db.getCollection(collectionName);
        this.studyConfigurationManager = studyConfigurationManager;
        this.storageEngineConfiguration = storageEngineConfiguration;
        this.configuration = storageEngineConfiguration == null || this.storageEngineConfiguration.getVariant().getOptions() == null
                ? new ObjectMap()
                : this.storageEngineConfiguration.getVariant().getOptions();
        this.utils = new VariantDBAdaptorUtils(this);
    }

    protected MongoDBCollection getVariantsCollection() {
        return variantsCollection;
    }

    @Override
    @Deprecated
    public void setDataWriter(DataWriter dataWriter) {
        this.dataWriter = dataWriter;
    }


    @Override
    public QueryResult insert(List<Variant> variants, String studyName, QueryOptions options) {
        StudyConfiguration studyConfiguration = studyConfigurationManager.getStudyConfiguration(studyName, options).first();
        // TODO FILE_ID must be in QueryOptions?
        int fileId = options.getInt(VariantStorageManager.Options.FILE_ID.key());
        boolean includeStats = options.getBoolean(VariantStorageManager.Options.INCLUDE_STATS.key(), VariantStorageManager.Options
                .INCLUDE_STATS.defaultValue());
//        boolean includeSrc = options.getBoolean(VariantStorageManager.Options.INCLUDE_SRC.key(), VariantStorageManager.Options
//                .INCLUDE_SRC.defaultValue());
//        boolean includeGenotypes = options.getBoolean(VariantStorageManager.Options.INCLUDE_GENOTYPES.key(), VariantStorageManager
//                .Options.INCLUDE_GENOTYPES.defaultValue());
//        boolean compressGenotypes = options.getBoolean(VariantStorageManager.Options.COMPRESS_GENOTYPES.key(), VariantStorageManager
// .Options.COMPRESS_GENOTYPES.defaultValue());
//        String defaultGenotype = options.getString(MongoDBVariantStorageManager.DEFAULT_GENOTYPE, "0|0");

        DBObjectToVariantConverter variantConverter = new DBObjectToVariantConverter(null, includeStats ? new
                DBObjectToVariantStatsConverter(studyConfigurationManager) : null);
//        DBObjectToStudyVariantEntryConverter sourceEntryConverter = new DBObjectToStudyVariantEntryConverter(includeSrc,
//                includeGenotypes ? new DBObjectToSamplesConverter(studyConfiguration) : null);
        DBObjectToStudyVariantEntryConverter sourceEntryConverter =
                new DBObjectToStudyVariantEntryConverter(true, new DBObjectToSamplesConverter(studyConfiguration));
        return insert(variants, fileId, variantConverter, sourceEntryConverter, studyConfiguration, getLoadedSamples(fileId,
                studyConfiguration));
    }

    @Override
    public QueryResult delete(Query query, QueryOptions options) {
        QueryBuilder qb = QueryBuilder.start();
        qb = parseQuery(query, qb);
        logger.debug("Delete to be executed: '{}'", qb.get().toString());
        QueryResult queryResult = variantsCollection.remove(qb.get(), options);

        return queryResult;
    }

    @Override
    public QueryResult deleteSamples(String studyName, List<String> sampleNames, QueryOptions options) {
        //TODO
        throw new UnsupportedOperationException();
    }

    @Override
    public QueryResult deleteFile(String studyName, String fileName, QueryOptions options) {
        //TODO
        throw new UnsupportedOperationException();
    }

    @Override
    public QueryResult deleteStudy(String studyName, QueryOptions options) {
        if (options == null) {
            options = new QueryOptions();
        }
        StudyConfiguration studyConfiguration = studyConfigurationManager.getStudyConfiguration(studyName, options).first();
        DBObject query = parseQuery(new Query(VariantQueryParams.STUDIES.key(), studyConfiguration.getStudyId()), new QueryBuilder()).get();

        // { $pull : { files : {  sid : <studyId> } } }
        BasicDBObject update = new BasicDBObject(
                "$pull",
                new BasicDBObject(
                        DBObjectToVariantConverter.STUDIES_FIELD,
                        new BasicDBObject(
                                DBObjectToStudyVariantEntryConverter.STUDYID_FIELD, studyConfiguration.getStudyId()
                        )
                )
        );
        QueryResult<WriteResult> result = variantsCollection.update(query, update, new QueryOptions("multi", true));

        logger.debug("deleteStudy: query = {}", query);
        logger.debug("deleteStudy: update = {}", update);
        if (options.getBoolean("purge", false)) {
            BasicDBObject purgeQuery = new BasicDBObject(DBObjectToVariantConverter.STUDIES_FIELD, new BasicDBObject("$size", 0));
            variantsCollection.remove(purgeQuery, new QueryOptions("multi", true));
        }

        return result;
    }

    @Override
    public QueryResult<Variant> get(Query query, QueryOptions options) {
        if (options == null) {
            options = new QueryOptions();
        }
        studyConfigurationManager.setDefaultQueryOptions(options);

        QueryBuilder qb = QueryBuilder.start();
//        parseQueryOptions(options, qb);
        parseQuery(query, qb);
//        DBObject projection = parseProjectionQueryOptions(options);
        DBObject projection = createProjection(query, options);
        logger.debug("Query to be executed: '{}'", qb.get().toString());
        options.putIfAbsent(MongoDBCollection.SKIP_COUNT, true);

        int defaultTimeout = configuration.getInt(DEFAULT_TIMEOUT, 3_000);
        int maxTimeout = configuration.getInt(MAX_TIMEOUT, 30_000);
        int timeout = options.getInt(MongoDBCollection.TIMEOUT, defaultTimeout);
        if (timeout > maxTimeout || timeout < 0) {
            timeout = maxTimeout;
        }
        options.put(MongoDBCollection.TIMEOUT, timeout);

        if (options.getBoolean("mongodb.explain", false)) {
            try (DBCursor dbCursor = variantsCollection.nativeQuery().find(qb.get(), projection, options)) {
                DBObject explain = dbCursor.explain();
                try {
                    System.err.println("mongodb.explain = "
                            + new ObjectMapper().writerWithDefaultPrettyPrinter().writeValueAsString(explain));
                } catch (JsonProcessingException ignore) {
                    System.err.println("mongodb.explain = " + explain);
                }
            }
        }
        QueryResult<Variant> queryResult = variantsCollection.find(qb.get(), projection, getDbObjectToVariantConverter(query, options),
                options);
        // set query Id?
        return queryResult;
    }

    @Override
    public List<QueryResult<Variant>> get(List<Query> queries, QueryOptions options) {
        List<QueryResult<Variant>> queryResultList = new ArrayList<>(queries.size());
        for (Query query : queries) {
            QueryResult<Variant> queryResult = get(query, options);
            queryResultList.add(queryResult);
        }
        return queryResultList;
    }


    @Override
    public QueryResult<Long> count(Query query) {
        QueryBuilder qb = QueryBuilder.start();
        parseQuery(query, qb);
        logger.debug("Query to be executed: '{}'", qb.get().toString());
        return variantsCollection.count(qb.get());
    }

    @Override
    public QueryResult distinct(Query query, String field) {
        String documentPath;
        switch (field) {
            case "gene":
            case "ensemblGene":
                documentPath = DBObjectToVariantConverter.ANNOTATION_FIELD
                        + "." + DBObjectToVariantAnnotationConverter.CONSEQUENCE_TYPE_FIELD
                        + "." + DBObjectToVariantAnnotationConverter.ENSEMBL_GENE_ID_FIELD;
                break;
            case "ensemblTranscript":
                documentPath = DBObjectToVariantConverter.ANNOTATION_FIELD
                        + "." + DBObjectToVariantAnnotationConverter.CONSEQUENCE_TYPE_FIELD
                        + "." + DBObjectToVariantAnnotationConverter.ENSEMBL_TRANSCRIPT_ID_FIELD;
                break;
            case "ct":
            case "consequence_type":
                documentPath = DBObjectToVariantConverter.ANNOTATION_FIELD
                        + "." + DBObjectToVariantAnnotationConverter.CONSEQUENCE_TYPE_FIELD
                        + "." + DBObjectToVariantAnnotationConverter.SO_ACCESSION_FIELD;
                break;
            default:
                documentPath = DBObjectToVariantConverter.ANNOTATION_FIELD
                        + "." + DBObjectToVariantAnnotationConverter.CONSEQUENCE_TYPE_FIELD
                        + "." + DBObjectToVariantAnnotationConverter.GENE_NAME_FIELD;
                break;
        }

        QueryBuilder qb = QueryBuilder.start();
        parseQuery(query, qb);
        return variantsCollection.distinct(documentPath, qb.get());
    }

    @Override
    public VariantDBIterator iterator() {
        return iterator(new Query(), new QueryOptions());
    }

    @Override
    public VariantDBIterator iterator(Query query, QueryOptions options) {
        if (options == null) {
            options = new QueryOptions();
        }
        if (query == null) {
            query = new Query();
        }
        QueryBuilder qb = QueryBuilder.start();
//        parseQueryOptions(options, qb);
        qb = parseQuery(query, qb);
//        DBObject projection = parseProjectionQueryOptions(options);
        DBObject projection = createProjection(query, options);
        DBCursor dbCursor = variantsCollection.nativeQuery().find(qb.get(), projection, options);
        dbCursor.batchSize(options.getInt("batchSize", 100));
        return new VariantMongoDBIterator(dbCursor, getDbObjectToVariantConverter(query, options));
    }

    @Override
    public void forEach(Consumer<? super Variant> action) {
        forEach(new Query(), action, new QueryOptions());
    }

    @Override
    public void forEach(Query query, Consumer<? super Variant> action, QueryOptions options) {
        Objects.requireNonNull(action);
        VariantDBIterator variantDBIterator = iterator(query, options);
        while (variantDBIterator.hasNext()) {
            action.accept(variantDBIterator.next());
        }
    }


    @Override
    public QueryResult getFrequency(Query query, Region region, int regionIntervalSize) {
        // db.variants.aggregate( { $match: { $and: [ {chr: "1"}, {start: {$gt: 251391, $lt: 2701391}} ] }},
        //                        { $group: { _id: { $subtract: [ { $divide: ["$start", 20000] }, { $divide: [{$mod: ["$start", 20000]},
        // 20000] } ] },
        //                                  totalCount: {$sum: 1}}})

        QueryOptions options = new QueryOptions();

        // If interval is not provided is set to the value that returns 200 values
        if (regionIntervalSize <= 0) {
//            regionIntervalSize = options.getInt("interval", (region.getEnd() - region.getStart()) / 200);
            regionIntervalSize = (region.getEnd() - region.getStart()) / 200;
        }

        BasicDBObject start = new BasicDBObject("$gt", region.getStart());
        start.append("$lt", region.getEnd());

        BasicDBList andArr = new BasicDBList();
        andArr.add(new BasicDBObject(DBObjectToVariantConverter.CHROMOSOME_FIELD, region.getChromosome()));
        andArr.add(new BasicDBObject(DBObjectToVariantConverter.START_FIELD, start));

        // Parsing the rest of options
        QueryBuilder qb = new QueryBuilder();
//        DBObject optionsMatch = parseQueryOptions(options, qb).get();
        DBObject optionsMatch = parseQuery(query, qb).get();
        if (!optionsMatch.keySet().isEmpty()) {
            andArr.add(optionsMatch);
        }
        DBObject match = new BasicDBObject("$match", new BasicDBObject("$and", andArr));

//        qb.and("_at.chunkIds").in(chunkIds);
//        qb.and(DBObjectToVariantConverter.END_FIELD).greaterThanEquals(region.getStart());
//        qb.and(DBObjectToVariantConverter.START_FIELD).lessThanEquals(region.getEnd());
//
//        List<String> chunkIds = getChunkIds(region);
//        DBObject regionObject = new BasicDBObject("_at.chunkIds", new BasicDBObject("$in", chunkIds))
//                .append(DBObjectToVariantConverter.END_FIELD, new BasicDBObject("$gte", region.getStart()))
//                .append(DBObjectToVariantConverter.START_FIELD, new BasicDBObject("$lte", region.getEnd()));

        BasicDBList divide1 = new BasicDBList();
        divide1.add("$start");
        divide1.add(regionIntervalSize);

        BasicDBList divide2 = new BasicDBList();
        divide2.add(new BasicDBObject("$mod", divide1));
        divide2.add(regionIntervalSize);

        BasicDBList subtractList = new BasicDBList();
        subtractList.add(new BasicDBObject("$divide", divide1));
        subtractList.add(new BasicDBObject("$divide", divide2));

        BasicDBObject subtract = new BasicDBObject("$subtract", subtractList);
        DBObject totalCount = new BasicDBObject("$sum", 1);
        BasicDBObject g = new BasicDBObject("_id", subtract);
        g.append("features_count", totalCount);
        DBObject group = new BasicDBObject("$group", g);
        DBObject sort = new BasicDBObject("$sort", new BasicDBObject("_id", 1));

//        logger.info("getAllIntervalFrequencies - (>·_·)>");
//        System.out.println(options.toString());
//        System.out.println(match.toString());
//        System.out.println(group.toString());
//        System.out.println(sort.toString());

        long dbTimeStart = System.currentTimeMillis();
        QueryResult output = variantsCollection.aggregate(/*"$histogram", */Arrays.asList(match, group, sort), options);
        long dbTimeEnd = System.currentTimeMillis();

        Map<Long, DBObject> ids = new HashMap<>();
        // Create DBObject for intervals with features inside them
        for (DBObject intervalObj : (List<DBObject>) output.getResult()) {
            Long auxId = Math.round((Double) intervalObj.get("_id")); //is double

            DBObject intervalVisited = ids.get(auxId);
            if (intervalVisited == null) {
                intervalObj.put("_id", auxId);
                intervalObj.put("start", getChunkStart(auxId.intValue(), regionIntervalSize));
                intervalObj.put("end", getChunkEnd(auxId.intValue(), regionIntervalSize));
                intervalObj.put("chromosome", region.getChromosome());
                intervalObj.put("features_count", Math.log((int) intervalObj.get("features_count")));
                ids.put(auxId, intervalObj);
            } else {
                Double sum = (Double) intervalVisited.get("features_count") + Math.log((int) intervalObj.get("features_count"));
                intervalVisited.put("features_count", sum.intValue());
            }
        }

        // Create DBObject for intervals without features inside them
        BasicDBList resultList = new BasicDBList();
        int firstChunkId = getChunkId(region.getStart(), regionIntervalSize);
        int lastChunkId = getChunkId(region.getEnd(), regionIntervalSize);
        DBObject intervalObj;
        for (int chunkId = firstChunkId; chunkId <= lastChunkId; chunkId++) {
            intervalObj = ids.get((long) chunkId);
            if (intervalObj == null) {
                intervalObj = new BasicDBObject();
                intervalObj.put("_id", chunkId);
                intervalObj.put("start", getChunkStart(chunkId, regionIntervalSize));
                intervalObj.put("end", getChunkEnd(chunkId, regionIntervalSize));
                intervalObj.put("chromosome", region.getChromosome());
                intervalObj.put("features_count", 0);
            }
            resultList.add(intervalObj);
        }

        QueryResult queryResult = new QueryResult(region.toString(), ((Long) (dbTimeEnd - dbTimeStart)).intValue(),
                resultList.size(), resultList.size(), null, null, resultList);
        return queryResult;
    }

    @Override
    public QueryResult rank(Query query, String field, int numResults, boolean asc) {
        QueryOptions options = new QueryOptions();
        options.put("limit", numResults);
        options.put("count", true);
        options.put("order", (asc) ? 1 : -1); // MongoDB: 1 = ascending, -1 = descending

        return groupBy(query, field, options);
    }

    @Override
    public QueryResult groupBy(Query query, String field, QueryOptions options) {
        String documentPath;
        String unwindPath;
        int numUnwinds = 2;
        switch (field) {
            case "gene":
            case "ensemblGene":
                documentPath = DBObjectToVariantConverter.ANNOTATION_FIELD
                        + "." + DBObjectToVariantAnnotationConverter.CONSEQUENCE_TYPE_FIELD
                        + "." + DBObjectToVariantAnnotationConverter.ENSEMBL_GENE_ID_FIELD;
                unwindPath = DBObjectToVariantConverter.ANNOTATION_FIELD
                        + "." + DBObjectToVariantAnnotationConverter.CONSEQUENCE_TYPE_FIELD;

                break;
            case "ct":
            case "consequence_type":
                documentPath = DBObjectToVariantConverter.ANNOTATION_FIELD
                        + "." + DBObjectToVariantAnnotationConverter.CONSEQUENCE_TYPE_FIELD
                        + "." + DBObjectToVariantAnnotationConverter.SO_ACCESSION_FIELD;
                unwindPath = DBObjectToVariantConverter.ANNOTATION_FIELD
                        + "." + DBObjectToVariantAnnotationConverter.CONSEQUENCE_TYPE_FIELD;
                numUnwinds = 3;
                break;
            default:
                documentPath = DBObjectToVariantConverter.ANNOTATION_FIELD
                        + "." + DBObjectToVariantAnnotationConverter.CONSEQUENCE_TYPE_FIELD
                        + "." + DBObjectToVariantAnnotationConverter.GENE_NAME_FIELD;
                unwindPath = DBObjectToVariantConverter.ANNOTATION_FIELD
                        + "." + DBObjectToVariantAnnotationConverter.CONSEQUENCE_TYPE_FIELD;
                break;
        }

        QueryBuilder qb = QueryBuilder.start();
        parseQuery(query, qb);

        boolean count = options != null && options.getBoolean("count", false);
        int order = options != null ? options.getInt("order", -1) : -1;

        DBObject project;
        DBObject projectAndCount;
        if (count) {
            project = new BasicDBObject("$project", new BasicDBObject("field", "$" + documentPath));
            projectAndCount = new BasicDBObject("$project", new BasicDBObject()
                    .append("id", "$_id")
                    .append("_id", 0)
                    .append("count", new BasicDBObject("$size", "$values")));
        } else {
            project = new BasicDBObject("$project", new BasicDBObject()
                    .append("field", "$" + documentPath)
                    //.append("_id._id", "$_id")
                    .append("_id.start", "$" + DBObjectToVariantConverter.START_FIELD)
                    .append("_id.end", "$" + DBObjectToVariantConverter.END_FIELD)
                    .append("_id.chromosome", "$" + DBObjectToVariantConverter.CHROMOSOME_FIELD)
                    .append("_id.alternate", "$" + DBObjectToVariantConverter.ALTERNATE_FIELD)
                    .append("_id.reference", "$" + DBObjectToVariantConverter.REFERENCE_FIELD)
                    .append("_id.ids", "$" + DBObjectToVariantConverter.IDS_FIELD));
            projectAndCount = new BasicDBObject("$project", new BasicDBObject()
                    .append("id", "$_id")
                    .append("_id", 0)
                    .append("values", "$values")
                    .append("count", new BasicDBObject("$size", "$values")));
        }

        DBObject match = new BasicDBObject("$match", qb.get());
        DBObject unwindField = new BasicDBObject("$unwind", "$field");
        DBObject notNull = new BasicDBObject("$match", new BasicDBObject("field", new BasicDBObject("$ne", null)));
        DBObject groupAndAddToSet = new BasicDBObject("$group", new BasicDBObject("_id", "$field")
                .append("values", new BasicDBObject("$addToSet", "$_id"))); // sum, count, avg, ...?
        DBObject sort = new BasicDBObject("$sort", new BasicDBObject("count", order)); // 1 = ascending, -1 = descending
        DBObject skip = null;
        if (options != null && options.getInt("skip", -1) > 0) {
            skip = new BasicDBObject("$skip", options.getInt("skip", -1));
        }
        DBObject limit = new BasicDBObject("$limit",
                options != null && options.getInt("limit", -1) > 0 ? options.getInt("limit") : 10);

        List<DBObject> operations = new LinkedList<>();
        operations.add(match);
        operations.add(project);
        for (int i = 0; i < numUnwinds; i++) {
            operations.add(unwindField);
        }
        operations.add(notNull);
        operations.add(groupAndAddToSet);
        operations.add(projectAndCount);
        operations.add(sort);
        if (skip != null) {
            operations.add(skip);
        }
        operations.add(limit);
        logger.debug("db." + collectionName + ".aggregate( " + operations + " )");
        QueryResult<DBObject> queryResult = variantsCollection.aggregate(operations, options);

//            List<Map<String, Object>> results = new ArrayList<>(queryResult.getResult().size());
//            results.addAll(queryResult.getResult().stream().map(dbObject -> new ObjectMap("id", dbObject.get("_id")).append("count",
// dbObject.get("count"))).collect(Collectors.toList()));
        List<Map> results = queryResult.getResult().stream().map(DBObject::toMap).collect(Collectors.toList());

        return new QueryResult<>(queryResult.getId(), queryResult.getDbTime(), queryResult.getNumResults(), queryResult
                .getNumTotalResults(), queryResult.getWarningMsg(), queryResult.getErrorMsg(), results);
    }

    @Override
    public QueryResult groupBy(Query query, List<String> fields, QueryOptions options) {
        String warningMsg = "Unimplemented VariantMongoDBAdaptor::groupBy list of fields. Using field[0] : '" + fields.get(0) + "'";
        logger.warn(warningMsg);
        QueryResult queryResult = groupBy(query, fields.get(0), options);
        queryResult.setWarningMsg(warningMsg);
        return queryResult;
    }

    @Override
    public Map<Integer, List<Integer>> getReturnedSamples(Query query, QueryOptions options) {

        List<Integer> studyIds = utils.getStudyIds(query.getAsList(VariantQueryParams.RETURNED_STUDIES.key()), options);
        if (studyIds.isEmpty()) {
            studyIds = utils.getStudyIds(getStudyConfigurationManager().getStudyNames(options), options);
        }

        List<String> returnedSamples = query.getAsStringList(VariantQueryParams.RETURNED_SAMPLES.key())
                .stream().map(s -> s.contains(":") ? s.split(":")[1] : s).collect(Collectors.toList());
        LinkedHashSet<String> returnedSamplesSet = new LinkedHashSet<>(returnedSamples);

        Map<Integer, List<Integer>> samples = new HashMap<>(studyIds.size());
        for (Integer studyId : studyIds) {
            StudyConfiguration sc = getStudyConfigurationManager().getStudyConfiguration(studyId, options).first();
            LinkedHashMap<String, Integer> returnedSamplesPosition = StudyConfiguration.getReturnedSamplesPosition(sc, returnedSamplesSet);
            List<Integer> sampleNames = Arrays.asList(new Integer[returnedSamplesPosition.size()]);
            returnedSamplesPosition.forEach((sample, position) -> sampleNames.set(position, sc.getSampleIds().get(sample)));
            samples.put(studyId, sampleNames);
        }

        return samples;
    }

    @Override
    public QueryResult addStats(List<VariantStatsWrapper> variantStatsWrappers, String studyName, QueryOptions queryOptions) {
        return updateStats(variantStatsWrappers, studyName, queryOptions);
    }

    @Override
    public QueryResult updateStats(List<VariantStatsWrapper> variantStatsWrappers, String studyName, QueryOptions options) {
        return updateStats(variantStatsWrappers, studyConfigurationManager.getStudyConfiguration(studyName, options).first(), options);
    }

    @Override
    public QueryResult updateStats(List<VariantStatsWrapper> variantStatsWrappers, StudyConfiguration studyConfiguration,
                                   QueryOptions options) {
        DBCollection coll = db.getDb().getCollection(collectionName);
        BulkWriteOperation pullBuilder = coll.initializeUnorderedBulkOperation();
        BulkWriteOperation pushBuilder = coll.initializeUnorderedBulkOperation();

        long start = System.nanoTime();
        DBObjectToVariantStatsConverter statsConverter = new DBObjectToVariantStatsConverter(studyConfigurationManager);
//        VariantSource variantSource = queryOptions.get(VariantStorageManager.VARIANT_SOURCE, VariantSource.class);
        DBObjectToVariantConverter variantConverter = getDbObjectToVariantConverter(new Query(), options);
        boolean overwrite = options.getBoolean(VariantStorageManager.Options.OVERWRITE_STATS.key(), false);
        //TODO: Use the StudyConfiguration to change names to ids

        // TODO make unset of 'st' if already present?
        for (VariantStatsWrapper wrapper : variantStatsWrappers) {
            Map<String, VariantStats> cohortStats = wrapper.getCohortStats();
            Iterator<VariantStats> iterator = cohortStats.values().iterator();
            VariantStats variantStats = iterator.hasNext() ? iterator.next() : null;
            List<DBObject> cohorts = statsConverter.convertCohortsToStorageType(cohortStats, studyConfiguration.getStudyId());   // TODO
            // remove when we remove fileId
//            List cohorts = statsConverter.convertCohortsToStorageType(cohortStats, variantSource.getStudyId());   // TODO use when we
// remove fileId

            // add cohorts, overwriting old values if that cid, fid and sid already exists: remove and then add
            // db.variants.update(
            //      {_id:<id>},
            //      {$pull:{st:{cid:{$in:["Cohort 1","cohort 2"]}, fid:{$in:["file 1", "file 2"]}, sid:{$in:["study 1", "study 2"]}}}}
            // )
            // db.variants.update(
            //      {_id:<id>},
            //      {$push:{st:{$each: [{cid:"Cohort 1", fid:"file 1", ... , defaultValue:3},{cid:"Cohort 2", ... , defaultValue:3}] }}}
            // )

            if (!cohorts.isEmpty()) {
                String id = variantConverter.buildStorageId(wrapper.getChromosome(), wrapper.getPosition(),
                        variantStats.getRefAllele(), variantStats.getAltAllele());


                DBObject find = new BasicDBObject("_id", id);
                if (overwrite) {
                    List<BasicDBObject> idsList = new ArrayList<>(cohorts.size());
                    for (DBObject cohort : cohorts) {
                        BasicDBObject ids = new BasicDBObject()
                                .append(DBObjectToVariantStatsConverter.COHORT_ID, cohort.get(DBObjectToVariantStatsConverter.COHORT_ID))
                                .append(DBObjectToVariantStatsConverter.STUDY_ID, cohort.get(DBObjectToVariantStatsConverter.STUDY_ID));
                        idsList.add(ids);
                    }
                    DBObject update = new BasicDBObject("$pull",
                            new BasicDBObject(DBObjectToVariantConverter.STATS_FIELD,
                                    new BasicDBObject("$or", idsList)));

                    pullBuilder.find(find).updateOne(update);
                }

                DBObject push = new BasicDBObject("$push",
                        new BasicDBObject(DBObjectToVariantConverter.STATS_FIELD,
                                new BasicDBObject("$each", cohorts)));

                pushBuilder.find(find).update(push);
            }
        }

        // TODO handle if the variant didn't had that studyId in the files array
        // TODO check the substitution is done right if the stats are already present
        if (overwrite) {
            pullBuilder.execute();
        }
        BulkWriteResult writeResult = pushBuilder.execute();
        int writes = writeResult.getModifiedCount();


        return new QueryResult<>("", ((int) (System.nanoTime() - start)), writes, writes, "", "", Collections.singletonList(writeResult));
    }

    @Override
    public QueryResult deleteStats(String studyName, String cohortName, QueryOptions options) {
        StudyConfiguration studyConfiguration = studyConfigurationManager.getStudyConfiguration(studyName, options).first();
        int cohortId = studyConfiguration.getCohortIds().get(cohortName);

        // { st : { $elemMatch : {  sid : <studyId>, cid : <cohortId> } } }
        DBObject query = new BasicDBObject(DBObjectToVariantConverter.STATS_FIELD,
                new BasicDBObject("$elemMatch",
                        new BasicDBObject(DBObjectToVariantStatsConverter.STUDY_ID, studyConfiguration.getStudyId())
                                .append(DBObjectToVariantStatsConverter.COHORT_ID, cohortId)));

        // { $pull : { st : {  sid : <studyId>, cid : <cohortId> } } }
        BasicDBObject update = new BasicDBObject(
                "$pull",
                new BasicDBObject(DBObjectToVariantConverter.STATS_FIELD,
                        new BasicDBObject(DBObjectToVariantStatsConverter.STUDY_ID, studyConfiguration.getStudyId())
                                .append(DBObjectToVariantStatsConverter.COHORT_ID, cohortId)
                )
        );
        logger.debug("deleteStats: query = {}", query);
        logger.debug("deleteStats: update = {}", update);

        return variantsCollection.update(query, update, new QueryOptions("multi", true));
    }

    @Override
    public QueryResult addAnnotations(List<VariantAnnotation> variantAnnotations, QueryOptions queryOptions) {
        logger.warn("Unimplemented VariantMongoDBAdaptor::addAnnotations. Using \"VariantMongoDBAdaptor::updateAnnotations\"");
        return updateAnnotations(variantAnnotations, queryOptions);
    }

    @Override
    public QueryResult updateAnnotations(List<VariantAnnotation> variantAnnotations, QueryOptions queryOptions) {
        DBCollection coll = db.getDb().getCollection(collectionName);
        BulkWriteOperation builder = coll.initializeUnorderedBulkOperation();

        long start = System.nanoTime();
        DBObjectToVariantConverter variantConverter = getDbObjectToVariantConverter(new Query(), queryOptions);
        for (VariantAnnotation variantAnnotation : variantAnnotations) {
            String id = variantConverter.buildStorageId(variantAnnotation.getChromosome(), variantAnnotation.getStart(),
                    variantAnnotation.getReference(), variantAnnotation.getAlternate());
            DBObject find = new BasicDBObject("_id", id);
            DBObjectToVariantAnnotationConverter converter = new DBObjectToVariantAnnotationConverter();
            DBObject convertedVariantAnnotation = converter.convertToStorageType(variantAnnotation);
            DBObject update = new BasicDBObject("$set", new BasicDBObject(DBObjectToVariantConverter.ANNOTATION_FIELD + ".0",
                    convertedVariantAnnotation));
            builder.find(find).updateOne(update);
        }
        BulkWriteResult writeResult = builder.execute();

        return new QueryResult<>("", ((int) (System.nanoTime() - start)), 1, 1, "", "", Collections.singletonList(writeResult));
    }

    @Override
    public QueryResult deleteAnnotation(String annotationId, Query query, QueryOptions queryOptions) {
        if (queryOptions == null) {
            queryOptions = new QueryOptions();
        }
        DBObject dbQuery = parseQuery(query, new QueryBuilder()).get();
        logger.debug("deleteAnnotation: query = {}", dbQuery);

        DBObject update = new BasicDBObject("$set", new BasicDBObject(DBObjectToVariantConverter.ANNOTATION_FIELD + ".0", null));
        logger.debug("deleteAnnotation: update = {}", update);
        return variantsCollection.update(dbQuery, update, new QueryOptions("multi", true));
    }


    @Override
    public boolean close() {
        mongoManager.close(db.getDatabaseName());
        return true;
    }

    private QueryBuilder parseQuery(Query query, QueryBuilder builder) {
        if (query != null) {
            /** VARIANT PARAMS **/
            if (query.get(VariantQueryParams.CHROMOSOME.key()) != null && !query.getString(VariantQueryParams.CHROMOSOME.key()).isEmpty()) {
                List<String> chromosomes = query.getAsStringList(VariantQueryParams.CHROMOSOME.key());
                LinkedList<String> regions = new LinkedList<>(query.getAsStringList(VariantQueryParams.REGION.key()));
                regions.addAll(chromosomes);
                query.put(VariantQueryParams.REGION.key(), regions);
            }

            if (query.get(VariantQueryParams.REGION.key()) != null && !query.getString(VariantQueryParams.REGION.key()).isEmpty()) {
                List<String> stringList = query.getAsStringList(VariantQueryParams.REGION.key());
                List<Region> regions = new ArrayList<>(stringList.size());
                for (String reg : stringList) {
                    Region region = Region.parseRegion(reg);
                    regions.add(region);
                }
                getRegionFilter(regions, builder);
            }

            if (query.get(VariantQueryParams.ID.key()) != null && !query.getString(VariantQueryParams.ID.key()).isEmpty()) {
                String ids = query.getString(VariantQueryParams.ID.key());
                addQueryStringFilter(DBObjectToVariantConverter.ANNOTATION_FIELD
                        + "." + DBObjectToVariantAnnotationConverter.XREFS_FIELD
                        + "." + DBObjectToVariantAnnotationConverter.XREF_ID_FIELD, ids, builder, QueryOperation.OR);
                addQueryStringFilter(DBObjectToVariantConverter.IDS_FIELD, ids, builder, QueryOperation.OR);
            }

            if (query.containsKey(VariantQueryParams.GENE.key())) {
                String xrefs = query.getString(VariantQueryParams.GENE.key());
                addQueryStringFilter(DBObjectToVariantConverter.ANNOTATION_FIELD
                        + "." + DBObjectToVariantAnnotationConverter.XREFS_FIELD
                        + "." + DBObjectToVariantAnnotationConverter.XREF_ID_FIELD, xrefs, builder, QueryOperation.OR);
            }

            if (query.containsKey(VariantQueryParams.REFERENCE.key()) && query.getString(VariantQueryParams.REFERENCE.key()) != null) {
                addQueryStringFilter(DBObjectToVariantConverter.REFERENCE_FIELD, query.getString(VariantQueryParams.REFERENCE.key()),
                        builder, QueryOperation.AND);
            }

            if (query.containsKey(VariantQueryParams.ALTERNATE.key()) && query.getString(VariantQueryParams.ALTERNATE.key()) != null) {
                addQueryStringFilter(DBObjectToVariantConverter.ALTERNATE_FIELD, query.getString(VariantQueryParams.ALTERNATE.key()),
                        builder, QueryOperation.AND);
            }

            if (query.containsKey(VariantQueryParams.TYPE.key()) && !query.getString(VariantQueryParams.TYPE.key()).isEmpty()) {
<<<<<<< HEAD
                addQueryStringFilter(DBObjectToVariantConverter.TYPE_FIELD, query.getString(VariantQueryParams.TYPE.key()), builder,
                        QueryOperation.AND);
=======
                addQueryFilter(DBObjectToVariantConverter.TYPE_FIELD, query.getString(VariantQueryParams.TYPE.key()), builder, QueryOperation.AND, s -> {
                    VariantType type = VariantType.valueOf(s);
                    Set<VariantType> subTypes = Variant.subTypes(type);
                    List<String> types = new ArrayList<>(subTypes.size() + 1);
                    types.add(s);
                    subTypes.forEach(subType -> types.add(subType.toString()));
                    return types;
                });
//                addQueryStringFilter(DBObjectToVariantConverter.TYPE_FIELD, query.getString(VariantQueryParams.TYPE.key()), builder, QueryOperation.AND);
>>>>>>> 31e29d09
            }

            /** ANNOTATION PARAMS **/
            if (query.containsKey(VariantQueryParams.ANNOTATION_EXISTS.key())) {
                builder.and(DBObjectToVariantConverter.ANNOTATION_FIELD + "." + DBObjectToVariantAnnotationConverter.ANNOT_ID_FIELD);
                builder.exists(query.getBoolean(VariantQueryParams.ANNOTATION_EXISTS.key()));
            }

            if (query.containsKey(VariantQueryParams.ANNOT_XREF.key())) {
                String xrefs = query.getString(VariantQueryParams.ANNOT_XREF.key());
                addQueryStringFilter(DBObjectToVariantConverter.ANNOTATION_FIELD
                        + "." + DBObjectToVariantAnnotationConverter.XREFS_FIELD
                        + "." + DBObjectToVariantAnnotationConverter.XREF_ID_FIELD, xrefs, builder, QueryOperation.AND);
            }

            if (query.containsKey(VariantQueryParams.ANNOT_CONSEQUENCE_TYPE.key())) {
                String value = query.getString(VariantQueryParams.ANNOT_CONSEQUENCE_TYPE.key());
                value = value.replace("SO:", "");
                addQueryIntegerFilter(DBObjectToVariantConverter.ANNOTATION_FIELD
                        + "." + DBObjectToVariantAnnotationConverter.CONSEQUENCE_TYPE_FIELD
                        + "." + DBObjectToVariantAnnotationConverter.SO_ACCESSION_FIELD, value, builder, QueryOperation.AND);
            }

            if (query.containsKey(VariantQueryParams.ANNOT_BIOTYPE.key())) {
                String biotypes = query.getString(VariantQueryParams.ANNOT_BIOTYPE.key());
                addQueryStringFilter(DBObjectToVariantConverter.ANNOTATION_FIELD
                        + "." + DBObjectToVariantAnnotationConverter.CONSEQUENCE_TYPE_FIELD
                        + "." + DBObjectToVariantAnnotationConverter.BIOTYPE_FIELD, biotypes, builder, QueryOperation.AND);
            }

            if (query.containsKey(VariantQueryParams.POLYPHEN.key())) {
                addCompListQueryFilter(DBObjectToVariantConverter.ANNOTATION_FIELD
                                + "." + DBObjectToVariantAnnotationConverter.CONSEQUENCE_TYPE_FIELD
                                + "." + DBObjectToVariantAnnotationConverter.POLYPHEN_FIELD
                                + "." + DBObjectToVariantAnnotationConverter.SCORE_SCORE_FIELD,
                        query.getString(VariantQueryParams.POLYPHEN.key()), builder);
            }

            if (query.containsKey(VariantQueryParams.SIFT.key())) {
                addCompListQueryFilter(DBObjectToVariantConverter.ANNOTATION_FIELD
                        + "." + DBObjectToVariantAnnotationConverter.CONSEQUENCE_TYPE_FIELD
                        + "." + DBObjectToVariantAnnotationConverter.SIFT_FIELD + "."
                        + DBObjectToVariantAnnotationConverter.SCORE_SCORE_FIELD, query.getString(VariantQueryParams.SIFT.key()), builder);
            }

            if (query.containsKey(VariantQueryParams.PROTEIN_SUBSTITUTION.key())) {
                String value = query.getString(VariantQueryParams.PROTEIN_SUBSTITUTION.key());
                addScoreFilter(DBObjectToVariantConverter.ANNOTATION_FIELD
                        + "." + DBObjectToVariantAnnotationConverter.CONSEQUENCE_TYPE_FIELD
                        + "." + DBObjectToVariantAnnotationConverter.PROTEIN_SUBSTITUTION_SCORE_FIELD, value, builder,
                        VariantQueryParams.PROTEIN_SUBSTITUTION);
            }

            if (query.containsKey(VariantQueryParams.CONSERVATION.key())) {
                String value = query.getString(VariantQueryParams.CONSERVATION.key());
                addScoreFilter(DBObjectToVariantConverter.ANNOTATION_FIELD
                        + "." + DBObjectToVariantAnnotationConverter.CONSERVED_REGION_SCORE_FIELD, value, builder,
                        VariantQueryParams.CONSERVATION);
            }

            if (query.containsKey(VariantQueryParams.ALTERNATE_FREQUENCY.key())) {
                String value = query.getString(VariantQueryParams.ALTERNATE_FREQUENCY.key());
                addFrequencyFilter(DBObjectToVariantConverter.ANNOTATION_FIELD
                                + "." + DBObjectToVariantAnnotationConverter.POPULATION_FREQUENCIES_FIELD,
                        DBObjectToVariantAnnotationConverter.POPULATION_FREQUENCY_ALTERNATE_FREQUENCY_FIELD, value, builder,
                        VariantQueryParams.ALTERNATE_FREQUENCY); // Same
                // method addFrequencyFilter is used for reference and allele frequencies. Need to provide the field
                // (reference/alternate) where to check the frequency
            }

            if (query.containsKey(VariantQueryParams.REFERENCE_FREQUENCY.key())) {
                String value = query.getString(VariantQueryParams.REFERENCE_FREQUENCY.key());
                addFrequencyFilter(DBObjectToVariantConverter.ANNOTATION_FIELD
                                + "." + DBObjectToVariantAnnotationConverter.POPULATION_FREQUENCIES_FIELD,
                        DBObjectToVariantAnnotationConverter.POPULATION_FREQUENCY_REFERENCE_FREQUENCY_FIELD, value, builder,
                        VariantQueryParams.REFERENCE_FREQUENCY); // Same
                // method addFrequencyFilter is used for reference and allele frequencies. Need to provide the field
                // (reference/alternate) where to check the frequency
            }

            if (query.containsKey(VariantQueryParams.POPULATION_MINOR_ALLELE_FREQUENCY.key())) {
                String value = query.getString(VariantQueryParams.POPULATION_MINOR_ALLELE_FREQUENCY.key());
                addFrequencyFilter(DBObjectToVariantConverter.ANNOTATION_FIELD + "."
                        + DBObjectToVariantAnnotationConverter.POPULATION_FREQUENCIES_FIELD,
                        value, builder, VariantQueryParams.POPULATION_MINOR_ALLELE_FREQUENCY,
                        (v, queryBuilder) -> {
                            String op = getOperator(v);
                            String obj = v.replaceFirst(op, "");

                            double aDouble = Double.parseDouble(obj);
                            switch(op) {
                                case "<":
                                    queryBuilder.or(
                                            QueryBuilder.start(DBObjectToVariantAnnotationConverter.
                                                    POPULATION_FREQUENCY_REFERENCE_FREQUENCY_FIELD).lessThan(aDouble).get(),
                                            QueryBuilder.start(DBObjectToVariantAnnotationConverter.
                                                    POPULATION_FREQUENCY_ALTERNATE_FREQUENCY_FIELD).lessThan(aDouble).get()
                                    );
                                    break;
                                case "<=":
                                    queryBuilder.or(
                                            QueryBuilder.start(DBObjectToVariantAnnotationConverter.
                                                    POPULATION_FREQUENCY_REFERENCE_FREQUENCY_FIELD).lessThanEquals(aDouble).get(),
                                            QueryBuilder.start(DBObjectToVariantAnnotationConverter.
                                                    POPULATION_FREQUENCY_ALTERNATE_FREQUENCY_FIELD).lessThanEquals(aDouble).get()
                                    );
                                    break;
                                case ">":
                                    queryBuilder.and(DBObjectToVariantAnnotationConverter.
                                                    POPULATION_FREQUENCY_REFERENCE_FREQUENCY_FIELD).greaterThan(aDouble)
                                            .and(DBObjectToVariantAnnotationConverter.
                                                    POPULATION_FREQUENCY_ALTERNATE_FREQUENCY_FIELD).greaterThan(aDouble);
                                    break;
                                case ">=":
                                    queryBuilder.and(DBObjectToVariantAnnotationConverter.
                                                    POPULATION_FREQUENCY_REFERENCE_FREQUENCY_FIELD).greaterThanEquals(aDouble)
                                            .and(DBObjectToVariantAnnotationConverter.
                                                    POPULATION_FREQUENCY_ALTERNATE_FREQUENCY_FIELD).greaterThanEquals(aDouble);
                                    break;
                                default:
                                    throw new IllegalArgumentException("Unsupported operator '" + op + "'");
                            }
                        });
            }

            /** STUDIES **/
            QueryBuilder studyBuilder = QueryBuilder.start();
            final StudyConfiguration defaultStudyConfiguration;
            if (query.containsKey(VariantQueryParams.STUDIES.key())) { // && !options.getList("studies").isEmpty() && !options.getListAs
                // ("studies", String.class).get(0).isEmpty()) {
                String value = objectToString(query.get(VariantQueryParams.STUDIES.key()));

                this.<Integer>addQueryFilter(DBObjectToVariantConverter.STUDIES_FIELD + "." + DBObjectToStudyVariantEntryConverter
                        .STUDYID_FIELD, value, builder, QueryOperation.AND, studyName -> {
                    try {
                        return Integer.parseInt(studyName);
                    } catch (NumberFormatException e) {
                        QueryResult<StudyConfiguration> result = studyConfigurationManager.getStudyConfiguration(studyName, null);
                        if (result.getResult().isEmpty()) {
                            throw VariantQueryException.studyNotFound(studyName);
                        }
                        return result.first().getStudyId();
                    }
                });

                List<Integer> studyIds = utils.getStudyIds(Arrays.asList(value.split(",|;")), null);
                if (studyIds.size() == 1) {
                    defaultStudyConfiguration = studyConfigurationManager.getStudyConfiguration(studyIds.get(0), null).first();
                } else {
                    defaultStudyConfiguration = null;
                }
                String studyIdsCsv = studyIds.stream().map(Object::toString).collect(Collectors.joining(","));
                this.addQueryIntegerFilter(DBObjectToStudyVariantEntryConverter.STUDYID_FIELD, studyIdsCsv, studyBuilder,
                        QueryOperation.AND);

            } else {
                List<String> studyNames = studyConfigurationManager.getStudyNames(null);
                if (studyNames != null && studyNames.size() == 1) {
                    defaultStudyConfiguration = studyConfigurationManager.getStudyConfiguration(studyNames.get(0), null).first();
                } else {
                    defaultStudyConfiguration = null;
                }
            }

            if (query.containsKey(VariantQueryParams.FILES.key())) { // && !options.getList("files").isEmpty() && !options.getListAs
                // ("files", String.class).get(0).isEmpty()) {
                addQueryFilter(DBObjectToStudyVariantEntryConverter.FILES_FIELD + "." + DBObjectToStudyVariantEntryConverter.FILEID_FIELD,
                        objectToString(query.get(VariantQueryParams.FILES.key())), studyBuilder, QueryOperation.AND, file -> {
                            if (file.contains(":")) {
                                String[] studyFile = file.split(":");
                                QueryResult<StudyConfiguration> queryResult =
                                        studyConfigurationManager.getStudyConfiguration(studyFile[0], null);
                                if (queryResult.getResult().isEmpty()) {
                                    throw VariantQueryException.studyNotFound(studyFile[0]);
                                }
                                return queryResult.first().getFileIds().get(studyFile[1]);
                            } else {
                                try {
                                    return Integer.parseInt(file);
                                } catch (NumberFormatException e) {
                                    if (defaultStudyConfiguration != null) {
                                        return defaultStudyConfiguration.getFileIds().get(file);
                                    } else {
                                        List<String> studyNames = studyConfigurationManager.getStudyNames(null);
                                        throw new VariantQueryException("Unknown file \"" + file + "\". "
                                                + "Please, specify the study belonging."
                                                + (studyNames == null ? "" : " Available studies: " + studyNames));
                                    }
                                }
                            }
                        });
            }

            if (query.containsKey(VariantQueryParams.GENOTYPE.key())) {
                String sampleGenotypesCSV = query.getString(VariantQueryParams.GENOTYPE.key());

                // we may need to know the study type
//                studyConfigurationManager.getStudyConfiguration(1, null).getResult().get(0).
                String[] sampleGenotypesArray = sampleGenotypesCSV.split(AND);
                for (String sampleGenotypes : sampleGenotypesArray) {
                    String[] sampleGenotype = sampleGenotypes.split(IS);
                    if (sampleGenotype.length != 2 && sampleGenotype.length != 3) {
                        throw VariantQueryException.malformedParam(VariantQueryParams.GENOTYPE, sampleGenotypes);
//                        throw new IllegalArgumentException("Malformed genotype query \"" + sampleGenotypes + "\". Expected "
//                                + "[<study>:]<sample>:<genotype>[,<genotype>]*");
                    }

                    int sampleId;
                    final String genotypes;
                    if (sampleGenotype.length == 3) {  //Expect to be as <study>:<sample>
                        String study = sampleGenotype[0];
                        String sample = sampleGenotype[1];
                        genotypes = sampleGenotype[2];
                        QueryResult<StudyConfiguration> queryResult = studyConfigurationManager.getStudyConfiguration(study, null);
                        if (queryResult.getResult().isEmpty()) {
                            throw VariantQueryException.studyNotFound(study);
                        }
                        if (!queryResult.first().getSampleIds().containsKey(sample)) {
                            throw VariantQueryException.sampleNotFound(sample, study);
                        }
                        sampleId = queryResult.first().getSampleIds().get(sample);
                    } else {
                        String sample = sampleGenotype[0];
                        genotypes = sampleGenotype[1];
                        sampleId = utils.getSampleId(sample, defaultStudyConfiguration);
                    }

                    String[] genotypesArray = genotypes.split(OR);
                    QueryBuilder genotypesBuilder = QueryBuilder.start();
                    for (String genotype : genotypesArray) {
                        if ("0/0".equals(genotype) || "0|0".equals(genotype)) {
                            QueryBuilder andBuilder = QueryBuilder.start();
                            List<String> otherGenotypes = Arrays.asList(
                                    "0/1", "1/0", "1/1", "-1/-1",
                                    "0|1", "1|0", "1|1", "-1|-1",
                                    "0|2", "2|0", "2|1", "1|2", "2|2",
                                    "0/2", "2/0", "2/1", "1/2", "2/2",
                                    DBObjectToSamplesConverter.UNKNOWN_GENOTYPE);
                            for (String otherGenotype : otherGenotypes) {
                                andBuilder.and(new BasicDBObject(DBObjectToStudyVariantEntryConverter.GENOTYPES_FIELD
                                        + "." + otherGenotype,
                                        new BasicDBObject("$not", new BasicDBObject("$elemMatch", new BasicDBObject("$eq", sampleId)))));
                            }
                            genotypesBuilder.or(andBuilder.get());
                        } else {
                            String s = DBObjectToStudyVariantEntryConverter.GENOTYPES_FIELD
                                    + "." + DBObjectToSamplesConverter.genotypeToStorageType(genotype);
                            //or [ {"samp.0|0" : { $elemMatch : { $eq : <sampleId> } } } ]
                            genotypesBuilder.or(new BasicDBObject(s, new BasicDBObject("$elemMatch", new BasicDBObject("$eq", sampleId))));
                        }
                    }
                    studyBuilder.and(genotypesBuilder.get());
                }
            }

            // If Study Query is used then we add a elemMatch query
            DBObject studyQuery = studyBuilder.get();
            if (studyQuery.keySet().size() != 0) {
                builder.and(DBObjectToVariantConverter.STUDIES_FIELD).elemMatch(studyQuery);
            }

            /** STATS PARAMS **/
            if (query.get(VariantQueryParams.COHORTS.key()) != null && !query.getString(VariantQueryParams.COHORTS.key()).isEmpty()) {
                addQueryFilter(DBObjectToVariantConverter.STATS_FIELD
                                + "." + DBObjectToVariantStatsConverter.COHORT_ID,
                        query.getString(VariantQueryParams.COHORTS.key()), builder, QueryOperation.AND,
                        s -> {
                            try {
                                return Integer.parseInt(s);
                            } catch (NumberFormatException ignore) {
                                int indexOf = s.lastIndexOf(":");
                                if (defaultStudyConfiguration == null && indexOf < 0) {
                                    throw VariantQueryException.malformedParam(VariantQueryParams.COHORTS, s, "study:cohort");
                                } else {
                                    String study;
                                    String cohort;
                                    Integer studyId;
                                    Integer cohortId;
                                    if (defaultStudyConfiguration != null && indexOf < 0) {
                                        cohort = s;
                                        cohortId = getInteger(cohort);
                                        if (cohortId == null) {
                                            cohortId = defaultStudyConfiguration.getCohortIds().get(cohort);
                                        }
                                    } else {
                                        study = s.substring(0, indexOf);
                                        cohort = s.substring(indexOf + 1);
                                        studyId = getInteger(study);
                                        cohortId = getInteger(cohort);

                                        if (studyId == null) {
                                            StudyConfiguration studyConfiguration =
                                                    studyConfigurationManager.getStudyConfiguration(study, null).first();
                                            studyId = studyConfiguration.getStudyId();
                                            if (cohortId == null) {
                                                cohortId = studyConfiguration.getCohortIds().get(cohort);
                                            }
                                        } else if (cohortId == null) {
                                            StudyConfiguration studyConfiguration =
                                                    studyConfigurationManager.getStudyConfiguration(studyId, null).first();
                                            cohortId = studyConfiguration.getCohortIds().get(cohort);
                                        }
                                    }
                                    if (cohortId == null) {
                                        throw new VariantQueryException("Unknown cohort \"" + s + "\"");
                                    }
                                    return cohortId;
                                }
                            }
                        });
            }

            if (query.get(VariantQueryParams.STATS_MAF.key()) != null && !query.getString(VariantQueryParams.STATS_MAF.key()).isEmpty()) {
                addStatsFilterList(DBObjectToVariantStatsConverter.MAF_FIELD, query.getString(VariantQueryParams.STATS_MAF.key()),
                        builder, defaultStudyConfiguration);
            }

            if (query.get(VariantQueryParams.STATS_MGF.key()) != null && !query.getString(VariantQueryParams.STATS_MGF.key()).isEmpty()) {
                addStatsFilterList(DBObjectToVariantStatsConverter.MGF_FIELD, query.getString(VariantQueryParams.STATS_MGF.key()),
                        builder, defaultStudyConfiguration);
            }

            if (query.get(VariantQueryParams.MISSING_ALLELES.key()) != null && !query.getString(VariantQueryParams.MISSING_ALLELES.key())
                    .isEmpty()) {
                addStatsFilterList(DBObjectToVariantStatsConverter.MISSALLELE_FIELD, query.getString(VariantQueryParams.MISSING_ALLELES
                        .key()), builder, defaultStudyConfiguration);
            }

            if (query.get(VariantQueryParams.MISSING_GENOTYPES.key()) != null && !query.getString(VariantQueryParams.MISSING_GENOTYPES
                    .key()).isEmpty()) {
                addStatsFilterList(DBObjectToVariantStatsConverter.MISSGENOTYPE_FIELD, query.getString(VariantQueryParams
                        .MISSING_GENOTYPES.key()), builder, defaultStudyConfiguration);
            }

            if (query.get("numgt") != null && !query.getString("numgt").isEmpty()) {
                for (String numgt : query.getAsStringList("numgt")) {
                    String[] split = numgt.split(":");
                    addCompQueryFilter(
                            DBObjectToVariantConverter.STATS_FIELD + "." + DBObjectToVariantStatsConverter.NUMGT_FIELD + "." + split[0],
                            split[1], builder);
                }
            }
        }

        logger.info("Find = " + builder.get());
        return builder;
    }

    private DBObject createProjection(Query query, QueryOptions options) {
        DBObject projection = new BasicDBObject();

        if (options == null) {
            options = new QueryOptions();
        }

        if (options.containsKey("sort")) {
            if (options.getBoolean("sort")) {
                options.put("sort", new BasicDBObject(DBObjectToVariantConverter.CHROMOSOME_FIELD, 1).append(DBObjectToVariantConverter
                        .START_FIELD, 1));
            } else {
                options.remove("sort");
            }
        }

        List<String> includeList = options.getAsStringList("include");
        if (!includeList.isEmpty()) { //Include some
            for (String s : includeList) {
                String key = DBObjectToVariantConverter.toShortFieldName(s);
                if (key != null) {
                    projection.put(key, 1);
                } else {
                    logger.warn("Unknown include field: {}", s);
                }
            }
        } else { //Include all
            for (String values : DBObjectToVariantConverter.FIELDS_MAP.values()) {
                projection.put(values, 1);
            }
            if (options.containsKey("exclude")) { // Exclude some
                List<String> excludeList = options.getAsStringList("exclude");
                for (String s : excludeList) {
                    String key = DBObjectToVariantConverter.toShortFieldName(s);
                    if (key != null) {
                        projection.removeField(key);
                    } else {
                        logger.warn("Unknown exclude field: {}", s);
                    }
                }
            }
        }

        if (query.containsKey(VariantQueryParams.RETURNED_FILES.key()) && projection.containsField(DBObjectToVariantConverter
                .STUDIES_FIELD)) {
            List<Integer> files = query.getAsIntegerList(VariantQueryParams.RETURNED_FILES.key());
            projection.put(
                    DBObjectToVariantConverter.STUDIES_FIELD,
                    new BasicDBObject(
                            "$elemMatch",
                            new BasicDBObject(
                                    DBObjectToStudyVariantEntryConverter.FILES_FIELD + "." + DBObjectToStudyVariantEntryConverter
                                            .FILEID_FIELD,
                                    new BasicDBObject(
                                            "$in",
                                            files
                                    )
                            )
                    )
            );
        }
        if (query.containsKey(VariantQueryParams.RETURNED_STUDIES.key())
                && projection.containsField(DBObjectToVariantConverter.STUDIES_FIELD)) {
            List<Integer> studiesIds = utils.getStudyIds(query.getAsList(VariantQueryParams.RETURNED_STUDIES.key()), options);
//            List<Integer> studies = query.getAsIntegerList(VariantQueryParams.RETURNED_STUDIES.key());
            if (!studiesIds.isEmpty()) {
                projection.put(
                        DBObjectToVariantConverter.STUDIES_FIELD,
                        new BasicDBObject(
                                "$elemMatch",
                                new BasicDBObject(
                                        DBObjectToStudyVariantEntryConverter.STUDYID_FIELD,
                                        new BasicDBObject(
                                                "$in",
                                                studiesIds
                                        )
                                )
                        )
                );
            }
        }

        logger.debug("Projection: {}", projection);
        return projection;
    }

    /**
     * Two steps insertion:
     * First check that the variant and study exists making an update.
     * For those who doesn't exist, pushes a study with the file and genotype information
     * <p>
     * The documents that throw a "dup key" exception are those variants that exist and have the study.
     * Then, only for those variants, make a second update.
     * <p>
     * *An interesting idea would be to invert this actions depending on the number of already inserted variants.
     *
     * @param data Variants to insert
     * @param fileId File ID
     * @param variantConverter Variant converter to be used
     * @param variantSourceEntryConverter Variant source converter to be used
     * @param studyConfiguration Configuration for the study
     * @param loadedSampleIds Other loaded sampleIds EXCEPT those that are going to be loaded
     * @return QueryResult object
     */
    QueryResult<MongoDBVariantWriteResult> insert(List<Variant> data, int fileId, DBObjectToVariantConverter variantConverter,
                                                  DBObjectToStudyVariantEntryConverter variantSourceEntryConverter,
                                                  StudyConfiguration studyConfiguration, List<Integer> loadedSampleIds) {

        MongoDBVariantWriteResult writeResult = new MongoDBVariantWriteResult();
        long startTime = System.currentTimeMillis();
        if (data.isEmpty()) {
            return new QueryResult<>("insertVariants", 0, 1, 1, "", "", Collections.singletonList(writeResult));
        }
        List<DBObject> queries = new ArrayList<>(data.size());
        List<DBObject> updates = new ArrayList<>(data.size());
        // Use a multiset instead of a normal set, to keep tracking of duplicated variants
        Multiset<String> nonInsertedVariants = HashMultiset.create();
        String fileIdStr = Integer.toString(fileId);
<<<<<<< HEAD
        List<String> extraFields = studyConfiguration.getAttributes().getAsStringList(VariantStorageManager.Options.EXTRA_GENOTYPE_FIELDS
                .key());
//        {
        Map missingSamples = Collections.emptyMap();
        String defaultGenotype = studyConfiguration.getAttributes().getString(MongoDBVariantStorageManager.DEFAULT_GENOTYPE, "");
        if (defaultGenotype.equals(DBObjectToSamplesConverter.UNKNOWN_GENOTYPE)) {
            logger.debug("Do not need fill gaps. DefaultGenotype is UNKNOWN_GENOTYPE({}).");
        } else if (!loadedSampleIds.isEmpty()) {
            missingSamples = new BasicDBObject(DBObjectToSamplesConverter.UNKNOWN_GENOTYPE, loadedSampleIds);   // ?/?
        }
        List<Object> missingOtherValues = new ArrayList<>(loadedSampleIds.size());
        for (int i = 0; i < loadedSampleIds.size(); i++) {
            missingOtherValues.add(DBObjectToSamplesConverter.UNKNOWN_FIELD);
        }
        for (Variant variant : data) {
            if (variant.getType().equals(VariantType.NO_VARIATION)) {
                //Storage-MongoDB is not able to store NON VARIANTS
                writeResult.setSkippedVariants(writeResult.getSkippedVariants() + 1);
                continue;
            } else if (variant.getType().equals(VariantType.SYMBOLIC)) {
                logger.warn("Skip symbolic variant " + variant.toString());
                writeResult.setSkippedVariants(writeResult.getSkippedVariants() + 1);
                continue;
            }
            String id = variantConverter.buildStorageId(variant);
            for (StudyEntry studyEntry : variant.getStudies()) {
                if (studyEntry.getFiles().size() == 0 || !studyEntry.getFiles().get(0).getFileId().equals(fileIdStr)) {
                    continue;
                }
                int studyId = studyConfiguration.getStudyId();
                DBObject study = variantSourceEntryConverter.convertToStorageType(studyEntry);
                DBObject genotypes = (DBObject) study.get(DBObjectToStudyVariantEntryConverter.GENOTYPES_FIELD);
                if (genotypes != null) {        //If genotypes is null, genotypes are not suppose to be loaded
                    genotypes.putAll(missingSamples);   //Add missing samples
                    for (String extraField : extraFields) {
                        List<Object> otherFieldValues = (List<Object>) study.get(extraField.toLowerCase());
                        otherFieldValues.addAll(0, missingOtherValues);
=======
//        List<String> extraFields = studyConfiguration.getAttributes().getAsStringList(VariantStorageManager.Options.EXTRA_GENOTYPE_FIELDS.key());
        boolean excludeGenotypes = studyConfiguration.getAttributes().getBoolean(VariantStorageManager.Options.EXCLUDE_GENOTYPES.key(),
                VariantStorageManager.Options.EXCLUDE_GENOTYPES.defaultValue());

        {
            Map missingSamples = Collections.emptyMap();
            String defaultGenotype = studyConfiguration.getAttributes().getString(MongoDBVariantStorageManager.DEFAULT_GENOTYPE, "");
            if (defaultGenotype.equals(DBObjectToSamplesConverter.UNKNOWN_GENOTYPE)) {
                logger.debug("Do not need fill gaps. DefaultGenotype is UNKNOWN_GENOTYPE({}).", DBObjectToSamplesConverter.UNKNOWN_GENOTYPE);
            } else if (excludeGenotypes) {
                logger.debug("Do not need fill gaps. Excluding genotypes.");
            } else if (!loadedSampleIds.isEmpty()) {
                missingSamples = new BasicDBObject(DBObjectToSamplesConverter.UNKNOWN_GENOTYPE, loadedSampleIds);   // ?/?
            }
//            List<Object> missingOtherValues = new ArrayList<>(loadedSampleIds.size());
//            for (int i = 0; i < loadedSampleIds.size(); i++) {
//                missingOtherValues.add(DBObjectToSamplesConverter.UNKNOWN_FIELD);
//            }
            for (Variant variant : data) {
                if (variant.getType().equals(VariantType.NO_VARIATION)) {
                    //Storage-MongoDB is not able to store NON VARIANTS
                    writeResult.setSkippedVariants(writeResult.getSkippedVariants() + 1);
                    continue;
                } else if (variant.getType().equals(VariantType.SYMBOLIC)) {
                    logger.warn("Skip symbolic variant " + variant.toString());
                    writeResult.setSkippedVariants(writeResult.getSkippedVariants() + 1);
                    continue;
                }
                String id = variantConverter.buildStorageId(variant);
                for (StudyEntry studyEntry : variant.getStudies()) {
                    if (studyEntry.getFiles().size() == 0 || !studyEntry.getFiles().get(0).getFileId().equals(fileIdStr)) {
                        continue;
                    }
                    int studyId = studyConfiguration.getStudyId();
                    DBObject study = variantSourceEntryConverter.convertToStorageType(studyEntry);
                    DBObject genotypes = (DBObject) study.get(DBObjectToStudyVariantEntryConverter.GENOTYPES_FIELD);
                    if (genotypes != null) {        //If genotypes is null, genotypes are not suppose to be loaded
                        genotypes.putAll(missingSamples);   //Add missing samples
//                        for (String extraField : extraFields) {
//                            List<Object> otherFieldValues = (List<Object>) study.get(extraField.toLowerCase());
//                            otherFieldValues.addAll(0, missingOtherValues);
//                        }
                    }
                    DBObject push = new BasicDBObject(DBObjectToVariantConverter.STUDIES_FIELD, study);
                    BasicDBObject update = new BasicDBObject()
                            .append("$push", push)
                            .append("$setOnInsert", variantConverter.convertToStorageType(variant));
                    if (variant.getIds() != null && !variant.getIds().isEmpty() && !variant.getIds().iterator().next().isEmpty()) {
                        update.put("$addToSet", new BasicDBObject(DBObjectToVariantConverter.IDS_FIELD, new BasicDBObject("$each", variant.getIds())));
>>>>>>> 31e29d09
                    }
                }
                DBObject push = new BasicDBObject(DBObjectToVariantConverter.STUDIES_FIELD, study);
                BasicDBObject update = new BasicDBObject()
                        .append("$push", push)
                        .append("$setOnInsert", variantConverter.convertToStorageType(variant));
                if (variant.getIds() != null && !variant.getIds().isEmpty() && !variant.getIds().iterator().next().isEmpty()) {
                    update.put("$addToSet", new BasicDBObject(DBObjectToVariantConverter.IDS_FIELD, new BasicDBObject("$each",
                            variant.getIds())));
                }
                // { _id: <variant_id>, "studies.sid": {$ne: <studyId> } }
                //If the variant exists and contains the study, this find will fail, will try to do the upsert, and throw a
                // duplicated key exception.
                queries.add(new BasicDBObject("_id", id).append(DBObjectToVariantConverter.STUDIES_FIELD
                                + "." + DBObjectToStudyVariantEntryConverter.STUDYID_FIELD,
                        new BasicDBObject("$ne", studyId)));
                updates.add(update);
            }
        }
        //
        if (!queries.isEmpty()) {
            QueryOptions options = new QueryOptions("upsert", true);
            options.put("multi", false);
            BulkWriteResult bulkWriteResult;
            try {
                bulkWriteResult = variantsCollection.update(queries, updates, options).first();
            } catch (BulkWriteException e) {
                bulkWriteResult = e.getWriteResult();
                for (BulkWriteError writeError : e.getWriteErrors()) {
                    if (writeError.getCode() == 11000) { //Dup Key error code
                        Matcher matcher = writeResultErrorPattern.matcher(writeError.getMessage());
                        if (matcher.find()) {
                            String id = matcher.group(1);
                            nonInsertedVariants.add(id);
                        } else {
                            throw e;
                        }
                    } else {
                        throw e;
                    }
                }
            }

            writeResult.setNewDocuments(bulkWriteResult.getUpserts().size());
            writeResult.setUpdatedObjects(bulkWriteResult.getModifiedCount());
//                writeResult.setNewDocuments(data.size() - nonInsertedVariants.size() - writeResult.getSkippedVariants());
            queries.clear();
            updates.clear();
        }
//        }

        for (Variant variant : data) {
            variant.setAnnotation(null);
            String id = variantConverter.buildStorageId(variant);

            if (nonInsertedVariants != null && !nonInsertedVariants.contains(id)) {
                continue;   //Already inserted variant
            }

            for (StudyEntry studyEntry : variant.getStudies()) {
                if (studyEntry.getFiles().size() == 0 || !studyEntry.getFiles().get(0).getFileId().equals(fileIdStr)) {
                    continue;
                }

                DBObject studyObject = variantSourceEntryConverter.convertToStorageType(studyEntry);
                DBObject genotypes = (DBObject) studyObject.get(DBObjectToStudyVariantEntryConverter.GENOTYPES_FIELD);
                DBObject push = new BasicDBObject();
<<<<<<< HEAD
                if (genotypes != null) { //If genotypes is null, genotypes are not suppose to be loaded
                    for (String genotype : genotypes.keySet()) {
                        push.put(DBObjectToVariantConverter.STUDIES_FIELD + ".$." + DBObjectToStudyVariantEntryConverter.GENOTYPES_FIELD
                                + "." + genotype, new BasicDBObject("$each", genotypes.get(genotype)));
                    }
                    for (String extraField : extraFields) {
                        List values = (List) studyObject.get(extraField.toLowerCase());
                        push.put(DBObjectToVariantConverter.STUDIES_FIELD + ".$." + extraField.toLowerCase(),
                                new BasicDBObject("$each", values).append("$position", loadedSampleIds.size()));
                    }
                } else {
                    push.put(DBObjectToVariantConverter.STUDIES_FIELD + ".$." + DBObjectToStudyVariantEntryConverter.GENOTYPES_FIELD,
                            Collections.emptyMap());
=======
                if (!excludeGenotypes) {
                    if (genotypes != null) { //If genotypes is null, genotypes are not suppose to be loaded
                        for (String genotype : genotypes.keySet()) {
                            push.put(DBObjectToVariantConverter.STUDIES_FIELD + ".$." + DBObjectToStudyVariantEntryConverter.GENOTYPES_FIELD + "." + genotype, new BasicDBObject("$each", genotypes.get(genotype)));
                        }
//                    for (String extraField : extraFields) {
//                        List values = (List) studyObject.get(extraField.toLowerCase());
//                        push.put(DBObjectToVariantConverter.STUDIES_FIELD + ".$." + extraField.toLowerCase(),
//                                new BasicDBObject("$each", values).append("$position", loadedSampleIds.size()));
//                    }
                    } else {
                        push.put(DBObjectToVariantConverter.STUDIES_FIELD + ".$." + DBObjectToStudyVariantEntryConverter.GENOTYPES_FIELD, Collections.emptyMap());
                    }
>>>>>>> 31e29d09
                }
                push.put(DBObjectToVariantConverter.STUDIES_FIELD + ".$." + DBObjectToStudyVariantEntryConverter.FILES_FIELD, ((List)
                        studyObject.get(DBObjectToStudyVariantEntryConverter.FILES_FIELD)).get(0));
                BasicDBObject update = new BasicDBObject(new BasicDBObject("$push", push));

                queries.add(new BasicDBObject("_id", id)
                        .append(DBObjectToVariantConverter.STUDIES_FIELD
                                + '.' + DBObjectToStudyVariantEntryConverter.STUDYID_FIELD, studyConfiguration.getStudyId())
                        .append(DBObjectToVariantConverter.STUDIES_FIELD
                                + '.' + DBObjectToStudyVariantEntryConverter.FILES_FIELD
                                + '.' + DBObjectToStudyVariantEntryConverter.FILEID_FIELD, new BasicDBObject("$ne", fileId))
                );
                updates.add(update);

            }
        }

        if (!queries.isEmpty()) {
            QueryOptions options = new QueryOptions("upsert", false);
            options.put("multi", false);
            QueryResult<BulkWriteResult> update = variantsCollection.update(queries, updates, options);
            // Can happen that nonInsertedVariantsNum != queries.size() != nonInsertedVariants.size() if there was
            // a duplicated variant.
            writeResult.setNonInsertedVariants(nonInsertedVariants.size() - update.first().getMatchedCount());
            writeResult.setUpdatedObjects(writeResult.getUpdatedObjects() + update.first().getModifiedCount());
        }

        return new QueryResult<>("insertVariants", ((int) (System.currentTimeMillis() - startTime)), 1, 1, "", "",
                Collections.singletonList(writeResult));
    }

<<<<<<< HEAD
    QueryResult<WriteResult> fillFileGaps(int fileId, List<String> chromosomes, List<Integer> fileSampleIds, StudyConfiguration
            studyConfiguration) {
=======
    /**
     * Fills the missing genotype values for the new loaded samples.
     * Missing data is which was present in the database but not in the input file.
     * Data present in the file but not in the database is added during the {@link #insert} step.
     *
     *          +--------+---------+
     *          | Loaded | NewFile |
     * +--------+--------+---------+
     * | 10:A:T | DATA   |         |   <- Missing data to be filled
     * +--------+--------+---------+
     * | 20:C:T |        | DATA    |   <- Missing data already filled in the {@link #insert} step.
     * +--------+--------+---------+
     *
     *
     *
     * @param fileId        Loading File ID
     * @param chromosomes   Chromosomes covered by the current file
     * @param fileSampleIds FileSampleIds
     * @param studyConfiguration StudyConfiguration
     * @return  WriteResult
     */
    QueryResult<WriteResult> fillFileGaps(int fileId, List<String> chromosomes, List<Integer> fileSampleIds, StudyConfiguration studyConfiguration) {

>>>>>>> 31e29d09
        // { "studies.sid" : <studyId>, "studies.files.fid" : { $ne : <fileId> } },
        // { $push : {
        //      "studies.$.gt.?/?" : {$each : [ <fileSampleIds> ] }
        // } }
        if (studyConfiguration.getAttributes().getAsStringList(MongoDBVariantStorageManager.DEFAULT_GENOTYPE, "")
                .equals(Collections.singletonList(DBObjectToSamplesConverter.UNKNOWN_GENOTYPE))
<<<<<<< HEAD
                && studyConfiguration.getAttributes().getAsStringList(VariantStorageManager.Options.EXTRA_GENOTYPE_FIELDS.key())
                .isEmpty()) {
=======
//                && studyConfiguration.getAttributes().getAsStringList(VariantStorageManager.Options.EXTRA_GENOTYPE_FIELDS.key()).isEmpty()
                ) {
            // Check if the default genotype is the unknown genotype. In that case, is not required to fill missing genotypes.
            // Previously, also checks if there where EXTRA_GENOTYPE_FIELDS like DP:AD,... . In that case, those arrays had to be filled.
>>>>>>> 31e29d09
            logger.debug("Do not need fill gaps. DefaultGenotype is UNKNOWN_GENOTYPE({}).", DBObjectToSamplesConverter.UNKNOWN_GENOTYPE);
            return new QueryResult<>();
        } else if (studyConfiguration.getAttributes().getBoolean(VariantStorageManager.Options.EXCLUDE_GENOTYPES.key(),
                VariantStorageManager.Options.EXCLUDE_GENOTYPES.defaultValue())) {
            // Check if the genotypes are not required. In that case, no fillGaps is needed
            logger.debug("Do not need fill gaps. Exclude genotypes.");
            return new QueryResult<>();
        } else {
            BiMap<String, Integer> indexedSamples = StudyConfiguration.getIndexedSamples(studyConfiguration);
            if (indexedSamples.isEmpty() || indexedSamples.values().equals(new HashSet<>(fileSampleIds))) {
                // If the loaded samples match with the current samples means that there where no other samples loaded.
                // There were no gaps, so it is not needed to fill anything.
                logger.debug("Do not need fill gaps. First sample batch.");
                return new QueryResult<>();
            }
        }
        logger.debug("Do fill gaps.");


        DBObject query = new BasicDBObject();
        if (chromosomes != null && !chromosomes.isEmpty()) {
            query.put(DBObjectToVariantConverter.CHROMOSOME_FIELD, new BasicDBObject("$in", chromosomes));
        }

        query.put(DBObjectToVariantConverter.STUDIES_FIELD, new BasicDBObject("$elemMatch",
                new BasicDBObject(
                        DBObjectToStudyVariantEntryConverter.STUDYID_FIELD,
                        studyConfiguration.getStudyId())
                        .append(DBObjectToStudyVariantEntryConverter.FILES_FIELD + "." + DBObjectToStudyVariantEntryConverter.FILEID_FIELD,
                                new BasicDBObject("$ne", fileId)
                        )
        ));

        BasicDBObject push = new BasicDBObject()
                .append(DBObjectToVariantConverter.STUDIES_FIELD
                        + ".$." + DBObjectToStudyVariantEntryConverter.GENOTYPES_FIELD
                        + "." + DBObjectToSamplesConverter.UNKNOWN_GENOTYPE, new BasicDBObject("$each", fileSampleIds));

<<<<<<< HEAD
        List<Object> missingOtherValues = new ArrayList<>(fileSampleIds.size());
        for (int size = fileSampleIds.size(); size > 0; size--) {
            missingOtherValues.add(DBObjectToSamplesConverter.UNKNOWN_FIELD);
        }
        List<String> extraFields = studyConfiguration.getAttributes().getAsStringList(VariantStorageManager.Options.EXTRA_GENOTYPE_FIELDS
                .key());
        for (String extraField : extraFields) {
            push.put(DBObjectToVariantConverter.STUDIES_FIELD + ".$." + extraField.toLowerCase(),
                    new BasicDBObject("$each", missingOtherValues).append("$position", loadedSamples.size())
            );
        }
=======
//        List<Integer> loadedSamples = getLoadedSamples(fileId, studyConfiguration);
//        List<Object> missingOtherValues = new ArrayList<>(fileSampleIds.size());
//        for (int size = fileSampleIds.size(); size > 0; size--) {
//            missingOtherValues.add(DBObjectToSamplesConverter.UNKNOWN_FIELD);
//        }
//        List<String> extraFields = studyConfiguration.getAttributes().getAsStringList(VariantStorageManager.Options.EXTRA_GENOTYPE_FIELDS.key());
//        for (String extraField : extraFields) {
//            push.put(DBObjectToVariantConverter.STUDIES_FIELD + ".$." + extraField.toLowerCase(),
//                    new BasicDBObject("$each", missingOtherValues).append("$position", loadedSamples.size())
//            );
//        }
>>>>>>> 31e29d09

        BasicDBObject update = new BasicDBObject("$push", push);

        QueryOptions queryOptions = new QueryOptions("multi", true);
        logger.debug("FillGaps find : {}", query);
        logger.debug("FillGaps update : {}", update);
        return variantsCollection.update(query, update, queryOptions);
    }

    private DBObjectToVariantConverter getDbObjectToVariantConverter(Query query, QueryOptions options) {
        studyConfigurationManager.setDefaultQueryOptions(options);
        List<Integer> studyIds = utils.getStudyIds(query.getAsList(VariantQueryParams.STUDIES.key(), ",|;"), options);

        DBObjectToSamplesConverter samplesConverter;
        if (studyIds.isEmpty()) {
            samplesConverter = new DBObjectToSamplesConverter(studyConfigurationManager, null);
        } else {
            List<StudyConfiguration> studyConfigurations = new LinkedList<>();
            for (Integer studyId : studyIds) {
                QueryResult<StudyConfiguration> queryResult = studyConfigurationManager.getStudyConfiguration(studyId, options);
                if (queryResult.getResult().isEmpty()) {
                    throw VariantQueryException.studyNotFound(studyId);
//                    throw new IllegalArgumentException("Couldn't find studyConfiguration for StudyId '" + studyId + "'");
                } else {
                    studyConfigurations.add(queryResult.first());
                }
            }
            samplesConverter = new DBObjectToSamplesConverter(studyConfigurations);
        }
        if (query.containsKey(VariantQueryParams.UNKNOWN_GENOTYPE.key())) {
            samplesConverter.setReturnedUnknownGenotype(query.getString(VariantQueryParams.UNKNOWN_GENOTYPE.key()));
        }
        if (query.containsKey(VariantQueryParams.RETURNED_SAMPLES.key())) {
            //Remove the studyName, if any
            samplesConverter.setReturnedSamples(query.getAsStringList(VariantQueryParams.RETURNED_SAMPLES.key())
                    .stream().map(s -> s.contains(":") ? s.split(":")[1] : s).collect(Collectors.toList()));
        }
        DBObjectToStudyVariantEntryConverter sourceEntryConverter = new DBObjectToStudyVariantEntryConverter(false,
                query.containsKey(VariantQueryParams.RETURNED_FILES.key())
                        ? query.getAsIntegerList(VariantQueryParams.RETURNED_FILES.key())
                        : null,
                samplesConverter
        );
        sourceEntryConverter.setStudyConfigurationManager(studyConfigurationManager);
        return new DBObjectToVariantConverter(sourceEntryConverter, new DBObjectToVariantStatsConverter(studyConfigurationManager));
    }

    @Deprecated
    private QueryBuilder addQueryStringFilter(String key, String value, final QueryBuilder builder) {
        return addQueryStringFilter(key, value, builder, QueryOperation.AND);
    }

    private QueryBuilder addQueryStringFilter(String key, String value, final QueryBuilder builder, QueryOperation op) {
        return this.addQueryFilter(key, value, builder, op, Function.identity());
    }

    private QueryBuilder addQueryIntegerFilter(String key, String value, final QueryBuilder builder, QueryOperation op) {
        return this.<Integer>addQueryFilter(key, value, builder, op, elem -> {
            try {
                return Integer.parseInt(elem);
            } catch (NumberFormatException e) {
                throw new VariantQueryException("Unable to parse int " + elem, e);
            }
        });
    }

    private <T> QueryBuilder addQueryFilter(String key, String value, final QueryBuilder builder, QueryOperation op,
                                            Function<String, T> map) {
        QueryOperation operation = checkOperator(value);
        QueryBuilder auxBuilder;
        if (op == QueryOperation.OR) {
            auxBuilder = QueryBuilder.start();
        } else {
            auxBuilder = builder;
        }

        if (operation == null) {
            if (value.startsWith("!")) {
<<<<<<< HEAD
                auxBuilder.and(key).notEquals(map.apply(value.substring(1)));
            } else {
                auxBuilder.and(key).is(map.apply(value));
=======
                T mapped = map.apply(value.substring(1));
                if (mapped instanceof Collection) {
                    _builder.and(key).notIn(mapped);
                } else {
                    _builder.and(key).notEquals(mapped);
                }
            } else {
                T mapped = map.apply(value);
                if (mapped instanceof Collection) {
                    _builder.and(key).in(mapped);
                } else {
                    _builder.and(key).is(mapped);
                }
>>>>>>> 31e29d09
            }
        } else if (operation == QueryOperation.OR) {
            String[] array = value.split(OR);
            List list = new ArrayList(array.length);
            for (String elem : array) {
                if (elem.startsWith("!")) {
                    throw new VariantQueryException("Unable to use negate (!) operator in OR sequences (<it_1>(,<it_n>)*)");
                } else {
                    T mapped = map.apply(elem);
                    if (mapped instanceof Collection) {
                        list.addAll(((Collection) mapped));
                    } else {
                        list.add(mapped);
                    }
                }
            }
            auxBuilder.and(key).in(list);
        } else {
            //Split in two lists: positive and negative
            String[] array = value.split(AND);
            List listIs = new ArrayList(array.length);
            List listNotIs = new ArrayList(array.length);

            for (String elem : array) {
                if (elem.startsWith("!")) {
                    T mapped = map.apply(elem.substring(1));
                    if (mapped instanceof Collection) {
                        listNotIs.addAll(((Collection) mapped));
                    } else {
                        listNotIs.add(mapped);
                    }
                } else {
                    T mapped = map.apply(elem);
                    if (mapped instanceof Collection) {
                        listIs.addAll(((Collection) mapped));
                    } else {
                        listIs.add(mapped);
                    }
                }
            }

            if (!listIs.isEmpty()) {    //Can not use method "is" because it will be overwritten with the "notEquals" or "notIn" method
                auxBuilder.and(key).all(listIs);
            }
            if (listNotIs.size() == 1) {
                auxBuilder.and(key).notEquals(listNotIs.get(0));
            } else if (listNotIs.size() > 1) {
                auxBuilder.and(key).notIn(listNotIs);
            }

        }

        if (op == QueryOperation.OR) {
            builder.or(auxBuilder.get());
        }
        return builder;
    }

    /**
     * Accept a list of comparative filters separated with "," or ";" with the expression:
     * {OPERATION}{VALUE}, where the accepted operations are: <, <=, >, >=, =, ==, !=, ~=.
     *
     * @param key
     * @param value
     * @param builder
     * @return
     */
    private QueryBuilder addCompListQueryFilter(String key, String value, QueryBuilder builder) {
        QueryOperation op = checkOperator(value);
        List<String> values = splitValue(value, op);

        QueryBuilder compBuilder;
        if (op == QueryOperation.OR) {
            compBuilder = QueryBuilder.start();
        } else {
            compBuilder = builder;
        }

        for (String elem : values) {
            addCompQueryFilter(key, elem, compBuilder);
        }

        if (op == QueryOperation.OR) {
            builder.or(compBuilder.get());
        }
        return builder;
    }

    private QueryBuilder addCompQueryFilter(String key, String value, QueryBuilder builder) {
        String op = getOperator(value);
        String obj = value.replaceFirst(op, "");

        switch (op) {
            case "<":
                builder.and(key).lessThan(Double.parseDouble(obj));
                break;
            case "<=":
                builder.and(key).lessThanEquals(Double.parseDouble(obj));
                break;
            case ">":
                builder.and(key).greaterThan(Double.parseDouble(obj));
                break;
            case ">=":
                builder.and(key).greaterThanEquals(Double.parseDouble(obj));
                break;
            case "=":
            case "==":
                builder.and(key).is(Double.parseDouble(obj));
                break;
            case "!=":
                builder.and(key).notEquals(Double.parseDouble(obj));
                break;
            case "~=":
                builder.and(key).regex(Pattern.compile(obj));
                break;
            default:
                break;
        }
        return builder;
    }

    private String getOperator(String value) {
        String op = value.substring(0, 2);
        op = op.replaceFirst("[0-9]", "");
        return op;
    }

    /**
     * Accepts a list of filters separated with "," or ";" with the expression: {SCORE}{OPERATION}{VALUE}.
     *
     * @param key     ProteinScore schema field
     * @param value   Value to parse
     * @param builder QueryBuilder
     * @param conservation
     * @return QueryBuilder
     */
    private QueryBuilder addScoreFilter(String key, String value, QueryBuilder builder, VariantQueryParams conservation) {
        final List<String> list;
        QueryOperation operation = checkOperator(value);
        list = splitValue(value, operation);

        List<DBObject> dbObjects = new ArrayList<>();
        for (String elem : list) {
            String[] score = splitKeyValue(elem);
            if (score.length != 2) {
                logger.error("Bad score filter: " + elem);
                throw VariantQueryException.malformedParam(conservation, value);
            }
            QueryBuilder scoreBuilder = new QueryBuilder();
            scoreBuilder.and(DBObjectToVariantAnnotationConverter.SCORE_SOURCE_FIELD).is(score[0]);
            addCompQueryFilter(DBObjectToVariantAnnotationConverter.SCORE_SCORE_FIELD, score[1], scoreBuilder);
            dbObjects.add(new BasicDBObject(key, new BasicDBObject("$elemMatch", scoreBuilder.get())));
        }
        if (!dbObjects.isEmpty()) {
            if (operation == null || operation == QueryOperation.AND) {
                builder.and(dbObjects.toArray(new DBObject[dbObjects.size()]));
            } else {
                builder.and(new BasicDBObject("$or", dbObjects));
            }
        }
        return builder;
    }

    /**
     * Accepts a list of filters separated with "," or ";" with the expression:
     * {STUDY}:{POPULATION}{OPERATION}{VALUE}.
     *
     * @param key                  PopulationFrequency schema field
     * @param alleleFrequencyField Allele frequency schema field
     * @param value                Value to parse
     * @param builder              QueryBuilder
     * @param queryParam           QueryParam filter
     * @return QueryBuilder
     */
    private QueryBuilder addFrequencyFilter(String key, String alleleFrequencyField, String value, QueryBuilder builder,
                                            VariantQueryParams queryParam) {
        return addFrequencyFilter(key, value, builder, queryParam, (v, qb) -> addCompQueryFilter(alleleFrequencyField, v, qb));
    }

    /**
     * Accepts a list of filters separated with "," or ";" with the expression:
     *      {STUDY}:{POPULATION}{OPERATION}{VALUE}.
     *
     * @param key                   PopulationFrequency schema field
     * @param value                 Value to parse
     * @param builder               QueryBuilder
     * @param addFilter             For complex filter
     * @return                      QueryBuilder
     */
    private QueryBuilder addFrequencyFilter(String key, String value, QueryBuilder builder, VariantQueryParams queryParam,
                                            BiConsumer<String, QueryBuilder> addFilter) {

        final List<String> list;
        QueryOperation operation = checkOperator(value);
        list = splitValue(value, operation);

        List<DBObject> dbObjects = new ArrayList<>();
        for (String elem : list) {
            String[] split = elem.split(IS);
            if (split.length != 2) {
                logger.error("Bad population frequency filter: " + elem);
                throw VariantQueryException.malformedParam(queryParam, value);
                //new IllegalArgumentException("Bad population frequency filter: " + elem);
            }
            String study = split[0];
            String population = split[1];
            String[] populationFrequency = splitKeyValue(population);
            logger.debug("populationFrequency = " + Arrays.toString(populationFrequency));

            QueryBuilder frequencyBuilder = new QueryBuilder();
            frequencyBuilder.and(DBObjectToVariantAnnotationConverter.POPULATION_FREQUENCY_STUDY_FIELD).is(study);
            frequencyBuilder.and(DBObjectToVariantAnnotationConverter.POPULATION_FREQUENCY_POP_FIELD).is(populationFrequency[0]);
            DBObject studyPopFilter = new BasicDBObject(frequencyBuilder.get().toMap());
            addFilter.accept(populationFrequency[1], frequencyBuilder);
            BasicDBObject elemMatch = new BasicDBObject(key, new BasicDBObject("$elemMatch", frequencyBuilder.get()));
            if (populationFrequency[1].startsWith("<")) {
                BasicDBObject orNotExistsAnyPopulation = new BasicDBObject(key, new BasicDBObject("$exists", false));
                BasicDBObject orNotExistsPopulation = new BasicDBObject(key, new BasicDBObject("$not", new BasicDBObject("$elemMatch", studyPopFilter)));
                dbObjects.add(new BasicDBObject("$or", Arrays.asList(orNotExistsAnyPopulation, orNotExistsPopulation, elemMatch)));
            } else {
                dbObjects.add(elemMatch);
            }
        }
        if (!dbObjects.isEmpty()) {
            if (operation == null || operation == QueryOperation.AND) {
                builder.and(dbObjects.toArray(new DBObject[dbObjects.size()]));
            } else {
                builder.and(new BasicDBObject("$or", dbObjects));
            }
        }
        return builder;
    }

    /**
     * Accept filters separated with "," or ";" with the expression:
     * [{STUDY}:]{COHORT}{OPERATION}{VALUE}.
     * Where STUDY is optional if defaultStudyConfiguration is provided
     *
     * @param key                       Stats field to filter
     * @param values                    Values to parse
     * @param builder                   QueryBuilder
     * @param defaultStudyConfiguration
     */
    private void addStatsFilterList(String key, String values, QueryBuilder builder, StudyConfiguration defaultStudyConfiguration) {
        QueryOperation op = checkOperator(values);
        List<String> valuesList = splitValue(values, op);
        List<DBObject> statsQueries = new LinkedList<>();
        for (String value : valuesList) {
            statsQueries.add(addStatsFilter(key, value, new QueryBuilder(), defaultStudyConfiguration).get());
        }

        if (!statsQueries.isEmpty()) {
            if (op == QueryOperation.OR) {
                builder.or(statsQueries.toArray(new DBObject[statsQueries.size()]));
            } else {
                builder.and(statsQueries.toArray(new DBObject[statsQueries.size()]));
            }
        }
    }

    /**
     * Accepts filters with the expresion: [{STUDY}:]{COHORT}{OPERATION}{VALUE}.
     * Where STUDY is optional if defaultStudyConfiguration is provided
     *
     * @param key                       Stats field to filter
     * @param value                     Value to parse
     * @param builder                   QueryBuilder
     * @param defaultStudyConfiguration
     */
    private QueryBuilder addStatsFilter(String key, String value, QueryBuilder builder, StudyConfiguration defaultStudyConfiguration) {
        if (value.contains(":") || defaultStudyConfiguration != null) {
            Integer studyId;
            Integer cohortId;
            String operatorValue;
            if (value.contains(":")) {
                String[] studyValue = value.split(":");
                String[] cohortValue = splitKeyValue(studyValue[1]);
                String study = studyValue[0];
                String cohort = cohortValue[0];
                operatorValue = cohortValue[1];
                studyId = getInteger(study);
                cohortId = getInteger(cohort);
                if (studyId == null) {
                    StudyConfiguration studyConfiguration = studyConfigurationManager.getStudyConfiguration(study, null).first();
                    studyId = studyConfiguration.getStudyId();
                    if (cohortId == null) {
                        cohortId = studyConfiguration.getCohortIds().get(cohort);
                    }
                } else if (cohortId == null) {
                    StudyConfiguration studyConfiguration = studyConfigurationManager.getStudyConfiguration(studyId, null).first();
                    cohortId = studyConfiguration.getCohortIds().get(cohort);
                }
            } else {
                String study = defaultStudyConfiguration.getStudyName();
                studyId = defaultStudyConfiguration.getStudyId();
                String[] cohortValue = splitKeyValue(value);
                String cohort = cohortValue[0];
                cohortId = getInteger(cohort);
                if (cohortId == null) {
                    cohortId = defaultStudyConfiguration.getCohortIds().get(cohort);
                }
                operatorValue = cohortValue[1];
            }

            QueryBuilder statsBuilder = new QueryBuilder();
            statsBuilder.and(DBObjectToVariantStatsConverter.STUDY_ID).is(studyId);
            if (cohortId != null) {
                statsBuilder.and(DBObjectToVariantStatsConverter.COHORT_ID).is(cohortId);
            }
            addCompQueryFilter(key, operatorValue, statsBuilder);
            builder.and(DBObjectToVariantConverter.STATS_FIELD).elemMatch(statsBuilder.get());
        } else {
            addCompQueryFilter(DBObjectToVariantConverter.STATS_FIELD + "." + key, value, builder);
        }
        return builder;
    }

    /**
     * Parses the string to integer number.
     * <p>
     * Returns null if the string was not an integer.
     *
     * @param study
     * @return
     */
    private Integer getInteger(String study) {
        Integer integer;
        try {
            integer = Integer.parseInt(study);
        } catch (NumberFormatException ignored) {
            integer = null;
        }
        return integer;
    }

    private QueryBuilder getRegionFilter(Region region, QueryBuilder builder) {
        List<String> chunkIds = getChunkIds(region);
        builder.and(DBObjectToVariantConverter.AT_FIELD + '.' + DBObjectToVariantConverter.CHUNK_IDS_FIELD).in(chunkIds);
        builder.and(DBObjectToVariantConverter.END_FIELD).greaterThanEquals(region.getStart());
        builder.and(DBObjectToVariantConverter.START_FIELD).lessThanEquals(region.getEnd());
        return builder;
    }

    private QueryBuilder getRegionFilter(List<Region> regions, QueryBuilder builder) {
        if (regions != null && !regions.isEmpty()) {
            DBObject[] objects = new DBObject[regions.size()];
            int i = 0;
            for (Region region : regions) {
                if (region.getEnd() - region.getStart() < 1000000) {
                    List<String> chunkIds = getChunkIds(region);
                    DBObject regionObject = new BasicDBObject(DBObjectToVariantConverter.AT_FIELD + '.' + DBObjectToVariantConverter
                            .CHUNK_IDS_FIELD,
                            new BasicDBObject("$in", chunkIds));
                    if (region.getEnd() != Integer.MAX_VALUE) {
                        regionObject.put(DBObjectToVariantConverter.START_FIELD, new BasicDBObject("$lte", region.getEnd()));
                    }
                    if (region.getStart() != 0) {
                        regionObject.put(DBObjectToVariantConverter.END_FIELD, new BasicDBObject("$gte", region.getStart()));
                    }
                    objects[i] = regionObject;
                } else {
                    DBObject regionObject = new BasicDBObject(DBObjectToVariantConverter.CHROMOSOME_FIELD, region.getChromosome());
                    if (region.getEnd() != Integer.MAX_VALUE) {
                        regionObject.put(DBObjectToVariantConverter.START_FIELD, new BasicDBObject("$lte", region.getEnd()));
                    }
                    if (region.getStart() != 0) {
                        regionObject.put(DBObjectToVariantConverter.END_FIELD, new BasicDBObject("$gte", region.getStart()));
                    }
                    objects[i] = regionObject;
                }
                i++;
            }
            builder.or(objects);
        }
        return builder;
    }

    /* Query util methods */
    /**
     * Parses the string to integer number.
     * <p>
     * Returns null if the string was not an integer.
     */
    private Integer parseInteger(String string) {
        Integer integer;
        try {
            integer = Integer.parseInt(string);
        } catch (NumberFormatException ignored) {
            integer = null;
        }
        return integer;
    }

    /**
     * Get the object as an integer. If it's a list, will be returned as a CSV
     */
    private String objectToString(Object objectValue) {
        String value;
        if (objectValue instanceof String) {
            value = ((String) objectValue);
        } else if (objectValue instanceof List) {
            value = ((List<Object>) objectValue).stream().map(String::valueOf).collect(Collectors.joining(","));
        } else {
            value = String.valueOf(objectValue);
        }
        return value;
    }

    /**
     * Splits the string with the specified operation.
     */
    private List<String> splitValue(String value, QueryOperation operation) {
        List<String> list;
        if (operation == null) {
            list = Collections.singletonList(value);
        } else if (operation == QueryOperation.AND) {
            list = Arrays.asList(value.split(AND));
        } else {
            list = Arrays.asList(value.split(OR));
        }
        return list;
    }

    /**
     * Checks that the option contains only one type of operations.
     */
    private QueryOperation checkOperator(String s) throws VariantQueryException {
        boolean containsOr = s.contains(OR);
        boolean containsAnd = s.contains(AND);
        if (containsAnd && containsOr) {
            throw new VariantQueryException("Can't merge in the same query filter, AND and OR operators");
        } else if (containsAnd && !containsOr) {
            return QueryOperation.AND;
        } else if (containsOr && !containsAnd) {
            return QueryOperation.OR;
        } else {    // !containsOr && !containsAnd
            return null;
        }
    }

    void createIndexes(QueryOptions options) {
        logger.info("Start creating indexes");

        DBObject onBackground = new BasicDBObject("background", true);
        DBObject backgroundAndSparse = new BasicDBObject("background", true).append("sparse", true);
        variantsCollection.createIndex(new BasicDBObject(DBObjectToVariantConverter.AT_FIELD + '.'
                + DBObjectToVariantConverter.CHUNK_IDS_FIELD, 1), onBackground);
        variantsCollection.createIndex(new BasicDBObject(DBObjectToVariantConverter.CHROMOSOME_FIELD, 1)
                .append(DBObjectToVariantConverter.START_FIELD, 1)
                .append(DBObjectToVariantConverter.END_FIELD, 1), onBackground);
        variantsCollection.createIndex(new BasicDBObject(DBObjectToVariantConverter.IDS_FIELD, 1), onBackground);
        variantsCollection.createIndex(new BasicDBObject(DBObjectToVariantConverter.STUDIES_FIELD
                + "." + DBObjectToStudyVariantEntryConverter.STUDYID_FIELD, 1)
                .append(DBObjectToVariantConverter.STUDIES_FIELD
                        + "." + DBObjectToStudyVariantEntryConverter.FILES_FIELD
                        + "." + DBObjectToStudyVariantEntryConverter.FILEID_FIELD, 1), onBackground);
        variantsCollection.createIndex(new BasicDBObject(DBObjectToVariantConverter.ANNOTATION_FIELD
                + "." + DBObjectToVariantAnnotationConverter.XREFS_FIELD
                + "." + DBObjectToVariantAnnotationConverter.XREF_ID_FIELD, 1), onBackground);
        variantsCollection.createIndex(new BasicDBObject(DBObjectToVariantConverter.ANNOTATION_FIELD
                + "." + DBObjectToVariantAnnotationConverter.CONSEQUENCE_TYPE_FIELD
                + "." + DBObjectToVariantAnnotationConverter.SO_ACCESSION_FIELD, 1), onBackground);
        variantsCollection.createIndex(new BasicDBObject(DBObjectToVariantConverter.ANNOTATION_FIELD
                        + "." + DBObjectToVariantAnnotationConverter.POPULATION_FREQUENCIES_FIELD
                        + "." + DBObjectToVariantAnnotationConverter.POPULATION_FREQUENCY_STUDY_FIELD, 1)
                        .append(DBObjectToVariantConverter.ANNOTATION_FIELD
                                + "." + DBObjectToVariantAnnotationConverter.POPULATION_FREQUENCIES_FIELD
                                + "." + DBObjectToVariantAnnotationConverter.POPULATION_FREQUENCY_POP_FIELD, 1)
                        .append(DBObjectToVariantConverter.ANNOTATION_FIELD
                                + "." + DBObjectToVariantAnnotationConverter.POPULATION_FREQUENCIES_FIELD
                                + "." + DBObjectToVariantAnnotationConverter.POPULATION_FREQUENCY_ALTERNATE_FREQUENCY_FIELD, 1),
                backgroundAndSparse);
        variantsCollection.createIndex(new BasicDBObject(DBObjectToVariantConverter.ANNOTATION_FIELD
                        + "." + DBObjectToVariantAnnotationConverter.CLINICAL_DATA_FIELD + ".clinvar.clinicalSignificance", 1),
                backgroundAndSparse);
        variantsCollection.createIndex(new BasicDBObject(DBObjectToVariantConverter.STATS_FIELD + "." + DBObjectToVariantStatsConverter
                .MAF_FIELD, 1), onBackground);
        variantsCollection.createIndex(new BasicDBObject(DBObjectToVariantConverter.STATS_FIELD + "." + DBObjectToVariantStatsConverter
                .MGF_FIELD, 1), onBackground);

        logger.debug("sent order to create indices");
    }


    /**
     * This method split a typical key-value param such as 'sift<=0.2' in an array ["sift", "<=0.2"].
     * This implementation can and probably should be improved.
     *
     * @param keyValue The keyvalue parameter to be split
     * @return An array with 2 positions for the key and value
     */
    private String[] splitKeyValue(String keyValue) {
        String[] keyValueArray = new String[2];
        String[] arr = keyValue.replaceAll("==", " ")
                .replaceAll(">=", " ")
                .replaceAll("<=", " ")
                .replaceAll("!=", " ")
                .replaceAll("~=", " ")
                .replaceAll("=", " ")
                .replaceAll("<", " ")
                .replaceAll(">", " ")
                .split(" ");
        keyValueArray[0] = arr[0];
        keyValueArray[1] = keyValue.replaceAll(arr[0], "");
        return keyValueArray;
    }

    /* *******************
     * Auxiliary methods *
     * *******************/
    private List<String> getChunkIds(Region region) {
        List<String> chunkIds = new LinkedList<>();

        int chunkSize = (region.getEnd() - region.getStart() > VariantMongoDBWriter.CHUNK_SIZE_BIG)
                ? VariantMongoDBWriter.CHUNK_SIZE_BIG
                : VariantMongoDBWriter.CHUNK_SIZE_SMALL;
        int ks = chunkSize / 1000;
        int chunkStart = region.getStart() / chunkSize;
        int chunkEnd = region.getEnd() / chunkSize;

        for (int i = chunkStart; i <= chunkEnd; i++) {
            String chunkId = region.getChromosome() + "_" + i + "_" + ks + "k";
            chunkIds.add(chunkId);
        }
        return chunkIds;
    }

    private int getChunkId(int position, int chunksize) {
        return position / chunksize;
    }

    private int getChunkStart(int id, int chunksize) {
        return (id == 0) ? 1 : id * chunksize;
    }

    private int getChunkEnd(int id, int chunksize) {
        return (id * chunksize) + chunksize - 1;
    }




    /* OLD METHODS*/
    @Deprecated
    private QueryBuilder parseQueryOptions(QueryOptions options, QueryBuilder builder) {
        if (options != null) {
            if (options.containsKey("sort")) {
                if (options.getBoolean("sort")) {
                    options.put("sort", new BasicDBObject(DBObjectToVariantConverter.CHROMOSOME_FIELD, 1)
                            .append(DBObjectToVariantConverter.START_FIELD, 1));
                } else {
                    options.remove("sort");
                }
            }

            /** GENOMIC REGION **/
            if (options.containsKey(VariantQueryParams.REGION.key()) && !options.getString(VariantQueryParams.REGION.key()).isEmpty()) {
                List<String> stringList = options.getAsStringList(VariantQueryParams.REGION.key());
                List<Region> regions = new ArrayList<>(stringList.size());
                for (String reg : stringList) {
                    Region region = Region.parseRegion(reg);
                    regions.add(region);
                }
                getRegionFilter(regions, builder);
            }

            if (options.containsKey(VariantQueryParams.GENE.key())) {
                List<String> xrefs = options.getAsStringList(VariantQueryParams.GENE.key());
                addQueryListFilter(DBObjectToVariantConverter.ANNOTATION_FIELD
                        + "." + DBObjectToVariantAnnotationConverter.XREFS_FIELD
                        + "." + DBObjectToVariantAnnotationConverter.XREF_ID_FIELD, xrefs, builder, QueryOperation.OR);
            }

            if (options.getString(VariantQueryParams.ID.key()) != null && !options.getString(VariantQueryParams.ID.key()).isEmpty()) {
                //) && !options.getString("id").isEmpty()) {
                List<String> ids = options.getAsStringList(VariantQueryParams.ID.key());
                addQueryListFilter(DBObjectToVariantConverter.ANNOTATION_FIELD
                        + "." + DBObjectToVariantAnnotationConverter.XREFS_FIELD
                        + "." + DBObjectToVariantAnnotationConverter.XREF_ID_FIELD, ids, builder, QueryOperation.OR);
                addQueryListFilter(DBObjectToVariantConverter.IDS_FIELD, ids, builder, QueryOperation.OR);
            }

            /** VARIANT **/
            if (options.containsKey(VariantQueryParams.TYPE.key())) { // && !options.getString("type").isEmpty()) {
                addQueryStringFilter(DBObjectToVariantConverter.TYPE_FIELD, options.getString(VariantQueryParams.TYPE.key()), builder);
            }

            if (options.containsKey(VariantQueryParams.REFERENCE.key()) && options.getString(VariantQueryParams.REFERENCE.key()) != null) {
                addQueryStringFilter(DBObjectToVariantConverter.REFERENCE_FIELD, options.getString(VariantQueryParams.REFERENCE.key()),
                        builder);
            }

            if (options.containsKey(VariantQueryParams.ALTERNATE.key()) && options.getString(VariantQueryParams.ALTERNATE.key()) != null) {
                addQueryStringFilter(DBObjectToVariantConverter.ALTERNATE_FIELD, options.getString(VariantQueryParams.ALTERNATE.key()),
                        builder);
            }

            /** ANNOTATION **/
            if (options.containsKey(VariantQueryParams.ANNOTATION_EXISTS.key())) {
                builder.and(DBObjectToVariantConverter.ANNOTATION_FIELD).exists(options.getBoolean(VariantQueryParams.ANNOTATION_EXISTS
                        .key()));
            }

            if (options.containsKey(VariantQueryParams.ANNOT_XREF.key())) {
                List<String> xrefs = options.getAsStringList(VariantQueryParams.ANNOT_XREF.key());
                addQueryListFilter(DBObjectToVariantConverter.ANNOTATION_FIELD
                        + "." + DBObjectToVariantAnnotationConverter.XREFS_FIELD
                        + "." + DBObjectToVariantAnnotationConverter.XREF_ID_FIELD, xrefs, builder, QueryOperation.AND);
            }

            if (options.containsKey(VariantQueryParams.ANNOT_CONSEQUENCE_TYPE.key())) {
                List<String> cts = new ArrayList<>(options.getAsStringList(VariantQueryParams.ANNOT_CONSEQUENCE_TYPE.key()));
                List<Integer> ctsInteger = new ArrayList<>(cts.size());
                Iterator<String> iterator = cts.iterator();
                while (iterator.hasNext()) {
                    String ct = iterator.next();
                    if (ct.startsWith("SO:")) {
                        ct = ct.substring(3);
                    }
                    try {
                        ctsInteger.add(Integer.parseInt(ct));
                    } catch (NumberFormatException e) {
                        logger.error("Error parsing integer ", e);
                        iterator.remove();  //Remove the malformed query params.
                    }
                }
                options.put(VariantQueryParams.ANNOT_CONSEQUENCE_TYPE.key(), cts); //Replace the QueryOption without the malformed query
                // params
                addQueryListFilter(DBObjectToVariantConverter.ANNOTATION_FIELD
                        + "." + DBObjectToVariantAnnotationConverter.CONSEQUENCE_TYPE_FIELD
                        + "." + DBObjectToVariantAnnotationConverter.SO_ACCESSION_FIELD, ctsInteger, builder, QueryOperation.AND);
            }

            if (options.containsKey(VariantQueryParams.ANNOT_BIOTYPE.key())) {
                List<String> biotypes = options.getAsStringList(VariantQueryParams.ANNOT_BIOTYPE.key());
                addQueryListFilter(DBObjectToVariantConverter.ANNOTATION_FIELD
                        + "." + DBObjectToVariantAnnotationConverter.CONSEQUENCE_TYPE_FIELD
                        + "." + DBObjectToVariantAnnotationConverter.BIOTYPE_FIELD, biotypes, builder, QueryOperation.AND);
            }

            if (options.containsKey(VariantQueryParams.POLYPHEN.key())) {
                addCompQueryFilter(DBObjectToVariantConverter.ANNOTATION_FIELD
                                + "." + DBObjectToVariantAnnotationConverter.CONSEQUENCE_TYPE_FIELD
                                + "." + DBObjectToVariantAnnotationConverter.POLYPHEN_FIELD + "."
                                + DBObjectToVariantAnnotationConverter.SCORE_SCORE_FIELD,
                        options.getString(VariantQueryParams.POLYPHEN.key()),
                        builder);
            }

            if (options.containsKey(VariantQueryParams.SIFT.key())) {
                addCompQueryFilter(DBObjectToVariantConverter.ANNOTATION_FIELD
                                + "." + DBObjectToVariantAnnotationConverter.CONSEQUENCE_TYPE_FIELD
                                + "." + DBObjectToVariantAnnotationConverter.SIFT_FIELD + "."
                                + DBObjectToVariantAnnotationConverter.SCORE_SCORE_FIELD, options.getString(VariantQueryParams.SIFT.key()),
                        builder);
            }

            if (options.containsKey(VariantQueryParams.PROTEIN_SUBSTITUTION.key())) {
                List<String> list = new ArrayList<>(options.getAsStringList(VariantQueryParams.PROTEIN_SUBSTITUTION.key()));
                addScoreFilter(DBObjectToVariantConverter.ANNOTATION_FIELD
                        + "." + DBObjectToVariantAnnotationConverter.CONSEQUENCE_TYPE_FIELD
                        + "." + DBObjectToVariantAnnotationConverter.PROTEIN_SUBSTITUTION_SCORE_FIELD, list, builder);
                options.put(VariantQueryParams.PROTEIN_SUBSTITUTION.key(), list); //Replace the QueryOption without the malformed query
            }

            if (options.containsKey(VariantQueryParams.CONSERVATION.key())) {
                List<String> list = new ArrayList<>(options.getAsStringList(VariantQueryParams.CONSERVATION.key()));
                addScoreFilter(DBObjectToVariantConverter.ANNOTATION_FIELD
                        + "." + DBObjectToVariantAnnotationConverter.CONSERVED_REGION_SCORE_FIELD, list, builder);
                options.put(VariantQueryParams.CONSERVATION.key(), list); //Replace the QueryOption without the malformed query params
            }

            if (options.containsKey(VariantQueryParams.ALTERNATE_FREQUENCY.key())) {
                List<String> list = new ArrayList<>(options.getAsStringList(VariantQueryParams.ALTERNATE_FREQUENCY.key()));
                addFrequencyFilter(DBObjectToVariantConverter.ANNOTATION_FIELD
                                + "." + DBObjectToVariantAnnotationConverter.POPULATION_FREQUENCIES_FIELD,
                        DBObjectToVariantAnnotationConverter.POPULATION_FREQUENCY_ALTERNATE_FREQUENCY_FIELD, list, builder); // Same
            }

            if (options.containsKey(VariantQueryParams.REFERENCE_FREQUENCY.key())) {
                List<String> list = new ArrayList<>(options.getAsStringList(VariantQueryParams.REFERENCE_FREQUENCY.key()));
                addFrequencyFilter(DBObjectToVariantConverter.ANNOTATION_FIELD
                                + "." + DBObjectToVariantAnnotationConverter.POPULATION_FREQUENCIES_FIELD,
                        DBObjectToVariantAnnotationConverter.POPULATION_FREQUENCY_REFERENCE_FREQUENCY_FIELD, list, builder); // Same
            }

            /** STATS **/
            if (options.get(VariantQueryParams.STATS_MAF.key()) != null
                    && !options.getString(VariantQueryParams.STATS_MAF.key()).isEmpty()) {
                addCompQueryFilter(DBObjectToVariantConverter.STATS_FIELD + "." + DBObjectToVariantStatsConverter.MAF_FIELD,
                        options.getString(VariantQueryParams.STATS_MAF.key()), builder);
            }

            if (options.get(VariantQueryParams.STATS_MGF.key()) != null
                    && !options.getString(VariantQueryParams.STATS_MGF.key()).isEmpty()) {
                addCompQueryFilter(DBObjectToVariantConverter.STATS_FIELD + "." + DBObjectToVariantStatsConverter.MGF_FIELD,
                        options.getString(VariantQueryParams.STATS_MGF.key()), builder);
            }

            if (options.get(VariantQueryParams.MISSING_ALLELES.key()) != null
                    && !options.getString(VariantQueryParams.MISSING_ALLELES.key()).isEmpty()) {
                addCompQueryFilter(DBObjectToVariantConverter.STATS_FIELD + "." + DBObjectToVariantStatsConverter.MISSALLELE_FIELD,
                        options.getString(VariantQueryParams.MISSING_ALLELES.key()), builder);
            }

            if (options.get(VariantQueryParams.MISSING_GENOTYPES.key()) != null && !options.getString(VariantQueryParams
                    .MISSING_GENOTYPES.key()).isEmpty()) {
                addCompQueryFilter(DBObjectToVariantConverter.STATS_FIELD + "." + DBObjectToVariantStatsConverter.MISSGENOTYPE_FIELD,
                        options.getString(VariantQueryParams.MISSING_GENOTYPES.key()), builder);
            }

            if (options.get("numgt") != null && !options.getString("numgt").isEmpty()) {
                for (String numgt : options.getAsStringList("numgt")) {
                    String[] split = numgt.split(":");
                    addCompQueryFilter(DBObjectToVariantConverter.STATS_FIELD
                            + "." + DBObjectToVariantStatsConverter.NUMGT_FIELD + "." + split[0], split[1], builder);
                }
            }

            /** FILES **/
            QueryBuilder fileBuilder = QueryBuilder.start();

            if (options.containsKey(VariantQueryParams.STUDIES.key())) { // && !options.getList("studies").isEmpty() && !options
                addQueryListFilter(DBObjectToStudyVariantEntryConverter.STUDYID_FIELD,
                        options.getAsIntegerList(VariantQueryParams.STUDIES.key()), fileBuilder, QueryOperation.AND);
            }

            if (options.containsKey(VariantQueryParams.FILES.key())) { // && !options.getList("files").isEmpty() && !options.getListAs
                addQueryListFilter(DBObjectToStudyVariantEntryConverter.FILES_FIELD
                                + "." + DBObjectToStudyVariantEntryConverter.FILEID_FIELD,
                        options.getAsIntegerList(VariantQueryParams.FILES.key()),
                        fileBuilder, QueryOperation.AND);
            }

            if (options.containsKey(VariantQueryParams.GENOTYPE.key())) {
                String sampleGenotypesCSV = options.getString(VariantQueryParams.GENOTYPE.key());

//                String AND = ",";
//                String OR = ";";
//                String IS = ":";
//                String AND = "AND";
//                String OR = "OR";
//                String IS = ":";

                String[] sampleGenotypesArray = sampleGenotypesCSV.split(AND);
                for (String sampleGenotypes : sampleGenotypesArray) {
                    String[] sampleGenotype = sampleGenotypes.split(IS);
                    if (sampleGenotype.length != 2) {
                        continue;
                    }
                    int sample = Integer.parseInt(sampleGenotype[0]);
                    String[] genotypes = sampleGenotype[1].split(OR);
                    QueryBuilder genotypesBuilder = QueryBuilder.start();
                    for (String genotype : genotypes) {
                        String s = DBObjectToStudyVariantEntryConverter.GENOTYPES_FIELD
                                + "." + DBObjectToSamplesConverter.genotypeToStorageType(genotype);
                        //or [ {"samp.0|0" : { $elemMatch : { $eq : <sampleId> } } } ]
                        genotypesBuilder.or(new BasicDBObject(s, new BasicDBObject("$elemMatch", new BasicDBObject("$eq", sample))));
                    }
                    fileBuilder.and(genotypesBuilder.get());
                }
            }

            DBObject fileQuery = fileBuilder.get();
            if (fileQuery.keySet().size() != 0) {
                builder.and(DBObjectToVariantConverter.STUDIES_FIELD).elemMatch(fileQuery);
            }
        }

        logger.debug("Find = " + builder.get());
        return builder;
    }

    @Deprecated
    private DBObject parseProjectionQueryOptions(QueryOptions options) {
        DBObject projection = new BasicDBObject();

        if (options == null) {
            return projection;
        }

        List<String> includeList = options.getAsStringList("include");
        if (!includeList.isEmpty()) { //Include some
            for (String s : includeList) {
                String key = DBObjectToVariantConverter.toShortFieldName(s);
                if (key != null) {
                    projection.put(key, 1);
                } else {
                    logger.warn("Unknown include field: {}", s);
                }
            }
        } else { //Include all
            for (String values : DBObjectToVariantConverter.FIELDS_MAP.values()) {
                projection.put(values, 1);
            }
            if (options.containsKey("exclude")) { // Exclude some
                List<String> excludeList = options.getAsStringList("exclude");
                for (String s : excludeList) {
                    String key = DBObjectToVariantConverter.toShortFieldName(s);
                    if (key != null) {
                        projection.removeField(key);
                    } else {
                        logger.warn("Unknown exclude field: {}", s);
                    }
                }
            }
        }

        if (options.containsKey(VariantQueryParams.RETURNED_FILES.key())
                && projection.containsField(DBObjectToVariantConverter.STUDIES_FIELD)) {
            int file = options.getInt(VariantQueryParams.RETURNED_FILES.key());
            projection.put(DBObjectToVariantConverter.STUDIES_FIELD, new BasicDBObject("$elemMatch",
                    new BasicDBObject(DBObjectToStudyVariantEntryConverter.FILES_FIELD
                            + "." + DBObjectToStudyVariantEntryConverter.FILEID_FIELD, file)));
        }
        logger.debug("Projection: {}", projection);
        return projection;
    }

    @Deprecated
    private QueryBuilder addQueryListFilter(String key, List<?> values, QueryBuilder builder, QueryOperation op) {
        if (values != null) {
            if (values.size() == 1) {
                if (op == QueryOperation.AND) {
                    builder.and(key).is(values.get(0));
                } else {
                    builder.or(QueryBuilder.start(key).is(values.get(0)).get());
                }
            } else if (!values.isEmpty()) {
                if (op == QueryOperation.AND) {
                    builder.and(key).in(values);
                } else {
                    builder.or(QueryBuilder.start(key).in(values).get());
                }
            }
        }
        return builder;
    }

    @Deprecated
    private QueryBuilder addScoreFilter(String key, List<String> list, QueryBuilder builder) {
        return addScoreFilter(key, list.stream().collect(Collectors.joining(OR)), builder, VariantQueryParams.CONSERVATION);
    }

    @Deprecated
    private QueryBuilder addFrequencyFilter(String key, String alleleFrequencyField, List<String> list, QueryBuilder builder) {
        return addFrequencyFilter(key, alleleFrequencyField, list.stream().collect(Collectors.joining(OR)), builder,
                VariantQueryParams.ALTERNATE_FREQUENCY);
    }

    @Override
    @Deprecated
    public QueryResult<Variant> getAllVariants(QueryOptions options) {
        QueryBuilder qb = QueryBuilder.start();
        parseQueryOptions(options, qb);
        DBObject projection = parseProjectionQueryOptions(options);
        logger.debug("Query to be executed {}", qb.get().toString());

        return variantsCollection.find(qb.get(), projection, getDbObjectToVariantConverter(new Query(options), options), options);
    }

    @Override
    @Deprecated
    public QueryResult<Variant> getVariantById(String id, QueryOptions options) {
        if (options == null) {
            options = new QueryOptions(VariantQueryParams.ID.key(), id);
        } else {
            options.addToListOption(VariantQueryParams.ID.key(), id);
        }

        QueryBuilder qb = QueryBuilder.start();
        parseQueryOptions(options, qb);
        DBObject projection = parseProjectionQueryOptions(options);
        logger.debug("Query to be executed {}", qb.get().toString());

        QueryResult<Variant> queryResult = variantsCollection.find(qb.get(), projection, getDbObjectToVariantConverter(new Query(options)
                , options), options);
        queryResult.setId(id);
        return queryResult;
    }

    @Override
    @Deprecated
    public List<QueryResult<Variant>> getAllVariantsByIdList(List<String> idList, QueryOptions options) {
        List<QueryResult<Variant>> allResults = new ArrayList<>(idList.size());
        for (String r : idList) {
            QueryResult<Variant> queryResult = getVariantById(r, options);
            allResults.add(queryResult);
        }
        return allResults;
    }

    @Override
    @Deprecated
    public QueryResult<Variant> getAllVariantsByRegion(Region region, QueryOptions options) {
        QueryBuilder qb = QueryBuilder.start();
        getRegionFilter(region, qb);
        parseQueryOptions(options, qb);
        DBObject projection = parseProjectionQueryOptions(options);
        if (options == null) {
            options = new QueryOptions();
        }
        QueryResult<Variant> queryResult = variantsCollection.find(qb.get(), projection,
                getDbObjectToVariantConverter(new Query(options), options), options);
        queryResult.setId(region.toString());
        return queryResult;
    }

    @Override
    @Deprecated
    public List<QueryResult<Variant>> getAllVariantsByRegionList(List<Region> regionList, QueryOptions options) {
        List<QueryResult<Variant>> allResults;
        if (options == null) {
            options = new QueryOptions();
        }

        // If the users asks to sort the results, do it by chromosome and start
        if (options.getBoolean("sort", false)) {
            options.put("sort", new BasicDBObject("chr", 1).append("start", 1));
        }

        // If the user asks to merge the results, run only one query,
        // otherwise delegate in the method to query regions one by one
        if (options.getBoolean("merge", false)) {
            options.add(VariantQueryParams.REGION.key(), regionList);
            allResults = Collections.singletonList(getAllVariants(options));
        } else {
            allResults = new ArrayList<>(regionList.size());
            for (Region r : regionList) {
                QueryResult queryResult = getAllVariantsByRegion(r, options);
                queryResult.setId(r.toString());
                allResults.add(queryResult);
            }
        }
        return allResults;
    }

    @Override
    @Deprecated
    public QueryResult getVariantFrequencyByRegion(Region region, QueryOptions options) {
        // db.variants.aggregate( { $match: { $and: [ {chr: "1"}, {start: {$gt: 251391, $lt: 2701391}} ] }},
        //                        { $group: { _id: { $subtract: [ { $divide: ["$start", 20000] }, { $divide: [{$mod: ["$start", 20000]},
        // 20000] } ] },
        //                                  totalCount: {$sum: 1}}})
        if (options == null) {
            options = new QueryOptions();
        }

        int interval = options.getInt("interval", 20000);
        BasicDBObject start = new BasicDBObject("$gt", region.getStart());
        start.append("$lt", region.getEnd());

        BasicDBList andArr = new BasicDBList();
        andArr.add(new BasicDBObject(DBObjectToVariantConverter.CHROMOSOME_FIELD, region.getChromosome()));
        andArr.add(new BasicDBObject(DBObjectToVariantConverter.START_FIELD, start));

        // Parsing the rest of options
        QueryBuilder qb = new QueryBuilder();
        DBObject optionsMatch = parseQueryOptions(options, qb).get();
        if (!optionsMatch.keySet().isEmpty()) {
            andArr.add(optionsMatch);
        }
        DBObject match = new BasicDBObject("$match", new BasicDBObject("$and", andArr));

        BasicDBList divide1 = new BasicDBList();
        divide1.add("$start");
        divide1.add(interval);

        BasicDBList divide2 = new BasicDBList();
        divide2.add(new BasicDBObject("$mod", divide1));
        divide2.add(interval);

        BasicDBList subtractList = new BasicDBList();
        subtractList.add(new BasicDBObject("$divide", divide1));
        subtractList.add(new BasicDBObject("$divide", divide2));
        BasicDBObject substract = new BasicDBObject("$subtract", subtractList);
        DBObject totalCount = new BasicDBObject("$sum", 1);
        BasicDBObject g = new BasicDBObject("_id", substract);
        g.append("features_count", totalCount);
        DBObject group = new BasicDBObject("$group", g);

        DBObject sort = new BasicDBObject("$sort", new BasicDBObject("_id", 1));
        long dbTimeStart = System.currentTimeMillis();
        QueryResult output = variantsCollection.aggregate(/*"$histogram", */Arrays.asList(match, group, sort), options);
        long dbTimeEnd = System.currentTimeMillis();

        Map<Long, DBObject> ids = new HashMap<>();
        // Create DBObject for intervals with features inside them
        for (DBObject intervalObj : (List<DBObject>) output.getResult()) {
            Long auxId = Math.round((Double) intervalObj.get("_id")); //is double

            DBObject intervalVisited = ids.get(auxId);
            if (intervalVisited == null) {
                intervalObj.put("_id", auxId);
                intervalObj.put("start", getChunkStart(auxId.intValue(), interval));
                intervalObj.put("end", getChunkEnd(auxId.intValue(), interval));
                intervalObj.put("chromosome", region.getChromosome());
                intervalObj.put("features_count", Math.log((int) intervalObj.get("features_count")));
                ids.put(auxId, intervalObj);
            } else {
                Double sum = (Double) intervalVisited.get("features_count") + Math.log((int) intervalObj.get("features_count"));
                intervalVisited.put("features_count", sum.intValue());
            }
        }

        // Create DBObject for intervals without features inside them
        BasicDBList resultList = new BasicDBList();
        int firstChunkId = getChunkId(region.getStart(), interval);
        int lastChunkId = getChunkId(region.getEnd(), interval);
        DBObject intervalObj;
        for (int chunkId = firstChunkId; chunkId <= lastChunkId; chunkId++) {
            intervalObj = ids.get((long) chunkId);
            if (intervalObj == null) {
                intervalObj = new BasicDBObject();
                intervalObj.put("_id", chunkId);
                intervalObj.put("start", getChunkStart(chunkId, interval));
                intervalObj.put("end", getChunkEnd(chunkId, interval));
                intervalObj.put("chromosome", region.getChromosome());
                intervalObj.put("features_count", 0);
            }
            resultList.add(intervalObj);
        }

        QueryResult queryResult = new QueryResult(region.toString(), ((Long) (dbTimeEnd - dbTimeStart)).intValue(),
                resultList.size(), resultList.size(), null, null, resultList);
        return queryResult;
    }

    @Override
    @Deprecated
    public QueryResult groupBy(String field, QueryOptions options) {
        String documentPath;
        switch (field) {
            case "gene":
            case "ensemblGene":
                documentPath = DBObjectToVariantConverter.ANNOTATION_FIELD + "." + DBObjectToVariantAnnotationConverter
                        .CONSEQUENCE_TYPE_FIELD + "." + DBObjectToVariantAnnotationConverter.ENSEMBL_GENE_ID_FIELD;
                break;
            case "ct":
            case "consequence_type":
                documentPath = DBObjectToVariantConverter.ANNOTATION_FIELD + "." + DBObjectToVariantAnnotationConverter
                        .CONSEQUENCE_TYPE_FIELD + "." + DBObjectToVariantAnnotationConverter.SO_ACCESSION_FIELD;
                break;
            default:
                documentPath = DBObjectToVariantConverter.ANNOTATION_FIELD + "." + DBObjectToVariantAnnotationConverter
                        .CONSEQUENCE_TYPE_FIELD + "." + DBObjectToVariantAnnotationConverter.GENE_NAME_FIELD;
                break;
        }
        QueryBuilder qb = QueryBuilder.start();
        parseQueryOptions(options, qb);
        DBObject match = new BasicDBObject("$match", qb.get());
        DBObject project = new BasicDBObject("$project", new BasicDBObject("field", "$" + documentPath));
        DBObject unwind = new BasicDBObject("$unwind", "$field");
        DBObject group = new BasicDBObject("$group", new BasicDBObject("_id", "$field")
                .append("count", new BasicDBObject("$sum", 1))); // sum, count, avg, ...?
        DBObject sort = new BasicDBObject("$sort", new BasicDBObject("count", options != null ? options.getInt("order", -1) : -1)); // 1
        // = ascending, -1 = descending
        DBObject limit = new BasicDBObject("$limit", options != null && options.getInt("limit", -1) > 0 ? options.getInt("limit") : 10);
        return variantsCollection.aggregate(Arrays.asList(match, project, unwind, group, sort, limit), options);
    }

    @Override
    @Deprecated
    public VariantSourceDBAdaptor getVariantSourceDBAdaptor() {
        return variantSourceMongoDBAdaptor;
    }

    @Override
    public StudyConfigurationManager getStudyConfigurationManager() {
        return studyConfigurationManager;
    }

    @Override
    public void setStudyConfigurationManager(StudyConfigurationManager studyConfigurationManager) {
        this.studyConfigurationManager = studyConfigurationManager;
    }

    @Override
    @Deprecated
    public VariantDBIterator iterator(QueryOptions options) {
        return iterator(new Query(options), options);
    }

    public static List<Integer> getLoadedSamples(int fileId, StudyConfiguration studyConfiguration) {
        List<Integer> loadedSampleIds = new LinkedList<>();
        for (Integer indexedFile : studyConfiguration.getIndexedFiles()) {
            if (indexedFile.equals(fileId)) {
                continue;
            } else {
                loadedSampleIds.addAll(studyConfiguration.getSamplesInFiles().get(indexedFile));
            }
        }
        loadedSampleIds.removeAll(studyConfiguration.getSamplesInFiles().get(fileId));
        return loadedSampleIds;
    }

    @Override
    @Deprecated
    public QueryResult updateStats(List<VariantStatsWrapper> variantStatsWrappers, int studyId, QueryOptions queryOptions) {
        DBCollection coll = db.getDb().getCollection(collectionName);
        BulkWriteOperation builder = coll.initializeUnorderedBulkOperation();
        long start = System.nanoTime();
        DBObjectToVariantStatsConverter statsConverter = new DBObjectToVariantStatsConverter(studyConfigurationManager);
        int fileId = queryOptions.getInt(VariantStorageManager.Options.FILE_ID.key());
        DBObjectToVariantConverter variantConverter = getDbObjectToVariantConverter(new Query(queryOptions), queryOptions);
        //TODO: Use the StudyConfiguration to change names to ids

        // TODO make unset of 'st' if already present?
        for (VariantStatsWrapper wrapper : variantStatsWrappers) {
            Map<String, VariantStats> cohortStats = wrapper.getCohortStats();
            Iterator<VariantStats> iterator = cohortStats.values().iterator();
            VariantStats variantStats = iterator.hasNext() ? iterator.next() : null;
            List<DBObject> cohorts = statsConverter.convertCohortsToStorageType(cohortStats, studyId);   // TODO remove when we remove
            if (!cohorts.isEmpty()) {
                String id = variantConverter.buildStorageId(wrapper.getChromosome(), wrapper.getPosition(),
                        variantStats.getRefAllele(), variantStats.getAltAllele());

                List<String> cohortIds = new ArrayList<>(cohorts.size());
                List<Integer> fileIds = new ArrayList<>(cohorts.size());
                List<Integer> studyIds = new ArrayList<>(cohorts.size());
                for (DBObject cohort : cohorts) {
                    cohortIds.add((String) cohort.get(DBObjectToVariantStatsConverter.COHORT_ID));
                    studyIds.add((Integer) cohort.get(DBObjectToVariantStatsConverter.STUDY_ID));
                }

                DBObject find = new BasicDBObject("_id", id);
                DBObject update = new BasicDBObject("$pull",
                        new BasicDBObject(DBObjectToVariantConverter.STATS_FIELD,
                                new BasicDBObject()
                                        .append(
                                                DBObjectToVariantStatsConverter.STUDY_ID,
                                                new BasicDBObject("$in", studyIds))
                                        .append(
                                                DBObjectToVariantStatsConverter.COHORT_ID,
                                                new BasicDBObject("$in", cohortIds))));

                builder.find(find).updateOne(update);

                DBObject push = new BasicDBObject("$push",
                        new BasicDBObject(DBObjectToVariantConverter.STATS_FIELD,
                                new BasicDBObject("$each", cohorts)));

                builder.find(find).update(push);
            }
        }
        // TODO handle if the variant didn't had that studyId in the files array
        // TODO check the substitution is done right if the stats are already present
        BulkWriteResult writeResult = builder.execute();
        int writes = writeResult.getModifiedCount();
        return new QueryResult<>("", ((int) (System.nanoTime() - start)), writes, writes, "", "", Collections.singletonList(writeResult));
    }

}<|MERGE_RESOLUTION|>--- conflicted
+++ resolved
@@ -785,20 +785,15 @@
             }
 
             if (query.containsKey(VariantQueryParams.TYPE.key()) && !query.getString(VariantQueryParams.TYPE.key()).isEmpty()) {
-<<<<<<< HEAD
-                addQueryStringFilter(DBObjectToVariantConverter.TYPE_FIELD, query.getString(VariantQueryParams.TYPE.key()), builder,
-                        QueryOperation.AND);
-=======
-                addQueryFilter(DBObjectToVariantConverter.TYPE_FIELD, query.getString(VariantQueryParams.TYPE.key()), builder, QueryOperation.AND, s -> {
-                    VariantType type = VariantType.valueOf(s);
-                    Set<VariantType> subTypes = Variant.subTypes(type);
+                addQueryFilter(DBObjectToVariantConverter.TYPE_FIELD, query.getString(VariantQueryParams.TYPE.key()), builder,
+                        QueryOperation.AND, s -> {
+                    Set<VariantType> subTypes = Variant.subTypes(VariantType.valueOf(s));
                     List<String> types = new ArrayList<>(subTypes.size() + 1);
                     types.add(s);
                     subTypes.forEach(subType -> types.add(subType.toString()));
                     return types;
-                });
-//                addQueryStringFilter(DBObjectToVariantConverter.TYPE_FIELD, query.getString(VariantQueryParams.TYPE.key()), builder, QueryOperation.AND);
->>>>>>> 31e29d09
+                }); //addQueryStringFilter(DBObjectToVariantConverter.TYPE_FIELD,
+//                query.getString(VariantQueryParams.TYPE.key()), builder, QueryOperation.AND);
             }
 
             /** ANNOTATION PARAMS **/
@@ -994,7 +989,6 @@
 
             if (query.containsKey(VariantQueryParams.GENOTYPE.key())) {
                 String sampleGenotypesCSV = query.getString(VariantQueryParams.GENOTYPE.key());
-
                 // we may need to know the study type
 //                studyConfigurationManager.getStudyConfiguration(1, null).getResult().get(0).
                 String[] sampleGenotypesArray = sampleGenotypesCSV.split(AND);
@@ -1142,7 +1136,6 @@
                 }
             }
         }
-
         logger.info("Find = " + builder.get());
         return builder;
     }
@@ -1265,21 +1258,26 @@
         // Use a multiset instead of a normal set, to keep tracking of duplicated variants
         Multiset<String> nonInsertedVariants = HashMultiset.create();
         String fileIdStr = Integer.toString(fileId);
-<<<<<<< HEAD
-        List<String> extraFields = studyConfiguration.getAttributes().getAsStringList(VariantStorageManager.Options.EXTRA_GENOTYPE_FIELDS
-                .key());
-//        {
+
+//        List<String> extraFields = studyConfiguration.getAttributes().getAsStringList(VariantStorageManager.Options.EXTRA_GENOTYPE_FIELDS
+//                .key());
+        boolean excludeGenotypes = studyConfiguration.getAttributes().getBoolean(VariantStorageManager.Options.EXCLUDE_GENOTYPES.key(),
+                VariantStorageManager.Options.EXCLUDE_GENOTYPES.defaultValue());
+
+
         Map missingSamples = Collections.emptyMap();
         String defaultGenotype = studyConfiguration.getAttributes().getString(MongoDBVariantStorageManager.DEFAULT_GENOTYPE, "");
         if (defaultGenotype.equals(DBObjectToSamplesConverter.UNKNOWN_GENOTYPE)) {
-            logger.debug("Do not need fill gaps. DefaultGenotype is UNKNOWN_GENOTYPE({}).");
+            logger.debug("Do not need fill gaps. DefaultGenotype is UNKNOWN_GENOTYPE({}).", DBObjectToSamplesConverter.UNKNOWN_GENOTYPE);
+        } else if (excludeGenotypes) {
+            logger.debug("Do not need fill gaps. Excluding genotypes.");
         } else if (!loadedSampleIds.isEmpty()) {
             missingSamples = new BasicDBObject(DBObjectToSamplesConverter.UNKNOWN_GENOTYPE, loadedSampleIds);   // ?/?
         }
-        List<Object> missingOtherValues = new ArrayList<>(loadedSampleIds.size());
-        for (int i = 0; i < loadedSampleIds.size(); i++) {
-            missingOtherValues.add(DBObjectToSamplesConverter.UNKNOWN_FIELD);
-        }
+//            List<Object> missingOtherValues = new ArrayList<>(loadedSampleIds.size());
+//            for (int i = 0; i < loadedSampleIds.size(); i++) {
+//                missingOtherValues.add(DBObjectToSamplesConverter.UNKNOWN_FIELD);
+//            }
         for (Variant variant : data) {
             if (variant.getType().equals(VariantType.NO_VARIATION)) {
                 //Storage-MongoDB is not able to store NON VARIANTS
@@ -1300,61 +1298,10 @@
                 DBObject genotypes = (DBObject) study.get(DBObjectToStudyVariantEntryConverter.GENOTYPES_FIELD);
                 if (genotypes != null) {        //If genotypes is null, genotypes are not suppose to be loaded
                     genotypes.putAll(missingSamples);   //Add missing samples
-                    for (String extraField : extraFields) {
-                        List<Object> otherFieldValues = (List<Object>) study.get(extraField.toLowerCase());
-                        otherFieldValues.addAll(0, missingOtherValues);
-=======
-//        List<String> extraFields = studyConfiguration.getAttributes().getAsStringList(VariantStorageManager.Options.EXTRA_GENOTYPE_FIELDS.key());
-        boolean excludeGenotypes = studyConfiguration.getAttributes().getBoolean(VariantStorageManager.Options.EXCLUDE_GENOTYPES.key(),
-                VariantStorageManager.Options.EXCLUDE_GENOTYPES.defaultValue());
-
-        {
-            Map missingSamples = Collections.emptyMap();
-            String defaultGenotype = studyConfiguration.getAttributes().getString(MongoDBVariantStorageManager.DEFAULT_GENOTYPE, "");
-            if (defaultGenotype.equals(DBObjectToSamplesConverter.UNKNOWN_GENOTYPE)) {
-                logger.debug("Do not need fill gaps. DefaultGenotype is UNKNOWN_GENOTYPE({}).", DBObjectToSamplesConverter.UNKNOWN_GENOTYPE);
-            } else if (excludeGenotypes) {
-                logger.debug("Do not need fill gaps. Excluding genotypes.");
-            } else if (!loadedSampleIds.isEmpty()) {
-                missingSamples = new BasicDBObject(DBObjectToSamplesConverter.UNKNOWN_GENOTYPE, loadedSampleIds);   // ?/?
-            }
-//            List<Object> missingOtherValues = new ArrayList<>(loadedSampleIds.size());
-//            for (int i = 0; i < loadedSampleIds.size(); i++) {
-//                missingOtherValues.add(DBObjectToSamplesConverter.UNKNOWN_FIELD);
-//            }
-            for (Variant variant : data) {
-                if (variant.getType().equals(VariantType.NO_VARIATION)) {
-                    //Storage-MongoDB is not able to store NON VARIANTS
-                    writeResult.setSkippedVariants(writeResult.getSkippedVariants() + 1);
-                    continue;
-                } else if (variant.getType().equals(VariantType.SYMBOLIC)) {
-                    logger.warn("Skip symbolic variant " + variant.toString());
-                    writeResult.setSkippedVariants(writeResult.getSkippedVariants() + 1);
-                    continue;
-                }
-                String id = variantConverter.buildStorageId(variant);
-                for (StudyEntry studyEntry : variant.getStudies()) {
-                    if (studyEntry.getFiles().size() == 0 || !studyEntry.getFiles().get(0).getFileId().equals(fileIdStr)) {
-                        continue;
-                    }
-                    int studyId = studyConfiguration.getStudyId();
-                    DBObject study = variantSourceEntryConverter.convertToStorageType(studyEntry);
-                    DBObject genotypes = (DBObject) study.get(DBObjectToStudyVariantEntryConverter.GENOTYPES_FIELD);
-                    if (genotypes != null) {        //If genotypes is null, genotypes are not suppose to be loaded
-                        genotypes.putAll(missingSamples);   //Add missing samples
 //                        for (String extraField : extraFields) {
 //                            List<Object> otherFieldValues = (List<Object>) study.get(extraField.toLowerCase());
 //                            otherFieldValues.addAll(0, missingOtherValues);
 //                        }
-                    }
-                    DBObject push = new BasicDBObject(DBObjectToVariantConverter.STUDIES_FIELD, study);
-                    BasicDBObject update = new BasicDBObject()
-                            .append("$push", push)
-                            .append("$setOnInsert", variantConverter.convertToStorageType(variant));
-                    if (variant.getIds() != null && !variant.getIds().isEmpty() && !variant.getIds().iterator().next().isEmpty()) {
-                        update.put("$addToSet", new BasicDBObject(DBObjectToVariantConverter.IDS_FIELD, new BasicDBObject("$each", variant.getIds())));
->>>>>>> 31e29d09
-                    }
                 }
                 DBObject push = new BasicDBObject(DBObjectToVariantConverter.STUDIES_FIELD, study);
                 BasicDBObject update = new BasicDBObject()
@@ -1373,6 +1320,7 @@
                 updates.add(update);
             }
         }
+
         //
         if (!queries.isEmpty()) {
             QueryOptions options = new QueryOptions("upsert", true);
@@ -1421,25 +1369,12 @@
                 DBObject studyObject = variantSourceEntryConverter.convertToStorageType(studyEntry);
                 DBObject genotypes = (DBObject) studyObject.get(DBObjectToStudyVariantEntryConverter.GENOTYPES_FIELD);
                 DBObject push = new BasicDBObject();
-<<<<<<< HEAD
-                if (genotypes != null) { //If genotypes is null, genotypes are not suppose to be loaded
-                    for (String genotype : genotypes.keySet()) {
-                        push.put(DBObjectToVariantConverter.STUDIES_FIELD + ".$." + DBObjectToStudyVariantEntryConverter.GENOTYPES_FIELD
-                                + "." + genotype, new BasicDBObject("$each", genotypes.get(genotype)));
-                    }
-                    for (String extraField : extraFields) {
-                        List values = (List) studyObject.get(extraField.toLowerCase());
-                        push.put(DBObjectToVariantConverter.STUDIES_FIELD + ".$." + extraField.toLowerCase(),
-                                new BasicDBObject("$each", values).append("$position", loadedSampleIds.size()));
-                    }
-                } else {
-                    push.put(DBObjectToVariantConverter.STUDIES_FIELD + ".$." + DBObjectToStudyVariantEntryConverter.GENOTYPES_FIELD,
-                            Collections.emptyMap());
-=======
+
                 if (!excludeGenotypes) {
                     if (genotypes != null) { //If genotypes is null, genotypes are not suppose to be loaded
                         for (String genotype : genotypes.keySet()) {
-                            push.put(DBObjectToVariantConverter.STUDIES_FIELD + ".$." + DBObjectToStudyVariantEntryConverter.GENOTYPES_FIELD + "." + genotype, new BasicDBObject("$each", genotypes.get(genotype)));
+                            push.put(DBObjectToVariantConverter.STUDIES_FIELD + ".$." + DBObjectToStudyVariantEntryConverter.GENOTYPES_FIELD
+                                    + "." + genotype, new BasicDBObject("$each", genotypes.get(genotype)));
                         }
 //                    for (String extraField : extraFields) {
 //                        List values = (List) studyObject.get(extraField.toLowerCase());
@@ -1447,9 +1382,9 @@
 //                                new BasicDBObject("$each", values).append("$position", loadedSampleIds.size()));
 //                    }
                     } else {
-                        push.put(DBObjectToVariantConverter.STUDIES_FIELD + ".$." + DBObjectToStudyVariantEntryConverter.GENOTYPES_FIELD, Collections.emptyMap());
+                        push.put(DBObjectToVariantConverter.STUDIES_FIELD + ".$." + DBObjectToStudyVariantEntryConverter.GENOTYPES_FIELD,
+                                Collections.emptyMap());
                     }
->>>>>>> 31e29d09
                 }
                 push.put(DBObjectToVariantConverter.STUDIES_FIELD + ".$." + DBObjectToStudyVariantEntryConverter.FILES_FIELD, ((List)
                         studyObject.get(DBObjectToStudyVariantEntryConverter.FILES_FIELD)).get(0));
@@ -1481,10 +1416,7 @@
                 Collections.singletonList(writeResult));
     }
 
-<<<<<<< HEAD
-    QueryResult<WriteResult> fillFileGaps(int fileId, List<String> chromosomes, List<Integer> fileSampleIds, StudyConfiguration
-            studyConfiguration) {
-=======
+
     /**
      * Fills the missing genotype values for the new loaded samples.
      * Missing data is which was present in the database but not in the input file.
@@ -1506,24 +1438,19 @@
      * @param studyConfiguration StudyConfiguration
      * @return  WriteResult
      */
-    QueryResult<WriteResult> fillFileGaps(int fileId, List<String> chromosomes, List<Integer> fileSampleIds, StudyConfiguration studyConfiguration) {
-
->>>>>>> 31e29d09
+    QueryResult<WriteResult> fillFileGaps(int fileId, List<String> chromosomes, List<Integer> fileSampleIds,
+                                          StudyConfiguration studyConfiguration) {
+
         // { "studies.sid" : <studyId>, "studies.files.fid" : { $ne : <fileId> } },
         // { $push : {
         //      "studies.$.gt.?/?" : {$each : [ <fileSampleIds> ] }
         // } }
         if (studyConfiguration.getAttributes().getAsStringList(MongoDBVariantStorageManager.DEFAULT_GENOTYPE, "")
                 .equals(Collections.singletonList(DBObjectToSamplesConverter.UNKNOWN_GENOTYPE))
-<<<<<<< HEAD
-                && studyConfiguration.getAttributes().getAsStringList(VariantStorageManager.Options.EXTRA_GENOTYPE_FIELDS.key())
-                .isEmpty()) {
-=======
 //                && studyConfiguration.getAttributes().getAsStringList(VariantStorageManager.Options.EXTRA_GENOTYPE_FIELDS.key()).isEmpty()
                 ) {
             // Check if the default genotype is the unknown genotype. In that case, is not required to fill missing genotypes.
             // Previously, also checks if there where EXTRA_GENOTYPE_FIELDS like DP:AD,... . In that case, those arrays had to be filled.
->>>>>>> 31e29d09
             logger.debug("Do not need fill gaps. DefaultGenotype is UNKNOWN_GENOTYPE({}).", DBObjectToSamplesConverter.UNKNOWN_GENOTYPE);
             return new QueryResult<>();
         } else if (studyConfiguration.getAttributes().getBoolean(VariantStorageManager.Options.EXCLUDE_GENOTYPES.key(),
@@ -1562,31 +1489,18 @@
                         + ".$." + DBObjectToStudyVariantEntryConverter.GENOTYPES_FIELD
                         + "." + DBObjectToSamplesConverter.UNKNOWN_GENOTYPE, new BasicDBObject("$each", fileSampleIds));
 
-<<<<<<< HEAD
-        List<Object> missingOtherValues = new ArrayList<>(fileSampleIds.size());
-        for (int size = fileSampleIds.size(); size > 0; size--) {
-            missingOtherValues.add(DBObjectToSamplesConverter.UNKNOWN_FIELD);
-        }
-        List<String> extraFields = studyConfiguration.getAttributes().getAsStringList(VariantStorageManager.Options.EXTRA_GENOTYPE_FIELDS
-                .key());
-        for (String extraField : extraFields) {
-            push.put(DBObjectToVariantConverter.STUDIES_FIELD + ".$." + extraField.toLowerCase(),
-                    new BasicDBObject("$each", missingOtherValues).append("$position", loadedSamples.size())
-            );
-        }
-=======
 //        List<Integer> loadedSamples = getLoadedSamples(fileId, studyConfiguration);
 //        List<Object> missingOtherValues = new ArrayList<>(fileSampleIds.size());
 //        for (int size = fileSampleIds.size(); size > 0; size--) {
 //            missingOtherValues.add(DBObjectToSamplesConverter.UNKNOWN_FIELD);
 //        }
-//        List<String> extraFields = studyConfiguration.getAttributes().getAsStringList(VariantStorageManager.Options.EXTRA_GENOTYPE_FIELDS.key());
+//        List<String> extraFields = studyConfiguration.getAttributes()
+//                .getAsStringList(VariantStorageManager.Options.EXTRA_GENOTYPE_FIELDS.key());
 //        for (String extraField : extraFields) {
 //            push.put(DBObjectToVariantConverter.STUDIES_FIELD + ".$." + extraField.toLowerCase(),
 //                    new BasicDBObject("$each", missingOtherValues).append("$position", loadedSamples.size())
 //            );
 //        }
->>>>>>> 31e29d09
 
         BasicDBObject update = new BasicDBObject("$push", push);
 
@@ -1665,25 +1579,19 @@
 
         if (operation == null) {
             if (value.startsWith("!")) {
-<<<<<<< HEAD
-                auxBuilder.and(key).notEquals(map.apply(value.substring(1)));
-            } else {
-                auxBuilder.and(key).is(map.apply(value));
-=======
                 T mapped = map.apply(value.substring(1));
                 if (mapped instanceof Collection) {
-                    _builder.and(key).notIn(mapped);
+                    auxBuilder.and(key).notIn(mapped);
                 } else {
-                    _builder.and(key).notEquals(mapped);
+                    auxBuilder.and(key).notEquals(mapped);
                 }
             } else {
                 T mapped = map.apply(value);
                 if (mapped instanceof Collection) {
-                    _builder.and(key).in(mapped);
+                    auxBuilder.and(key).in(mapped);
                 } else {
-                    _builder.and(key).is(mapped);
-                }
->>>>>>> 31e29d09
+                    auxBuilder.and(key).is(mapped);
+                }
             }
         } else if (operation == QueryOperation.OR) {
             String[] array = value.split(OR);
@@ -1901,7 +1809,8 @@
             BasicDBObject elemMatch = new BasicDBObject(key, new BasicDBObject("$elemMatch", frequencyBuilder.get()));
             if (populationFrequency[1].startsWith("<")) {
                 BasicDBObject orNotExistsAnyPopulation = new BasicDBObject(key, new BasicDBObject("$exists", false));
-                BasicDBObject orNotExistsPopulation = new BasicDBObject(key, new BasicDBObject("$not", new BasicDBObject("$elemMatch", studyPopFilter)));
+                BasicDBObject orNotExistsPopulation =
+                        new BasicDBObject(key, new BasicDBObject("$not", new BasicDBObject("$elemMatch", studyPopFilter)));
                 dbObjects.add(new BasicDBObject("$or", Arrays.asList(orNotExistsAnyPopulation, orNotExistsPopulation, elemMatch)));
             } else {
                 dbObjects.add(elemMatch);
