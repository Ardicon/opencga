/*
 * Copyright 2015 OpenCB
 *
 * Licensed under the Apache License, Version 2.0 (the "License");
 * you may not use this file except in compliance with the License.
 * You may obtain a copy of the License at
 *
 *     http://www.apache.org/licenses/LICENSE-2.0
 *
 * Unless required by applicable law or agreed to in writing, software
 * distributed under the License is distributed on an "AS IS" BASIS,
 * WITHOUT WARRANTIES OR CONDITIONS OF ANY KIND, either express or implied.
 * See the License for the specific language governing permissions and
 * limitations under the License.
 */

package org.opencb.opencga.storage.mongodb.variant;

import com.fasterxml.jackson.core.JsonProcessingException;
import com.fasterxml.jackson.databind.ObjectMapper;
import com.google.common.collect.HashMultiset;
import com.google.common.collect.Multiset;
import com.mongodb.*;
import org.opencb.biodata.models.core.Region;
import org.opencb.biodata.models.variant.StudyEntry;
import org.opencb.biodata.models.variant.Variant;
import org.opencb.biodata.models.variant.avro.VariantAnnotation;
import org.opencb.biodata.models.variant.avro.VariantType;
import org.opencb.biodata.models.variant.stats.VariantStats;
import org.opencb.commons.io.DataWriter;
import org.opencb.datastore.core.ObjectMap;
import org.opencb.datastore.core.Query;
import org.opencb.datastore.core.QueryOptions;
import org.opencb.datastore.core.QueryResult;
import org.opencb.datastore.mongodb.MongoDBCollection;
import org.opencb.datastore.mongodb.MongoDataStore;
import org.opencb.datastore.mongodb.MongoDataStoreManager;
import org.opencb.opencga.storage.core.StudyConfiguration;
import org.opencb.opencga.storage.core.config.StorageEngineConfiguration;
import org.opencb.opencga.storage.core.variant.StudyConfigurationManager;
import org.opencb.opencga.storage.core.variant.VariantStorageManager;
import org.opencb.opencga.storage.core.variant.adaptors.*;
import org.opencb.opencga.storage.core.variant.stats.VariantStatsWrapper;
import org.opencb.opencga.storage.mongodb.utils.MongoCredentials;
import org.slf4j.Logger;
import org.slf4j.LoggerFactory;

import java.net.UnknownHostException;
import java.util.*;
import java.util.function.BiConsumer;
import java.util.function.Consumer;
import java.util.function.Function;
import java.util.regex.Matcher;
import java.util.regex.Pattern;
import java.util.stream.Collectors;

/**
 * @author Ignacio Medina <igmecas@gmail.com>
 * @author Jacobo Coll <jacobo167@gmail.com>
 * @author Cristina Yenyxe Gonzalez Garcia <cyenyxe@ebi.ac.uk>
 */
public class VariantMongoDBAdaptor implements VariantDBAdaptor {

    public static final String DEFAULT_TIMEOUT = "dbadaptor.default_timeout";
    public static final String MAX_TIMEOUT = "dbadaptor.max_timeout";
    private final MongoDataStoreManager mongoManager;
    private final MongoDataStore db;
    private final String collectionName;
    private final MongoDBCollection variantsCollection;
    private final VariantSourceMongoDBAdaptor variantSourceMongoDBAdaptor;
    private final ObjectMap configuration;
    private final StorageEngineConfiguration storageEngineConfiguration;
    private final Pattern writeResultErrorPattern = Pattern.compile("^.*dup key: \\{ : \"([^\"]*)\" \\}$");
    private final VariantDBAdaptorUtils utils;

    private StudyConfigurationManager studyConfigurationManager;

    @Deprecated
    private DataWriter dataWriter;

    private enum QueryOperation {
        AND, OR
    }

    public static final String OR = ",";
    public static final String AND = ";";
    public static final String IS = ":";

    protected static Logger logger = LoggerFactory.getLogger(VariantMongoDBAdaptor.class);

    public VariantMongoDBAdaptor(MongoCredentials credentials, String variantsCollectionName, String filesCollectionName,
                                 StudyConfigurationManager studyConfigurationManager, StorageEngineConfiguration storageEngineConfiguration)
            throws UnknownHostException {
        // MongoDB configuration
        mongoManager = new MongoDataStoreManager(credentials.getDataStoreServerAddresses());
        db = mongoManager.get(credentials.getMongoDbName(), credentials.getMongoDBConfiguration());
        variantSourceMongoDBAdaptor = new VariantSourceMongoDBAdaptor(credentials, filesCollectionName);
        collectionName = variantsCollectionName;
        variantsCollection = db.getCollection(collectionName);
        this.studyConfigurationManager = studyConfigurationManager;
        this.storageEngineConfiguration = storageEngineConfiguration;
        this.configuration = storageEngineConfiguration == null || this.storageEngineConfiguration.getVariant().getOptions() == null
                ? new ObjectMap()
                : this.storageEngineConfiguration.getVariant().getOptions();
        this.utils = new VariantDBAdaptorUtils(this);
    }


    @Override
    @Deprecated
    public void setDataWriter(DataWriter dataWriter) {
        this.dataWriter = dataWriter;
    }


    @Override
    public QueryResult insert(List<Variant> variants, String studyName, QueryOptions options) {
        StudyConfiguration studyConfiguration = studyConfigurationManager.getStudyConfiguration(studyName, options).first();
        // TODO FILE_ID must be in QueryOptions?
        int fileId = options.getInt(VariantStorageManager.Options.FILE_ID.key());
        boolean includeStats = options.getBoolean(VariantStorageManager.Options.INCLUDE_STATS.key(), VariantStorageManager.Options
                .INCLUDE_STATS.defaultValue());
//        boolean includeSrc = options.getBoolean(VariantStorageManager.Options.INCLUDE_SRC.key(), VariantStorageManager.Options
//                .INCLUDE_SRC.defaultValue());
//        boolean includeGenotypes = options.getBoolean(VariantStorageManager.Options.INCLUDE_GENOTYPES.key(), VariantStorageManager
//                .Options.INCLUDE_GENOTYPES.defaultValue());
//        boolean compressGenotypes = options.getBoolean(VariantStorageManager.Options.COMPRESS_GENOTYPES.key(), VariantStorageManager
// .Options.COMPRESS_GENOTYPES.defaultValue());
//        String defaultGenotype = options.getString(MongoDBVariantStorageManager.DEFAULT_GENOTYPE, "0|0");

        DBObjectToVariantConverter variantConverter = new DBObjectToVariantConverter(null, includeStats ? new
                DBObjectToVariantStatsConverter(studyConfigurationManager) : null);
//        DBObjectToStudyVariantEntryConverter sourceEntryConverter = new DBObjectToStudyVariantEntryConverter(includeSrc,
//                includeGenotypes ? new DBObjectToSamplesConverter(studyConfiguration) : null);
        DBObjectToStudyVariantEntryConverter sourceEntryConverter =
                new DBObjectToStudyVariantEntryConverter(true, new DBObjectToSamplesConverter(studyConfiguration));
        return insert(variants, fileId, variantConverter, sourceEntryConverter, studyConfiguration, getLoadedSamples(fileId,
                studyConfiguration));
    }

    @Override
    public QueryResult delete(Query query, QueryOptions options) {
        QueryBuilder qb = QueryBuilder.start();
        qb = parseQuery(query, qb);
        logger.debug("Delete to be executed: '{}'", qb.get().toString());
        QueryResult queryResult = variantsCollection.remove(qb.get(), options);

        return queryResult;
    }

    @Override
    public QueryResult deleteSamples(String studyName, List<String> sampleNames, QueryOptions options) {
        //TODO
        throw new UnsupportedOperationException();
    }

    @Override
    public QueryResult deleteFile(String studyName, String fileName, QueryOptions options) {
        //TODO
        throw new UnsupportedOperationException();
    }

    @Override
    public QueryResult deleteStudy(String studyName, QueryOptions options) {
        if (options == null) {
            options = new QueryOptions();
        }
        StudyConfiguration studyConfiguration = studyConfigurationManager.getStudyConfiguration(studyName, options).first();
        DBObject query = parseQuery(new Query(VariantQueryParams.STUDIES.key(), studyConfiguration.getStudyId()), new QueryBuilder()).get();

        // { $pull : { files : {  sid : <studyId> } } }
        BasicDBObject update = new BasicDBObject(
                "$pull",
                new BasicDBObject(
                        DBObjectToVariantConverter.STUDIES_FIELD,
                        new BasicDBObject(
                                DBObjectToStudyVariantEntryConverter.STUDYID_FIELD, studyConfiguration.getStudyId()
                        )
                )
        );
        QueryResult<WriteResult> result = variantsCollection.update(query, update, new QueryOptions("multi", true));

        logger.debug("deleteStudy: query = {}", query);
        logger.debug("deleteStudy: update = {}", update);
        if (options.getBoolean("purge", false)) {
            BasicDBObject purgeQuery = new BasicDBObject(DBObjectToVariantConverter.STUDIES_FIELD, new BasicDBObject("$size", 0));
            variantsCollection.remove(purgeQuery, new QueryOptions("multi", true));
        }

        return result;
    }

    @Override
    public QueryResult<Variant> get(Query query, QueryOptions options) {
        if (options == null) {
            options = new QueryOptions();
        }
        studyConfigurationManager.setDefaultQueryOptions(options);

        QueryBuilder qb = QueryBuilder.start();
//        parseQueryOptions(options, qb);
        parseQuery(query, qb);
//        DBObject projection = parseProjectionQueryOptions(options);
        DBObject projection = createProjection(query, options);
        logger.debug("Query to be executed: '{}'", qb.get().toString());
        options.putIfAbsent(MongoDBCollection.SKIP_COUNT, true);

        int defaultTimeout = configuration.getInt(DEFAULT_TIMEOUT, 3_000);
        int maxTimeout = configuration.getInt(MAX_TIMEOUT, 30_000);
        int timeout = options.getInt(MongoDBCollection.TIMEOUT, defaultTimeout);
        if (timeout > maxTimeout || timeout < 0) {
            timeout = maxTimeout;
        }
        options.put(MongoDBCollection.TIMEOUT, timeout);

        if (options.getBoolean("mongodb.explain", false)) {
            try (DBCursor dbCursor = variantsCollection.nativeQuery().find(qb.get(), projection, options)) {
                DBObject explain = dbCursor.explain();
                try {
                    System.err.println("mongodb.explain = "
                            + new ObjectMapper().writerWithDefaultPrettyPrinter().writeValueAsString(explain));
                } catch (JsonProcessingException ignore) {
                    System.err.println("mongodb.explain = " + explain);
                }
            }
        }
        QueryResult<Variant> queryResult = variantsCollection.find(qb.get(), projection, getDbObjectToVariantConverter(query, options),
                options);
        // set query Id?
        return queryResult;
    }

    @Override
    public List<QueryResult<Variant>> get(List<Query> queries, QueryOptions options) {
        List<QueryResult<Variant>> queryResultList = new ArrayList<>(queries.size());
        for (Query query : queries) {
            QueryResult<Variant> queryResult = get(query, options);
            queryResultList.add(queryResult);
        }
        return queryResultList;
    }


    @Override
    public QueryResult<Long> count(Query query) {
        QueryBuilder qb = QueryBuilder.start();
        parseQuery(query, qb);
        logger.debug("Query to be executed: '{}'", qb.get().toString());
        return variantsCollection.count(qb.get());
    }

    @Override
    public QueryResult distinct(Query query, String field) {
        String documentPath;
        switch (field) {
            case "gene":
            case "ensemblGene":
                documentPath = DBObjectToVariantConverter.ANNOTATION_FIELD
                        + "." + DBObjectToVariantAnnotationConverter.CONSEQUENCE_TYPE_FIELD
                        + "." + DBObjectToVariantAnnotationConverter.ENSEMBL_GENE_ID_FIELD;
                break;
            case "ensemblTranscript":
                documentPath = DBObjectToVariantConverter.ANNOTATION_FIELD
                        + "." + DBObjectToVariantAnnotationConverter.CONSEQUENCE_TYPE_FIELD
                        + "." + DBObjectToVariantAnnotationConverter.ENSEMBL_TRANSCRIPT_ID_FIELD;
                break;
            case "ct":
            case "consequence_type":
                documentPath = DBObjectToVariantConverter.ANNOTATION_FIELD
                        + "." + DBObjectToVariantAnnotationConverter.CONSEQUENCE_TYPE_FIELD
                        + "." + DBObjectToVariantAnnotationConverter.SO_ACCESSION_FIELD;
                break;
            default:
                documentPath = DBObjectToVariantConverter.ANNOTATION_FIELD
                        + "." + DBObjectToVariantAnnotationConverter.CONSEQUENCE_TYPE_FIELD
                        + "." + DBObjectToVariantAnnotationConverter.GENE_NAME_FIELD;
                break;
        }

        QueryBuilder qb = QueryBuilder.start();
        parseQuery(query, qb);
        return variantsCollection.distinct(documentPath, qb.get());
    }

    @Override
    public VariantDBIterator iterator() {
        return iterator(new Query(), new QueryOptions());
    }

    @Override
    public VariantDBIterator iterator(Query query, QueryOptions options) {
        if (options == null) {
            options = new QueryOptions();
        }
        if (query == null) {
            query = new Query();
        }
        QueryBuilder qb = QueryBuilder.start();
//        parseQueryOptions(options, qb);
        qb = parseQuery(query, qb);
//        DBObject projection = parseProjectionQueryOptions(options);
        DBObject projection = createProjection(query, options);
        DBCursor dbCursor = variantsCollection.nativeQuery().find(qb.get(), projection, options);
        dbCursor.batchSize(options.getInt("batchSize", 100));
        return new VariantMongoDBIterator(dbCursor, getDbObjectToVariantConverter(query, options));
    }

    @Override
    public void forEach(Consumer<? super Variant> action) {
        forEach(new Query(), action, new QueryOptions());
    }

    @Override
    public void forEach(Query query, Consumer<? super Variant> action, QueryOptions options) {
        Objects.requireNonNull(action);
        VariantDBIterator variantDBIterator = iterator(query, options);
        while (variantDBIterator.hasNext()) {
            action.accept(variantDBIterator.next());
        }
    }


    @Override
    public QueryResult getFrequency(Query query, Region region, int regionIntervalSize) {
        // db.variants.aggregate( { $match: { $and: [ {chr: "1"}, {start: {$gt: 251391, $lt: 2701391}} ] }},
        //                        { $group: { _id: { $subtract: [ { $divide: ["$start", 20000] }, { $divide: [{$mod: ["$start", 20000]},
        // 20000] } ] },
        //                                  totalCount: {$sum: 1}}})

        QueryOptions options = new QueryOptions();

        // If interval is not provided is set to the value that returns 200 values
        if (regionIntervalSize <= 0) {
//            regionIntervalSize = options.getInt("interval", (region.getEnd() - region.getStart()) / 200);
            regionIntervalSize = (region.getEnd() - region.getStart()) / 200;
        }

        BasicDBObject start = new BasicDBObject("$gt", region.getStart());
        start.append("$lt", region.getEnd());

        BasicDBList andArr = new BasicDBList();
        andArr.add(new BasicDBObject(DBObjectToVariantConverter.CHROMOSOME_FIELD, region.getChromosome()));
        andArr.add(new BasicDBObject(DBObjectToVariantConverter.START_FIELD, start));

        // Parsing the rest of options
        QueryBuilder qb = new QueryBuilder();
//        DBObject optionsMatch = parseQueryOptions(options, qb).get();
        DBObject optionsMatch = parseQuery(query, qb).get();
        if (!optionsMatch.keySet().isEmpty()) {
            andArr.add(optionsMatch);
        }
        DBObject match = new BasicDBObject("$match", new BasicDBObject("$and", andArr));

//        qb.and("_at.chunkIds").in(chunkIds);
//        qb.and(DBObjectToVariantConverter.END_FIELD).greaterThanEquals(region.getStart());
//        qb.and(DBObjectToVariantConverter.START_FIELD).lessThanEquals(region.getEnd());
//
//        List<String> chunkIds = getChunkIds(region);
//        DBObject regionObject = new BasicDBObject("_at.chunkIds", new BasicDBObject("$in", chunkIds))
//                .append(DBObjectToVariantConverter.END_FIELD, new BasicDBObject("$gte", region.getStart()))
//                .append(DBObjectToVariantConverter.START_FIELD, new BasicDBObject("$lte", region.getEnd()));

        BasicDBList divide1 = new BasicDBList();
        divide1.add("$start");
        divide1.add(regionIntervalSize);

        BasicDBList divide2 = new BasicDBList();
        divide2.add(new BasicDBObject("$mod", divide1));
        divide2.add(regionIntervalSize);

        BasicDBList subtractList = new BasicDBList();
        subtractList.add(new BasicDBObject("$divide", divide1));
        subtractList.add(new BasicDBObject("$divide", divide2));

        BasicDBObject subtract = new BasicDBObject("$subtract", subtractList);
        DBObject totalCount = new BasicDBObject("$sum", 1);
        BasicDBObject g = new BasicDBObject("_id", subtract);
        g.append("features_count", totalCount);
        DBObject group = new BasicDBObject("$group", g);
        DBObject sort = new BasicDBObject("$sort", new BasicDBObject("_id", 1));

//        logger.info("getAllIntervalFrequencies - (>·_·)>");
//        System.out.println(options.toString());
//        System.out.println(match.toString());
//        System.out.println(group.toString());
//        System.out.println(sort.toString());

        long dbTimeStart = System.currentTimeMillis();
        QueryResult output = variantsCollection.aggregate(/*"$histogram", */Arrays.asList(match, group, sort), options);
        long dbTimeEnd = System.currentTimeMillis();

        Map<Long, DBObject> ids = new HashMap<>();
        // Create DBObject for intervals with features inside them
        for (DBObject intervalObj : (List<DBObject>) output.getResult()) {
            Long auxId = Math.round((Double) intervalObj.get("_id")); //is double

            DBObject intervalVisited = ids.get(auxId);
            if (intervalVisited == null) {
                intervalObj.put("_id", auxId);
                intervalObj.put("start", getChunkStart(auxId.intValue(), regionIntervalSize));
                intervalObj.put("end", getChunkEnd(auxId.intValue(), regionIntervalSize));
                intervalObj.put("chromosome", region.getChromosome());
                intervalObj.put("features_count", Math.log((int) intervalObj.get("features_count")));
                ids.put(auxId, intervalObj);
            } else {
                Double sum = (Double) intervalVisited.get("features_count") + Math.log((int) intervalObj.get("features_count"));
                intervalVisited.put("features_count", sum.intValue());
            }
        }

        // Create DBObject for intervals without features inside them
        BasicDBList resultList = new BasicDBList();
        int firstChunkId = getChunkId(region.getStart(), regionIntervalSize);
        int lastChunkId = getChunkId(region.getEnd(), regionIntervalSize);
        DBObject intervalObj;
        for (int chunkId = firstChunkId; chunkId <= lastChunkId; chunkId++) {
            intervalObj = ids.get((long) chunkId);
            if (intervalObj == null) {
                intervalObj = new BasicDBObject();
                intervalObj.put("_id", chunkId);
                intervalObj.put("start", getChunkStart(chunkId, regionIntervalSize));
                intervalObj.put("end", getChunkEnd(chunkId, regionIntervalSize));
                intervalObj.put("chromosome", region.getChromosome());
                intervalObj.put("features_count", 0);
            }
            resultList.add(intervalObj);
        }

        QueryResult queryResult = new QueryResult(region.toString(), ((Long) (dbTimeEnd - dbTimeStart)).intValue(),
                resultList.size(), resultList.size(), null, null, resultList);
        return queryResult;
    }

    @Override
    public QueryResult rank(Query query, String field, int numResults, boolean asc) {
        QueryOptions options = new QueryOptions();
        options.put("limit", numResults);
        options.put("count", true);
        options.put("order", (asc) ? 1 : -1); // MongoDB: 1 = ascending, -1 = descending

        return groupBy(query, field, options);
    }

    @Override
    public QueryResult groupBy(Query query, String field, QueryOptions options) {
        String documentPath;
        String unwindPath;
        int numUnwinds = 2;
        switch (field) {
            case "gene":
            case "ensemblGene":
                documentPath = DBObjectToVariantConverter.ANNOTATION_FIELD
                        + "." + DBObjectToVariantAnnotationConverter.CONSEQUENCE_TYPE_FIELD
                        + "." + DBObjectToVariantAnnotationConverter.ENSEMBL_GENE_ID_FIELD;
                unwindPath = DBObjectToVariantConverter.ANNOTATION_FIELD
                        + "." + DBObjectToVariantAnnotationConverter.CONSEQUENCE_TYPE_FIELD;

                break;
            case "ct":
            case "consequence_type":
                documentPath = DBObjectToVariantConverter.ANNOTATION_FIELD
                        + "." + DBObjectToVariantAnnotationConverter.CONSEQUENCE_TYPE_FIELD
                        + "." + DBObjectToVariantAnnotationConverter.SO_ACCESSION_FIELD;
                unwindPath = DBObjectToVariantConverter.ANNOTATION_FIELD
                        + "." + DBObjectToVariantAnnotationConverter.CONSEQUENCE_TYPE_FIELD;
                numUnwinds = 3;
                break;
            default:
                documentPath = DBObjectToVariantConverter.ANNOTATION_FIELD
                        + "." + DBObjectToVariantAnnotationConverter.CONSEQUENCE_TYPE_FIELD
                        + "." + DBObjectToVariantAnnotationConverter.GENE_NAME_FIELD;
                unwindPath = DBObjectToVariantConverter.ANNOTATION_FIELD
                        + "." + DBObjectToVariantAnnotationConverter.CONSEQUENCE_TYPE_FIELD;
                break;
        }

        QueryBuilder qb = QueryBuilder.start();
        parseQuery(query, qb);

        boolean count = options != null && options.getBoolean("count", false);
        int order = options != null ? options.getInt("order", -1) : -1;

        DBObject project;
        DBObject projectAndCount;
        if (count) {
            project = new BasicDBObject("$project", new BasicDBObject("field", "$" + documentPath));
            projectAndCount = new BasicDBObject("$project", new BasicDBObject()
                    .append("id", "$_id")
                    .append("_id", 0)
                    .append("count", new BasicDBObject("$size", "$values")));
        } else {
            project = new BasicDBObject("$project", new BasicDBObject()
                    .append("field", "$" + documentPath)
                    //.append("_id._id", "$_id")
                    .append("_id.start", "$" + DBObjectToVariantConverter.START_FIELD)
                    .append("_id.end", "$" + DBObjectToVariantConverter.END_FIELD)
                    .append("_id.chromosome", "$" + DBObjectToVariantConverter.CHROMOSOME_FIELD)
                    .append("_id.alternate", "$" + DBObjectToVariantConverter.ALTERNATE_FIELD)
                    .append("_id.reference", "$" + DBObjectToVariantConverter.REFERENCE_FIELD)
                    .append("_id.ids", "$" + DBObjectToVariantConverter.IDS_FIELD));
            projectAndCount = new BasicDBObject("$project", new BasicDBObject()
                    .append("id", "$_id")
                    .append("_id", 0)
                    .append("values", "$values")
                    .append("count", new BasicDBObject("$size", "$values")));
        }

        DBObject match = new BasicDBObject("$match", qb.get());
        DBObject unwindField = new BasicDBObject("$unwind", "$field");
        DBObject notNull = new BasicDBObject("$match", new BasicDBObject("field", new BasicDBObject("$ne", null)));
        DBObject groupAndAddToSet = new BasicDBObject("$group", new BasicDBObject("_id", "$field")
                .append("values", new BasicDBObject("$addToSet", "$_id"))); // sum, count, avg, ...?
        DBObject sort = new BasicDBObject("$sort", new BasicDBObject("count", order)); // 1 = ascending, -1 = descending
        DBObject skip = null;
        if (options != null && options.getInt("skip", -1) > 0) {
            skip = new BasicDBObject("$skip", options.getInt("skip", -1));
        }
        DBObject limit = new BasicDBObject("$limit",
                options != null && options.getInt("limit", -1) > 0 ? options.getInt("limit") : 10);

        List<DBObject> operations = new LinkedList<>();
        operations.add(match);
        operations.add(project);
        for (int i = 0; i < numUnwinds; i++) {
            operations.add(unwindField);
        }
        operations.add(notNull);
        operations.add(groupAndAddToSet);
        operations.add(projectAndCount);
        operations.add(sort);
        if (skip != null) {
            operations.add(skip);
        }
        operations.add(limit);
        logger.debug("db." + collectionName + ".aggregate( " + operations + " )");
        QueryResult<DBObject> queryResult = variantsCollection.aggregate(operations, options);

//            List<Map<String, Object>> results = new ArrayList<>(queryResult.getResult().size());
//            results.addAll(queryResult.getResult().stream().map(dbObject -> new ObjectMap("id", dbObject.get("_id")).append("count",
// dbObject.get("count"))).collect(Collectors.toList()));
        List<Map> results = queryResult.getResult().stream().map(DBObject::toMap).collect(Collectors.toList());

        return new QueryResult<>(queryResult.getId(), queryResult.getDbTime(), queryResult.getNumResults(), queryResult
                .getNumTotalResults(), queryResult.getWarningMsg(), queryResult.getErrorMsg(), results);
    }

    @Override
    public QueryResult groupBy(Query query, List<String> fields, QueryOptions options) {
        String warningMsg = "Unimplemented VariantMongoDBAdaptor::groupBy list of fields. Using field[0] : '" + fields.get(0) + "'";
        logger.warn(warningMsg);
        QueryResult queryResult = groupBy(query, fields.get(0), options);
        queryResult.setWarningMsg(warningMsg);
        return queryResult;
    }

    @Override
    public Map<Integer, List<Integer>> getReturnedSamples(Query query, QueryOptions options) {

        List<Integer> studyIds = utils.getStudyIds(query.getAsList(VariantQueryParams.RETURNED_STUDIES.key()), options);
        if (studyIds.isEmpty()) {
            studyIds = utils.getStudyIds(getStudyConfigurationManager().getStudyNames(options), options);
        }

        List<String> returnedSamples = query.getAsStringList(VariantQueryParams.RETURNED_SAMPLES.key())
                .stream().map(s -> s.contains(":") ? s.split(":")[1] : s).collect(Collectors.toList());
        LinkedHashSet<String> returnedSamplesSet = new LinkedHashSet<>(returnedSamples);

        Map<Integer, List<Integer>> samples = new HashMap<>(studyIds.size());
        for (Integer studyId : studyIds) {
            StudyConfiguration sc = getStudyConfigurationManager().getStudyConfiguration(studyId, options).first();
            LinkedHashMap<String, Integer> returnedSamplesPosition = StudyConfiguration.getReturnedSamplesPosition(sc, returnedSamplesSet);
            List<Integer> sampleNames = Arrays.asList(new Integer[returnedSamplesPosition.size()]);
            returnedSamplesPosition.forEach((sample, position) -> sampleNames.set(position, sc.getSampleIds().get(sample)));
            samples.put(studyId, sampleNames);
        }

        return samples;
    }

    @Override
    public QueryResult addStats(List<VariantStatsWrapper> variantStatsWrappers, String studyName, QueryOptions queryOptions) {
        return updateStats(variantStatsWrappers, studyName, queryOptions);
    }

    @Override
    public QueryResult updateStats(List<VariantStatsWrapper> variantStatsWrappers, String studyName, QueryOptions options) {
        return updateStats(variantStatsWrappers, studyConfigurationManager.getStudyConfiguration(studyName, options).first(), options);
    }

    @Override
    public QueryResult updateStats(List<VariantStatsWrapper> variantStatsWrappers, StudyConfiguration studyConfiguration,
                                   QueryOptions options) {
        DBCollection coll = db.getDb().getCollection(collectionName);
        BulkWriteOperation pullBuilder = coll.initializeUnorderedBulkOperation();
        BulkWriteOperation pushBuilder = coll.initializeUnorderedBulkOperation();

        long start = System.nanoTime();
        DBObjectToVariantStatsConverter statsConverter = new DBObjectToVariantStatsConverter(studyConfigurationManager);
//        VariantSource variantSource = queryOptions.get(VariantStorageManager.VARIANT_SOURCE, VariantSource.class);
        DBObjectToVariantConverter variantConverter = getDbObjectToVariantConverter(new Query(), options);
        boolean overwrite = options.getBoolean(VariantStorageManager.Options.OVERWRITE_STATS.key(), false);
        //TODO: Use the StudyConfiguration to change names to ids

        // TODO make unset of 'st' if already present?
        for (VariantStatsWrapper wrapper : variantStatsWrappers) {
            Map<String, VariantStats> cohortStats = wrapper.getCohortStats();
            Iterator<VariantStats> iterator = cohortStats.values().iterator();
            VariantStats variantStats = iterator.hasNext() ? iterator.next() : null;
            List<DBObject> cohorts = statsConverter.convertCohortsToStorageType(cohortStats, studyConfiguration.getStudyId());   // TODO
            // remove when we remove fileId
//            List cohorts = statsConverter.convertCohortsToStorageType(cohortStats, variantSource.getStudyId());   // TODO use when we
// remove fileId

            // add cohorts, overwriting old values if that cid, fid and sid already exists: remove and then add
            // db.variants.update(
            //      {_id:<id>},
            //      {$pull:{st:{cid:{$in:["Cohort 1","cohort 2"]}, fid:{$in:["file 1", "file 2"]}, sid:{$in:["study 1", "study 2"]}}}}
            // )
            // db.variants.update(
            //      {_id:<id>},
            //      {$push:{st:{$each: [{cid:"Cohort 1", fid:"file 1", ... , defaultValue:3},{cid:"Cohort 2", ... , defaultValue:3}] }}}
            // )

            if (!cohorts.isEmpty()) {
                String id = variantConverter.buildStorageId(wrapper.getChromosome(), wrapper.getPosition(),
                        variantStats.getRefAllele(), variantStats.getAltAllele());


                DBObject find = new BasicDBObject("_id", id);
                if (overwrite) {
                    List<BasicDBObject> idsList = new ArrayList<>(cohorts.size());
                    for (DBObject cohort : cohorts) {
                        BasicDBObject ids = new BasicDBObject()
                                .append(DBObjectToVariantStatsConverter.COHORT_ID, cohort.get(DBObjectToVariantStatsConverter.COHORT_ID))
                                .append(DBObjectToVariantStatsConverter.STUDY_ID, cohort.get(DBObjectToVariantStatsConverter.STUDY_ID));
                        idsList.add(ids);
                    }
                    DBObject update = new BasicDBObject("$pull",
                            new BasicDBObject(DBObjectToVariantConverter.STATS_FIELD,
                                    new BasicDBObject("$or", idsList)));

                    pullBuilder.find(find).updateOne(update);
                }

                DBObject push = new BasicDBObject("$push",
                        new BasicDBObject(DBObjectToVariantConverter.STATS_FIELD,
                                new BasicDBObject("$each", cohorts)));

                pushBuilder.find(find).update(push);
            }
        }

        // TODO handle if the variant didn't had that studyId in the files array
        // TODO check the substitution is done right if the stats are already present
        if (overwrite) {
            pullBuilder.execute();
        }
        BulkWriteResult writeResult = pushBuilder.execute();
        int writes = writeResult.getModifiedCount();


        return new QueryResult<>("", ((int) (System.nanoTime() - start)), writes, writes, "", "", Collections.singletonList(writeResult));
    }

    @Override
    public QueryResult deleteStats(String studyName, String cohortName, QueryOptions options) {
        StudyConfiguration studyConfiguration = studyConfigurationManager.getStudyConfiguration(studyName, options).first();
        int cohortId = studyConfiguration.getCohortIds().get(cohortName);

        // { st : { $elemMatch : {  sid : <studyId>, cid : <cohortId> } } }
        DBObject query = new BasicDBObject(DBObjectToVariantConverter.STATS_FIELD,
                new BasicDBObject("$elemMatch",
                        new BasicDBObject(DBObjectToVariantStatsConverter.STUDY_ID, studyConfiguration.getStudyId())
                                .append(DBObjectToVariantStatsConverter.COHORT_ID, cohortId)));

        // { $pull : { st : {  sid : <studyId>, cid : <cohortId> } } }
        BasicDBObject update = new BasicDBObject(
                "$pull",
                new BasicDBObject(DBObjectToVariantConverter.STATS_FIELD,
                        new BasicDBObject(DBObjectToVariantStatsConverter.STUDY_ID, studyConfiguration.getStudyId())
                                .append(DBObjectToVariantStatsConverter.COHORT_ID, cohortId)
                )
        );
        logger.debug("deleteStats: query = {}", query);
        logger.debug("deleteStats: update = {}", update);

        return variantsCollection.update(query, update, new QueryOptions("multi", true));
    }

    @Override
    public QueryResult addAnnotations(List<VariantAnnotation> variantAnnotations, QueryOptions queryOptions) {
        logger.warn("Unimplemented VariantMongoDBAdaptor::addAnnotations. Using \"VariantMongoDBAdaptor::updateAnnotations\"");
        return updateAnnotations(variantAnnotations, queryOptions);
    }

    @Override
    public QueryResult updateAnnotations(List<VariantAnnotation> variantAnnotations, QueryOptions queryOptions) {
        DBCollection coll = db.getDb().getCollection(collectionName);
        BulkWriteOperation builder = coll.initializeUnorderedBulkOperation();

        long start = System.nanoTime();
        DBObjectToVariantConverter variantConverter = getDbObjectToVariantConverter(new Query(), queryOptions);
        for (VariantAnnotation variantAnnotation : variantAnnotations) {
            String id = variantConverter.buildStorageId(variantAnnotation.getChromosome(), variantAnnotation.getStart(),
                    variantAnnotation.getReference(), variantAnnotation.getAlternate());
            DBObject find = new BasicDBObject("_id", id);
            DBObjectToVariantAnnotationConverter converter = new DBObjectToVariantAnnotationConverter();
            DBObject convertedVariantAnnotation = converter.convertToStorageType(variantAnnotation);
            DBObject update = new BasicDBObject("$set", new BasicDBObject(DBObjectToVariantConverter.ANNOTATION_FIELD + ".0",
                    convertedVariantAnnotation));
            builder.find(find).updateOne(update);
        }
        BulkWriteResult writeResult = builder.execute();

        return new QueryResult<>("", ((int) (System.nanoTime() - start)), 1, 1, "", "", Collections.singletonList(writeResult));
    }

    @Override
    public QueryResult deleteAnnotation(String annotationId, Query query, QueryOptions queryOptions) {
        if (queryOptions == null) {
            queryOptions = new QueryOptions();
        }
        DBObject dbQuery = parseQuery(query, new QueryBuilder()).get();
        logger.debug("deleteAnnotation: query = {}", dbQuery);

        DBObject update = new BasicDBObject("$set", new BasicDBObject(DBObjectToVariantConverter.ANNOTATION_FIELD + ".0", null));
        logger.debug("deleteAnnotation: update = {}", update);
        return variantsCollection.update(dbQuery, update, new QueryOptions("multi", true));
    }


    @Override
    public boolean close() {
        mongoManager.close(db.getDatabaseName());
        return true;
    }

    private QueryBuilder parseQuery(Query query, QueryBuilder builder) {
        if (query != null) {
            /** VARIANT PARAMS **/
            if (query.get(VariantQueryParams.CHROMOSOME.key()) != null && !query.getString(VariantQueryParams.CHROMOSOME.key()).isEmpty()) {
                List<String> chromosomes = query.getAsStringList(VariantQueryParams.CHROMOSOME.key());
                LinkedList<String> regions = new LinkedList<>(query.getAsStringList(VariantQueryParams.REGION.key()));
                regions.addAll(chromosomes);
                query.put(VariantQueryParams.REGION.key(), regions);
            }

            if (query.get(VariantQueryParams.REGION.key()) != null && !query.getString(VariantQueryParams.REGION.key()).isEmpty()) {
                List<String> stringList = query.getAsStringList(VariantQueryParams.REGION.key());
                List<Region> regions = new ArrayList<>(stringList.size());
                for (String reg : stringList) {
                    Region region = Region.parseRegion(reg);
                    regions.add(region);
                }
                getRegionFilter(regions, builder);
            }

            if (query.get(VariantQueryParams.ID.key()) != null && !query.getString(VariantQueryParams.ID.key()).isEmpty()) {
                String ids = query.getString(VariantQueryParams.ID.key());
                addQueryStringFilter(DBObjectToVariantConverter.ANNOTATION_FIELD
                        + "." + DBObjectToVariantAnnotationConverter.XREFS_FIELD
                        + "." + DBObjectToVariantAnnotationConverter.XREF_ID_FIELD, ids, builder, QueryOperation.OR);
                addQueryStringFilter(DBObjectToVariantConverter.IDS_FIELD, ids, builder, QueryOperation.OR);
            }

            if (query.containsKey(VariantQueryParams.GENE.key())) {
                String xrefs = query.getString(VariantQueryParams.GENE.key());
                addQueryStringFilter(DBObjectToVariantConverter.ANNOTATION_FIELD
                        + "." + DBObjectToVariantAnnotationConverter.XREFS_FIELD
                        + "." + DBObjectToVariantAnnotationConverter.XREF_ID_FIELD, xrefs, builder, QueryOperation.OR);
            }

            if (query.containsKey(VariantQueryParams.REFERENCE.key()) && query.getString(VariantQueryParams.REFERENCE.key()) != null) {
                addQueryStringFilter(DBObjectToVariantConverter.REFERENCE_FIELD, query.getString(VariantQueryParams.REFERENCE.key()),
                        builder, QueryOperation.AND);
            }

            if (query.containsKey(VariantQueryParams.ALTERNATE.key()) && query.getString(VariantQueryParams.ALTERNATE.key()) != null) {
                addQueryStringFilter(DBObjectToVariantConverter.ALTERNATE_FIELD, query.getString(VariantQueryParams.ALTERNATE.key()),
                        builder, QueryOperation.AND);
            }

            if (query.containsKey(VariantQueryParams.TYPE.key()) && !query.getString(VariantQueryParams.TYPE.key()).isEmpty()) {
                addQueryStringFilter(DBObjectToVariantConverter.TYPE_FIELD, query.getString(VariantQueryParams.TYPE.key()), builder,
                        QueryOperation.AND);
            }

            /** ANNOTATION PARAMS **/
            if (query.containsKey(VariantQueryParams.ANNOTATION_EXISTS.key())) {
                builder.and(DBObjectToVariantConverter.ANNOTATION_FIELD + "." + DBObjectToVariantAnnotationConverter.ANNOT_ID_FIELD);
                builder.exists(query.getBoolean(VariantQueryParams.ANNOTATION_EXISTS.key()));
            }

            if (query.containsKey(VariantQueryParams.ANNOT_XREF.key())) {
                String xrefs = query.getString(VariantQueryParams.ANNOT_XREF.key());
                addQueryStringFilter(DBObjectToVariantConverter.ANNOTATION_FIELD
                        + "." + DBObjectToVariantAnnotationConverter.XREFS_FIELD
                        + "." + DBObjectToVariantAnnotationConverter.XREF_ID_FIELD, xrefs, builder, QueryOperation.AND);
            }

            if (query.containsKey(VariantQueryParams.ANNOT_CONSEQUENCE_TYPE.key())) {
                String value = query.getString(VariantQueryParams.ANNOT_CONSEQUENCE_TYPE.key());
                value = value.replace("SO:", "");
                addQueryIntegerFilter(DBObjectToVariantConverter.ANNOTATION_FIELD
                        + "." + DBObjectToVariantAnnotationConverter.CONSEQUENCE_TYPE_FIELD
                        + "." + DBObjectToVariantAnnotationConverter.SO_ACCESSION_FIELD, value, builder, QueryOperation.AND);
            }

            if (query.containsKey(VariantQueryParams.ANNOT_BIOTYPE.key())) {
                String biotypes = query.getString(VariantQueryParams.ANNOT_BIOTYPE.key());
                addQueryStringFilter(DBObjectToVariantConverter.ANNOTATION_FIELD
                        + "." + DBObjectToVariantAnnotationConverter.CONSEQUENCE_TYPE_FIELD
                        + "." + DBObjectToVariantAnnotationConverter.BIOTYPE_FIELD, biotypes, builder, QueryOperation.AND);
            }

            if (query.containsKey(VariantQueryParams.POLYPHEN.key())) {
                addCompListQueryFilter(DBObjectToVariantConverter.ANNOTATION_FIELD
                                + "." + DBObjectToVariantAnnotationConverter.CONSEQUENCE_TYPE_FIELD
                                + "." + DBObjectToVariantAnnotationConverter.POLYPHEN_FIELD
                                + "." + DBObjectToVariantAnnotationConverter.SCORE_SCORE_FIELD,
                        query.getString(VariantQueryParams.POLYPHEN.key()), builder);
            }

            if (query.containsKey(VariantQueryParams.SIFT.key())) {
                addCompListQueryFilter(DBObjectToVariantConverter.ANNOTATION_FIELD
                        + "." + DBObjectToVariantAnnotationConverter.CONSEQUENCE_TYPE_FIELD
                        + "." + DBObjectToVariantAnnotationConverter.SIFT_FIELD + "."
                        + DBObjectToVariantAnnotationConverter.SCORE_SCORE_FIELD, query.getString(VariantQueryParams.SIFT.key()), builder);
            }

            if (query.containsKey(VariantQueryParams.PROTEIN_SUBSTITUTION.key())) {
                String value = query.getString(VariantQueryParams.PROTEIN_SUBSTITUTION.key());
                addScoreFilter(DBObjectToVariantConverter.ANNOTATION_FIELD
                        + "." + DBObjectToVariantAnnotationConverter.CONSEQUENCE_TYPE_FIELD
                        + "." + DBObjectToVariantAnnotationConverter.PROTEIN_SUBSTITUTION_SCORE_FIELD, value, builder,
                        VariantQueryParams.PROTEIN_SUBSTITUTION);
            }

            if (query.containsKey(VariantQueryParams.CONSERVATION.key())) {
                String value = query.getString(VariantQueryParams.CONSERVATION.key());
                addScoreFilter(DBObjectToVariantConverter.ANNOTATION_FIELD
                        + "." + DBObjectToVariantAnnotationConverter.CONSERVED_REGION_SCORE_FIELD, value, builder,
                        VariantQueryParams.CONSERVATION);
            }

            if (query.containsKey(VariantQueryParams.ALTERNATE_FREQUENCY.key())) {
                String value = query.getString(VariantQueryParams.ALTERNATE_FREQUENCY.key());
                addFrequencyFilter(DBObjectToVariantConverter.ANNOTATION_FIELD
                                + "." + DBObjectToVariantAnnotationConverter.POPULATION_FREQUENCIES_FIELD,
                        DBObjectToVariantAnnotationConverter.POPULATION_FREQUENCY_ALTERNATE_FREQUENCY_FIELD, value, builder,
                        VariantQueryParams.ALTERNATE_FREQUENCY); // Same
                // method addFrequencyFilter is used for reference and allele frequencies. Need to provide the field
                // (reference/alternate) where to check the frequency
            }

            if (query.containsKey(VariantQueryParams.REFERENCE_FREQUENCY.key())) {
                String value = query.getString(VariantQueryParams.REFERENCE_FREQUENCY.key());
                addFrequencyFilter(DBObjectToVariantConverter.ANNOTATION_FIELD
                                + "." + DBObjectToVariantAnnotationConverter.POPULATION_FREQUENCIES_FIELD,
                        DBObjectToVariantAnnotationConverter.POPULATION_FREQUENCY_REFERENCE_FREQUENCY_FIELD, value, builder,
                        VariantQueryParams.REFERENCE_FREQUENCY); // Same
                // method addFrequencyFilter is used for reference and allele frequencies. Need to provide the field
                // (reference/alternate) where to check the frequency
            }

            if (query.containsKey(VariantQueryParams.POPULATION_MINOR_ALLELE_FREQUENCY.key())) {
                String value = query.getString(VariantQueryParams.POPULATION_MINOR_ALLELE_FREQUENCY.key());
                addFrequencyFilter(DBObjectToVariantConverter.ANNOTATION_FIELD + "." +
                                DBObjectToVariantAnnotationConverter.POPULATION_FREQUENCIES_FIELD,
                        value, builder, (v, queryBuilder) -> {
                            String op = getOperator(v);
                            String obj = v.replaceFirst(op, "");

                            double aDouble = Double.parseDouble(obj);
                            switch(op) {
                                case "<":
                                    queryBuilder.or(
                                            QueryBuilder.start(DBObjectToVariantAnnotationConverter.
                                                    POPULATION_FREQUENCY_REFERENCE_FREQUENCY_FIELD).lessThan(aDouble).get(),
                                            QueryBuilder.start(DBObjectToVariantAnnotationConverter.
                                                    POPULATION_FREQUENCY_ALTERNATE_FREQUENCY_FIELD).lessThan(aDouble).get()
                                    );
                                    break;
                                case "<=":
                                    queryBuilder.or(
                                            QueryBuilder.start(DBObjectToVariantAnnotationConverter.
                                                    POPULATION_FREQUENCY_REFERENCE_FREQUENCY_FIELD).lessThanEquals(aDouble).get(),
                                            QueryBuilder.start(DBObjectToVariantAnnotationConverter.
                                                    POPULATION_FREQUENCY_ALTERNATE_FREQUENCY_FIELD).lessThanEquals(aDouble).get()
                                    );
                                    break;
                                case ">":
                                    queryBuilder.and(DBObjectToVariantAnnotationConverter.
                                                    POPULATION_FREQUENCY_REFERENCE_FREQUENCY_FIELD).greaterThan(aDouble)
                                            .and(DBObjectToVariantAnnotationConverter.
                                                    POPULATION_FREQUENCY_ALTERNATE_FREQUENCY_FIELD).greaterThan(aDouble);
                                    break;
                                case ">=":
                                    queryBuilder.and(DBObjectToVariantAnnotationConverter.
                                                    POPULATION_FREQUENCY_REFERENCE_FREQUENCY_FIELD).greaterThanEquals(aDouble)
                                            .and(DBObjectToVariantAnnotationConverter.
                                                    POPULATION_FREQUENCY_ALTERNATE_FREQUENCY_FIELD).greaterThanEquals(aDouble);
                                    break;
                                default:
                                    throw new IllegalArgumentException("Unsupported operator '" + op + "'");
                            }
                        });
            }

            /** STUDIES **/
            QueryBuilder studyBuilder = QueryBuilder.start();
            final StudyConfiguration defaultStudyConfiguration;
            if (query.containsKey(VariantQueryParams.STUDIES.key())) { // && !options.getList("studies").isEmpty() && !options.getListAs
                // ("studies", String.class).get(0).isEmpty()) {
                String value = objectToString(query.get(VariantQueryParams.STUDIES.key()));

                this.<Integer>addQueryFilter(DBObjectToVariantConverter.STUDIES_FIELD + "." + DBObjectToStudyVariantEntryConverter
                        .STUDYID_FIELD, value, builder, QueryOperation.AND, studyName -> {
                    try {
                        return Integer.parseInt(studyName);
                    } catch (NumberFormatException e) {
                        QueryResult<StudyConfiguration> result = studyConfigurationManager.getStudyConfiguration(studyName, null);
                        if (result.getResult().isEmpty()) {
                            throw VariantQueryException.studyNotFound(studyName);
                        }
                        return result.first().getStudyId();
                    }
                });

                List<Integer> studyIds = utils.getStudyIds(Arrays.asList(value.split(",|;")), null);
                if (studyIds.size() == 1) {
                    defaultStudyConfiguration = studyConfigurationManager.getStudyConfiguration(studyIds.get(0), null).first();
                } else {
                    defaultStudyConfiguration = null;
                }
                String studyIdsCsv = studyIds.stream().map(Object::toString).collect(Collectors.joining(","));
                this.addQueryIntegerFilter(DBObjectToStudyVariantEntryConverter.STUDYID_FIELD, studyIdsCsv, studyBuilder,
                        QueryOperation.AND);

            } else {
                List<String> studyNames = studyConfigurationManager.getStudyNames(null);
                if (studyNames != null && studyNames.size() == 1) {
                    defaultStudyConfiguration = studyConfigurationManager.getStudyConfiguration(studyNames.get(0), null).first();
                } else {
                    defaultStudyConfiguration = null;
                }
            }

            if (query.containsKey(VariantQueryParams.FILES.key())) { // && !options.getList("files").isEmpty() && !options.getListAs
                // ("files", String.class).get(0).isEmpty()) {
                addQueryFilter(DBObjectToStudyVariantEntryConverter.FILES_FIELD + "." + DBObjectToStudyVariantEntryConverter.FILEID_FIELD,
                        objectToString(query.get(VariantQueryParams.FILES.key())), studyBuilder, QueryOperation.AND, file -> {
                            if (file.contains(":")) {
                                String[] studyFile = file.split(":");
                                QueryResult<StudyConfiguration> queryResult =
                                        studyConfigurationManager.getStudyConfiguration(studyFile[0], null);
                                if (queryResult.getResult().isEmpty()) {
                                    throw VariantQueryException.studyNotFound(studyFile[0]);
                                }
                                return queryResult.first().getFileIds().get(studyFile[1]);
                            } else {
                                try {
                                    return Integer.parseInt(file);
                                } catch (NumberFormatException e) {
                                    if (defaultStudyConfiguration != null) {
                                        return defaultStudyConfiguration.getFileIds().get(file);
                                    } else {
                                        List<String> studyNames = studyConfigurationManager.getStudyNames(null);
                                        throw new VariantQueryException("Unknown file \"" + file + "\". "
                                                + "Please, specify the study belonging."
                                                + (studyNames == null ? "" : " Available studies: " + studyNames));
                                    }
                                }
                            }
                        });
            }

            if (query.containsKey(VariantQueryParams.GENOTYPE.key())) {
                String sampleGenotypesCSV = query.getString(VariantQueryParams.GENOTYPE.key());

                // we may need to know the study type
//                studyConfigurationManager.getStudyConfiguration(1, null).getResult().get(0).
                String[] sampleGenotypesArray = sampleGenotypesCSV.split(AND);
                for (String sampleGenotypes : sampleGenotypesArray) {
                    String[] sampleGenotype = sampleGenotypes.split(IS);
                    if (sampleGenotype.length != 2 && sampleGenotype.length != 3) {
                        throw VariantQueryException.malformedParam(VariantQueryParams.GENOTYPE, sampleGenotypes);
//                        throw new IllegalArgumentException("Malformed genotype query \"" + sampleGenotypes + "\". Expected "
//                                + "[<study>:]<sample>:<genotype>[,<genotype>]*");
                    }

                    int sampleId;
                    final String genotypes;
                    if (sampleGenotype.length == 3) {  //Expect to be as <study>:<sample>
                        String study = sampleGenotype[0];
                        String sample = sampleGenotype[1];
                        genotypes = sampleGenotype[2];
                        QueryResult<StudyConfiguration> queryResult = studyConfigurationManager.getStudyConfiguration(study, null);
                        if (queryResult.getResult().isEmpty()) {
                            throw VariantQueryException.studyNotFound(study);
                        }
                        if (!queryResult.first().getSampleIds().containsKey(sample)) {
                            throw VariantQueryException.sampleNotFound(sample, study);
                        }
                        sampleId = queryResult.first().getSampleIds().get(sample);
                    } else {
                        String sample = sampleGenotype[0];
                        genotypes = sampleGenotype[1];
                        sampleId = utils.getSampleId(sample, defaultStudyConfiguration);
                    }

                    String[] genotypesArray = genotypes.split(OR);
                    QueryBuilder genotypesBuilder = QueryBuilder.start();
                    for (String genotype : genotypesArray) {
                        if ("0/0".equals(genotype) || "0|0".equals(genotype)) {
                            QueryBuilder andBuilder = QueryBuilder.start();
                            List<String> otherGenotypes = Arrays.asList(
                                    "0/1", "1/0", "1/1", "-1/-1",
                                    "0|1", "1|0", "1|1", "-1|-1",
                                    "0|2", "2|0", "2|1", "1|2", "2|2",
                                    "0/2", "2/0", "2/1", "1/2", "2/2",
                                    DBObjectToSamplesConverter.UNKNOWN_GENOTYPE);
                            for (String otherGenotype : otherGenotypes) {
                                andBuilder.and(new BasicDBObject(DBObjectToStudyVariantEntryConverter.GENOTYPES_FIELD
                                        + "." + otherGenotype,
                                        new BasicDBObject("$not", new BasicDBObject("$elemMatch", new BasicDBObject("$eq", sampleId)))));
                            }
                            genotypesBuilder.or(andBuilder.get());
                        } else {
                            String s = DBObjectToStudyVariantEntryConverter.GENOTYPES_FIELD
                                    + "." + DBObjectToSamplesConverter.genotypeToStorageType(genotype);
                            //or [ {"samp.0|0" : { $elemMatch : { $eq : <sampleId> } } } ]
                            genotypesBuilder.or(new BasicDBObject(s, new BasicDBObject("$elemMatch", new BasicDBObject("$eq", sampleId))));
                        }
                    }
                    studyBuilder.and(genotypesBuilder.get());
                }
            }

            // If Study Query is used then we add a elemMatch query
            DBObject studyQuery = studyBuilder.get();
            if (studyQuery.keySet().size() != 0) {
                builder.and(DBObjectToVariantConverter.STUDIES_FIELD).elemMatch(studyQuery);
            }

            /** STATS PARAMS **/
            if (query.get(VariantQueryParams.COHORTS.key()) != null && !query.getString(VariantQueryParams.COHORTS.key()).isEmpty()) {
                addQueryFilter(DBObjectToVariantConverter.STATS_FIELD
                                + "." + DBObjectToVariantStatsConverter.COHORT_ID,
                        query.getString(VariantQueryParams.COHORTS.key()), builder, QueryOperation.AND,
                        s -> {
                            try {
                                return Integer.parseInt(s);
                            } catch (NumberFormatException ignore) {
                                int indexOf = s.lastIndexOf(":");
                                if (defaultStudyConfiguration == null && indexOf < 0) {
                                    throw VariantQueryException.malformedParam(VariantQueryParams.COHORTS, s, "study:cohort");
                                } else {
                                    String study;
                                    String cohort;
                                    Integer studyId;
                                    Integer cohortId;
                                    if (defaultStudyConfiguration != null && indexOf < 0) {
                                        cohort = s;
                                        cohortId = getInteger(cohort);
                                        if (cohortId == null) {
                                            cohortId = defaultStudyConfiguration.getCohortIds().get(cohort);
                                        }
                                    } else {
                                        study = s.substring(0, indexOf);
                                        cohort = s.substring(indexOf + 1);
                                        studyId = getInteger(study);
                                        cohortId = getInteger(cohort);

                                        if (studyId == null) {
                                            StudyConfiguration studyConfiguration =
                                                    studyConfigurationManager.getStudyConfiguration(study, null).first();
                                            studyId = studyConfiguration.getStudyId();
                                            if (cohortId == null) {
                                                cohortId = studyConfiguration.getCohortIds().get(cohort);
                                            }
                                        } else if (cohortId == null) {
                                            StudyConfiguration studyConfiguration =
                                                    studyConfigurationManager.getStudyConfiguration(studyId, null).first();
                                            cohortId = studyConfiguration.getCohortIds().get(cohort);
                                        }
                                    }
                                    if (cohortId == null) {
                                        throw new VariantQueryException("Unknown cohort \"" + s + "\"");
                                    }
                                    return cohortId;
                                }
                            }
                        });
            }

            if (query.get(VariantQueryParams.STATS_MAF.key()) != null && !query.getString(VariantQueryParams.STATS_MAF.key()).isEmpty()) {
                addStatsFilterList(DBObjectToVariantStatsConverter.MAF_FIELD, query.getString(VariantQueryParams.STATS_MAF.key()),
                        builder, defaultStudyConfiguration);
            }

            if (query.get(VariantQueryParams.STATS_MGF.key()) != null && !query.getString(VariantQueryParams.STATS_MGF.key()).isEmpty()) {
                addStatsFilterList(DBObjectToVariantStatsConverter.MGF_FIELD, query.getString(VariantQueryParams.STATS_MGF.key()),
                        builder, defaultStudyConfiguration);
            }

            if (query.get(VariantQueryParams.MISSING_ALLELES.key()) != null && !query.getString(VariantQueryParams.MISSING_ALLELES.key())
                    .isEmpty()) {
                addStatsFilterList(DBObjectToVariantStatsConverter.MISSALLELE_FIELD, query.getString(VariantQueryParams.MISSING_ALLELES
                        .key()), builder, defaultStudyConfiguration);
            }

            if (query.get(VariantQueryParams.MISSING_GENOTYPES.key()) != null && !query.getString(VariantQueryParams.MISSING_GENOTYPES
                    .key()).isEmpty()) {
                addStatsFilterList(DBObjectToVariantStatsConverter.MISSGENOTYPE_FIELD, query.getString(VariantQueryParams
                        .MISSING_GENOTYPES.key()), builder, defaultStudyConfiguration);
            }

            if (query.get("numgt") != null && !query.getString("numgt").isEmpty()) {
                for (String numgt : query.getAsStringList("numgt")) {
                    String[] split = numgt.split(":");
                    addCompQueryFilter(
                            DBObjectToVariantConverter.STATS_FIELD + "." + DBObjectToVariantStatsConverter.NUMGT_FIELD + "." + split[0],
                            split[1], builder);
                }
            }
        }

        logger.info("Find = " + builder.get());
        return builder;
    }

    private DBObject createProjection(Query query, QueryOptions options) {
        DBObject projection = new BasicDBObject();

        if (options == null) {
            options = new QueryOptions();
        }

        if (options.containsKey("sort")) {
            if (options.getBoolean("sort")) {
                options.put("sort", new BasicDBObject(DBObjectToVariantConverter.CHROMOSOME_FIELD, 1).append(DBObjectToVariantConverter
                        .START_FIELD, 1));
            } else {
                options.remove("sort");
            }
        }

        List<String> includeList = options.getAsStringList("include");
        if (!includeList.isEmpty()) { //Include some
            for (String s : includeList) {
                String key = DBObjectToVariantConverter.toShortFieldName(s);
                if (key != null) {
                    projection.put(key, 1);
                } else {
                    logger.warn("Unknown include field: {}", s);
                }
            }
        } else { //Include all
            for (String values : DBObjectToVariantConverter.FIELDS_MAP.values()) {
                projection.put(values, 1);
            }
            if (options.containsKey("exclude")) { // Exclude some
                List<String> excludeList = options.getAsStringList("exclude");
                for (String s : excludeList) {
                    String key = DBObjectToVariantConverter.toShortFieldName(s);
                    if (key != null) {
                        projection.removeField(key);
                    } else {
                        logger.warn("Unknown exclude field: {}", s);
                    }
                }
            }
        }

        if (query.containsKey(VariantQueryParams.RETURNED_FILES.key()) && projection.containsField(DBObjectToVariantConverter
                .STUDIES_FIELD)) {
            List<Integer> files = query.getAsIntegerList(VariantQueryParams.RETURNED_FILES.key());
            projection.put(
                    DBObjectToVariantConverter.STUDIES_FIELD,
                    new BasicDBObject(
                            "$elemMatch",
                            new BasicDBObject(
                                    DBObjectToStudyVariantEntryConverter.FILES_FIELD + "." + DBObjectToStudyVariantEntryConverter
                                            .FILEID_FIELD,
                                    new BasicDBObject(
                                            "$in",
                                            files
                                    )
                            )
                    )
            );
        }
        if (query.containsKey(VariantQueryParams.RETURNED_STUDIES.key())
                && projection.containsField(DBObjectToVariantConverter.STUDIES_FIELD)) {
            List<Integer> studiesIds = utils.getStudyIds(query.getAsList(VariantQueryParams.RETURNED_STUDIES.key()), options);
//            List<Integer> studies = query.getAsIntegerList(VariantQueryParams.RETURNED_STUDIES.key());
            if (!studiesIds.isEmpty()) {
                projection.put(
                        DBObjectToVariantConverter.STUDIES_FIELD,
                        new BasicDBObject(
                                "$elemMatch",
                                new BasicDBObject(
                                        DBObjectToStudyVariantEntryConverter.STUDYID_FIELD,
                                        new BasicDBObject(
                                                "$in",
                                                studiesIds
                                        )
                                )
                        )
                );
            }
        }

        logger.debug("Projection: {}", projection);
        return projection;
    }

    /**
     * Two steps insertion:
     * First check that the variant and study exists making an update.
     * For those who doesn't exist, pushes a study with the file and genotype information
     * <p>
     * The documents that throw a "dup key" exception are those variants that exist and have the study.
     * Then, only for those variants, make a second update.
     * <p>
     * *An interesting idea would be to invert this actions depending on the number of already inserted variants.
     *
     * @param data Variants to insert
     * @param fileId File ID
     * @param variantConverter Variant converter to be used
     * @param variantSourceEntryConverter Variant source converter to be used
     * @param studyConfiguration Configuration for the study
     * @param loadedSampleIds Other loaded sampleIds EXCEPT those that are going to be loaded
     * @return QueryResult object
     */
    QueryResult<MongoDBVariantWriteResult> insert(List<Variant> data, int fileId, DBObjectToVariantConverter variantConverter,
                                                  DBObjectToStudyVariantEntryConverter variantSourceEntryConverter,
                                                  StudyConfiguration studyConfiguration, List<Integer> loadedSampleIds) {

        MongoDBVariantWriteResult writeResult = new MongoDBVariantWriteResult();
        long startTime = System.currentTimeMillis();
        if (data.isEmpty()) {
            return new QueryResult<>("insertVariants", 0, 1, 1, "", "", Collections.singletonList(writeResult));
        }
        List<DBObject> queries = new ArrayList<>(data.size());
        List<DBObject> updates = new ArrayList<>(data.size());
        // Use a multiset instead of a normal set, to keep tracking of duplicated variants
        Multiset<String> nonInsertedVariants = HashMultiset.create();
        String fileIdStr = Integer.toString(fileId);
        List<String> extraFields = studyConfiguration.getAttributes().getAsStringList(VariantStorageManager.Options.EXTRA_GENOTYPE_FIELDS
                .key());
//        {
        Map missingSamples = Collections.emptyMap();
        String defaultGenotype = studyConfiguration.getAttributes().getString(MongoDBVariantStorageManager.DEFAULT_GENOTYPE, "");
        if (defaultGenotype.equals(DBObjectToSamplesConverter.UNKNOWN_GENOTYPE)) {
            logger.debug("Do not need fill gaps. DefaultGenotype is UNKNOWN_GENOTYPE({}).");
        } else if (!loadedSampleIds.isEmpty()) {
            missingSamples = new BasicDBObject(DBObjectToSamplesConverter.UNKNOWN_GENOTYPE, loadedSampleIds);   // ?/?
        }
        List<Object> missingOtherValues = new ArrayList<>(loadedSampleIds.size());
        for (int i = 0; i < loadedSampleIds.size(); i++) {
            missingOtherValues.add(DBObjectToSamplesConverter.UNKNOWN_FIELD);
        }
        for (Variant variant : data) {
            if (variant.getType().equals(VariantType.NO_VARIATION)) {
                //Storage-MongoDB is not able to store NON VARIANTS
                writeResult.setSkippedVariants(writeResult.getSkippedVariants() + 1);
                continue;
            } else if (variant.getType().equals(VariantType.SYMBOLIC)) {
                logger.warn("Skip symbolic variant " + variant.toString());
                writeResult.setSkippedVariants(writeResult.getSkippedVariants() + 1);
                continue;
            }
            String id = variantConverter.buildStorageId(variant);
            for (StudyEntry studyEntry : variant.getStudies()) {
                if (studyEntry.getFiles().size() == 0 || !studyEntry.getFiles().get(0).getFileId().equals(fileIdStr)) {
                    continue;
                }
                int studyId = studyConfiguration.getStudyId();
                DBObject study = variantSourceEntryConverter.convertToStorageType(studyEntry);
                DBObject genotypes = (DBObject) study.get(DBObjectToStudyVariantEntryConverter.GENOTYPES_FIELD);
                if (genotypes != null) {        //If genotypes is null, genotypes are not suppose to be loaded
                    genotypes.putAll(missingSamples);   //Add missing samples
                    for (String extraField : extraFields) {
                        List<Object> otherFieldValues = (List<Object>) study.get(extraField.toLowerCase());
                        otherFieldValues.addAll(0, missingOtherValues);
                    }
                }
                DBObject push = new BasicDBObject(DBObjectToVariantConverter.STUDIES_FIELD, study);
                BasicDBObject update = new BasicDBObject()
                        .append("$push", push)
                        .append("$setOnInsert", variantConverter.convertToStorageType(variant));
                if (variant.getIds() != null && !variant.getIds().isEmpty() && !variant.getIds().iterator().next().isEmpty()) {
                    update.put("$addToSet", new BasicDBObject(DBObjectToVariantConverter.IDS_FIELD, new BasicDBObject("$each",
                            variant.getIds())));
                }
                // { _id: <variant_id>, "studies.sid": {$ne: <studyId> } }
                //If the variant exists and contains the study, this find will fail, will try to do the upsert, and throw a
                // duplicated key exception.
                queries.add(new BasicDBObject("_id", id).append(DBObjectToVariantConverter.STUDIES_FIELD
                                + "." + DBObjectToStudyVariantEntryConverter.STUDYID_FIELD,
                        new BasicDBObject("$ne", studyId)));
                updates.add(update);
            }
        }
        //
        if (!queries.isEmpty()) {
            QueryOptions options = new QueryOptions("upsert", true);
            options.put("multi", false);
            BulkWriteResult bulkWriteResult;
            try {
                bulkWriteResult = variantsCollection.update(queries, updates, options).first();
            } catch (BulkWriteException e) {
                bulkWriteResult = e.getWriteResult();
                for (BulkWriteError writeError : e.getWriteErrors()) {
                    if (writeError.getCode() == 11000) { //Dup Key error code
                        Matcher matcher = writeResultErrorPattern.matcher(writeError.getMessage());
                        if (matcher.find()) {
                            String id = matcher.group(1);
                            nonInsertedVariants.add(id);
                        } else {
                            throw e;
                        }
                    } else {
                        throw e;
                    }
                }
            }

            writeResult.setNewDocuments(bulkWriteResult.getUpserts().size());
            writeResult.setUpdatedObjects(bulkWriteResult.getModifiedCount());
//                writeResult.setNewDocuments(data.size() - nonInsertedVariants.size() - writeResult.getSkippedVariants());
            queries.clear();
            updates.clear();
        }
//        }

        for (Variant variant : data) {
            variant.setAnnotation(null);
            String id = variantConverter.buildStorageId(variant);

            if (nonInsertedVariants != null && !nonInsertedVariants.contains(id)) {
                continue;   //Already inserted variant
            }

            for (StudyEntry studyEntry : variant.getStudies()) {
                if (studyEntry.getFiles().size() == 0 || !studyEntry.getFiles().get(0).getFileId().equals(fileIdStr)) {
                    continue;
                }

                DBObject studyObject = variantSourceEntryConverter.convertToStorageType(studyEntry);
                DBObject genotypes = (DBObject) studyObject.get(DBObjectToStudyVariantEntryConverter.GENOTYPES_FIELD);
                DBObject push = new BasicDBObject();
                if (genotypes != null) { //If genotypes is null, genotypes are not suppose to be loaded
                    for (String genotype : genotypes.keySet()) {
                        push.put(DBObjectToVariantConverter.STUDIES_FIELD + ".$." + DBObjectToStudyVariantEntryConverter.GENOTYPES_FIELD
                                + "." + genotype, new BasicDBObject("$each", genotypes.get(genotype)));
                    }
                    for (String extraField : extraFields) {
                        List values = (List) studyObject.get(extraField.toLowerCase());
                        push.put(DBObjectToVariantConverter.STUDIES_FIELD + ".$." + extraField.toLowerCase(),
                                new BasicDBObject("$each", values).append("$position", loadedSampleIds.size()));
                    }
                } else {
                    push.put(DBObjectToVariantConverter.STUDIES_FIELD + ".$." + DBObjectToStudyVariantEntryConverter.GENOTYPES_FIELD,
                            Collections.emptyMap());
                }
                push.put(DBObjectToVariantConverter.STUDIES_FIELD + ".$." + DBObjectToStudyVariantEntryConverter.FILES_FIELD, ((List)
                        studyObject.get(DBObjectToStudyVariantEntryConverter.FILES_FIELD)).get(0));
                BasicDBObject update = new BasicDBObject(new BasicDBObject("$push", push));

                queries.add(new BasicDBObject("_id", id)
                        .append(DBObjectToVariantConverter.STUDIES_FIELD
                                + '.' + DBObjectToStudyVariantEntryConverter.STUDYID_FIELD, studyConfiguration.getStudyId())
                        .append(DBObjectToVariantConverter.STUDIES_FIELD
                                + '.' + DBObjectToStudyVariantEntryConverter.FILES_FIELD
                                + '.' + DBObjectToStudyVariantEntryConverter.FILEID_FIELD, new BasicDBObject("$ne", fileId))
                );
                updates.add(update);

            }
        }

        if (!queries.isEmpty()) {
            QueryOptions options = new QueryOptions("upsert", false);
            options.put("multi", false);
            QueryResult<BulkWriteResult> update = variantsCollection.update(queries, updates, options);
            // Can happen that nonInsertedVariantsNum != queries.size() != nonInsertedVariants.size() if there was
            // a duplicated variant.
            writeResult.setNonInsertedVariants(nonInsertedVariants.size() - update.first().getMatchedCount());
            writeResult.setUpdatedObjects(writeResult.getUpdatedObjects() + update.first().getModifiedCount());
        }

        return new QueryResult<>("insertVariants", ((int) (System.currentTimeMillis() - startTime)), 1, 1, "", "",
                Collections.singletonList(writeResult));
    }

    QueryResult<WriteResult> fillFileGaps(int fileId, List<String> chromosomes, List<Integer> fileSampleIds, StudyConfiguration
            studyConfiguration) {
        // { "studies.sid" : <studyId>, "studies.files.fid" : { $ne : <fileId> } },
        // { $push : {
        //      "studies.$.gt.?/?" : {$each : [ <fileSampleIds> ] }
        // } }
        if (studyConfiguration.getAttributes().getAsStringList(MongoDBVariantStorageManager.DEFAULT_GENOTYPE, "")
                .equals(Collections.singletonList(DBObjectToSamplesConverter.UNKNOWN_GENOTYPE))
                && studyConfiguration.getAttributes().getAsStringList(VariantStorageManager.Options.EXTRA_GENOTYPE_FIELDS.key())
                .isEmpty()) {
            logger.debug("Do not need fill gaps. DefaultGenotype is UNKNOWN_GENOTYPE({}).", DBObjectToSamplesConverter.UNKNOWN_GENOTYPE);
            return new QueryResult<>();
        }

        List<Integer> loadedSamples = getLoadedSamples(fileId, studyConfiguration);

        DBObject query = new BasicDBObject();
        if (chromosomes != null && !chromosomes.isEmpty()) {
            query.put(DBObjectToVariantConverter.CHROMOSOME_FIELD, new BasicDBObject("$in", chromosomes));
        }

        query.put(DBObjectToVariantConverter.STUDIES_FIELD, new BasicDBObject("$elemMatch",
                new BasicDBObject(
                        DBObjectToStudyVariantEntryConverter.STUDYID_FIELD,
                        studyConfiguration.getStudyId())
                        .append(DBObjectToStudyVariantEntryConverter.FILES_FIELD + "." + DBObjectToStudyVariantEntryConverter.FILEID_FIELD,
                                new BasicDBObject("$ne", fileId)
                        )
        ));

        BasicDBObject push = new BasicDBObject()
                .append(DBObjectToVariantConverter.STUDIES_FIELD
                        + ".$." + DBObjectToStudyVariantEntryConverter.GENOTYPES_FIELD
                        + "." + DBObjectToSamplesConverter.UNKNOWN_GENOTYPE, new BasicDBObject("$each", fileSampleIds));

        List<Object> missingOtherValues = new ArrayList<>(fileSampleIds.size());
        for (int size = fileSampleIds.size(); size > 0; size--) {
            missingOtherValues.add(DBObjectToSamplesConverter.UNKNOWN_FIELD);
        }
        List<String> extraFields = studyConfiguration.getAttributes().getAsStringList(VariantStorageManager.Options.EXTRA_GENOTYPE_FIELDS
                .key());
        for (String extraField : extraFields) {
            push.put(DBObjectToVariantConverter.STUDIES_FIELD + ".$." + extraField.toLowerCase(),
                    new BasicDBObject("$each", missingOtherValues).append("$position", loadedSamples.size())
            );
        }

        BasicDBObject update = new BasicDBObject("$push", push);

        QueryOptions queryOptions = new QueryOptions("multi", true);
        logger.debug("FillGaps find : {}", query);
        logger.debug("FillGaps update : {}", update);
        return variantsCollection.update(query, update, queryOptions);
    }

    private DBObjectToVariantConverter getDbObjectToVariantConverter(Query query, QueryOptions options) {
        studyConfigurationManager.setDefaultQueryOptions(options);
        List<Integer> studyIds = utils.getStudyIds(query.getAsList(VariantQueryParams.STUDIES.key(), ",|;"), options);

        DBObjectToSamplesConverter samplesConverter;
        if (studyIds.isEmpty()) {
            samplesConverter = new DBObjectToSamplesConverter(studyConfigurationManager, null);
        } else {
            List<StudyConfiguration> studyConfigurations = new LinkedList<>();
            for (Integer studyId : studyIds) {
                QueryResult<StudyConfiguration> queryResult = studyConfigurationManager.getStudyConfiguration(studyId, options);
                if (queryResult.getResult().isEmpty()) {
                    throw VariantQueryException.studyNotFound(studyId);
//                    throw new IllegalArgumentException("Couldn't find studyConfiguration for StudyId '" + studyId + "'");
                } else {
                    studyConfigurations.add(queryResult.first());
                }
            }
            samplesConverter = new DBObjectToSamplesConverter(studyConfigurations);
        }
        if (query.containsKey(VariantQueryParams.UNKNOWN_GENOTYPE.key())) {
            samplesConverter.setReturnedUnknownGenotype(query.getString(VariantQueryParams.UNKNOWN_GENOTYPE.key()));
        }
        if (query.containsKey(VariantQueryParams.RETURNED_SAMPLES.key())) {
            //Remove the studyName, if any
            samplesConverter.setReturnedSamples(query.getAsStringList(VariantQueryParams.RETURNED_SAMPLES.key())
                    .stream().map(s -> s.contains(":") ? s.split(":")[1] : s).collect(Collectors.toList()));
        }
        DBObjectToStudyVariantEntryConverter sourceEntryConverter = new DBObjectToStudyVariantEntryConverter(false,
                query.containsKey(VariantQueryParams.RETURNED_FILES.key())
                        ? query.getAsIntegerList(VariantQueryParams.RETURNED_FILES.key())
                        : null,
                samplesConverter
        );
        sourceEntryConverter.setStudyConfigurationManager(studyConfigurationManager);
        return new DBObjectToVariantConverter(sourceEntryConverter, new DBObjectToVariantStatsConverter(studyConfigurationManager));
    }

    @Deprecated
    private QueryBuilder addQueryStringFilter(String key, String value, final QueryBuilder builder) {
        return addQueryStringFilter(key, value, builder, QueryOperation.AND);
    }

    private QueryBuilder addQueryStringFilter(String key, String value, final QueryBuilder builder, QueryOperation op) {
        return this.addQueryFilter(key, value, builder, op, Function.identity());
    }

    private QueryBuilder addQueryIntegerFilter(String key, String value, final QueryBuilder builder, QueryOperation op) {
        return this.<Integer>addQueryFilter(key, value, builder, op, elem -> {
            try {
                return Integer.parseInt(elem);
            } catch (NumberFormatException e) {
                throw new VariantQueryException("Unable to parse int " + elem, e);
            }
        });
    }

    private <T> QueryBuilder addQueryFilter(String key, String value, final QueryBuilder builder, QueryOperation op,
                                            Function<String, T> map) {
        QueryOperation operation = checkOperator(value);
        QueryBuilder auxBuilder;
        if (op == QueryOperation.OR) {
            auxBuilder = QueryBuilder.start();
        } else {
            auxBuilder = builder;
        }

        if (operation == null) {
            if (value.startsWith("!")) {
                auxBuilder.and(key).notEquals(map.apply(value.substring(1)));
            } else {
                auxBuilder.and(key).is(map.apply(value));
            }
        } else if (operation == QueryOperation.OR) {
            String[] array = value.split(OR);
            List<T> list = new ArrayList<>(array.length);
            for (String elem : array) {
                if (elem.startsWith("!")) {
                    throw new VariantQueryException("Unable to use negate (!) operator in OR sequences (<it_1>(,<it_n>)*)");
                } else {
                    list.add(map.apply(elem));
                }
            }
            auxBuilder.and(key).in(list);
        } else {
            //Split in two lists: positive and negative
            String[] array = value.split(AND);
            List<T> listIs = new ArrayList<>(array.length);
            List<T> listNotIs = new ArrayList<>(array.length);

            for (String elem : array) {
                if (elem.startsWith("!")) {
                    listNotIs.add(map.apply(elem.substring(1)));
                } else {
                    listIs.add(map.apply(elem));
                }
            }

            if (!listIs.isEmpty()) {    //Can not use method "is" because it will be overwritten with the "notEquals" or "notIn" method
                auxBuilder.and(key).all(listIs);
            }
            if (listNotIs.size() == 1) {
                auxBuilder.and(key).notEquals(listNotIs.get(0));
            } else if (listNotIs.size() > 1) {
                auxBuilder.and(key).notIn(listNotIs);
            }

        }

        if (op == QueryOperation.OR) {
            builder.or(auxBuilder.get());
        }
        return builder;
    }

    /**
     * Accept a list of comparative filters separated with "," or ";" with the expression:
     * {OPERATION}{VALUE}, where the accepted operations are: <, <=, >, >=, =, ==, !=, ~=.
     *
     * @param key
     * @param value
     * @param builder
     * @return
     */
    private QueryBuilder addCompListQueryFilter(String key, String value, QueryBuilder builder) {
        QueryOperation op = checkOperator(value);
        List<String> values = splitValue(value, op);

        QueryBuilder compBuilder;
        if (op == QueryOperation.OR) {
            compBuilder = QueryBuilder.start();
        } else {
            compBuilder = builder;
        }

        for (String elem : values) {
            addCompQueryFilter(key, elem, compBuilder);
        }

        if (op == QueryOperation.OR) {
            builder.or(compBuilder.get());
        }
        return builder;
    }

    private QueryBuilder addCompQueryFilter(String key, String value, QueryBuilder builder) {
        String op = getOperator(value);
        String obj = value.replaceFirst(op, "");

        switch (op) {
            case "<":
                builder.and(key).lessThan(Double.parseDouble(obj));
                break;
            case "<=":
                builder.and(key).lessThanEquals(Double.parseDouble(obj));
                break;
            case ">":
                builder.and(key).greaterThan(Double.parseDouble(obj));
                break;
            case ">=":
                builder.and(key).greaterThanEquals(Double.parseDouble(obj));
                break;
            case "=":
            case "==":
                builder.and(key).is(Double.parseDouble(obj));
                break;
            case "!=":
                builder.and(key).notEquals(Double.parseDouble(obj));
                break;
            case "~=":
                builder.and(key).regex(Pattern.compile(obj));
                break;
            default:
                break;
        }
        return builder;
    }

    private String getOperator(String value) {
        String op = value.substring(0, 2);
        op = op.replaceFirst("[0-9]", "");
        return op;
    }

    /**
     * Accepts a list of filters separated with "," or ";" with the expression: {SCORE}{OPERATION}{VALUE}.
     *
     * @param key     ProteinScore schema field
     * @param value   Value to parse
     * @param builder QueryBuilder
     * @param conservation
     * @return QueryBuilder
     */
    private QueryBuilder addScoreFilter(String key, String value, QueryBuilder builder, VariantQueryParams conservation) {
        final List<String> list;
        QueryOperation operation = checkOperator(value);
        list = splitValue(value, operation);

        List<DBObject> dbObjects = new ArrayList<>();
        for (String elem : list) {
            String[] populationFrequency = splitKeyValue(elem);
            if (populationFrequency.length != 2) {
                logger.error("Bad score filter: " + elem);
                throw VariantQueryException.malformedParam(conservation, value);
            }
            QueryBuilder scoreBuilder = new QueryBuilder();
            scoreBuilder.and(DBObjectToVariantAnnotationConverter.SCORE_SOURCE_FIELD).is(populationFrequency[0]);
            addCompQueryFilter(DBObjectToVariantAnnotationConverter.SCORE_SCORE_FIELD, populationFrequency[1], scoreBuilder);
            dbObjects.add(new BasicDBObject(key, new BasicDBObject("$elemMatch", scoreBuilder.get())));
        }
        if (!dbObjects.isEmpty()) {
            if (operation == null || operation == QueryOperation.AND) {
                builder.and(dbObjects.toArray(new DBObject[dbObjects.size()]));
            } else {
                builder.and(new BasicDBObject("$or", dbObjects));
            }
        }
        return builder;
    }

    /**
     * Accepts a list of filters separated with "," or ";" with the expression:
     * {STUDY}:{POPULATION}{OPERATION}{VALUE}.
     *
     * @param key                  PopulationFrequency schema field
     * @param alleleFrequencyField Allele frequency schema field
     * @param value                Value to parse
     * @param builder              QueryBuilder
     * @param queryParam           QueryParam filter
     * @return QueryBuilder
     */
<<<<<<< HEAD
    private QueryBuilder addFrequencyFilter(String key, String alleleFrequencyField, String value, QueryBuilder builder,
                                            VariantQueryParams queryParam) {
=======
    private QueryBuilder addFrequencyFilter(String key, String alleleFrequencyField, String value, QueryBuilder builder) {
        return addFrequencyFilter(key, value, builder, (v, qb) -> addCompQueryFilter(alleleFrequencyField, v, qb));
    }

    /**
     * Accepts a list of filters separated with "," or ";" with the expression:
     *      {STUDY}:{POPULATION}{OPERATION}{VALUE}
     *
     * @param key                   PopulationFrequency schema field
     * @param value                 Value to parse
     * @param builder               QueryBuilder
     * @param addFilter             For complex filter
     * @return                      QueryBuilder
     */
    private QueryBuilder addFrequencyFilter(String key, String value, QueryBuilder builder, BiConsumer<String, QueryBuilder> addFilter) {
>>>>>>> 5ccb3ff2

        final List<String> list;
        QueryOperation operation = checkOperator(value);
        list = splitValue(value, operation);

        List<DBObject> dbObjects = new ArrayList<>();
        for (String elem : list) {
            String[] split = elem.split(IS);
            if (split.length != 2) {
                logger.error("Bad population frequency filter: " + elem);
                throw VariantQueryException.malformedParam(queryParam, value);
                //new IllegalArgumentException("Bad population frequency filter: " + elem);
            }
            String study = split[0];
            String population = split[1];
            String[] populationFrequency = splitKeyValue(population);
            logger.debug("populationFrequency = " + Arrays.toString(populationFrequency));

            QueryBuilder frequencyBuilder = new QueryBuilder();
            frequencyBuilder.and(DBObjectToVariantAnnotationConverter.POPULATION_FREQUENCY_STUDY_FIELD).is(study);
            frequencyBuilder.and(DBObjectToVariantAnnotationConverter.POPULATION_FREQUENCY_POP_FIELD).is(populationFrequency[0]);
            addFilter.accept(populationFrequency[1], frequencyBuilder);
            dbObjects.add(new BasicDBObject(key, new BasicDBObject("$elemMatch", frequencyBuilder.get())));
        }
        if (!dbObjects.isEmpty()) {
            if (operation == null || operation == QueryOperation.AND) {
                builder.and(dbObjects.toArray(new DBObject[dbObjects.size()]));
            } else {
                builder.and(new BasicDBObject("$or", dbObjects));
            }
        }
        return builder;
    }

    /**
     * Accept filters separated with "," or ";" with the expression:
     * [{STUDY}:]{COHORT}{OPERATION}{VALUE}.
     * Where STUDY is optional if defaultStudyConfiguration is provided
     *
     * @param key                       Stats field to filter
     * @param values                    Values to parse
     * @param builder                   QueryBuilder
     * @param defaultStudyConfiguration
     */
    private void addStatsFilterList(String key, String values, QueryBuilder builder, StudyConfiguration defaultStudyConfiguration) {
        QueryOperation op = checkOperator(values);
        List<String> valuesList = splitValue(values, op);
        List<DBObject> statsQueries = new LinkedList<>();
        for (String value : valuesList) {
            statsQueries.add(addStatsFilter(key, value, new QueryBuilder(), defaultStudyConfiguration).get());
        }

        if (!statsQueries.isEmpty()) {
            if (op == QueryOperation.OR) {
                builder.or(statsQueries.toArray(new DBObject[statsQueries.size()]));
            } else {
                builder.and(statsQueries.toArray(new DBObject[statsQueries.size()]));
            }
        }
    }

    /**
     * Accepts filters with the expresion: [{STUDY}:]{COHORT}{OPERATION}{VALUE}.
     * Where STUDY is optional if defaultStudyConfiguration is provided
     *
     * @param key                       Stats field to filter
     * @param value                     Value to parse
     * @param builder                   QueryBuilder
     * @param defaultStudyConfiguration
     */
    private QueryBuilder addStatsFilter(String key, String value, QueryBuilder builder, StudyConfiguration defaultStudyConfiguration) {
        if (value.contains(":") || defaultStudyConfiguration != null) {
            Integer studyId;
            Integer cohortId;
            String operatorValue;
            if (value.contains(":")) {
                String[] studyValue = value.split(":");
                String[] cohortValue = splitKeyValue(studyValue[1]);
                String study = studyValue[0];
                String cohort = cohortValue[0];
                operatorValue = cohortValue[1];
                studyId = getInteger(study);
                cohortId = getInteger(cohort);
                if (studyId == null) {
                    StudyConfiguration studyConfiguration = studyConfigurationManager.getStudyConfiguration(study, null).first();
                    studyId = studyConfiguration.getStudyId();
                    if (cohortId == null) {
                        cohortId = studyConfiguration.getCohortIds().get(cohort);
                    }
                } else if (cohortId == null) {
                    StudyConfiguration studyConfiguration = studyConfigurationManager.getStudyConfiguration(studyId, null).first();
                    cohortId = studyConfiguration.getCohortIds().get(cohort);
                }
            } else {
                String study = defaultStudyConfiguration.getStudyName();
                studyId = defaultStudyConfiguration.getStudyId();
                String[] cohortValue = splitKeyValue(value);
                String cohort = cohortValue[0];
                cohortId = getInteger(cohort);
                if (cohortId == null) {
                    cohortId = defaultStudyConfiguration.getCohortIds().get(cohort);
                }
                operatorValue = cohortValue[1];
            }

            QueryBuilder statsBuilder = new QueryBuilder();
            statsBuilder.and(DBObjectToVariantStatsConverter.STUDY_ID).is(studyId);
            if (cohortId != null) {
                statsBuilder.and(DBObjectToVariantStatsConverter.COHORT_ID).is(cohortId);
            }
            addCompQueryFilter(key, operatorValue, statsBuilder);
            builder.and(DBObjectToVariantConverter.STATS_FIELD).elemMatch(statsBuilder.get());
        } else {
            addCompQueryFilter(DBObjectToVariantConverter.STATS_FIELD + "." + key, value, builder);
        }
        return builder;
    }

    /**
     * Parses the string to integer number.
     * <p>
     * Returns null if the string was not an integer.
     *
     * @param study
     * @return
     */
    private Integer getInteger(String study) {
        Integer integer;
        try {
            integer = Integer.parseInt(study);
        } catch (NumberFormatException ignored) {
            integer = null;
        }
        return integer;
    }

    private QueryBuilder getRegionFilter(Region region, QueryBuilder builder) {
        List<String> chunkIds = getChunkIds(region);
        builder.and(DBObjectToVariantConverter.AT_FIELD + '.' + DBObjectToVariantConverter.CHUNK_IDS_FIELD).in(chunkIds);
        builder.and(DBObjectToVariantConverter.END_FIELD).greaterThanEquals(region.getStart());
        builder.and(DBObjectToVariantConverter.START_FIELD).lessThanEquals(region.getEnd());
        return builder;
    }

    private QueryBuilder getRegionFilter(List<Region> regions, QueryBuilder builder) {
        if (regions != null && !regions.isEmpty()) {
            DBObject[] objects = new DBObject[regions.size()];
            int i = 0;
            for (Region region : regions) {
                if (region.getEnd() - region.getStart() < 1000000) {
                    List<String> chunkIds = getChunkIds(region);
                    DBObject regionObject = new BasicDBObject(DBObjectToVariantConverter.AT_FIELD + '.' + DBObjectToVariantConverter
                            .CHUNK_IDS_FIELD,
                            new BasicDBObject("$in", chunkIds));
                    if (region.getEnd() != Integer.MAX_VALUE) {
                        regionObject.put(DBObjectToVariantConverter.START_FIELD, new BasicDBObject("$lte", region.getEnd()));
                    }
                    if (region.getStart() != 0) {
                        regionObject.put(DBObjectToVariantConverter.END_FIELD, new BasicDBObject("$gte", region.getStart()));
                    }
                    objects[i] = regionObject;
                } else {
                    DBObject regionObject = new BasicDBObject(DBObjectToVariantConverter.CHROMOSOME_FIELD, region.getChromosome());
                    if (region.getEnd() != Integer.MAX_VALUE) {
                        regionObject.put(DBObjectToVariantConverter.START_FIELD, new BasicDBObject("$lte", region.getEnd()));
                    }
                    if (region.getStart() != 0) {
                        regionObject.put(DBObjectToVariantConverter.END_FIELD, new BasicDBObject("$gte", region.getStart()));
                    }
                    objects[i] = regionObject;
                }
                i++;
            }
            builder.or(objects);
        }
        return builder;
    }

    /* Query util methods */
    /**
     * Parses the string to integer number.
     * <p>
     * Returns null if the string was not an integer.
     */
    private Integer parseInteger(String string) {
        Integer integer;
        try {
            integer = Integer.parseInt(string);
        } catch (NumberFormatException ignored) {
            integer = null;
        }
        return integer;
    }

    /**
     * Get the object as an integer. If it's a list, will be returned as a CSV
     */
    private String objectToString(Object objectValue) {
        String value;
        if (objectValue instanceof String) {
            value = ((String) objectValue);
        } else if (objectValue instanceof List) {
            value = ((List<Object>) objectValue).stream().map(String::valueOf).collect(Collectors.joining(","));
        } else {
            value = String.valueOf(objectValue);
        }
        return value;
    }

    /**
     * Splits the string with the specified operation.
     */
    private List<String> splitValue(String value, QueryOperation operation) {
        List<String> list;
        if (operation == null) {
            list = Collections.singletonList(value);
        } else if (operation == QueryOperation.AND) {
            list = Arrays.asList(value.split(AND));
        } else {
            list = Arrays.asList(value.split(OR));
        }
        return list;
    }

    /**
     * Checks that the option contains only one type of operations.
     */
    private QueryOperation checkOperator(String s) throws VariantQueryException {
        boolean containsOr = s.contains(OR);
        boolean containsAnd = s.contains(AND);
        if (containsAnd && containsOr) {
            throw new VariantQueryException("Can't merge in the same query filter, AND and OR operators");
        } else if (containsAnd && !containsOr) {
            return QueryOperation.AND;
        } else if (containsOr && !containsAnd) {
            return QueryOperation.OR;
        } else {    // !containsOr && !containsAnd
            return null;
        }
    }

    void createIndexes(QueryOptions options) {
        logger.info("Start creating indexes");

        DBObject onBackground = new BasicDBObject("background", true);
        DBObject backgroundAndSparse = new BasicDBObject("background", true).append("sparse", true);
        variantsCollection.createIndex(new BasicDBObject(DBObjectToVariantConverter.AT_FIELD + '.'
                + DBObjectToVariantConverter.CHUNK_IDS_FIELD, 1), onBackground);
        variantsCollection.createIndex(new BasicDBObject(DBObjectToVariantConverter.CHROMOSOME_FIELD, 1)
                .append(DBObjectToVariantConverter.START_FIELD, 1)
                .append(DBObjectToVariantConverter.END_FIELD, 1), onBackground);
        variantsCollection.createIndex(new BasicDBObject(DBObjectToVariantConverter.IDS_FIELD, 1), onBackground);
        variantsCollection.createIndex(new BasicDBObject(DBObjectToVariantConverter.STUDIES_FIELD
                + "." + DBObjectToStudyVariantEntryConverter.STUDYID_FIELD, 1)
                .append(DBObjectToVariantConverter.STUDIES_FIELD
                        + "." + DBObjectToStudyVariantEntryConverter.FILES_FIELD
                        + "." + DBObjectToStudyVariantEntryConverter.FILEID_FIELD, 1), onBackground);
        variantsCollection.createIndex(new BasicDBObject(DBObjectToVariantConverter.ANNOTATION_FIELD
                + "." + DBObjectToVariantAnnotationConverter.XREFS_FIELD
                + "." + DBObjectToVariantAnnotationConverter.XREF_ID_FIELD, 1), onBackground);
        variantsCollection.createIndex(new BasicDBObject(DBObjectToVariantConverter.ANNOTATION_FIELD
                + "." + DBObjectToVariantAnnotationConverter.CONSEQUENCE_TYPE_FIELD
                + "." + DBObjectToVariantAnnotationConverter.SO_ACCESSION_FIELD, 1), onBackground);
        variantsCollection.createIndex(new BasicDBObject(DBObjectToVariantConverter.ANNOTATION_FIELD
                        + "." + DBObjectToVariantAnnotationConverter.POPULATION_FREQUENCIES_FIELD
                        + "." + DBObjectToVariantAnnotationConverter.POPULATION_FREQUENCY_STUDY_FIELD, 1)
                        .append(DBObjectToVariantConverter.ANNOTATION_FIELD
                                + "." + DBObjectToVariantAnnotationConverter.POPULATION_FREQUENCIES_FIELD
                                + "." + DBObjectToVariantAnnotationConverter.POPULATION_FREQUENCY_POP_FIELD, 1)
                        .append(DBObjectToVariantConverter.ANNOTATION_FIELD
                                + "." + DBObjectToVariantAnnotationConverter.POPULATION_FREQUENCIES_FIELD
                                + "." + DBObjectToVariantAnnotationConverter.POPULATION_FREQUENCY_ALTERNATE_FREQUENCY_FIELD, 1),
                backgroundAndSparse);
        variantsCollection.createIndex(new BasicDBObject(DBObjectToVariantConverter.ANNOTATION_FIELD
                        + "." + DBObjectToVariantAnnotationConverter.CLINICAL_DATA_FIELD + ".clinvar.clinicalSignificance", 1),
                backgroundAndSparse);
        variantsCollection.createIndex(new BasicDBObject(DBObjectToVariantConverter.STATS_FIELD + "." + DBObjectToVariantStatsConverter
                .MAF_FIELD, 1), onBackground);
        variantsCollection.createIndex(new BasicDBObject(DBObjectToVariantConverter.STATS_FIELD + "." + DBObjectToVariantStatsConverter
                .MGF_FIELD, 1), onBackground);

        logger.debug("sent order to create indices");
    }


    /**
     * This method split a typical key-value param such as 'sift<=0.2' in an array ["sift", "<=0.2"].
     * This implementation can and probably should be improved.
     *
     * @param keyValue The keyvalue parameter to be split
     * @return An array with 2 positions for the key and value
     */
    private String[] splitKeyValue(String keyValue) {
        String[] keyValueArray = new String[2];
        String[] arr = keyValue.replaceAll("==", " ")
                .replaceAll(">=", " ")
                .replaceAll("<=", " ")
                .replaceAll("!=", " ")
                .replaceAll("~=", " ")
                .replaceAll("=", " ")
                .replaceAll("<", " ")
                .replaceAll(">", " ")
                .split(" ");
        keyValueArray[0] = arr[0];
        keyValueArray[1] = keyValue.replaceAll(arr[0], "");
        return keyValueArray;
    }

    /* *******************
     * Auxiliary methods *
     * *******************/
    private List<String> getChunkIds(Region region) {
        List<String> chunkIds = new LinkedList<>();

        int chunkSize = (region.getEnd() - region.getStart() > VariantMongoDBWriter.CHUNK_SIZE_BIG)
                ? VariantMongoDBWriter.CHUNK_SIZE_BIG
                : VariantMongoDBWriter.CHUNK_SIZE_SMALL;
        int ks = chunkSize / 1000;
        int chunkStart = region.getStart() / chunkSize;
        int chunkEnd = region.getEnd() / chunkSize;

        for (int i = chunkStart; i <= chunkEnd; i++) {
            String chunkId = region.getChromosome() + "_" + i + "_" + ks + "k";
            chunkIds.add(chunkId);
        }
        return chunkIds;
    }

    private int getChunkId(int position, int chunksize) {
        return position / chunksize;
    }

    private int getChunkStart(int id, int chunksize) {
        return (id == 0) ? 1 : id * chunksize;
    }

    private int getChunkEnd(int id, int chunksize) {
        return (id * chunksize) + chunksize - 1;
    }




    /* OLD METHODS*/
    @Deprecated
    private QueryBuilder parseQueryOptions(QueryOptions options, QueryBuilder builder) {
        if (options != null) {
            if (options.containsKey("sort")) {
                if (options.getBoolean("sort")) {
                    options.put("sort", new BasicDBObject(DBObjectToVariantConverter.CHROMOSOME_FIELD, 1)
                            .append(DBObjectToVariantConverter.START_FIELD, 1));
                } else {
                    options.remove("sort");
                }
            }

            /** GENOMIC REGION **/
            if (options.containsKey(VariantQueryParams.REGION.key()) && !options.getString(VariantQueryParams.REGION.key()).isEmpty()) {
                List<String> stringList = options.getAsStringList(VariantQueryParams.REGION.key());
                List<Region> regions = new ArrayList<>(stringList.size());
                for (String reg : stringList) {
                    Region region = Region.parseRegion(reg);
                    regions.add(region);
                }
                getRegionFilter(regions, builder);
            }

            if (options.containsKey(VariantQueryParams.GENE.key())) {
                List<String> xrefs = options.getAsStringList(VariantQueryParams.GENE.key());
                addQueryListFilter(DBObjectToVariantConverter.ANNOTATION_FIELD
                        + "." + DBObjectToVariantAnnotationConverter.XREFS_FIELD
                        + "." + DBObjectToVariantAnnotationConverter.XREF_ID_FIELD, xrefs, builder, QueryOperation.OR);
            }

            if (options.getString(VariantQueryParams.ID.key()) != null && !options.getString(VariantQueryParams.ID.key()).isEmpty()) {
                //) && !options.getString("id").isEmpty()) {
                List<String> ids = options.getAsStringList(VariantQueryParams.ID.key());
                addQueryListFilter(DBObjectToVariantConverter.ANNOTATION_FIELD
                        + "." + DBObjectToVariantAnnotationConverter.XREFS_FIELD
                        + "." + DBObjectToVariantAnnotationConverter.XREF_ID_FIELD, ids, builder, QueryOperation.OR);
                addQueryListFilter(DBObjectToVariantConverter.IDS_FIELD, ids, builder, QueryOperation.OR);
            }

            /** VARIANT **/
            if (options.containsKey(VariantQueryParams.TYPE.key())) { // && !options.getString("type").isEmpty()) {
                addQueryStringFilter(DBObjectToVariantConverter.TYPE_FIELD, options.getString(VariantQueryParams.TYPE.key()), builder);
            }

            if (options.containsKey(VariantQueryParams.REFERENCE.key()) && options.getString(VariantQueryParams.REFERENCE.key()) != null) {
                addQueryStringFilter(DBObjectToVariantConverter.REFERENCE_FIELD, options.getString(VariantQueryParams.REFERENCE.key()),
                        builder);
            }

            if (options.containsKey(VariantQueryParams.ALTERNATE.key()) && options.getString(VariantQueryParams.ALTERNATE.key()) != null) {
                addQueryStringFilter(DBObjectToVariantConverter.ALTERNATE_FIELD, options.getString(VariantQueryParams.ALTERNATE.key()),
                        builder);
            }

            /** ANNOTATION **/
            if (options.containsKey(VariantQueryParams.ANNOTATION_EXISTS.key())) {
                builder.and(DBObjectToVariantConverter.ANNOTATION_FIELD).exists(options.getBoolean(VariantQueryParams.ANNOTATION_EXISTS
                        .key()));
            }

            if (options.containsKey(VariantQueryParams.ANNOT_XREF.key())) {
                List<String> xrefs = options.getAsStringList(VariantQueryParams.ANNOT_XREF.key());
                addQueryListFilter(DBObjectToVariantConverter.ANNOTATION_FIELD
                        + "." + DBObjectToVariantAnnotationConverter.XREFS_FIELD
                        + "." + DBObjectToVariantAnnotationConverter.XREF_ID_FIELD, xrefs, builder, QueryOperation.AND);
            }

            if (options.containsKey(VariantQueryParams.ANNOT_CONSEQUENCE_TYPE.key())) {
                List<String> cts = new ArrayList<>(options.getAsStringList(VariantQueryParams.ANNOT_CONSEQUENCE_TYPE.key()));
                List<Integer> ctsInteger = new ArrayList<>(cts.size());
                Iterator<String> iterator = cts.iterator();
                while (iterator.hasNext()) {
                    String ct = iterator.next();
                    if (ct.startsWith("SO:")) {
                        ct = ct.substring(3);
                    }
                    try {
                        ctsInteger.add(Integer.parseInt(ct));
                    } catch (NumberFormatException e) {
                        logger.error("Error parsing integer ", e);
                        iterator.remove();  //Remove the malformed query params.
                    }
                }
                options.put(VariantQueryParams.ANNOT_CONSEQUENCE_TYPE.key(), cts); //Replace the QueryOption without the malformed query
                // params
                addQueryListFilter(DBObjectToVariantConverter.ANNOTATION_FIELD
                        + "." + DBObjectToVariantAnnotationConverter.CONSEQUENCE_TYPE_FIELD
                        + "." + DBObjectToVariantAnnotationConverter.SO_ACCESSION_FIELD, ctsInteger, builder, QueryOperation.AND);
            }

            if (options.containsKey(VariantQueryParams.ANNOT_BIOTYPE.key())) {
                List<String> biotypes = options.getAsStringList(VariantQueryParams.ANNOT_BIOTYPE.key());
                addQueryListFilter(DBObjectToVariantConverter.ANNOTATION_FIELD
                        + "." + DBObjectToVariantAnnotationConverter.CONSEQUENCE_TYPE_FIELD
                        + "." + DBObjectToVariantAnnotationConverter.BIOTYPE_FIELD, biotypes, builder, QueryOperation.AND);
            }

            if (options.containsKey(VariantQueryParams.POLYPHEN.key())) {
                addCompQueryFilter(DBObjectToVariantConverter.ANNOTATION_FIELD
                                + "." + DBObjectToVariantAnnotationConverter.CONSEQUENCE_TYPE_FIELD
                                + "." + DBObjectToVariantAnnotationConverter.POLYPHEN_FIELD + "."
                                + DBObjectToVariantAnnotationConverter.SCORE_SCORE_FIELD,
                        options.getString(VariantQueryParams.POLYPHEN.key()),
                        builder);
            }

            if (options.containsKey(VariantQueryParams.SIFT.key())) {
                addCompQueryFilter(DBObjectToVariantConverter.ANNOTATION_FIELD
                                + "." + DBObjectToVariantAnnotationConverter.CONSEQUENCE_TYPE_FIELD
                                + "." + DBObjectToVariantAnnotationConverter.SIFT_FIELD + "."
                                + DBObjectToVariantAnnotationConverter.SCORE_SCORE_FIELD, options.getString(VariantQueryParams.SIFT.key()),
                        builder);
            }

            if (options.containsKey(VariantQueryParams.PROTEIN_SUBSTITUTION.key())) {
                List<String> list = new ArrayList<>(options.getAsStringList(VariantQueryParams.PROTEIN_SUBSTITUTION.key()));
                addScoreFilter(DBObjectToVariantConverter.ANNOTATION_FIELD
                        + "." + DBObjectToVariantAnnotationConverter.CONSEQUENCE_TYPE_FIELD
                        + "." + DBObjectToVariantAnnotationConverter.PROTEIN_SUBSTITUTION_SCORE_FIELD, list, builder);
                options.put(VariantQueryParams.PROTEIN_SUBSTITUTION.key(), list); //Replace the QueryOption without the malformed query
            }

            if (options.containsKey(VariantQueryParams.CONSERVATION.key())) {
                List<String> list = new ArrayList<>(options.getAsStringList(VariantQueryParams.CONSERVATION.key()));
                addScoreFilter(DBObjectToVariantConverter.ANNOTATION_FIELD
                        + "." + DBObjectToVariantAnnotationConverter.CONSERVED_REGION_SCORE_FIELD, list, builder);
                options.put(VariantQueryParams.CONSERVATION.key(), list); //Replace the QueryOption without the malformed query params
            }

            if (options.containsKey(VariantQueryParams.ALTERNATE_FREQUENCY.key())) {
                List<String> list = new ArrayList<>(options.getAsStringList(VariantQueryParams.ALTERNATE_FREQUENCY.key()));
                addFrequencyFilter(DBObjectToVariantConverter.ANNOTATION_FIELD
                                + "." + DBObjectToVariantAnnotationConverter.POPULATION_FREQUENCIES_FIELD,
                        DBObjectToVariantAnnotationConverter.POPULATION_FREQUENCY_ALTERNATE_FREQUENCY_FIELD, list, builder); // Same
            }

            if (options.containsKey(VariantQueryParams.REFERENCE_FREQUENCY.key())) {
                List<String> list = new ArrayList<>(options.getAsStringList(VariantQueryParams.REFERENCE_FREQUENCY.key()));
                addFrequencyFilter(DBObjectToVariantConverter.ANNOTATION_FIELD
                                + "." + DBObjectToVariantAnnotationConverter.POPULATION_FREQUENCIES_FIELD,
                        DBObjectToVariantAnnotationConverter.POPULATION_FREQUENCY_REFERENCE_FREQUENCY_FIELD, list, builder); // Same
            }

            /** STATS **/
            if (options.get(VariantQueryParams.STATS_MAF.key()) != null
                    && !options.getString(VariantQueryParams.STATS_MAF.key()).isEmpty()) {
                addCompQueryFilter(DBObjectToVariantConverter.STATS_FIELD + "." + DBObjectToVariantStatsConverter.MAF_FIELD,
                        options.getString(VariantQueryParams.STATS_MAF.key()), builder);
            }

            if (options.get(VariantQueryParams.STATS_MGF.key()) != null
                    && !options.getString(VariantQueryParams.STATS_MGF.key()).isEmpty()) {
                addCompQueryFilter(DBObjectToVariantConverter.STATS_FIELD + "." + DBObjectToVariantStatsConverter.MGF_FIELD,
                        options.getString(VariantQueryParams.STATS_MGF.key()), builder);
            }

            if (options.get(VariantQueryParams.MISSING_ALLELES.key()) != null
                    && !options.getString(VariantQueryParams.MISSING_ALLELES.key()).isEmpty()) {
                addCompQueryFilter(DBObjectToVariantConverter.STATS_FIELD + "." + DBObjectToVariantStatsConverter.MISSALLELE_FIELD,
                        options.getString(VariantQueryParams.MISSING_ALLELES.key()), builder);
            }

            if (options.get(VariantQueryParams.MISSING_GENOTYPES.key()) != null && !options.getString(VariantQueryParams
                    .MISSING_GENOTYPES.key()).isEmpty()) {
                addCompQueryFilter(DBObjectToVariantConverter.STATS_FIELD + "." + DBObjectToVariantStatsConverter.MISSGENOTYPE_FIELD,
                        options.getString(VariantQueryParams.MISSING_GENOTYPES.key()), builder);
            }

            if (options.get("numgt") != null && !options.getString("numgt").isEmpty()) {
                for (String numgt : options.getAsStringList("numgt")) {
                    String[] split = numgt.split(":");
                    addCompQueryFilter(DBObjectToVariantConverter.STATS_FIELD
                            + "." + DBObjectToVariantStatsConverter.NUMGT_FIELD + "." + split[0], split[1], builder);
                }
            }

            /** FILES **/
            QueryBuilder fileBuilder = QueryBuilder.start();

            if (options.containsKey(VariantQueryParams.STUDIES.key())) { // && !options.getList("studies").isEmpty() && !options
                addQueryListFilter(DBObjectToStudyVariantEntryConverter.STUDYID_FIELD,
                        options.getAsIntegerList(VariantQueryParams.STUDIES.key()), fileBuilder, QueryOperation.AND);
            }

            if (options.containsKey(VariantQueryParams.FILES.key())) { // && !options.getList("files").isEmpty() && !options.getListAs
                addQueryListFilter(DBObjectToStudyVariantEntryConverter.FILES_FIELD
                                + "." + DBObjectToStudyVariantEntryConverter.FILEID_FIELD,
                        options.getAsIntegerList(VariantQueryParams.FILES.key()),
                        fileBuilder, QueryOperation.AND);
            }

            if (options.containsKey(VariantQueryParams.GENOTYPE.key())) {
                String sampleGenotypesCSV = options.getString(VariantQueryParams.GENOTYPE.key());

//                String AND = ",";
//                String OR = ";";
//                String IS = ":";
//                String AND = "AND";
//                String OR = "OR";
//                String IS = ":";

                String[] sampleGenotypesArray = sampleGenotypesCSV.split(AND);
                for (String sampleGenotypes : sampleGenotypesArray) {
                    String[] sampleGenotype = sampleGenotypes.split(IS);
                    if (sampleGenotype.length != 2) {
                        continue;
                    }
                    int sample = Integer.parseInt(sampleGenotype[0]);
                    String[] genotypes = sampleGenotype[1].split(OR);
                    QueryBuilder genotypesBuilder = QueryBuilder.start();
                    for (String genotype : genotypes) {
                        String s = DBObjectToStudyVariantEntryConverter.GENOTYPES_FIELD
                                + "." + DBObjectToSamplesConverter.genotypeToStorageType(genotype);
                        //or [ {"samp.0|0" : { $elemMatch : { $eq : <sampleId> } } } ]
                        genotypesBuilder.or(new BasicDBObject(s, new BasicDBObject("$elemMatch", new BasicDBObject("$eq", sample))));
                    }
                    fileBuilder.and(genotypesBuilder.get());
                }
            }

            DBObject fileQuery = fileBuilder.get();
            if (fileQuery.keySet().size() != 0) {
                builder.and(DBObjectToVariantConverter.STUDIES_FIELD).elemMatch(fileQuery);
            }
        }

        logger.debug("Find = " + builder.get());
        return builder;
    }

    @Deprecated
    private DBObject parseProjectionQueryOptions(QueryOptions options) {
        DBObject projection = new BasicDBObject();

        if (options == null) {
            return projection;
        }

        List<String> includeList = options.getAsStringList("include");
        if (!includeList.isEmpty()) { //Include some
            for (String s : includeList) {
                String key = DBObjectToVariantConverter.toShortFieldName(s);
                if (key != null) {
                    projection.put(key, 1);
                } else {
                    logger.warn("Unknown include field: {}", s);
                }
            }
        } else { //Include all
            for (String values : DBObjectToVariantConverter.FIELDS_MAP.values()) {
                projection.put(values, 1);
            }
            if (options.containsKey("exclude")) { // Exclude some
                List<String> excludeList = options.getAsStringList("exclude");
                for (String s : excludeList) {
                    String key = DBObjectToVariantConverter.toShortFieldName(s);
                    if (key != null) {
                        projection.removeField(key);
                    } else {
                        logger.warn("Unknown exclude field: {}", s);
                    }
                }
            }
        }

        if (options.containsKey(VariantQueryParams.RETURNED_FILES.key())
                && projection.containsField(DBObjectToVariantConverter.STUDIES_FIELD)) {
            int file = options.getInt(VariantQueryParams.RETURNED_FILES.key());
            projection.put(DBObjectToVariantConverter.STUDIES_FIELD, new BasicDBObject("$elemMatch",
                    new BasicDBObject(DBObjectToStudyVariantEntryConverter.FILES_FIELD
                            + "." + DBObjectToStudyVariantEntryConverter.FILEID_FIELD, file)));
        }
        logger.debug("Projection: {}", projection);
        return projection;
    }

    @Deprecated
    private QueryBuilder addQueryListFilter(String key, List<?> values, QueryBuilder builder, QueryOperation op) {
        if (values != null) {
            if (values.size() == 1) {
                if (op == QueryOperation.AND) {
                    builder.and(key).is(values.get(0));
                } else {
                    builder.or(QueryBuilder.start(key).is(values.get(0)).get());
                }
            } else if (!values.isEmpty()) {
                if (op == QueryOperation.AND) {
                    builder.and(key).in(values);
                } else {
                    builder.or(QueryBuilder.start(key).in(values).get());
                }
            }
        }
        return builder;
    }

    @Deprecated
    private QueryBuilder addScoreFilter(String key, List<String> list, QueryBuilder builder) {
        return addScoreFilter(key, list.stream().collect(Collectors.joining(OR)), builder, VariantQueryParams.CONSERVATION);
    }

    @Deprecated
    private QueryBuilder addFrequencyFilter(String key, String alleleFrequencyField, List<String> list, QueryBuilder builder) {
        return addFrequencyFilter(key, alleleFrequencyField, list.stream().collect(Collectors.joining(OR)), builder,
                VariantQueryParams.ALTERNATE_FREQUENCY);
    }

    @Override
    @Deprecated
    public QueryResult<Variant> getAllVariants(QueryOptions options) {
        QueryBuilder qb = QueryBuilder.start();
        parseQueryOptions(options, qb);
        DBObject projection = parseProjectionQueryOptions(options);
        logger.debug("Query to be executed {}", qb.get().toString());

        return variantsCollection.find(qb.get(), projection, getDbObjectToVariantConverter(new Query(options), options), options);
    }

    @Override
    @Deprecated
    public QueryResult<Variant> getVariantById(String id, QueryOptions options) {
        if (options == null) {
            options = new QueryOptions(VariantQueryParams.ID.key(), id);
        } else {
            options.addToListOption(VariantQueryParams.ID.key(), id);
        }

        QueryBuilder qb = QueryBuilder.start();
        parseQueryOptions(options, qb);
        DBObject projection = parseProjectionQueryOptions(options);
        logger.debug("Query to be executed {}", qb.get().toString());

        QueryResult<Variant> queryResult = variantsCollection.find(qb.get(), projection, getDbObjectToVariantConverter(new Query(options)
                , options), options);
        queryResult.setId(id);
        return queryResult;
    }

    @Override
    @Deprecated
    public List<QueryResult<Variant>> getAllVariantsByIdList(List<String> idList, QueryOptions options) {
        List<QueryResult<Variant>> allResults = new ArrayList<>(idList.size());
        for (String r : idList) {
            QueryResult<Variant> queryResult = getVariantById(r, options);
            allResults.add(queryResult);
        }
        return allResults;
    }

    @Override
    @Deprecated
    public QueryResult<Variant> getAllVariantsByRegion(Region region, QueryOptions options) {
        QueryBuilder qb = QueryBuilder.start();
        getRegionFilter(region, qb);
        parseQueryOptions(options, qb);
        DBObject projection = parseProjectionQueryOptions(options);
        if (options == null) {
            options = new QueryOptions();
        }
        QueryResult<Variant> queryResult = variantsCollection.find(qb.get(), projection,
                getDbObjectToVariantConverter(new Query(options), options), options);
        queryResult.setId(region.toString());
        return queryResult;
    }

    @Override
    @Deprecated
    public List<QueryResult<Variant>> getAllVariantsByRegionList(List<Region> regionList, QueryOptions options) {
        List<QueryResult<Variant>> allResults;
        if (options == null) {
            options = new QueryOptions();
        }

        // If the users asks to sort the results, do it by chromosome and start
        if (options.getBoolean("sort", false)) {
            options.put("sort", new BasicDBObject("chr", 1).append("start", 1));
        }

        // If the user asks to merge the results, run only one query,
        // otherwise delegate in the method to query regions one by one
        if (options.getBoolean("merge", false)) {
            options.add(VariantQueryParams.REGION.key(), regionList);
            allResults = Collections.singletonList(getAllVariants(options));
        } else {
            allResults = new ArrayList<>(regionList.size());
            for (Region r : regionList) {
                QueryResult queryResult = getAllVariantsByRegion(r, options);
                queryResult.setId(r.toString());
                allResults.add(queryResult);
            }
        }
        return allResults;
    }

    @Override
    @Deprecated
    public QueryResult getVariantFrequencyByRegion(Region region, QueryOptions options) {
        // db.variants.aggregate( { $match: { $and: [ {chr: "1"}, {start: {$gt: 251391, $lt: 2701391}} ] }},
        //                        { $group: { _id: { $subtract: [ { $divide: ["$start", 20000] }, { $divide: [{$mod: ["$start", 20000]},
        // 20000] } ] },
        //                                  totalCount: {$sum: 1}}})
        if (options == null) {
            options = new QueryOptions();
        }

        int interval = options.getInt("interval", 20000);
        BasicDBObject start = new BasicDBObject("$gt", region.getStart());
        start.append("$lt", region.getEnd());

        BasicDBList andArr = new BasicDBList();
        andArr.add(new BasicDBObject(DBObjectToVariantConverter.CHROMOSOME_FIELD, region.getChromosome()));
        andArr.add(new BasicDBObject(DBObjectToVariantConverter.START_FIELD, start));

        // Parsing the rest of options
        QueryBuilder qb = new QueryBuilder();
        DBObject optionsMatch = parseQueryOptions(options, qb).get();
        if (!optionsMatch.keySet().isEmpty()) {
            andArr.add(optionsMatch);
        }
        DBObject match = new BasicDBObject("$match", new BasicDBObject("$and", andArr));

        BasicDBList divide1 = new BasicDBList();
        divide1.add("$start");
        divide1.add(interval);

        BasicDBList divide2 = new BasicDBList();
        divide2.add(new BasicDBObject("$mod", divide1));
        divide2.add(interval);

        BasicDBList subtractList = new BasicDBList();
        subtractList.add(new BasicDBObject("$divide", divide1));
        subtractList.add(new BasicDBObject("$divide", divide2));
        BasicDBObject substract = new BasicDBObject("$subtract", subtractList);
        DBObject totalCount = new BasicDBObject("$sum", 1);
        BasicDBObject g = new BasicDBObject("_id", substract);
        g.append("features_count", totalCount);
        DBObject group = new BasicDBObject("$group", g);

        DBObject sort = new BasicDBObject("$sort", new BasicDBObject("_id", 1));
        long dbTimeStart = System.currentTimeMillis();
        QueryResult output = variantsCollection.aggregate(/*"$histogram", */Arrays.asList(match, group, sort), options);
        long dbTimeEnd = System.currentTimeMillis();

        Map<Long, DBObject> ids = new HashMap<>();
        // Create DBObject for intervals with features inside them
        for (DBObject intervalObj : (List<DBObject>) output.getResult()) {
            Long auxId = Math.round((Double) intervalObj.get("_id")); //is double

            DBObject intervalVisited = ids.get(auxId);
            if (intervalVisited == null) {
                intervalObj.put("_id", auxId);
                intervalObj.put("start", getChunkStart(auxId.intValue(), interval));
                intervalObj.put("end", getChunkEnd(auxId.intValue(), interval));
                intervalObj.put("chromosome", region.getChromosome());
                intervalObj.put("features_count", Math.log((int) intervalObj.get("features_count")));
                ids.put(auxId, intervalObj);
            } else {
                Double sum = (Double) intervalVisited.get("features_count") + Math.log((int) intervalObj.get("features_count"));
                intervalVisited.put("features_count", sum.intValue());
            }
        }

        // Create DBObject for intervals without features inside them
        BasicDBList resultList = new BasicDBList();
        int firstChunkId = getChunkId(region.getStart(), interval);
        int lastChunkId = getChunkId(region.getEnd(), interval);
        DBObject intervalObj;
        for (int chunkId = firstChunkId; chunkId <= lastChunkId; chunkId++) {
            intervalObj = ids.get((long) chunkId);
            if (intervalObj == null) {
                intervalObj = new BasicDBObject();
                intervalObj.put("_id", chunkId);
                intervalObj.put("start", getChunkStart(chunkId, interval));
                intervalObj.put("end", getChunkEnd(chunkId, interval));
                intervalObj.put("chromosome", region.getChromosome());
                intervalObj.put("features_count", 0);
            }
            resultList.add(intervalObj);
        }

        QueryResult queryResult = new QueryResult(region.toString(), ((Long) (dbTimeEnd - dbTimeStart)).intValue(),
                resultList.size(), resultList.size(), null, null, resultList);
        return queryResult;
    }

    @Override
    @Deprecated
    public QueryResult groupBy(String field, QueryOptions options) {
        String documentPath;
        switch (field) {
            case "gene":
            case "ensemblGene":
                documentPath = DBObjectToVariantConverter.ANNOTATION_FIELD + "." + DBObjectToVariantAnnotationConverter
                        .CONSEQUENCE_TYPE_FIELD + "." + DBObjectToVariantAnnotationConverter.ENSEMBL_GENE_ID_FIELD;
                break;
            case "ct":
            case "consequence_type":
                documentPath = DBObjectToVariantConverter.ANNOTATION_FIELD + "." + DBObjectToVariantAnnotationConverter
                        .CONSEQUENCE_TYPE_FIELD + "." + DBObjectToVariantAnnotationConverter.SO_ACCESSION_FIELD;
                break;
            default:
                documentPath = DBObjectToVariantConverter.ANNOTATION_FIELD + "." + DBObjectToVariantAnnotationConverter
                        .CONSEQUENCE_TYPE_FIELD + "." + DBObjectToVariantAnnotationConverter.GENE_NAME_FIELD;
                break;
        }
        QueryBuilder qb = QueryBuilder.start();
        parseQueryOptions(options, qb);
        DBObject match = new BasicDBObject("$match", qb.get());
        DBObject project = new BasicDBObject("$project", new BasicDBObject("field", "$" + documentPath));
        DBObject unwind = new BasicDBObject("$unwind", "$field");
        DBObject group = new BasicDBObject("$group", new BasicDBObject("_id", "$field")
                .append("count", new BasicDBObject("$sum", 1))); // sum, count, avg, ...?
        DBObject sort = new BasicDBObject("$sort", new BasicDBObject("count", options != null ? options.getInt("order", -1) : -1)); // 1
        // = ascending, -1 = descending
        DBObject limit = new BasicDBObject("$limit", options != null && options.getInt("limit", -1) > 0 ? options.getInt("limit") : 10);
        return variantsCollection.aggregate(Arrays.asList(match, project, unwind, group, sort, limit), options);
    }

    @Override
    @Deprecated
    public VariantSourceDBAdaptor getVariantSourceDBAdaptor() {
        return variantSourceMongoDBAdaptor;
    }

    @Override
    public StudyConfigurationManager getStudyConfigurationManager() {
        return studyConfigurationManager;
    }

    @Override
    public void setStudyConfigurationManager(StudyConfigurationManager studyConfigurationManager) {
        this.studyConfigurationManager = studyConfigurationManager;
    }

    @Override
    @Deprecated
    public VariantDBIterator iterator(QueryOptions options) {
        return iterator(new Query(options), options);
    }

    public static List<Integer> getLoadedSamples(int fileId, StudyConfiguration studyConfiguration) {
        List<Integer> loadedSampleIds = new LinkedList<>();
        for (Integer indexedFile : studyConfiguration.getIndexedFiles()) {
            if (indexedFile.equals(fileId)) {
                continue;
            } else {
                loadedSampleIds.addAll(studyConfiguration.getSamplesInFiles().get(indexedFile));
            }
        }
        loadedSampleIds.removeAll(studyConfiguration.getSamplesInFiles().get(fileId));
        return loadedSampleIds;
    }

    @Override
    @Deprecated
    public QueryResult updateStats(List<VariantStatsWrapper> variantStatsWrappers, int studyId, QueryOptions queryOptions) {
        DBCollection coll = db.getDb().getCollection(collectionName);
        BulkWriteOperation builder = coll.initializeUnorderedBulkOperation();
        long start = System.nanoTime();
        DBObjectToVariantStatsConverter statsConverter = new DBObjectToVariantStatsConverter(studyConfigurationManager);
        int fileId = queryOptions.getInt(VariantStorageManager.Options.FILE_ID.key());
        DBObjectToVariantConverter variantConverter = getDbObjectToVariantConverter(new Query(queryOptions), queryOptions);
        //TODO: Use the StudyConfiguration to change names to ids

        // TODO make unset of 'st' if already present?
        for (VariantStatsWrapper wrapper : variantStatsWrappers) {
            Map<String, VariantStats> cohortStats = wrapper.getCohortStats();
            Iterator<VariantStats> iterator = cohortStats.values().iterator();
            VariantStats variantStats = iterator.hasNext() ? iterator.next() : null;
            List<DBObject> cohorts = statsConverter.convertCohortsToStorageType(cohortStats, studyId);   // TODO remove when we remove
            if (!cohorts.isEmpty()) {
                String id = variantConverter.buildStorageId(wrapper.getChromosome(), wrapper.getPosition(),
                        variantStats.getRefAllele(), variantStats.getAltAllele());

                List<String> cohortIds = new ArrayList<>(cohorts.size());
                List<Integer> fileIds = new ArrayList<>(cohorts.size());
                List<Integer> studyIds = new ArrayList<>(cohorts.size());
                for (DBObject cohort : cohorts) {
                    cohortIds.add((String) cohort.get(DBObjectToVariantStatsConverter.COHORT_ID));
                    studyIds.add((Integer) cohort.get(DBObjectToVariantStatsConverter.STUDY_ID));
                }

                DBObject find = new BasicDBObject("_id", id);
                DBObject update = new BasicDBObject("$pull",
                        new BasicDBObject(DBObjectToVariantConverter.STATS_FIELD,
                                new BasicDBObject()
                                        .append(
                                                DBObjectToVariantStatsConverter.STUDY_ID,
                                                new BasicDBObject("$in", studyIds))
                                        .append(
                                                DBObjectToVariantStatsConverter.COHORT_ID,
                                                new BasicDBObject("$in", cohortIds))));

                builder.find(find).updateOne(update);

                DBObject push = new BasicDBObject("$push",
                        new BasicDBObject(DBObjectToVariantConverter.STATS_FIELD,
                                new BasicDBObject("$each", cohorts)));

                builder.find(find).update(push);
            }
        }
        // TODO handle if the variant didn't had that studyId in the files array
        // TODO check the substitution is done right if the stats are already present
        BulkWriteResult writeResult = builder.execute();
        int writes = writeResult.getModifiedCount();
        return new QueryResult<>("", ((int) (System.nanoTime() - start)), writes, writes, "", "", Collections.singletonList(writeResult));
    }

}<|MERGE_RESOLUTION|>--- conflicted
+++ resolved
@@ -865,9 +865,10 @@
 
             if (query.containsKey(VariantQueryParams.POPULATION_MINOR_ALLELE_FREQUENCY.key())) {
                 String value = query.getString(VariantQueryParams.POPULATION_MINOR_ALLELE_FREQUENCY.key());
-                addFrequencyFilter(DBObjectToVariantConverter.ANNOTATION_FIELD + "." +
-                                DBObjectToVariantAnnotationConverter.POPULATION_FREQUENCIES_FIELD,
-                        value, builder, (v, queryBuilder) -> {
+                addFrequencyFilter(DBObjectToVariantConverter.ANNOTATION_FIELD + "."
+                        + DBObjectToVariantAnnotationConverter.POPULATION_FREQUENCIES_FIELD,
+                        value, builder, VariantQueryParams.POPULATION_MINOR_ALLELE_FREQUENCY,
+                        (v, queryBuilder) -> {
                             String op = getOperator(v);
                             String obj = v.replaceFirst(op, "");
 
@@ -1682,17 +1683,14 @@
      * @param queryParam           QueryParam filter
      * @return QueryBuilder
      */
-<<<<<<< HEAD
     private QueryBuilder addFrequencyFilter(String key, String alleleFrequencyField, String value, QueryBuilder builder,
                                             VariantQueryParams queryParam) {
-=======
-    private QueryBuilder addFrequencyFilter(String key, String alleleFrequencyField, String value, QueryBuilder builder) {
-        return addFrequencyFilter(key, value, builder, (v, qb) -> addCompQueryFilter(alleleFrequencyField, v, qb));
+        return addFrequencyFilter(key, value, builder, queryParam, (v, qb) -> addCompQueryFilter(alleleFrequencyField, v, qb));
     }
 
     /**
      * Accepts a list of filters separated with "," or ";" with the expression:
-     *      {STUDY}:{POPULATION}{OPERATION}{VALUE}
+     *      {STUDY}:{POPULATION}{OPERATION}{VALUE}.
      *
      * @param key                   PopulationFrequency schema field
      * @param value                 Value to parse
@@ -1700,8 +1698,8 @@
      * @param addFilter             For complex filter
      * @return                      QueryBuilder
      */
-    private QueryBuilder addFrequencyFilter(String key, String value, QueryBuilder builder, BiConsumer<String, QueryBuilder> addFilter) {
->>>>>>> 5ccb3ff2
+    private QueryBuilder addFrequencyFilter(String key, String value, QueryBuilder builder, VariantQueryParams queryParam,
+                                            BiConsumer<String, QueryBuilder> addFilter) {
 
         final List<String> list;
         QueryOperation operation = checkOperator(value);
