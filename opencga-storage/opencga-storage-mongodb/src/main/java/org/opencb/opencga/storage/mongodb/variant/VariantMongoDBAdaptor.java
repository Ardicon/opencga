/*
 * Copyright 2015 OpenCB
 *
 * Licensed under the Apache License, Version 2.0 (the "License");
 * you may not use this file except in compliance with the License.
 * You may obtain a copy of the License at
 *
 *     http://www.apache.org/licenses/LICENSE-2.0
 *
 * Unless required by applicable law or agreed to in writing, software
 * distributed under the License is distributed on an "AS IS" BASIS,
 * WITHOUT WARRANTIES OR CONDITIONS OF ANY KIND, either express or implied.
 * See the License for the specific language governing permissions and
 * limitations under the License.
 */

package org.opencb.opencga.storage.mongodb.variant;

import com.mongodb.*;
import org.opencb.biodata.models.core.Region;
import org.opencb.biodata.models.variant.Variant;
<<<<<<< HEAD
import org.opencb.biodata.models.variant.VariantSourceEntry;
=======
import org.opencb.biodata.models.variant.StudyEntry;
>>>>>>> 34a431c3
import org.opencb.biodata.models.variant.avro.VariantAnnotation;
import org.opencb.biodata.models.variant.stats.VariantStats;
import org.opencb.commons.io.DataWriter;
import org.opencb.datastore.core.Query;
import org.opencb.datastore.core.QueryOptions;
import org.opencb.datastore.core.QueryResult;
import org.opencb.datastore.mongodb.MongoDBCollection;
import org.opencb.datastore.mongodb.MongoDataStore;
import org.opencb.datastore.mongodb.MongoDataStoreManager;
import org.opencb.opencga.storage.core.StudyConfiguration;
import org.opencb.opencga.storage.core.variant.StudyConfigurationManager;
import org.opencb.opencga.storage.core.variant.VariantStorageManager;
import org.opencb.opencga.storage.core.variant.adaptors.VariantDBAdaptor;
import org.opencb.opencga.storage.core.variant.adaptors.VariantDBIterator;
import org.opencb.opencga.storage.core.variant.adaptors.VariantSourceDBAdaptor;
import org.opencb.opencga.storage.core.variant.stats.VariantStatsWrapper;
import org.opencb.opencga.storage.mongodb.utils.MongoCredentials;
import org.slf4j.Logger;
import org.slf4j.LoggerFactory;

import java.net.UnknownHostException;
import java.util.*;
import java.util.function.Consumer;
import java.util.function.Function;
import java.util.regex.Pattern;
import java.util.stream.Collectors;

/**
 * @author Ignacio Medina <igmecas@gmail.com>
 * @author Jacobo Coll <jacobo167@gmail.com>
 * @author Cristina Yenyxe Gonzalez Garcia <cyenyxe@ebi.ac.uk>
 */
public class VariantMongoDBAdaptor implements VariantDBAdaptor {

    private final MongoDataStoreManager mongoManager;
    private final MongoDataStore db;
    private final String collectionName;
    private final MongoDBCollection variantsCollection;
    private final VariantSourceMongoDBAdaptor variantSourceMongoDBAdaptor;

    private StudyConfigurationManager studyConfigurationManager;

    @Deprecated
    private DataWriter dataWriter;


    private enum QueryOperation {
        AND, OR
    }

    public static final String OR = ",";
    public static final String AND = ";";
    public static final String IS = ":";

    protected static Logger logger = LoggerFactory.getLogger(VariantMongoDBAdaptor.class);

    public VariantMongoDBAdaptor(MongoCredentials credentials, String variantsCollectionName, String filesCollectionName, StudyConfigurationManager studyConfigurationManager)
            throws UnknownHostException {
        // MongoDB configuration
        mongoManager = new MongoDataStoreManager(credentials.getDataStoreServerAddresses());
        db = mongoManager.get(credentials.getMongoDbName(), credentials.getMongoDBConfiguration());
        variantSourceMongoDBAdaptor = new VariantSourceMongoDBAdaptor(credentials, filesCollectionName);
        collectionName = variantsCollectionName;
        variantsCollection = db.getCollection(collectionName);
        this.studyConfigurationManager = studyConfigurationManager;
    }


    @Override
    @Deprecated
    public void setDataWriter(DataWriter dataWriter) {
        this.dataWriter = dataWriter;
    }


    @Override
    public QueryResult insert(List<Variant> variants, String studyName, QueryOptions options) {
        StudyConfiguration studyConfiguration = studyConfigurationManager.getStudyConfiguration(studyName, options).first();
        // TODO FILE_ID must be in QueryOptions?
        int fileId = options.getInt(VariantStorageManager.Options.FILE_ID.key());
        boolean includeStats = options.getBoolean(VariantStorageManager.Options.INCLUDE_STATS.key(), VariantStorageManager.Options.INCLUDE_STATS.defaultValue());
        boolean includeSrc = options.getBoolean(VariantStorageManager.Options.INCLUDE_SRC.key(), VariantStorageManager.Options.INCLUDE_SRC.defaultValue());
        boolean includeGenotypes = options.getBoolean(VariantStorageManager.Options.INCLUDE_GENOTYPES.key(), VariantStorageManager.Options.INCLUDE_GENOTYPES.defaultValue());
//        boolean compressGenotypes = options.getBoolean(VariantStorageManager.Options.COMPRESS_GENOTYPES.key(), VariantStorageManager.Options.COMPRESS_GENOTYPES.defaultValue());
//        String defaultGenotype = options.getString(MongoDBVariantStorageManager.DEFAULT_GENOTYPE, "0|0");

        DBObjectToVariantConverter variantConverter = new DBObjectToVariantConverter(null, includeStats? new DBObjectToVariantStatsConverter(studyConfigurationManager) : null);
        DBObjectToStudyVariantEntryConverter sourceEntryConverter = new DBObjectToStudyVariantEntryConverter(includeSrc,
                includeGenotypes? new DBObjectToSamplesConverter(studyConfiguration) : null);
        return insert(variants, fileId, variantConverter, sourceEntryConverter, studyConfiguration, getLoadedSamples(fileId, studyConfiguration));
    }

    @Override
    public QueryResult delete(Query query, QueryOptions options) {
        QueryBuilder qb = QueryBuilder.start();
        qb = parseQuery(query, qb);
        logger.debug("Delete to be executed: '{}'", qb.get().toString());
        QueryResult queryResult = variantsCollection.remove(qb.get(), options);

        return queryResult;
    }

    @Override
    public QueryResult deleteSamples(String studyName, List<String> sampleNames, QueryOptions options) {
        //TODO
        throw new UnsupportedOperationException();
    }

    @Override
    public QueryResult deleteFile(String studyName, String fileName, QueryOptions options) {
        //TODO
        throw new UnsupportedOperationException();
    }

    @Override
    public QueryResult deleteStudy(String studyName, QueryOptions options) {
        if (options == null) {
            options = new QueryOptions();
        }
        StudyConfiguration studyConfiguration = studyConfigurationManager.getStudyConfiguration(studyName, options).first();
        DBObject query = parseQuery(new Query(VariantQueryParams.STUDIES.key(), studyConfiguration.getStudyId()), new QueryBuilder()).get();

        // { $pull : { files : {  sid : <studyId> } } }
        BasicDBObject update = new BasicDBObject(
                "$pull",
                new BasicDBObject(
                        DBObjectToVariantConverter.STUDIES_FIELD,
                        new BasicDBObject(
                                DBObjectToStudyVariantEntryConverter.STUDYID_FIELD, studyConfiguration.getStudyId()
                        )
                )
        );
        QueryResult<WriteResult> result = variantsCollection.update(query, update, new QueryOptions("multi", true));

        logger.debug("deleteStudy: query = {}", query);
        logger.debug("deleteStudy: update = {}", update);

        if (options.getBoolean("purge", false)) {
            BasicDBObject purgeQuery = new BasicDBObject(DBObjectToVariantConverter.STUDIES_FIELD, new BasicDBObject("$size", 0));
            variantsCollection.remove(purgeQuery, new QueryOptions("multi", true));
        }

        return result;
    }



    @Override
    public QueryResult<Variant> get(Query query, QueryOptions options) {
        if (options == null) {
            options = new QueryOptions();
        }
        studyConfigurationManager.setDefaultQueryOptions(options);

        QueryBuilder qb = QueryBuilder.start();
//        parseQueryOptions(options, qb);
        parseQuery(query, qb);
//        DBObject projection = parseProjectionQueryOptions(options);
        DBObject projection = createProjection(query, options);
        logger.debug("Query to be executed: '{}'", qb.get().toString());
        options.add("skipCount", true);

        QueryResult<Variant> queryResult = variantsCollection.find(qb.get(), projection, getDbObjectToVariantConverter(query, options), options);
        // set query Id?

        return queryResult;
    }

    @Override
    public List<QueryResult<Variant>> get(List<Query> queries, QueryOptions options) {
        List<QueryResult<Variant>> queryResultList = new ArrayList<>(queries.size());
        for (Query query : queries) {
            QueryResult<Variant> queryResult = get(query, options);
            queryResultList.add(queryResult);
        }
        return queryResultList;
    }


    @Override
    public QueryResult<Long> count(Query query) {
        QueryBuilder qb = QueryBuilder.start();
        parseQuery(query, qb);
        logger.debug("Query to be executed: '{}'", qb.get().toString());
        QueryResult<Long> queryResult = queryResult = variantsCollection.count(qb.get());
        return queryResult;
    }

    @Override
    public QueryResult distinct(Query query, String field) {
        String documentPath;
        switch (field) {
            case "gene":
            default:
                documentPath = DBObjectToVariantConverter.ANNOTATION_FIELD + "." + DBObjectToVariantAnnotationConverter.CONSEQUENCE_TYPE_FIELD + "." + DBObjectToVariantAnnotationConverter.GENE_NAME_FIELD;
                break;
            case "ensemblGene":
                documentPath = DBObjectToVariantConverter.ANNOTATION_FIELD + "." + DBObjectToVariantAnnotationConverter.CONSEQUENCE_TYPE_FIELD + "." + DBObjectToVariantAnnotationConverter.ENSEMBL_GENE_ID_FIELD;
                break;
            case "ensemblTranscript":
                documentPath = DBObjectToVariantConverter.ANNOTATION_FIELD + "." + DBObjectToVariantAnnotationConverter.CONSEQUENCE_TYPE_FIELD + "." + DBObjectToVariantAnnotationConverter.ENSEMBL_TRANSCRIPT_ID_FIELD;
                break;
            case "ct":
            case "consequence_type":
                documentPath = DBObjectToVariantConverter.ANNOTATION_FIELD + "." + DBObjectToVariantAnnotationConverter.CONSEQUENCE_TYPE_FIELD + "." + DBObjectToVariantAnnotationConverter.SO_ACCESSION_FIELD;
                break;
        }

        QueryBuilder qb = QueryBuilder.start();
        parseQuery(query, qb);
        return variantsCollection.distinct(documentPath, qb.get());
    }

    @Override
    public VariantDBIterator iterator() {
        return iterator(new Query(), new QueryOptions());
    }

    @Override
    public VariantDBIterator iterator(Query query, QueryOptions options) {
        if (options == null) {
            options = new QueryOptions();
        }
        if (query == null) {
            query = new Query();
        }
        QueryBuilder qb = QueryBuilder.start();
//        parseQueryOptions(options, qb);
        qb = parseQuery(query, qb);
//        DBObject projection = parseProjectionQueryOptions(options);
        DBObject projection = createProjection(query, options);
        DBCursor dbCursor = variantsCollection.nativeQuery().find(qb.get(), projection, options);
        dbCursor.batchSize(options.getInt("batchSize", 100));
        return new VariantMongoDBIterator(dbCursor, getDbObjectToVariantConverter(query, options));
    }

    @Override
    public void forEach(Consumer<? super Variant> action) {
        forEach(new Query(), action, new QueryOptions());
    }

    @Override
    public void forEach(Query query, Consumer<? super Variant> action, QueryOptions options) {
        Objects.requireNonNull(action);
        VariantDBIterator variantDBIterator = iterator(query, options);
        while (variantDBIterator.hasNext()) {
            action.accept(variantDBIterator.next());
        }
    }



    @Override
    public QueryResult getFrequency(Query query, Region region, int regionIntervalSize) {
        // db.variants.aggregate( { $match: { $and: [ {chr: "1"}, {start: {$gt: 251391, $lt: 2701391}} ] }},
        //                        { $group: { _id: { $subtract: [ { $divide: ["$start", 20000] }, { $divide: [{$mod: ["$start", 20000]}, 20000] } ] },
        //                                  totalCount: {$sum: 1}}})

        QueryOptions options = new QueryOptions();

        // If interval is not provided is set to the value that returns 200 values
        if (regionIntervalSize <= 0) {
//            regionIntervalSize = options.getInt("interval", (region.getEnd() - region.getStart()) / 200);
            regionIntervalSize = (region.getEnd() - region.getStart()) / 200;
        }

        BasicDBObject start = new BasicDBObject("$gt", region.getStart());
        start.append("$lt", region.getEnd());

        BasicDBList andArr = new BasicDBList();
        andArr.add(new BasicDBObject(DBObjectToVariantConverter.CHROMOSOME_FIELD, region.getChromosome()));
        andArr.add(new BasicDBObject(DBObjectToVariantConverter.START_FIELD, start));

        // Parsing the rest of options
        QueryBuilder qb = new QueryBuilder();
//        DBObject optionsMatch = parseQueryOptions(options, qb).get();
        DBObject optionsMatch = parseQuery(query, qb).get();
        if(!optionsMatch.keySet().isEmpty()) {
            andArr.add(optionsMatch);
        }
        DBObject match = new BasicDBObject("$match", new BasicDBObject("$and", andArr));

//        qb.and("_at.chunkIds").in(chunkIds);
//        qb.and(DBObjectToVariantConverter.END_FIELD).greaterThanEquals(region.getStart());
//        qb.and(DBObjectToVariantConverter.START_FIELD).lessThanEquals(region.getEnd());
//
//        List<String> chunkIds = getChunkIds(region);
//        DBObject regionObject = new BasicDBObject("_at.chunkIds", new BasicDBObject("$in", chunkIds))
//                .append(DBObjectToVariantConverter.END_FIELD, new BasicDBObject("$gte", region.getStart()))
//                .append(DBObjectToVariantConverter.START_FIELD, new BasicDBObject("$lte", region.getEnd()));

        BasicDBList divide1 = new BasicDBList();
        divide1.add("$start");
        divide1.add(regionIntervalSize);

        BasicDBList divide2 = new BasicDBList();
        divide2.add(new BasicDBObject("$mod", divide1));
        divide2.add(regionIntervalSize);

        BasicDBList subtractList = new BasicDBList();
        subtractList.add(new BasicDBObject("$divide", divide1));
        subtractList.add(new BasicDBObject("$divide", divide2));

        BasicDBObject subtract = new BasicDBObject("$subtract", subtractList);
        DBObject totalCount = new BasicDBObject("$sum", 1);
        BasicDBObject g = new BasicDBObject("_id", subtract);
        g.append("features_count", totalCount);
        DBObject group = new BasicDBObject("$group", g);
        DBObject sort = new BasicDBObject("$sort", new BasicDBObject("_id", 1));

//        logger.info("getAllIntervalFrequencies - (>·_·)>");
//        System.out.println(options.toString());
//        System.out.println(match.toString());
//        System.out.println(group.toString());
//        System.out.println(sort.toString());

        long dbTimeStart = System.currentTimeMillis();
        QueryResult output = variantsCollection.aggregate(/*"$histogram", */Arrays.asList(match, group, sort), options);
        long dbTimeEnd = System.currentTimeMillis();

        Map<Long, DBObject> ids = new HashMap<>();
        // Create DBObject for intervals with features inside them
        for (DBObject intervalObj : (List<DBObject>) output.getResult()) {
            Long _id = Math.round((Double) intervalObj.get("_id"));//is double

            DBObject intervalVisited = ids.get(_id);
            if (intervalVisited == null) {
                intervalObj.put("_id", _id);
                intervalObj.put("start", getChunkStart(_id.intValue(), regionIntervalSize));
                intervalObj.put("end", getChunkEnd(_id.intValue(), regionIntervalSize));
                intervalObj.put("chromosome", region.getChromosome());
                intervalObj.put("features_count", Math.log((int) intervalObj.get("features_count")));
                ids.put(_id, intervalObj);
            } else {
                Double sum = (Double) intervalVisited.get("features_count") + Math.log((int) intervalObj.get("features_count"));
                intervalVisited.put("features_count", sum.intValue());
            }
        }

        // Create DBObject for intervals without features inside them
        BasicDBList resultList = new BasicDBList();
        int firstChunkId = getChunkId(region.getStart(), regionIntervalSize);
        int lastChunkId = getChunkId(region.getEnd(), regionIntervalSize);
        DBObject intervalObj;
        for (int chunkId = firstChunkId; chunkId <= lastChunkId; chunkId++) {
            intervalObj = ids.get((long) chunkId);
            if (intervalObj == null) {
                intervalObj = new BasicDBObject();
                intervalObj.put("_id", chunkId);
                intervalObj.put("start", getChunkStart(chunkId, regionIntervalSize));
                intervalObj.put("end", getChunkEnd(chunkId, regionIntervalSize));
                intervalObj.put("chromosome", region.getChromosome());
                intervalObj.put("features_count", 0);
            }
            resultList.add(intervalObj);
        }

        QueryResult queryResult = new QueryResult(region.toString(), ((Long) (dbTimeEnd - dbTimeStart)).intValue(),
                resultList.size(), resultList.size(), null, null, resultList);

        return queryResult;
    }

    @Override
    public QueryResult rank(Query query, String field, int numResults, boolean asc) {
        QueryOptions options = new QueryOptions();
        options.put("limit", numResults);
        options.put("count", true);
        options.put("order", (asc) ? 1 : -1); // MongoDB: 1 = ascending, -1 = descending

        return groupBy(query, field, options);
    }

    @Override
    public QueryResult groupBy(Query query, String field, QueryOptions options) {
        String documentPath;
        String unwindPath;
        int numUnwinds = 2;
        switch (field) {
            case "gene":
            default:
                documentPath = DBObjectToVariantConverter.ANNOTATION_FIELD + "." + DBObjectToVariantAnnotationConverter.CONSEQUENCE_TYPE_FIELD + "." + DBObjectToVariantAnnotationConverter.GENE_NAME_FIELD;
                unwindPath = DBObjectToVariantConverter.ANNOTATION_FIELD + "." + DBObjectToVariantAnnotationConverter.CONSEQUENCE_TYPE_FIELD;
                break;
            case "ensemblGene":
                documentPath = DBObjectToVariantConverter.ANNOTATION_FIELD + "." + DBObjectToVariantAnnotationConverter.CONSEQUENCE_TYPE_FIELD + "." + DBObjectToVariantAnnotationConverter.ENSEMBL_GENE_ID_FIELD;
                unwindPath = DBObjectToVariantConverter.ANNOTATION_FIELD + "." + DBObjectToVariantAnnotationConverter.CONSEQUENCE_TYPE_FIELD;

                break;
            case "ct":
            case "consequence_type":
                documentPath = DBObjectToVariantConverter.ANNOTATION_FIELD + "." + DBObjectToVariantAnnotationConverter.CONSEQUENCE_TYPE_FIELD + "." + DBObjectToVariantAnnotationConverter.SO_ACCESSION_FIELD;
                unwindPath = DBObjectToVariantConverter.ANNOTATION_FIELD + "." + DBObjectToVariantAnnotationConverter.CONSEQUENCE_TYPE_FIELD;
                numUnwinds = 3;
                break;
        }

        QueryBuilder qb = QueryBuilder.start();
        parseQuery(query, qb);

        boolean count = options != null && options.getBoolean("count", false);
        int order = options != null ? options.getInt("order", -1) : -1;

        DBObject project;
        DBObject projectAndCount;
        if (count) {
            project = new BasicDBObject("$project", new BasicDBObject("field", "$"+documentPath));
            projectAndCount = new BasicDBObject("$project", new BasicDBObject()
                    .append("id", "$_id")
                    .append("_id", 0)
                    .append("count", new BasicDBObject("$size", "$values")));
        } else {
            project = new BasicDBObject("$project", new BasicDBObject()
                    .append("field", "$" + documentPath)
                            //.append("_id._id", "$_id")
                    .append("_id.start", "$" + DBObjectToVariantConverter.START_FIELD)
                    .append("_id.end", "$" + DBObjectToVariantConverter.END_FIELD)
                    .append("_id.chromosome", "$" + DBObjectToVariantConverter.CHROMOSOME_FIELD)
                    .append("_id.alternate", "$" + DBObjectToVariantConverter.ALTERNATE_FIELD)
                    .append("_id.reference", "$" + DBObjectToVariantConverter.REFERENCE_FIELD)
                    .append("_id.ids", "$" + DBObjectToVariantConverter.IDS_FIELD));
            projectAndCount = new BasicDBObject("$project", new BasicDBObject()
                    .append("id", "$_id")
                    .append("_id", 0)
                    .append("values", "$values")
                    .append("count", new BasicDBObject("$size", "$values")));
        }

        DBObject match = new BasicDBObject("$match", qb.get());
        DBObject unwindField = new BasicDBObject("$unwind", "$field");
        DBObject notNull = new BasicDBObject("$match", new BasicDBObject("field", new BasicDBObject("$ne", null)));
        DBObject groupAndAddToSet = new BasicDBObject("$group", new BasicDBObject("_id", "$field")
                .append("values", new BasicDBObject("$addToSet", "$_id"))); // sum, count, avg, ...?
        DBObject sort = new BasicDBObject("$sort", new BasicDBObject("count", order)); // 1 = ascending, -1 = descending
        DBObject skip = null;
        if (options != null && options.getInt("skip", -1) > 0) {
            skip = new BasicDBObject("$skip", options.getInt("skip", -1));
        }
        DBObject limit = new BasicDBObject("$limit",
                options != null && options.getInt("limit", -1) > 0 ? options.getInt("limit") : 10);

        List<DBObject> operations = new LinkedList<>();
        operations.add(match);
        operations.add(project);
        for (int i = 0; i < numUnwinds; i++) {
            operations.add(unwindField);
        }
        operations.add(notNull);
        operations.add(groupAndAddToSet);
        operations.add(projectAndCount);
        operations.add(sort);
        if (skip != null) {
            operations.add(skip);
        }
        operations.add(limit);
        logger.debug("db." + collectionName + ".aggregate( " + operations + " )");
        QueryResult<DBObject> queryResult = variantsCollection.aggregate(operations, options);

//            List<Map<String, Object>> results = new ArrayList<>(queryResult.getResult().size());
//            results.addAll(queryResult.getResult().stream().map(dbObject -> new ObjectMap("id", dbObject.get("_id")).append("count", dbObject.get("count"))).collect(Collectors.toList()));
        List<Map> results = queryResult.getResult().stream().map(DBObject::toMap).collect(Collectors.toList());

        return new QueryResult<>(queryResult.getId(), queryResult.getDbTime(), queryResult.getNumResults(), queryResult.getNumTotalResults(), queryResult.getWarningMsg(), queryResult.getErrorMsg(), results);
    }

    @Override
    public QueryResult groupBy(Query query, List<String> fields, QueryOptions options) {
        String warningMsg = "Unimplemented VariantMongoDBAdaptor::groupBy list of fields. Using field[0] : '" + fields.get(0) + "'";
        logger.warn(warningMsg);
        QueryResult queryResult = groupBy(query, fields.get(0), options);
        queryResult.setWarningMsg(warningMsg);
        return queryResult;
    }



    @Override
    public QueryResult addStats(List<VariantStatsWrapper> variantStatsWrappers, String studyName, QueryOptions queryOptions) {
        return updateStats(variantStatsWrappers, studyName, queryOptions);
    }

    @Override
    public QueryResult updateStats(List<VariantStatsWrapper> variantStatsWrappers, String studyName, QueryOptions options) {
        return updateStats(variantStatsWrappers, studyConfigurationManager.getStudyConfiguration(studyName, options).first(), options);
    }

    @Override
    public QueryResult updateStats(List<VariantStatsWrapper> variantStatsWrappers, StudyConfiguration studyConfiguration,
                                   QueryOptions options) {
        DBCollection coll = db.getDb().getCollection(collectionName);
        BulkWriteOperation pullBuilder = coll.initializeUnorderedBulkOperation();
        BulkWriteOperation pushBuilder = coll.initializeUnorderedBulkOperation();

        long start = System.nanoTime();
        DBObjectToVariantStatsConverter statsConverter = new DBObjectToVariantStatsConverter(studyConfigurationManager);
//        VariantSource variantSource = queryOptions.get(VariantStorageManager.VARIANT_SOURCE, VariantSource.class);
        DBObjectToVariantConverter variantConverter = getDbObjectToVariantConverter(new Query(), options);
        boolean overwrite = options.getBoolean(VariantStorageManager.Options.OVERWRITE_STATS.key(), false);
        //TODO: Use the StudyConfiguration to change names to ids

        // TODO make unset of 'st' if already present?
        for (VariantStatsWrapper wrapper : variantStatsWrappers) {
            Map<String, VariantStats> cohortStats = wrapper.getCohortStats();
            Iterator<VariantStats> iterator = cohortStats.values().iterator();
            VariantStats variantStats = iterator.hasNext()? iterator.next() : null;
            List<DBObject> cohorts = statsConverter.convertCohortsToStorageType(cohortStats, studyConfiguration.getStudyId());   // TODO remove when we remove fileId
//            List cohorts = statsConverter.convertCohortsToStorageType(cohortStats, variantSource.getStudyId());   // TODO use when we remove fileId

            // add cohorts, overwriting old values if that cid, fid and sid already exists: remove and then add
            // db.variants.update(
            //      {_id:<id>},
            //      {$pull:{st:{cid:{$in:["Cohort 1","cohort 2"]}, fid:{$in:["file 1", "file 2"]}, sid:{$in:["study 1", "study 2"]}}}}
            // )
            // db.variants.update(
            //      {_id:<id>},
            //      {$push:{st:{$each: [{cid:"Cohort 1", fid:"file 1", ... , defaultValue:3},{cid:"Cohort 2", ... , defaultValue:3}] }}}
            // )

            if (!cohorts.isEmpty()) {
                String id = variantConverter.buildStorageId(wrapper.getChromosome(), wrapper.getPosition(),
                        variantStats.getRefAllele(), variantStats.getAltAllele());


                DBObject find = new BasicDBObject("_id", id);
                if (overwrite) {
                    List<BasicDBObject> idsList = new ArrayList<>(cohorts.size());
                    for (DBObject cohort : cohorts) {
                        BasicDBObject ids = new BasicDBObject()
                                .append(DBObjectToVariantStatsConverter.COHORT_ID, cohort.get(DBObjectToVariantStatsConverter.COHORT_ID))
                                .append(DBObjectToVariantStatsConverter.STUDY_ID, cohort.get(DBObjectToVariantStatsConverter.STUDY_ID));
                        idsList.add(ids);
                    }
                    DBObject update = new BasicDBObject("$pull",
                            new BasicDBObject(DBObjectToVariantConverter.STATS_FIELD,
                                    new BasicDBObject("$or", idsList)));

                    pullBuilder.find(find).updateOne(update);
                }

                DBObject push = new BasicDBObject("$push",
                        new BasicDBObject(DBObjectToVariantConverter.STATS_FIELD,
                                new BasicDBObject("$each", cohorts)));

                pushBuilder.find(find).update(push);
            }
        }

        // TODO handle if the variant didn't had that studyId in the files array
        // TODO check the substitution is done right if the stats are already present
        if (overwrite) {
            pullBuilder.execute();
        }
        BulkWriteResult writeResult = pushBuilder.execute();
        int writes = writeResult.getModifiedCount();


        return new QueryResult<>("", ((int) (System.nanoTime() - start)), writes, writes, "", "", Collections.singletonList(writeResult));
    }

    /*

     */

    @Override
    public QueryResult deleteStats(String studyName, String cohortName, QueryOptions options) {
        StudyConfiguration studyConfiguration = studyConfigurationManager.getStudyConfiguration(studyName, options).first();
        int cohortId = studyConfiguration.getCohortIds().get(cohortName);

        // { st : { $elemMatch : {  sid : <studyId>, cid : <cohortId> } } }
        DBObject query = new BasicDBObject(DBObjectToVariantConverter.STATS_FIELD,
                new BasicDBObject("$elemMatch",
                        new BasicDBObject(DBObjectToVariantStatsConverter.STUDY_ID, studyConfiguration.getStudyId())
                                .append(DBObjectToVariantStatsConverter.COHORT_ID, cohortId)));

        // { $pull : { st : {  sid : <studyId>, cid : <cohortId> } } }
        BasicDBObject update = new BasicDBObject(
                "$pull",
                new BasicDBObject(DBObjectToVariantConverter.STATS_FIELD,
                        new BasicDBObject(DBObjectToVariantStatsConverter.STUDY_ID, studyConfiguration.getStudyId())
                                .append(DBObjectToVariantStatsConverter.COHORT_ID, cohortId)
                )
        );
        logger.debug("deleteStats: query = {}", query);
        logger.debug("deleteStats: update = {}", update);

        return variantsCollection.update(query, update, new QueryOptions("multi", true));
    }



    @Override
    public QueryResult addAnnotations(List<VariantAnnotation> variantAnnotations, QueryOptions queryOptions) {
        logger.warn("Unimplemented VariantMongoDBAdaptor::addAnnotations. Using \"VariantMongoDBAdaptor::updateAnnotations\"");
        return updateAnnotations(variantAnnotations, queryOptions);
    }

    @Override
    public QueryResult updateAnnotations(List<VariantAnnotation> variantAnnotations, QueryOptions queryOptions) {
        DBCollection coll = db.getDb().getCollection(collectionName);
        BulkWriteOperation builder = coll.initializeUnorderedBulkOperation();

        long start = System.nanoTime();
        DBObjectToVariantConverter variantConverter = getDbObjectToVariantConverter(new Query(), queryOptions);
        for (VariantAnnotation variantAnnotation : variantAnnotations) {
            String id = variantConverter.buildStorageId(variantAnnotation.getChromosome(), variantAnnotation.getStart(),
                    variantAnnotation.getReference(), variantAnnotation.getAlternate());
            DBObject find = new BasicDBObject("_id", id);
            DBObjectToVariantAnnotationConverter converter = new DBObjectToVariantAnnotationConverter();
            DBObject convertedVariantAnnotation = converter.convertToStorageType(variantAnnotation);
            DBObject update = new BasicDBObject("$set", new BasicDBObject(DBObjectToVariantConverter.ANNOTATION_FIELD + ".0",
                    convertedVariantAnnotation));
            builder.find(find).updateOne(update);
        }
        BulkWriteResult writeResult = builder.execute();

        return new QueryResult<>("", ((int) (System.nanoTime() - start)), 1, 1, "", "", Collections.singletonList(writeResult));
    }

    @Override
    public QueryResult deleteAnnotation(String annotationId, Query query, QueryOptions queryOptions) {
        if (queryOptions == null) {
            queryOptions = new QueryOptions();
        }
//        queryOptions.put(VariantQueryParams.STUDIES.key(), studyId);
        DBObject dbQuery = parseQuery(query, new QueryBuilder()).get();

//        DBObject update = new BasicDBObject("$unset", new BasicDBObject(DBObjectToVariantConverter.ANNOTATION_FIELD, ""));
        DBObject update = new BasicDBObject("$set", new BasicDBObject(DBObjectToVariantConverter.ANNOTATION_FIELD + ".0", null));

        logger.debug("deleteAnnotation: query = {}", dbQuery);
        logger.debug("deleteAnnotation: update = {}", update);

        return variantsCollection.update(dbQuery, update, new QueryOptions("multi", true));
    }


    @Override
    public boolean close() {
        mongoManager.close(db.getDatabaseName());
        return true;
    }

    private QueryBuilder parseQuery(Query query, QueryBuilder builder) {
        if (query != null) {

            /** VARIANT PARAMS **/

            if (query.get(VariantQueryParams.REGION.key()) != null && !query.getString(VariantQueryParams.REGION.key()).isEmpty()) {
                List<String> stringList = query.getAsStringList(VariantQueryParams.REGION.key());
                List<Region> regions = new ArrayList<>(stringList.size());
                for (String reg : stringList) {
                    Region region = Region.parseRegion(reg);
                    regions.add(region);
                }
                getRegionFilter(regions, builder);
            }

            if (query.get(VariantQueryParams.ID.key()) != null && !query.getString(VariantQueryParams.ID.key()).isEmpty()) {
                String ids = query.getString(VariantQueryParams.ID.key());
                addQueryStringFilter(DBObjectToVariantConverter.ANNOTATION_FIELD + "." +
                        DBObjectToVariantAnnotationConverter.XREFS_FIELD + "." +
                        DBObjectToVariantAnnotationConverter.XREF_ID_FIELD, ids, builder, QueryOperation.OR);
                addQueryStringFilter(DBObjectToVariantConverter.IDS_FIELD, ids, builder, QueryOperation.OR);
            }

            if (query.containsKey(VariantQueryParams.GENE.key())) {
                String xrefs = query.getString(VariantQueryParams.GENE.key());
                addQueryStringFilter(DBObjectToVariantConverter.ANNOTATION_FIELD + "." +
                        DBObjectToVariantAnnotationConverter.XREFS_FIELD + "." +
                        DBObjectToVariantAnnotationConverter.XREF_ID_FIELD, xrefs, builder, QueryOperation.OR);
            }

            if (query.containsKey(VariantQueryParams.REFERENCE.key()) && query.getString(VariantQueryParams.REFERENCE.key()) != null) {
                addQueryStringFilter(DBObjectToVariantConverter.REFERENCE_FIELD, query.getString(VariantQueryParams.REFERENCE.key()), builder, QueryOperation.AND);
            }

            if (query.containsKey(VariantQueryParams.ALTERNATE.key()) && query.getString(VariantQueryParams.ALTERNATE.key()) != null) {
                addQueryStringFilter(DBObjectToVariantConverter.ALTERNATE_FIELD, query.getString(VariantQueryParams.ALTERNATE.key()), builder, QueryOperation.AND);
            }

            if (query.containsKey(VariantQueryParams.TYPE.key()) && !query.getString(VariantQueryParams.TYPE.key()).isEmpty()) {
                addQueryStringFilter(DBObjectToVariantConverter.TYPE_FIELD, query.getString(VariantQueryParams.TYPE.key()), builder, QueryOperation.AND);
            }


            /** ANNOTATION PARAMS **/

            if (query.containsKey(VariantQueryParams.ANNOTATION_EXISTS.key())) {
                builder.and(DBObjectToVariantConverter.ANNOTATION_FIELD + "." + DBObjectToVariantAnnotationConverter.ANNOT_ID_FIELD);
                builder.exists(query.getBoolean(VariantQueryParams.ANNOTATION_EXISTS.key()));
            }

            if (query.containsKey(VariantQueryParams.ANNOT_XREF.key())) {
                String xrefs = query.getString(VariantQueryParams.GENE.key());
                addQueryStringFilter(DBObjectToVariantConverter.ANNOTATION_FIELD + "." +
                        DBObjectToVariantAnnotationConverter.XREFS_FIELD + "." +
                        DBObjectToVariantAnnotationConverter.XREF_ID_FIELD, xrefs, builder, QueryOperation.AND);
            }

            if (query.containsKey(VariantQueryParams.ANNOT_CONSEQUENCE_TYPE.key())) {
                String value = query.getString(VariantQueryParams.ANNOT_CONSEQUENCE_TYPE.key());
                value = value.replace("SO:", "");
                addQueryIntegerFilter(DBObjectToVariantConverter.ANNOTATION_FIELD + "." +
                        DBObjectToVariantAnnotationConverter.CONSEQUENCE_TYPE_FIELD + "." +
                        DBObjectToVariantAnnotationConverter.SO_ACCESSION_FIELD, value, builder, QueryOperation.AND);
            }

            if (query.containsKey(VariantQueryParams.ANNOT_BIOTYPE.key())) {
                String biotypes = query.getString(VariantQueryParams.ANNOT_BIOTYPE.key());
                addQueryStringFilter(DBObjectToVariantConverter.ANNOTATION_FIELD + "." +
                        DBObjectToVariantAnnotationConverter.CONSEQUENCE_TYPE_FIELD + "." +
                        DBObjectToVariantAnnotationConverter.BIOTYPE_FIELD, biotypes, builder, QueryOperation.AND);
            }

            if (query.containsKey(VariantQueryParams.POLYPHEN.key())) {
                addCompListQueryFilter(DBObjectToVariantConverter.ANNOTATION_FIELD + "." +
                        DBObjectToVariantAnnotationConverter.CONSEQUENCE_TYPE_FIELD + "." +
                        DBObjectToVariantAnnotationConverter.POLYPHEN_FIELD + "." +
                        DBObjectToVariantAnnotationConverter.SCORE_SCORE_FIELD, query.getString(VariantQueryParams.POLYPHEN.key()), builder);
            }

            if (query.containsKey(VariantQueryParams.SIFT.key())) {
                addCompListQueryFilter(DBObjectToVariantConverter.ANNOTATION_FIELD + "." +
                        DBObjectToVariantAnnotationConverter.CONSEQUENCE_TYPE_FIELD + "." +
                        DBObjectToVariantAnnotationConverter.SIFT_FIELD + "." +
                        DBObjectToVariantAnnotationConverter.SCORE_SCORE_FIELD, query.getString(VariantQueryParams.SIFT.key()), builder);
            }

            if (query.containsKey(VariantQueryParams.PROTEIN_SUBSTITUTION.key())) {
                String value = query.getString(VariantQueryParams.PROTEIN_SUBSTITUTION.key());
                addScoreFilter(DBObjectToVariantConverter.ANNOTATION_FIELD + "." +
                        DBObjectToVariantAnnotationConverter.CONSEQUENCE_TYPE_FIELD + "." +
                        DBObjectToVariantAnnotationConverter.PROTEIN_SUBSTITUTION_SCORE_FIELD, value, builder);
            }

            if (query.containsKey(VariantQueryParams.CONSERVATION.key())) {
                String value = query.getString(VariantQueryParams.CONSERVATION.key());
                addScoreFilter(DBObjectToVariantConverter.ANNOTATION_FIELD + "." +
                        DBObjectToVariantAnnotationConverter.CONSERVED_REGION_SCORE_FIELD, value, builder);
            }

            if (query.containsKey(VariantQueryParams.ALTERNATE_FREQUENCY.key())) {
                String value = query.getString(VariantQueryParams.ALTERNATE_FREQUENCY.key());
                addFrequencyFilter(DBObjectToVariantConverter.ANNOTATION_FIELD + "." +
                                DBObjectToVariantAnnotationConverter.POPULATION_FREQUENCIES_FIELD,
                        DBObjectToVariantAnnotationConverter.POPULATION_FREQUENCY_ALTERNATE_FREQUENCY_FIELD, value, builder); // Same method addFrequencyFilter is used for reference and allele frequencies. Need to provide the field (reference/alternate) where to check the frequency
            }

            if (query.containsKey(VariantQueryParams.REFERENCE_FREQUENCY.key())) {
                String value = query.getString(VariantQueryParams.REFERENCE_FREQUENCY.key());
                addFrequencyFilter(DBObjectToVariantConverter.ANNOTATION_FIELD + "." +
                                DBObjectToVariantAnnotationConverter.POPULATION_FREQUENCIES_FIELD,
                        DBObjectToVariantAnnotationConverter.POPULATION_FREQUENCY_REFERENCE_FREQUENCY_FIELD, value, builder); // Same method addFrequencyFilter is used for reference and allele frequencies. Need to provide the field (reference/alternate) where to check the frequency
            }



            /** STATS PARAMS **/

            if (query.get(VariantQueryParams.STATS_MAF.key()) != null && !query.getString(VariantQueryParams.STATS_MAF.key()).isEmpty()) {
                addStatsFilterList(DBObjectToVariantStatsConverter.MAF_FIELD, query.getString(VariantQueryParams.STATS_MAF.key()), builder);
            }

            if (query.get(VariantQueryParams.STATS_MGF.key()) != null && !query.getString(VariantQueryParams.STATS_MGF.key()).isEmpty()) {
                addStatsFilterList(DBObjectToVariantStatsConverter.MGF_FIELD, query.getString(VariantQueryParams.STATS_MGF.key()), builder);
            }

            if (query.get(VariantQueryParams.MISSING_ALLELES.key()) != null && !query.getString(VariantQueryParams.MISSING_ALLELES.key()).isEmpty()) {
                addStatsFilterList(DBObjectToVariantStatsConverter.MISSALLELE_FIELD, query.getString(VariantQueryParams.MISSING_ALLELES.key()), builder);
            }

            if (query.get(VariantQueryParams.MISSING_GENOTYPES.key()) != null && !query.getString(VariantQueryParams.MISSING_GENOTYPES.key()).isEmpty()) {
                addStatsFilterList(DBObjectToVariantStatsConverter.MISSGENOTYPE_FIELD, query.getString(VariantQueryParams.MISSING_GENOTYPES.key()), builder);
            }

            if (query.get("numgt") != null && !query.getString("numgt").isEmpty()) {
                for (String numgt : query.getAsStringList("numgt")) {
                    String[] split = numgt.split(":");
                    addCompQueryFilter(
                            DBObjectToVariantConverter.STATS_FIELD + "." + DBObjectToVariantStatsConverter.NUMGT_FIELD + "." + split[0],
                            split[1], builder);
                }
            }


            /** STUDIES **/
            QueryBuilder studyBuilder = QueryBuilder.start();
            final StudyConfiguration defaultStudyConfiguration;
            if (query.containsKey(VariantQueryParams.STUDIES.key())) { // && !options.getList("studies").isEmpty() && !options.getListAs("studies", String.class).get(0).isEmpty()) {
                String value = objectToString(query.get(VariantQueryParams.STUDIES.key()));

                this.<Integer>addQueryFilter(DBObjectToVariantConverter.STUDIES_FIELD + "." + DBObjectToStudyVariantEntryConverter.STUDYID_FIELD, value, builder, QueryOperation.AND, studyName -> {
                    try {
                        return Integer.parseInt(studyName);
                    } catch (NumberFormatException e) {
                        QueryResult<StudyConfiguration> result = studyConfigurationManager.getStudyConfiguration(studyName, null);
                        if (result.getResult().isEmpty()) {
                            throw new IllegalArgumentException("Study " + studyName + " not found");
                        }
                        return result.first().getStudyId();
                    }
                });

                List<Integer> studyIds = getStudyIds(Arrays.asList(value.split(",|;")), null);
                if (studyIds.size() == 1) {
                    defaultStudyConfiguration = studyConfigurationManager.getStudyConfiguration(studyIds.get(0), null).first();
                } else {
                    defaultStudyConfiguration = null;
                }
                String studyIdsCsv = studyIds.stream().map(Object::toString).collect(Collectors.joining(","));
                this.addQueryIntegerFilter(DBObjectToStudyVariantEntryConverter.STUDYID_FIELD, studyIdsCsv, studyBuilder, QueryOperation.AND);

            } else {
                List<String> studyNames = studyConfigurationManager.getStudyNames(null);
                if (studyNames != null && studyNames.size() == 1) {
                    defaultStudyConfiguration = studyConfigurationManager.getStudyConfiguration(studyNames.get(0), null).first();
                } else {
                    defaultStudyConfiguration = null;
                }
            }

            if (query.containsKey(VariantQueryParams.FILES.key())) { // && !options.getList("files").isEmpty() && !options.getListAs("files", String.class).get(0).isEmpty()) {
                addQueryFilter(DBObjectToStudyVariantEntryConverter.FILES_FIELD + "." + DBObjectToStudyVariantEntryConverter.FILEID_FIELD,
                        objectToString(query.get(VariantQueryParams.FILES.key())), studyBuilder, QueryOperation.AND, file -> {
                            if (file.contains(":")) {
                                String[] studyFile = file.split(":");
                                QueryResult<StudyConfiguration> queryResult = studyConfigurationManager.getStudyConfiguration(studyFile[0], null);
                                if (queryResult.getResult().isEmpty()) {
                                    throw new IllegalArgumentException("Study " + studyFile[0] + " not found");
                                }
                                return queryResult.first().getFileIds().get(studyFile[1]);
                            } else {
                                try {
                                    return Integer.parseInt(file);
                                } catch (NumberFormatException e) {
                                    if (defaultStudyConfiguration != null) {
                                        return defaultStudyConfiguration.getFileIds().get(file);
                                    } else {
                                        List<String> studyNames = studyConfigurationManager.getStudyNames(null);
                                        throw new IllegalArgumentException("Unknown file \"" + file + "\". Please, specify the study belonging."
                                                + (studyNames == null ? "" : " Available studies: " + studyNames) );
                                    }
                                }
                            }
                        });
            }

            if (query.containsKey(VariantQueryParams.GENOTYPE.key())) {
                String sampleGenotypesCSV = query.getString(VariantQueryParams.GENOTYPE.key());

                // we may need to know the study type
//                studyConfigurationManager.getStudyConfiguration(1, null).getResult().get(0).


                String[] sampleGenotypesArray = sampleGenotypesCSV.split(AND);
//                System.out.println("sampleGenotypesArray = " + Arrays.toString(sampleGenotypesArray));

                for (String sampleGenotypes : sampleGenotypesArray) {
                    String[] sampleGenotype = sampleGenotypes.split(IS);
                    if(sampleGenotype.length != 2 && sampleGenotype.length != 3) {
                        throw new IllegalArgumentException("Malformed genotype query \"" + sampleGenotypes + "\". Expected [<study>:]<sample>:<genotype>[,<genotype>]*");
                    }

                    int sampleId;
                    final String genotypes;
                    if (sampleGenotype.length == 3) {  //Expect to be as <study>:<sample>
                        String study = sampleGenotype[0];
                        String sample = sampleGenotype[1];
                        genotypes = sampleGenotype[2];
                        QueryResult<StudyConfiguration> queryResult = studyConfigurationManager.getStudyConfiguration(study, null);
                        if (queryResult.getResult().isEmpty()) {
                            throw new IllegalArgumentException("Study " + study + " not found");
                        }
                        if (!queryResult.first().getSampleIds().containsKey(sample)) {
                            throw new IllegalArgumentException("Sample " + sample + " not found");
                        }
                        sampleId = queryResult.first().getSampleIds().get(sample);
                    } else {
                        String sample = sampleGenotype[0];
                        genotypes = sampleGenotype[1];
                        try {
                            sampleId = Integer.parseInt(sample);
                        } catch (NumberFormatException e) {
                            if (defaultStudyConfiguration != null) {
                                if (!defaultStudyConfiguration.getSampleIds().containsKey(sample)) {
                                    throw new IllegalArgumentException("Sample " + sample + " not found");
                                }
                                sampleId = defaultStudyConfiguration.getSampleIds().get(sample);
                            } else {
                                //Unable to identify that sample!
                                List<String> studyNames = studyConfigurationManager.getStudyNames(null);
                                throw new IllegalArgumentException("Unknown sample \"" + sample + "\". Please, specify the study belonging."
                                                + (studyNames == null ? "" : " Available studies: " + studyNames) );
                            }
                        }
                    }


                    String[] genotypesArray = genotypes.split(OR);
                    QueryBuilder genotypesBuilder = QueryBuilder.start();
                    for (String genotype : genotypesArray) {
                        if ("0/0".equals(genotype) || "0|0".equals(genotype)) {
                            QueryBuilder andBuilder = QueryBuilder.start();
                            List<String> otherGenotypes = Arrays.asList(
                                    "0/1", "1/0", "1/1", "-1/-1",
                                    "0|1", "1|0", "1|1", "-1|-1",
                                    "0|2", "2|0", "2|1", "1|2", "2|2",
                                    "0/2", "2/0", "2/1", "1/2", "2/2",
                                    DBObjectToSamplesConverter.UNKNOWN_GENOTYPE);
                            for (String otherGenotype : otherGenotypes) {
                                andBuilder.and(new BasicDBObject(DBObjectToStudyVariantEntryConverter.GENOTYPES_FIELD + "." + otherGenotype, new BasicDBObject("$not", new BasicDBObject("$elemMatch", new BasicDBObject("$eq", sampleId)))));
                            }
                            genotypesBuilder.or(andBuilder.get());
                        } else {
                            String s = DBObjectToStudyVariantEntryConverter.GENOTYPES_FIELD + "." +
                                    DBObjectToSamplesConverter.genotypeToStorageType(genotype);
                            //or [ {"samp.0|0" : { $elemMatch : { $eq : <sampleId> } } } ]
                            genotypesBuilder.or(new BasicDBObject(s, new BasicDBObject("$elemMatch", new BasicDBObject("$eq", sampleId))));
                        }
                    }
                    studyBuilder.and(genotypesBuilder.get());
                }
            }

            // If Study Query is used then we add a elemMatch query
            DBObject studyQuery = studyBuilder.get();
            if (studyQuery.keySet().size() != 0) {
                builder.and(DBObjectToVariantConverter.STUDIES_FIELD).elemMatch(studyQuery);
            }
        }

        logger.info("Find = " + builder.get());
        return builder;
    }

    private DBObject createProjection(Query query, QueryOptions options) {
        DBObject projection = new BasicDBObject();

        if(options == null) {
            options = new QueryOptions();
        }

        if (options.containsKey("sort")) {
            if (options.getBoolean("sort")) {
                options.put("sort", new BasicDBObject(DBObjectToVariantConverter.CHROMOSOME_FIELD, 1).append(DBObjectToVariantConverter.START_FIELD, 1));
            } else {
                options.remove("sort");
            }
        }

        List<String> includeList = options.getAsStringList("include");
        if (!includeList.isEmpty()) { //Include some
            for (String s : includeList) {
                String key = DBObjectToVariantConverter.toShortFieldName(s);
                if (key != null) {
                    projection.put(key, 1);
                } else {
                    logger.warn("Unknown include field: {}", s);
                }
            }
        } else { //Include all
            for (String values : DBObjectToVariantConverter.fieldsMap.values()) {
                projection.put(values, 1);
            }
            if (options.containsKey("exclude")) { // Exclude some
                List<String> excludeList = options.getAsStringList("exclude");
                for (String s : excludeList) {
                    String key = DBObjectToVariantConverter.toShortFieldName(s);
                    if (key != null) {
                        projection.removeField(key);
                    } else {
                        logger.warn("Unknown exclude field: {}", s);
                    }
                }
            }
        }

        if (query.containsKey(VariantQueryParams.RETURNED_FILES.key()) && projection.containsField(DBObjectToVariantConverter.STUDIES_FIELD)) {
            List<Integer> files = query.getAsIntegerList(VariantQueryParams.RETURNED_FILES.key());
            projection.put(
                    DBObjectToVariantConverter.STUDIES_FIELD,
                    new BasicDBObject(
                            "$elemMatch",
                            new BasicDBObject(
                                    DBObjectToStudyVariantEntryConverter.FILES_FIELD + "." + DBObjectToStudyVariantEntryConverter.FILEID_FIELD,
                                    new BasicDBObject(
                                            "$in",
                                            files
                                    )
                            )
                    )
            );
        }
        if (query.containsKey(VariantQueryParams.RETURNED_STUDIES.key()) && projection.containsField(DBObjectToVariantConverter.STUDIES_FIELD)) {
            List<Integer> studiesIds = getStudyIds(query.getAsList(VariantQueryParams.RETURNED_STUDIES.key()), options);
//            List<Integer> studies = query.getAsIntegerList(VariantQueryParams.RETURNED_STUDIES.key());
            if (!studiesIds.isEmpty()) {
                projection.put(
                        DBObjectToVariantConverter.STUDIES_FIELD,
                        new BasicDBObject(
                                "$elemMatch",
                                new BasicDBObject(
                                        DBObjectToStudyVariantEntryConverter.STUDYID_FIELD,
                                        new BasicDBObject(
                                                "$in",
                                                studiesIds
                                        )
                                )
                        )
                );
            }
        }

        logger.debug("Projection: {}", projection);
        return projection;
    }

    private List<Integer> getStudyIds(List studiesNames, QueryOptions options) {
        List<Integer> studiesIds;
        studiesIds = new ArrayList<>(studiesNames.size());
        for (Object studyObj : studiesNames) {
            if (studyObj instanceof Integer) {
                studiesIds.add(((Integer) studyObj));
            } else {
                String studyName = studyObj.toString();
                if (studyName.startsWith("!")) { //Skip negated studies
                    continue;
                }
                try {
                    studiesIds.add(Integer.parseInt(studyName));
                } catch (NumberFormatException e) {
                    QueryResult<StudyConfiguration> result = studyConfigurationManager.getStudyConfiguration(studyName, options);
                    if (result.getResult().isEmpty()) {
                        throw new IllegalStateException("Study " + studyName + " not found");
                    }
                    studiesIds.add(result.first().getStudyId());
                }
            }
        }
        return studiesIds;
    }


    /**
     * Two steps insertion:
     *      First check that the variant and study exists making an update.
     *      For those who doesn't exist, pushes a study with the file and genotype information
     *
     *      The documents that throw a "dup key" exception are those variants that exist and have the study.
     *      Then, only for those variants, make a second update.
     *
     * *An interesting idea would be to invert this actions depending on the number of already inserted variants.
     *
     * @param loadedSampleIds Other loaded sampleIds EXCEPT those that are going to be loaded
     * @param data  Variants to insert
     */
    QueryResult insert(List<Variant> data, int fileId, DBObjectToVariantConverter variantConverter,
                       DBObjectToStudyVariantEntryConverter variantSourceEntryConverter, StudyConfiguration studyConfiguration, List<Integer> loadedSampleIds) {
        if (data.isEmpty()) {
            return new QueryResult("insertVariants");
        }
        List<DBObject> queries = new ArrayList<>(data.size());
        List<DBObject> updates = new ArrayList<>(data.size());
        Set<String> nonInsertedVariants;
        String fileIdStr = Integer.toString(fileId);
        List<String> extraFields = studyConfiguration.getAttributes().getAsStringList(VariantStorageManager.Options.EXTRA_GENOTYPE_FIELDS.key());

        {
            nonInsertedVariants = new HashSet<>();
            Map missingSamples = Collections.emptyMap();
            String defaultGenotype = studyConfiguration.getAttributes().getString(MongoDBVariantStorageManager.DEFAULT_GENOTYPE, "");
            if (defaultGenotype.equals(DBObjectToSamplesConverter.UNKNOWN_GENOTYPE)) {
                logger.debug("Do not need fill gaps. DefaultGenotype is UNKNOWN_GENOTYPE({}).");
            } else if (!loadedSampleIds.isEmpty()) {
                missingSamples = new BasicDBObject(DBObjectToSamplesConverter.UNKNOWN_GENOTYPE, loadedSampleIds);   // ?/?
            }
            List<Object> missingOtherValues = new ArrayList<>(loadedSampleIds.size());
            for (int i = 0; i < loadedSampleIds.size(); i++) {
                missingOtherValues.add(DBObjectToSamplesConverter.UNKNOWN_FIELD);
            }
            for (Variant variant : data) {
                String id = variantConverter.buildStorageId(variant);
                for (StudyEntry studyEntry : variant.getStudies()) {
                    if (studyEntry.getFiles().size() == 0 || !studyEntry.getFiles().get(0).getFileId().equals(fileIdStr)) {
                        continue;
                    }
                    int studyId = studyConfiguration.getStudyId();
                    DBObject study = variantSourceEntryConverter.convertToStorageType(studyEntry);
                    DBObject genotypes = (DBObject) study.get(DBObjectToStudyVariantEntryConverter.GENOTYPES_FIELD);
                    if (genotypes != null) {        //If genotypes is null, genotypes are not suppose to be loaded
                        genotypes.putAll(missingSamples);   //Add missing samples
                        for (String extraField : extraFields) {
                            List<Object> otherFieldValues = (List<Object>) study.get(extraField.toLowerCase());
                            otherFieldValues.addAll(0, missingOtherValues);
                        }
                    }
                    DBObject push = new BasicDBObject(DBObjectToVariantConverter.STUDIES_FIELD, study);
                    BasicDBObject update = new BasicDBObject()
                            .append("$push", push)
                            .append("$setOnInsert", variantConverter.convertToStorageType(variant));
                    if (variant.getIds() != null && !variant.getIds().isEmpty() && !variant.getIds().iterator().next().isEmpty()) {
                        update.put("$addToSet", new BasicDBObject(DBObjectToVariantConverter.IDS_FIELD, new BasicDBObject("$each", variant.getIds())));
                    }
                    // { _id: <variant_id>, "studies.sid": {$ne: <studyId> } }
                    //If the variant exists and contains the study, this find will fail, will try to do the upsert, and throw a duplicated key exception.
                    queries.add(new BasicDBObject("_id", id).append(DBObjectToVariantConverter.STUDIES_FIELD + "." + DBObjectToStudyVariantEntryConverter.STUDYID_FIELD,
                            new BasicDBObject("$ne", studyId)));
                    updates.add(update);
                }
            }
            QueryOptions options = new QueryOptions("upsert", true);
            options.put("multi", false);
            try {
                variantsCollection.update(queries, updates, options);
            } catch (BulkWriteException e) {
                for (BulkWriteError writeError : e.getWriteErrors()) {
                    if (writeError.getCode() == 11000) { //Dup Key error code
                        nonInsertedVariants.add(writeError.getMessage().split("dup key")[1].split("\"")[1]);
                    } else {
                        throw e;
                    }
                }
            }
            queries.clear();
            updates.clear();
        }

        for (Variant variant : data) {
            variant.setAnnotation(null);
            String id = variantConverter.buildStorageId(variant);

            if (nonInsertedVariants != null && !nonInsertedVariants.contains(id)) {
                continue;   //Already inserted variant
            }

            for (StudyEntry studyEntry : variant.getStudies()) {
                if (studyEntry.getFiles().size() == 0 || !studyEntry.getFiles().get(0).getFileId().equals(fileIdStr)) {
                    continue;
                }

                DBObject studyObject = variantSourceEntryConverter.convertToStorageType(studyEntry);
                DBObject genotypes = (DBObject) studyObject.get(DBObjectToStudyVariantEntryConverter.GENOTYPES_FIELD);
                DBObject push = new BasicDBObject();
                if (genotypes != null) { //If genotypes is null, genotypes are not suppose to be loaded
                    for (String genotype : genotypes.keySet()) {
                        push.put(DBObjectToVariantConverter.STUDIES_FIELD + ".$." + DBObjectToStudyVariantEntryConverter.GENOTYPES_FIELD + "." + genotype, new BasicDBObject("$each", genotypes.get(genotype)));
                    }
                    for (String extraField : extraFields) {
                        List values = (List) studyObject.get(extraField.toLowerCase());
                        push.put(DBObjectToVariantConverter.STUDIES_FIELD + ".$." + extraField.toLowerCase(),
                                new BasicDBObject("$each", values).append("$position", loadedSampleIds.size()));
                    }
                    for (String extraField : extraFields) {
                        List values = (List) studyObject.get(extraField.toLowerCase());
                        push.put(DBObjectToVariantConverter.STUDIES_FIELD + ".$." + extraField.toLowerCase(),
                                new BasicDBObject("$each", values).append("$position", loadedSampleIds.size()));
                    }
                } else {
                    push.put(DBObjectToVariantConverter.STUDIES_FIELD + ".$." + DBObjectToStudyVariantEntryConverter.GENOTYPES_FIELD, Collections.emptyMap());
                }
                push.put(DBObjectToVariantConverter.STUDIES_FIELD + ".$." + DBObjectToStudyVariantEntryConverter.FILES_FIELD, ((List) studyObject.get(DBObjectToStudyVariantEntryConverter.FILES_FIELD)).get(0));
                BasicDBObject update = new BasicDBObject(new BasicDBObject("$push", push));


                queries.add(new BasicDBObject("_id", id).append(DBObjectToVariantConverter.STUDIES_FIELD + "." + DBObjectToStudyVariantEntryConverter.STUDYID_FIELD, studyConfiguration.getStudyId()));
                updates.add(update);

            }

        }
        if (queries.isEmpty()) {
            return new QueryResult();
        } else {
            QueryOptions options = new QueryOptions("upsert", false);
            options.put("multi", false);
            return variantsCollection.update(queries, updates, options);
        }
    }

    QueryResult<WriteResult> fillFileGaps(int fileId, List<String> chromosomes, List<Integer> fileSampleIds, StudyConfiguration studyConfiguration) {

        // { "studies.sid" : <studyId>, "studies.files.fid" : { $ne : <fileId> } },
        // { $push : {
        //      "studies.$.gt.?/?" : {$each : [ <fileSampleIds> ] }
        // } }

        if (studyConfiguration.getAttributes().getAsStringList(MongoDBVariantStorageManager.DEFAULT_GENOTYPE, "")
                .equals(Collections.singletonList(DBObjectToSamplesConverter.UNKNOWN_GENOTYPE))
                && studyConfiguration.getAttributes().getAsStringList(VariantStorageManager.Options.EXTRA_GENOTYPE_FIELDS.key()).isEmpty()) {
            logger.debug("Do not need fill gaps. DefaultGenotype is UNKNOWN_GENOTYPE({}).", DBObjectToSamplesConverter.UNKNOWN_GENOTYPE);
            return new QueryResult<>();
        }

        List<Integer> loadedSamples = getLoadedSamples(fileId, studyConfiguration);

        DBObject query = new BasicDBObject();
        if (chromosomes != null && !chromosomes.isEmpty()) {
            query.put(DBObjectToVariantConverter.CHROMOSOME_FIELD, new BasicDBObject("$in", chromosomes));
        }

        query.put(DBObjectToVariantConverter.STUDIES_FIELD, new BasicDBObject("$elemMatch",
                new BasicDBObject(
                        DBObjectToStudyVariantEntryConverter.STUDYID_FIELD,
                        studyConfiguration.getStudyId())
                .append(
                        DBObjectToStudyVariantEntryConverter.FILES_FIELD + "." + DBObjectToStudyVariantEntryConverter.FILEID_FIELD,
                        new BasicDBObject("$ne", fileId)
                )
        ));

        BasicDBObject push = new BasicDBObject()
                .append(DBObjectToVariantConverter.STUDIES_FIELD + ".$." +
<<<<<<< HEAD
                        DBObjectToVariantSourceEntryConverter.GENOTYPES_FIELD + "." +
=======
                        DBObjectToStudyVariantEntryConverter.GENOTYPES_FIELD + "." +
>>>>>>> 34a431c3
                        DBObjectToSamplesConverter.UNKNOWN_GENOTYPE, new BasicDBObject("$each", fileSampleIds));

        List<Object> missingOtherValues = new ArrayList<>(fileSampleIds.size());
        for (int size = fileSampleIds.size(); size > 0; size--) {
            missingOtherValues.add(DBObjectToSamplesConverter.UNKNOWN_FIELD);
        }
        List<String> extraFields = studyConfiguration.getAttributes().getAsStringList(VariantStorageManager.Options.EXTRA_GENOTYPE_FIELDS.key());
        for (String extraField : extraFields) {
            push.put(DBObjectToVariantConverter.STUDIES_FIELD + ".$." + extraField.toLowerCase(),
                    new BasicDBObject("$each", missingOtherValues).append("$position", loadedSamples.size())
            );
        }

        BasicDBObject update = new BasicDBObject("$push", push);

        QueryOptions queryOptions = new QueryOptions("multi", true);
        logger.debug("FillGaps find : {}", query);
        logger.debug("FillGaps update : {}", update);
        return variantsCollection.update(query, update, queryOptions);
    }


    private DBObjectToVariantConverter getDbObjectToVariantConverter(Query query, QueryOptions options) {
        studyConfigurationManager.setDefaultQueryOptions(options);
        List<Integer> studyIds = getStudyIds(query.getAsList(VariantQueryParams.STUDIES.key(), ",|;"), options);

        DBObjectToSamplesConverter samplesConverter;
        if (studyIds.isEmpty()) {
            samplesConverter = new DBObjectToSamplesConverter(studyConfigurationManager, null);
        } else {
            List<StudyConfiguration> studyConfigurations = new LinkedList<>();
            for (Integer studyId : studyIds) {
                QueryResult<StudyConfiguration> queryResult = studyConfigurationManager.getStudyConfiguration(studyId, options);
                if (queryResult.getResult().isEmpty()) {
                    throw new IllegalArgumentException("Couldn't find studyConfiguration for StudyId '" + studyId + "'");
                } else {
                    studyConfigurations.add(queryResult.first());
                }
            }
            samplesConverter = new DBObjectToSamplesConverter(studyConfigurations);
        }
        if (query.containsKey(VariantQueryParams.UNKNOWN_GENOTYPE.key())) {
            samplesConverter.setReturnedUnknownGenotype(query.getString(VariantQueryParams.UNKNOWN_GENOTYPE.key()));
        }
        if (query.containsKey(VariantQueryParams.RETURNED_SAMPLES.key())) {
            //Remove the studyName, if any
            samplesConverter.setReturnedSamples(query.getAsStringList(VariantQueryParams.RETURNED_SAMPLES.key())
                    .stream().map(s -> s.contains(":")? s.split(":")[1] : s).collect(Collectors.toList()));
        }
        DBObjectToStudyVariantEntryConverter sourceEntryConverter = new DBObjectToStudyVariantEntryConverter(
                false,
                query.containsKey(VariantQueryParams.RETURNED_FILES.key()) ? query.getAsIntegerList(VariantQueryParams.RETURNED_FILES.key()) : null,
                samplesConverter
        );
        sourceEntryConverter.setStudyConfigurationManager(studyConfigurationManager);
        return new DBObjectToVariantConverter(sourceEntryConverter, new DBObjectToVariantStatsConverter(studyConfigurationManager));
    }

    @Deprecated
    private QueryBuilder addQueryStringFilter(String key, String value, final QueryBuilder builder) {
        return addQueryStringFilter(key, value, builder, QueryOperation.AND);
    }

    private QueryBuilder addQueryStringFilter(String key, String value, final QueryBuilder builder, QueryOperation op) {
        return this.<String>addQueryFilter(key, value, builder, op, Function.identity());
    }

    private QueryBuilder addQueryIntegerFilter(String key, String value, final QueryBuilder builder, QueryOperation op) {
        return this.<Integer>addQueryFilter(key, value, builder, op, elem -> {
            try {
                return Integer.parseInt(elem);
            } catch (NumberFormatException e) {
                throw new IllegalArgumentException("Unable to parse int " + elem, e);
            }
        });
    }

    private <T> QueryBuilder addQueryFilter(String key, String value, final QueryBuilder builder, QueryOperation op, Function<String, T> map) {

        QueryOperation operation = checkOperator(value);

        QueryBuilder _builder;
        if (op == QueryOperation.OR) {
            _builder = QueryBuilder.start();
        } else {
            _builder = builder;
        }

        if (operation == null) {
            if (value.startsWith("!")) {
                _builder.and(key).notEquals(map.apply(value.substring(1)));
            } else {
                _builder.and(key).is(map.apply(value));
            }
        } else if (operation == QueryOperation.OR) {
            String[] array = value.split(OR);
            List<T> list = new ArrayList<>(array.length);
            for (String elem : array) {
                if (elem.startsWith("!")) {
                    throw new IllegalArgumentException("Unable to use negate (!) operator in OR sequences (<it_1>(,<it_n>)*)");
                } else {
                    list.add(map.apply(elem));
                }
            }
            _builder.and(key).in(list);
        } else {
            //Split in two lists: positive and negative
            String[] array = value.split(AND);
            List<T> listIs = new ArrayList<>(array.length);
            List<T> listNotIs = new ArrayList<>(array.length);

            for (String elem : array) {
                if (elem.startsWith("!")) {
                    listNotIs.add(map.apply(elem.substring(1)));
                } else {
                    listIs.add(map.apply(elem));
                }
            }

            if (!listIs.isEmpty()) {    //Can not use method "is" because it will be overwritten with the "notEquals" or "notIn" method
                _builder.and(key).all(listIs);
            }
            if (listNotIs.size() == 1) {
                _builder.and(key).notEquals(listNotIs.get(0));
            } else if (listNotIs.size() > 1) {
                _builder.and(key).notIn(listNotIs);
            }

        }

        if (op == QueryOperation.OR) {
            builder.or(_builder.get());
        }
        return builder;
    }

    /**
     * Accepts a list of comparative filters separated with "," or ";" with the expression:
     *      {OPERATION}{VALUE}
     * Where the accepted operations are:
     *      <, <=, >, >=, =, ==, !=, ~=
     *
     *
     * @param key
     * @param value
     * @param builder
     * @return
     */
    private QueryBuilder addCompListQueryFilter(String key, String value, QueryBuilder builder) {

        QueryOperation op = checkOperator(value);
        List<String> values = splitValue(value, op);

        QueryBuilder compBuilder;
        if (op == QueryOperation.OR) {
            compBuilder = QueryBuilder.start();
        } else {
            compBuilder = builder;
        }

        for (String elem : values) {
            addCompQueryFilter(key, elem, compBuilder);
        }

        if (op == QueryOperation.OR) {
            builder.or(compBuilder.get());
        }
        return builder;
    }

    private QueryBuilder addCompQueryFilter(String key, String value, QueryBuilder builder) {
        String op = value.substring(0, 2);
        op = op.replaceFirst("[0-9]", "");
        String obj = value.replaceFirst(op, "");

        switch(op) {
            case "<":
                builder.and(key).lessThan(Double.parseDouble(obj));
                break;
            case "<=":
                builder.and(key).lessThanEquals(Double.parseDouble(obj));
                break;
            case ">":
                builder.and(key).greaterThan(Double.parseDouble(obj));
                break;
            case ">=":
                builder.and(key).greaterThanEquals(Double.parseDouble(obj));
                break;
            case "=":
            case "==":
                builder.and(key).is(Double.parseDouble(obj));
                break;
            case "!=":
                builder.and(key).notEquals(Double.parseDouble(obj));
                break;
            case "~=":
                builder.and(key).regex(Pattern.compile(obj));
                break;
        }
        return builder;
    }

    /**
     * Accepts a list of filters separated with "," or ";" with the expression:
     *      {SCORE}{OPERATION}{VALUE}
     *
     * @param key                   ProteinScore schema field
     * @param value                 Value to parse
     * @param builder               QueryBuilder
     * @return                      QueryBuilder
     */
    private QueryBuilder addScoreFilter(String key, String value, QueryBuilder builder) {
        final List<String> list;
        QueryOperation operation = checkOperator(value);
        list = splitValue(value, operation);

        List<DBObject> dbObjects = new ArrayList<>();
        for (String elem : list) {
            String[] populationFrequency = splitKeyValue(elem);
            if (populationFrequency.length != 2) {
                logger.error("Bad score filter: " + elem);
                throw new IllegalArgumentException("Bad score filter: " + elem);
            }
            QueryBuilder scoreBuilder = new QueryBuilder();
            scoreBuilder.and(DBObjectToVariantAnnotationConverter.SCORE_SOURCE_FIELD).is(populationFrequency[0]);
            addCompQueryFilter(DBObjectToVariantAnnotationConverter.SCORE_SCORE_FIELD, populationFrequency[1], scoreBuilder);
            dbObjects.add(new BasicDBObject(key, new BasicDBObject("$elemMatch", scoreBuilder.get())));
        }
        if (!dbObjects.isEmpty()) {
            if (operation == null || operation == QueryOperation.AND) {
                builder.and(dbObjects.toArray(new DBObject[dbObjects.size()]));
            } else {
                builder.and(new BasicDBObject("$or", dbObjects));
            }
        }
        return builder;
    }

    /**
     * Accepts a list of filters separated with "," or ";" with the expression:
     *      {STUDY}:{POPULATION}{OPERATION}{VALUE}
     *
     * @param key                   PopulationFrequency schema field
     * @param alleleFrequencyField  Allele frequency schema field
     * @param value                 Value to parse
     * @param builder               QueryBuilder
     * @return                      QueryBuilder
     */
    private QueryBuilder addFrequencyFilter(String key, String alleleFrequencyField, String value, QueryBuilder builder) {

        final List<String> list;
        QueryOperation operation = checkOperator(value);
        list = splitValue(value, operation);

        List<DBObject> dbObjects = new ArrayList<>();
        for (String elem : list) {
            String[] split = elem.split(IS);
            if (split.length != 2) {
                logger.error("Bad population frequency filter: " + elem);
                throw new IllegalArgumentException("Bad population frequency filter: " + elem);
//                iterator.remove(); //Remove the malformed query params.
            }
            String study = split[0];
            String population = split[1];
            String[] populationFrequency = splitKeyValue(population);
            logger.debug("populationFrequency = " + Arrays.toString(populationFrequency));

            QueryBuilder frequencyBuilder = new QueryBuilder();
            frequencyBuilder.and(DBObjectToVariantAnnotationConverter.POPULATION_FREQUENCY_STUDY_FIELD).is(study);
            frequencyBuilder.and(DBObjectToVariantAnnotationConverter.POPULATION_FREQUENCY_POP_FIELD).is(populationFrequency[0]);
            addCompQueryFilter(alleleFrequencyField, populationFrequency[1], frequencyBuilder);
            dbObjects.add(new BasicDBObject(key, new BasicDBObject("$elemMatch", frequencyBuilder.get())));
        }
        if (!dbObjects.isEmpty()) {
            if (operation == null || operation == QueryOperation.AND) {
                builder.and(dbObjects.toArray(new DBObject[dbObjects.size()]));
            } else {
                builder.and(new BasicDBObject("$or", dbObjects));
            }
        }
        return builder;
    }

    /**
     * Accepts filters separated with "," or ";" with the expression:
     *      {STUDY}:{COHORT}{OPERATION}{VALUE}
     *
     * @param key           Stats field to filter
     * @param values        Values to parse
     * @param builder       QueryBuilder
     */
    private void addStatsFilterList(String key, String values, QueryBuilder builder) {

        QueryOperation op = checkOperator(values);
        List<String> valuesList = splitValue(values, op);

        List<DBObject> statsQueries = new LinkedList<>();

        for (String value : valuesList) {
            statsQueries.add(addStatsFilter(key, value, new QueryBuilder()).get());
        }

        if (!statsQueries.isEmpty()) {
            if (op == QueryOperation.OR) {
                builder.or(statsQueries.toArray(new DBObject[statsQueries.size()]));
            } else {
                builder.and(statsQueries.toArray(new DBObject[statsQueries.size()]));
            }
        }
    }

    /**
     * Accepts filters with the expresion:
     *      {STUDY}:{COHORT}{OPERATION}{VALUE}
     *
     * @param key           Stats field to filter
     * @param value         Value to parse
     * @param builder       QueryBuilder
     */
    private QueryBuilder addStatsFilter(String key, String value, QueryBuilder builder) {
        if (value.contains(":")) {
            String[] studyValue = value.split(":");
            String[] cohortValue = splitKeyValue(studyValue[1]);
            String operatorValue = cohortValue[1];
            String study = studyValue[0];
            String cohort = cohortValue[0];

            Integer studyId = getInteger(study);
            Integer cohortId = getInteger(cohort);
            if (studyId == null) {
                StudyConfiguration studyConfiguration = studyConfigurationManager.getStudyConfiguration(study, null).first();
                studyId = studyConfiguration.getStudyId();
                if (cohortId == null) {
                    cohortId = studyConfiguration.getCohortIds().get(cohort);
                }
            } else if (cohortId == null) {
                StudyConfiguration studyConfiguration = studyConfigurationManager.getStudyConfiguration(studyId, null).first();
                cohortId = studyConfiguration.getCohortIds().get(cohort);
            }
//            StudyConfiguration studyConfiguration = studyConfigurationManager.getStudyConfiguration(study, null).first();
//            int studyId = studyConfiguration.getStudyId();
//            int cohortId = studyConfiguration.getCohortIds().get(cohort);

            QueryBuilder statsBuilder = new QueryBuilder();
            statsBuilder.and(DBObjectToVariantStatsConverter.STUDY_ID).is(studyId);
            statsBuilder.and(DBObjectToVariantStatsConverter.COHORT_ID).is(cohortId);
            addCompQueryFilter(key, operatorValue, statsBuilder);
            builder.and(DBObjectToVariantConverter.STATS_FIELD).elemMatch(statsBuilder.get());
        } else {
            addCompQueryFilter(DBObjectToVariantConverter.STATS_FIELD + "." + key, value, builder);
        }
        return builder;
    }

    /**
     * Parses the string to integer number.
     *
     * Returns null if the string was not an integer.
     *
     * @param study
     * @return
     */
    private Integer getInteger(String study) {
        Integer integer;
        try {
            integer = Integer.parseInt(study);
        } catch (NumberFormatException ignored) {
            integer = null;
        }
        return integer;
    }

    private QueryBuilder getRegionFilter(Region region, QueryBuilder builder) {
        List<String> chunkIds = getChunkIds(region);
        builder.and("_at.chunkIds").in(chunkIds);
        builder.and(DBObjectToVariantConverter.END_FIELD).greaterThanEquals(region.getStart());
        builder.and(DBObjectToVariantConverter.START_FIELD).lessThanEquals(region.getEnd());
        return builder;
    }

    private QueryBuilder getRegionFilter(List<Region> regions, QueryBuilder builder) {
        if (regions != null && !regions.isEmpty()) {
            DBObject[] objects = new DBObject[regions.size()];
            int i = 0;
            for (Region region : regions) {
                if (region.getEnd() - region.getStart() < 1000000) {
                    List<String> chunkIds = getChunkIds(region);
                    DBObject regionObject = new BasicDBObject("_at.chunkIds", new BasicDBObject("$in", chunkIds))
                            .append(DBObjectToVariantConverter.START_FIELD, new BasicDBObject("$lte", region.getEnd()))
                            .append(DBObjectToVariantConverter.END_FIELD, new BasicDBObject("$gte", region.getStart()));
                    objects[i] = regionObject;
                } else {
                    DBObject regionObject = new BasicDBObject(DBObjectToVariantConverter.CHROMOSOME_FIELD, region.getChromosome())
                            .append(DBObjectToVariantConverter.START_FIELD, new BasicDBObject("$lte", region.getEnd()))
                            .append(DBObjectToVariantConverter.END_FIELD, new BasicDBObject("$gte", region.getStart()));
                    objects[i] = regionObject;
                }
                i++;
            }
            builder.or(objects);
        }
        return builder;
    }

    /*
        Query util methods
     */

    /**
     * Parses the string to integer number.
     *
     * Returns null if the string was not an integer.
     */
    private Integer parseInteger(String string) {
        Integer integer;
        try {
            integer = Integer.parseInt(string);
        } catch (NumberFormatException ignored) {
            integer = null;
        }
        return integer;
    }

    /**
     * Get the object as an integer. If it's a list, will be returned as a CSV
     */
    private String objectToString(Object objectValue) {
        String value;
        if (objectValue instanceof String) {
            value = ((String) objectValue);
        } else if (objectValue instanceof List) {
            value = ((List<Object>) objectValue).stream().map(String::valueOf).collect(Collectors.joining(","));
        } else {
            value = String.valueOf(objectValue);
        }
        return value;
    }

    /**
     * Splits the string with the specified operation.
     */
    private List<String> splitValue(String value, QueryOperation operation) {
        List<String> list;
        if (operation == null) {
            list = Collections.singletonList(value);
        } else if (operation == QueryOperation.AND) {
            list = Arrays.asList(value.split(AND));
        } else {
            list = Arrays.asList(value.split(OR));
        }
        return list;
    }

    /**
     * Checks that the option contains only one type of operations
     */
    private QueryOperation checkOperator(String s) throws IllegalArgumentException {
        boolean containsOr = s.contains(OR);
        boolean containsAnd = s.contains(AND);
        if (containsAnd && containsOr) {
            throw new IllegalArgumentException("Can't merge in the same query filter, AND and OR operators");
        } else if (containsAnd && !containsOr) {
            return QueryOperation.AND;
        } else if (containsOr && !containsAnd) {
            return QueryOperation.OR;
        } else {    // !containsOr && !containsAnd
            return null;
        }
    }

    void createIndexes(QueryOptions options) {
        logger.info("Start creating indexes");

        DBObject onBackground = new BasicDBObject("background", true);
        DBObject sparse = new BasicDBObject("background", true).append("sparse", true);
        variantsCollection.createIndex(new BasicDBObject("_at.chunkIds", 1), onBackground);
        variantsCollection.createIndex(new BasicDBObject(DBObjectToVariantConverter.CHROMOSOME_FIELD, 1)
                .append(DBObjectToVariantConverter.START_FIELD, 1)
                .append(DBObjectToVariantConverter.END_FIELD, 1), onBackground);
        variantsCollection.createIndex(new BasicDBObject(DBObjectToVariantConverter.IDS_FIELD, 1), onBackground);
        variantsCollection.createIndex(new BasicDBObject(DBObjectToVariantConverter.STUDIES_FIELD + "." + DBObjectToStudyVariantEntryConverter.STUDYID_FIELD, 1), onBackground);
        variantsCollection.createIndex(new BasicDBObject(DBObjectToVariantConverter.STUDIES_FIELD + "." + DBObjectToStudyVariantEntryConverter.FILES_FIELD + "." + DBObjectToStudyVariantEntryConverter.FILEID_FIELD, 1), onBackground);
        variantsCollection.createIndex(new BasicDBObject(DBObjectToVariantConverter.ANNOTATION_FIELD
                + "." + DBObjectToVariantAnnotationConverter.XREFS_FIELD
                + "." + DBObjectToVariantAnnotationConverter.XREF_ID_FIELD, 1), onBackground);
        variantsCollection.createIndex(new BasicDBObject(DBObjectToVariantConverter.ANNOTATION_FIELD
                + "." + DBObjectToVariantAnnotationConverter.CONSEQUENCE_TYPE_FIELD
                + "." + DBObjectToVariantAnnotationConverter.SO_ACCESSION_FIELD, 1), onBackground);
        variantsCollection.createIndex(new BasicDBObject(DBObjectToVariantConverter.ANNOTATION_FIELD
                + "." + DBObjectToVariantAnnotationConverter.POPULATION_FREQUENCIES_FIELD
                + "." + DBObjectToVariantAnnotationConverter.POPULATION_FREQUENCY_STUDY_FIELD, 1)
                .append(DBObjectToVariantConverter.ANNOTATION_FIELD
                        + "." + DBObjectToVariantAnnotationConverter.POPULATION_FREQUENCIES_FIELD
                        + "." + DBObjectToVariantAnnotationConverter.POPULATION_FREQUENCY_POP_FIELD, 1), sparse);
        variantsCollection.createIndex(new BasicDBObject(DBObjectToVariantConverter.ANNOTATION_FIELD
                + "." + DBObjectToVariantAnnotationConverter.CLINICAL_DATA_FIELD + ".clinvar.clinicalSignificance", 1), sparse);
        variantsCollection.createIndex(new BasicDBObject(DBObjectToVariantConverter.STATS_FIELD + "." + DBObjectToVariantStatsConverter.MAF_FIELD, 1), onBackground);
        variantsCollection.createIndex(new BasicDBObject(DBObjectToVariantConverter.STATS_FIELD + "." + DBObjectToVariantStatsConverter.MGF_FIELD, 1), onBackground);

        logger.debug("sent order to create indices");
    }


    /**
     * This method split a typical key-value param such as 'sift<=0.2' in an array ["sift", "<=0.2"].
     * This implementation can and probably should be improved.
     * @param keyValue The keyvalue parameter to be split
     * @return An array with 2 positions for the key and value
     */
    private String[] splitKeyValue(String keyValue) {
        String[] keyValueArray = new String[2];
        String[] arr = keyValue.replaceAll("==", " ")
                .replaceAll(">=", " ")
                .replaceAll("<=", " ")
                .replaceAll("!=", " ")
                .replaceAll("~=", " ")
                .replaceAll("=", " ")
                .replaceAll("<", " ")
                .replaceAll(">", " ")
                .split(" ");
        keyValueArray[0] = arr[0];
        keyValueArray[1] = keyValue.replaceAll(arr[0], "");
        return keyValueArray;
    }

    /* *******************
     * Auxiliary methods *
     * *******************/

    private List<String> getChunkIds(Region region) {
        List<String> chunkIds = new LinkedList<>();

        int chunkSize = (region.getEnd() - region.getStart() > VariantMongoDBWriter.CHUNK_SIZE_BIG) ?
                VariantMongoDBWriter.CHUNK_SIZE_BIG : VariantMongoDBWriter.CHUNK_SIZE_SMALL;
        int ks = chunkSize / 1000;
        int chunkStart = region.getStart() / chunkSize;
        int chunkEnd = region.getEnd() / chunkSize;

        for (int i = chunkStart; i <= chunkEnd; i++) {
            String chunkId = region.getChromosome() + "_" + i + "_" + ks + "k";
            chunkIds.add(chunkId);
        }

        return chunkIds;
    }

    private int getChunkId(int position, int chunksize) {
        return position / chunksize;
    }

    private int getChunkStart(int id, int chunksize) {
        return (id == 0) ? 1 : id * chunksize;
    }

    private int getChunkEnd(int id, int chunksize) {
        return (id * chunksize) + chunksize - 1;
    }






    /* OLD METHODS*/

    @Deprecated
    private QueryBuilder parseQueryOptions(QueryOptions options, QueryBuilder builder) {
        if (options != null) {

            if (options.containsKey("sort")) {
                if (options.getBoolean("sort")) {
                    options.put("sort", new BasicDBObject(DBObjectToVariantConverter.CHROMOSOME_FIELD, 1).append(DBObjectToVariantConverter.START_FIELD, 1));
                } else {
                    options.remove("sort");
                }
            }

            /** GENOMIC REGION **/

            if (options.containsKey(VariantQueryParams.REGION.key()) && !options.getString(VariantQueryParams.REGION.key()).isEmpty()) {
                List<String> stringList = options.getAsStringList(VariantQueryParams.REGION.key());
                List<Region> regions = new ArrayList<>(stringList.size());
                for (String reg : stringList) {
                    Region region = Region.parseRegion(reg);
                    regions.add(region);
                }
                getRegionFilter(regions, builder);
            }

//            if (options.containsKey(VariantQueryParams.CHROMOSOME.key())) {
//                List<String> chromosome = options.getAsStringList(VariantQueryParams.CHROMOSOME.key());
//                addQueryListFilter(DBObjectToVariantConverter.CHROMOSOME_FIELD, chromosome, builder, QueryOperation.OR);
//            }

            if (options.containsKey(VariantQueryParams.GENE.key())) {
                List<String> xrefs = options.getAsStringList(VariantQueryParams.GENE.key());
                addQueryListFilter(DBObjectToVariantConverter.ANNOTATION_FIELD + "." +
                        DBObjectToVariantAnnotationConverter.XREFS_FIELD + "." +
                        DBObjectToVariantAnnotationConverter.XREF_ID_FIELD, xrefs, builder, QueryOperation.OR);
            }

            if (options.getString(VariantQueryParams.ID.key()) != null && !options.getString(VariantQueryParams.ID.key()).isEmpty()) { //) && !options.getString("id").isEmpty()) {
                List<String> ids = options.getAsStringList(VariantQueryParams.ID.key());
                addQueryListFilter(DBObjectToVariantConverter.ANNOTATION_FIELD + "." +
                        DBObjectToVariantAnnotationConverter.XREFS_FIELD + "." +
                        DBObjectToVariantAnnotationConverter.XREF_ID_FIELD, ids, builder, QueryOperation.OR);
                addQueryListFilter(DBObjectToVariantConverter.IDS_FIELD, ids, builder, QueryOperation.OR);
            }


            /** VARIANT **/

            if (options.containsKey(VariantQueryParams.TYPE.key())) { // && !options.getString("type").isEmpty()) {
                addQueryStringFilter(DBObjectToVariantConverter.TYPE_FIELD, options.getString(VariantQueryParams.TYPE.key()), builder);
            }

            if (options.containsKey(VariantQueryParams.REFERENCE.key()) && options.getString(VariantQueryParams.REFERENCE.key()) != null) {
                addQueryStringFilter(DBObjectToVariantConverter.REFERENCE_FIELD, options.getString(VariantQueryParams.REFERENCE.key()), builder);
            }

            if (options.containsKey(VariantQueryParams.ALTERNATE.key()) && options.getString(VariantQueryParams.ALTERNATE.key()) != null) {
                addQueryStringFilter(DBObjectToVariantConverter.ALTERNATE_FIELD, options.getString(VariantQueryParams.ALTERNATE.key()), builder);
            }

            /** ANNOTATION **/

            if (options.containsKey(VariantQueryParams.ANNOTATION_EXISTS.key())) {
                builder.and(DBObjectToVariantConverter.ANNOTATION_FIELD).exists(options.getBoolean(VariantQueryParams.ANNOTATION_EXISTS.key()));
            }

            if (options.containsKey(VariantQueryParams.ANNOT_XREF.key())) {
                List<String> xrefs = options.getAsStringList(VariantQueryParams.ANNOT_XREF.key());
                addQueryListFilter(DBObjectToVariantConverter.ANNOTATION_FIELD + "." +
                        DBObjectToVariantAnnotationConverter.XREFS_FIELD + "." +
                        DBObjectToVariantAnnotationConverter.XREF_ID_FIELD, xrefs, builder, QueryOperation.AND);
            }

            if (options.containsKey(VariantQueryParams.ANNOT_CONSEQUENCE_TYPE.key())) {
                List<String> cts = new ArrayList<>(options.getAsStringList(VariantQueryParams.ANNOT_CONSEQUENCE_TYPE.key()));
                List<Integer> ctsInteger = new ArrayList<>(cts.size());
                for (Iterator<String> iterator = cts.iterator(); iterator.hasNext(); ) {
                    String ct = iterator.next();
                    if (ct.startsWith("SO:")) {
                        ct = ct.substring(3);
                    }
                    try {
                        ctsInteger.add(Integer.parseInt(ct));
                    } catch (NumberFormatException e) {
                        logger.error("Error parsing integer ", e);
                        iterator.remove();  //Remove the malformed query params.
                    }
                }
                options.put(VariantQueryParams.ANNOT_CONSEQUENCE_TYPE.key(), cts); //Replace the QueryOption without the malformed query params
                addQueryListFilter(DBObjectToVariantConverter.ANNOTATION_FIELD + "." +
                        DBObjectToVariantAnnotationConverter.CONSEQUENCE_TYPE_FIELD + "." +
                        DBObjectToVariantAnnotationConverter.SO_ACCESSION_FIELD, ctsInteger, builder, QueryOperation.AND);
            }

            if (options.containsKey(VariantQueryParams.ANNOT_BIOTYPE.key())) {
                List<String> biotypes = options.getAsStringList(VariantQueryParams.ANNOT_BIOTYPE.key());
                addQueryListFilter(DBObjectToVariantConverter.ANNOTATION_FIELD + "." +
                        DBObjectToVariantAnnotationConverter.CONSEQUENCE_TYPE_FIELD + "." +
                        DBObjectToVariantAnnotationConverter.BIOTYPE_FIELD, biotypes, builder, QueryOperation.AND);
            }

            if (options.containsKey(VariantQueryParams.POLYPHEN.key())) {
                addCompQueryFilter(DBObjectToVariantConverter.ANNOTATION_FIELD + "." +
                        DBObjectToVariantAnnotationConverter.CONSEQUENCE_TYPE_FIELD + "." +
                        DBObjectToVariantAnnotationConverter.POLYPHEN_FIELD + "." +
                        DBObjectToVariantAnnotationConverter.SCORE_SCORE_FIELD, options.getString(VariantQueryParams.POLYPHEN.key()), builder);
            }

            if (options.containsKey(VariantQueryParams.SIFT.key())) {
                addCompQueryFilter(DBObjectToVariantConverter.ANNOTATION_FIELD + "." +
                        DBObjectToVariantAnnotationConverter.CONSEQUENCE_TYPE_FIELD + "." +
                        DBObjectToVariantAnnotationConverter.SIFT_FIELD + "." +
                        DBObjectToVariantAnnotationConverter.SCORE_SCORE_FIELD, options.getString(VariantQueryParams.SIFT.key()), builder);
            }

            if (options.containsKey(VariantQueryParams.PROTEIN_SUBSTITUTION.key())) {
                List<String> list = new ArrayList<>(options.getAsStringList(VariantQueryParams.PROTEIN_SUBSTITUTION.key()));
                addScoreFilter(DBObjectToVariantConverter.ANNOTATION_FIELD + "." +
                        DBObjectToVariantAnnotationConverter.CONSEQUENCE_TYPE_FIELD + "." +
                        DBObjectToVariantAnnotationConverter.PROTEIN_SUBSTITUTION_SCORE_FIELD, list, builder);
                options.put(VariantQueryParams.PROTEIN_SUBSTITUTION.key(), list); //Replace the QueryOption without the malformed query params
            }

            if (options.containsKey(VariantQueryParams.CONSERVATION.key())) {
                List<String> list = new ArrayList<>(options.getAsStringList(VariantQueryParams.CONSERVATION.key()));
                addScoreFilter(DBObjectToVariantConverter.ANNOTATION_FIELD + "." +
                        DBObjectToVariantAnnotationConverter.CONSERVED_REGION_SCORE_FIELD, list, builder);
                options.put(VariantQueryParams.CONSERVATION.key(), list); //Replace the QueryOption without the malformed query params
            }

            if (options.containsKey(VariantQueryParams.ALTERNATE_FREQUENCY.key())) {
                List<String> list = new ArrayList<>(options.getAsStringList(VariantQueryParams.ALTERNATE_FREQUENCY.key()));
                addFrequencyFilter(DBObjectToVariantConverter.ANNOTATION_FIELD + "." +
                                DBObjectToVariantAnnotationConverter.POPULATION_FREQUENCIES_FIELD,
                        DBObjectToVariantAnnotationConverter.POPULATION_FREQUENCY_ALTERNATE_FREQUENCY_FIELD, list, builder); // Same method addFrequencyFilter is used for reference and allele frequencies. Need to provide the field (reference/alternate) where to check the frequency
            }

            if (options.containsKey(VariantQueryParams.REFERENCE_FREQUENCY.key())) {
                List<String> list = new ArrayList<>(options.getAsStringList(VariantQueryParams.REFERENCE_FREQUENCY.key()));
                addFrequencyFilter(DBObjectToVariantConverter.ANNOTATION_FIELD + "." +
                                DBObjectToVariantAnnotationConverter.POPULATION_FREQUENCIES_FIELD,
                        DBObjectToVariantAnnotationConverter.POPULATION_FREQUENCY_REFERENCE_FREQUENCY_FIELD, list, builder); // Same method addFrequencyFilter is used for reference and allele frequencies. Need to provide the field (reference/alternate) where to check the frequency
            }



            /** STATS **/

            if (options.get(VariantQueryParams.STATS_MAF.key()) != null && !options.getString(VariantQueryParams.STATS_MAF.key()).isEmpty()) {
                addCompQueryFilter(
                        DBObjectToVariantConverter.STATS_FIELD + "." + DBObjectToVariantStatsConverter.MAF_FIELD,
                        options.getString(VariantQueryParams.STATS_MAF.key()), builder);
            }

            if (options.get(VariantQueryParams.STATS_MGF.key()) != null && !options.getString(VariantQueryParams.STATS_MGF.key()).isEmpty()) {
                addCompQueryFilter(
                        DBObjectToVariantConverter.STATS_FIELD + "." + DBObjectToVariantStatsConverter.MGF_FIELD,
                        options.getString(VariantQueryParams.STATS_MGF.key()), builder);
            }

            if (options.get(VariantQueryParams.MISSING_ALLELES.key()) != null && !options.getString(VariantQueryParams.MISSING_ALLELES.key()).isEmpty()) {
                addCompQueryFilter(
                        DBObjectToVariantConverter.STATS_FIELD + "." + DBObjectToVariantStatsConverter.MISSALLELE_FIELD,
                        options.getString(VariantQueryParams.MISSING_ALLELES.key()), builder);
            }

            if (options.get(VariantQueryParams.MISSING_GENOTYPES.key()) != null && !options.getString(VariantQueryParams.MISSING_GENOTYPES.key()).isEmpty()) {
                addCompQueryFilter(
                        DBObjectToVariantConverter.STATS_FIELD + "." + DBObjectToVariantStatsConverter.MISSGENOTYPE_FIELD,
                        options.getString(VariantQueryParams.MISSING_GENOTYPES.key()), builder);
            }

            if (options.get("numgt") != null && !options.getString("numgt").isEmpty()) {
                for (String numgt : options.getAsStringList("numgt")) {
                    String[] split = numgt.split(":");
                    addCompQueryFilter(
                            DBObjectToVariantConverter.STATS_FIELD + "." + DBObjectToVariantStatsConverter.NUMGT_FIELD + "." + split[0],
                            split[1], builder);
                }
            }

//            if (options.get("freqgt") != null && !options.getString("freqgt").isEmpty()) {
//                for (String freqgt : getStringList(options.get("freqgt"))) {
//                    String[] split = freqgt.split(":");
//                    addCompQueryFilter(
//                            DBObjectToVariantSourceEntryConverter.STATS_FIELD + "." + DBObjectToVariantStatsConverter.FREQGT_FIELD + "." + split[0],
//                            split[1], builder);
//                }
//            }


            /** FILES **/
            QueryBuilder fileBuilder = QueryBuilder.start();

            if (options.containsKey(VariantQueryParams.STUDIES.key())) { // && !options.getList("studies").isEmpty() && !options.getListAs("studies", String.class).get(0).isEmpty()) {
                addQueryListFilter(
                        DBObjectToStudyVariantEntryConverter.STUDYID_FIELD, options.getAsIntegerList(VariantQueryParams.STUDIES.key()),
                        fileBuilder, QueryOperation.AND);
            }

            if (options.containsKey(VariantQueryParams.FILES.key())) { // && !options.getList("files").isEmpty() && !options.getListAs("files", String.class).get(0).isEmpty()) {
                addQueryListFilter(DBObjectToStudyVariantEntryConverter.FILES_FIELD + "." +
                                DBObjectToStudyVariantEntryConverter.FILEID_FIELD, options.getAsIntegerList(VariantQueryParams.FILES.key()),
                        fileBuilder, QueryOperation.AND);
            }

            if (options.containsKey(VariantQueryParams.GENOTYPE.key())) {
                String sampleGenotypesCSV = options.getString(VariantQueryParams.GENOTYPE.key());

//                String AND = ",";
//                String OR = ";";
//                String IS = ":";

//                String AND = "AND";
//                String OR = "OR";
//                String IS = ":";


                String[] sampleGenotypesArray = sampleGenotypesCSV.split(AND);
                for (String sampleGenotypes : sampleGenotypesArray) {
                    String[] sampleGenotype = sampleGenotypes.split(IS);
                    if(sampleGenotype.length != 2) {
                        continue;
                    }
                    int sample = Integer.parseInt(sampleGenotype[0]);
                    String[] genotypes = sampleGenotype[1].split(OR);
                    QueryBuilder genotypesBuilder = QueryBuilder.start();
                    for (String genotype : genotypes) {
                        String s = DBObjectToStudyVariantEntryConverter.GENOTYPES_FIELD + "." +
                                DBObjectToSamplesConverter.genotypeToStorageType(genotype);
                        //or [ {"samp.0|0" : { $elemMatch : { $eq : <sampleId> } } } ]
                        genotypesBuilder.or(new BasicDBObject(s, new BasicDBObject("$elemMatch", new BasicDBObject("$eq", sample))));
                    }
                    fileBuilder.and(genotypesBuilder.get());
                }
            }

            DBObject fileQuery = fileBuilder.get();
            if (fileQuery.keySet().size() != 0) {
                builder.and(DBObjectToVariantConverter.STUDIES_FIELD).elemMatch(fileQuery);
            }
        }

        logger.debug("Find = " + builder.get());
        return builder;
    }

    @Deprecated
    private DBObject parseProjectionQueryOptions(QueryOptions options) {
        DBObject projection = new BasicDBObject();

        if(options == null) {
            return projection;
        }

        List<String> includeList = options.getAsStringList("include");
        if (!includeList.isEmpty()) { //Include some
            for (String s : includeList) {
                String key = DBObjectToVariantConverter.toShortFieldName(s);
                if (key != null) {
                    projection.put(key, 1);
                } else {
                    logger.warn("Unknown include field: {}", s);
                }
            }
        } else { //Include all
            for (String values : DBObjectToVariantConverter.fieldsMap.values()) {
                projection.put(values, 1);
            }
            if (options.containsKey("exclude")) { // Exclude some
                List<String> excludeList = options.getAsStringList("exclude");
                for (String s : excludeList) {
                    String key = DBObjectToVariantConverter.toShortFieldName(s);
                    if (key != null) {
                        projection.removeField(key);
                    } else {
                        logger.warn("Unknown exclude field: {}", s);
                    }
                }
            }
        }

        if (options.containsKey(VariantQueryParams.RETURNED_FILES.key()) && projection.containsField(DBObjectToVariantConverter.STUDIES_FIELD)) {
//            List<String> files = options.getListAs(FILES, String.class);
            int file = options.getInt(VariantQueryParams.RETURNED_FILES.key());
            projection.put(
                    DBObjectToVariantConverter.STUDIES_FIELD,
                    new BasicDBObject(
                            "$elemMatch",
                            new BasicDBObject(
                                    DBObjectToStudyVariantEntryConverter.FILES_FIELD + "." + DBObjectToStudyVariantEntryConverter.FILEID_FIELD,
                                    file
//                                    new BasicDBObject(
//                                            "$in",
//                                            files
//                                    )
                            )
                    )
            );
        }

        logger.debug("Projection: {}", projection);
        return projection;
    }


    @Deprecated
    private QueryBuilder addQueryListFilter(String key, List<?> values, QueryBuilder builder, QueryOperation op) {
        if (values != null)
            if (values.size() == 1) {
                if(op == QueryOperation.AND) {
                    builder.and(key).is(values.get(0));
                } else {
                    builder.or(QueryBuilder.start(key).is(values.get(0)).get());
                }
            } else if (!values.isEmpty()) {
                if(op == QueryOperation.AND) {
                    builder.and(key).in(values);
                } else {
                    builder.or(QueryBuilder.start(key).in(values).get());
                }
            }
        return builder;
    }

    @Deprecated
    private QueryBuilder addScoreFilter(String key, List<String> list, QueryBuilder builder) {
        return addScoreFilter(key, list.stream().collect(Collectors.joining(OR)), builder);
    }

    @Deprecated
    private QueryBuilder addFrequencyFilter(String key, String alleleFrequencyField, List<String> list, QueryBuilder builder) {
        return addFrequencyFilter(key, alleleFrequencyField, list.stream().collect(Collectors.joining(OR)), builder);
    }

    @Override
    @Deprecated
    public QueryResult<Variant> getAllVariants(QueryOptions options) {

        QueryBuilder qb = QueryBuilder.start();
        parseQueryOptions(options, qb);
        DBObject projection = parseProjectionQueryOptions(options);
        logger.debug("Query to be executed {}", qb.get().toString());

        return variantsCollection.find(qb.get(), projection, getDbObjectToVariantConverter(new Query(options), options), options);
    }

    @Override
    @Deprecated
    public QueryResult<Variant> getVariantById(String id, QueryOptions options) {

//        BasicDBObject query = new BasicDBObject(DBObjectToVariantConverter.ID_FIELD, id);

        if(options == null) {
            options = new QueryOptions(VariantQueryParams.ID.key(), id);
        } else {
            options.addToListOption(VariantQueryParams.ID.key(), id);
        }

        QueryBuilder qb = QueryBuilder.start();
        parseQueryOptions(options, qb);
        DBObject projection = parseProjectionQueryOptions(options);
        logger.debug("Query to be executed {}", qb.get().toString());

//        return coll.find(query, options, variantConverter);
        QueryResult<Variant> queryResult = variantsCollection.find(qb.get(), projection, getDbObjectToVariantConverter(new Query(options), options), options);
        queryResult.setId(id);
        return queryResult;
    }

    @Override
    @Deprecated
    public List<QueryResult<Variant>> getAllVariantsByIdList(List<String> idList, QueryOptions options) {
        List<QueryResult<Variant>> allResults = new ArrayList<>(idList.size());
        for (String r : idList) {
            QueryResult<Variant> queryResult = getVariantById(r, options);
            allResults.add(queryResult);
        }
        return allResults;
    }

    @Override
    @Deprecated
    public QueryResult<Variant> getAllVariantsByRegion(Region region, QueryOptions options) {

        QueryBuilder qb = QueryBuilder.start();
        getRegionFilter(region, qb);
        parseQueryOptions(options, qb);
        DBObject projection = parseProjectionQueryOptions(options);

        if (options == null) {
            options = new QueryOptions();
        }

        QueryResult<Variant> queryResult = variantsCollection.find(qb.get(), projection, getDbObjectToVariantConverter(new Query(options), options), options);
        queryResult.setId(region.toString());
        return queryResult;
    }

    @Override
    @Deprecated
    public List<QueryResult<Variant>> getAllVariantsByRegionList(List<Region> regionList, QueryOptions options) {
        List<QueryResult<Variant>> allResults;
        if (options == null) {
            options = new QueryOptions();
        }

        // If the users asks to sort the results, do it by chromosome and start
        if (options.getBoolean("sort", false)) {
            options.put("sort", new BasicDBObject("chr", 1).append("start", 1));
        }

        // If the user asks to merge the results, run only one query,
        // otherwise delegate in the method to query regions one by one
        if (options.getBoolean("merge", false)) {
            options.add(VariantQueryParams.REGION.key(), regionList);
            allResults = Collections.singletonList(getAllVariants(options));
        } else {
            allResults = new ArrayList<>(regionList.size());
            for (Region r : regionList) {
                QueryResult queryResult = getAllVariantsByRegion(r, options);
                queryResult.setId(r.toString());
                allResults.add(queryResult);
            }
        }
        return allResults;
    }

    @Deprecated
    public QueryResult getAllVariantsByRegionAndStudies(Region region, List<String> studyId, QueryOptions options) {

        // Aggregation for filtering when more than one study is present
        QueryBuilder qb = QueryBuilder.start(DBObjectToVariantConverter.STUDIES_FIELD + "." + DBObjectToStudyVariantEntryConverter.STUDYID_FIELD).in(studyId);
        getRegionFilter(region, qb);
        parseQueryOptions(options, qb);

        DBObject match = new BasicDBObject("$match", qb.get());
        DBObject unwind = new BasicDBObject("$unwind", "$" + DBObjectToVariantConverter.STUDIES_FIELD);
        DBObject match2 = new BasicDBObject("$match",
                new BasicDBObject(DBObjectToVariantConverter.STUDIES_FIELD + "." + DBObjectToStudyVariantEntryConverter.STUDYID_FIELD,
                        new BasicDBObject("$in", studyId)));

        logger.debug("Query to be executed {}", qb.get().toString());

        return variantsCollection.aggregate(/*"$variantsRegionStudies", */Arrays.asList(match, unwind, match2), options);
    }

    @Override
    @Deprecated
    public QueryResult getVariantFrequencyByRegion(Region region, QueryOptions options) {
        // db.variants.aggregate( { $match: { $and: [ {chr: "1"}, {start: {$gt: 251391, $lt: 2701391}} ] }}, 
        //                        { $group: { _id: { $subtract: [ { $divide: ["$start", 20000] }, { $divide: [{$mod: ["$start", 20000]}, 20000] } ] }, 
        //                                  totalCount: {$sum: 1}}})

        if(options == null) {
            options = new QueryOptions();
        }

        int interval = options.getInt("interval", 20000);

        BasicDBObject start = new BasicDBObject("$gt", region.getStart());
        start.append("$lt", region.getEnd());

        BasicDBList andArr = new BasicDBList();
        andArr.add(new BasicDBObject(DBObjectToVariantConverter.CHROMOSOME_FIELD, region.getChromosome()));
        andArr.add(new BasicDBObject(DBObjectToVariantConverter.START_FIELD, start));

        // Parsing the rest of options
        QueryBuilder qb = new QueryBuilder();
        DBObject optionsMatch = parseQueryOptions(options, qb).get();
        if(!optionsMatch.keySet().isEmpty()) {
            andArr.add(optionsMatch);
        }
        DBObject match = new BasicDBObject("$match", new BasicDBObject("$and", andArr));


//        qb.and("_at.chunkIds").in(chunkIds);
//        qb.and(DBObjectToVariantConverter.END_FIELD).greaterThanEquals(region.getStart());
//        qb.and(DBObjectToVariantConverter.START_FIELD).lessThanEquals(region.getEnd());
//
//        List<String> chunkIds = getChunkIds(region);
//        DBObject regionObject = new BasicDBObject("_at.chunkIds", new BasicDBObject("$in", chunkIds))
//                .append(DBObjectToVariantConverter.END_FIELD, new BasicDBObject("$gte", region.getStart()))
//                .append(DBObjectToVariantConverter.START_FIELD, new BasicDBObject("$lte", region.getEnd()));


        BasicDBList divide1 = new BasicDBList();
        divide1.add("$start");
        divide1.add(interval);

        BasicDBList divide2 = new BasicDBList();
        divide2.add(new BasicDBObject("$mod", divide1));
        divide2.add(interval);

        BasicDBList subtractList = new BasicDBList();
        subtractList.add(new BasicDBObject("$divide", divide1));
        subtractList.add(new BasicDBObject("$divide", divide2));


        BasicDBObject substract = new BasicDBObject("$subtract", subtractList);

        DBObject totalCount = new BasicDBObject("$sum", 1);

        BasicDBObject g = new BasicDBObject("_id", substract);
        g.append("features_count", totalCount);
        DBObject group = new BasicDBObject("$group", g);

        DBObject sort = new BasicDBObject("$sort", new BasicDBObject("_id", 1));

//        logger.info("getAllIntervalFrequencies - (>·_·)>");
//        System.out.println(options.toString());
//
//        System.out.println(match.toString());
//        System.out.println(group.toString());
//        System.out.println(sort.toString());

        long dbTimeStart = System.currentTimeMillis();
        QueryResult output = variantsCollection.aggregate(/*"$histogram", */Arrays.asList(match, group, sort), options);
        long dbTimeEnd = System.currentTimeMillis();

        Map<Long, DBObject> ids = new HashMap<>();
        // Create DBObject for intervals with features inside them
        for (DBObject intervalObj : (List<DBObject>) output.getResult()) {
            Long _id = Math.round((Double) intervalObj.get("_id"));//is double

            DBObject intervalVisited = ids.get(_id);
            if (intervalVisited == null) {
                intervalObj.put("_id", _id);
                intervalObj.put("start", getChunkStart(_id.intValue(), interval));
                intervalObj.put("end", getChunkEnd(_id.intValue(), interval));
                intervalObj.put("chromosome", region.getChromosome());
                intervalObj.put("features_count", Math.log((int) intervalObj.get("features_count")));
                ids.put(_id, intervalObj);
            } else {
                Double sum = (Double) intervalVisited.get("features_count") + Math.log((int) intervalObj.get("features_count"));
                intervalVisited.put("features_count", sum.intValue());
            }
        }

        // Create DBObject for intervals without features inside them
        BasicDBList resultList = new BasicDBList();
        int firstChunkId = getChunkId(region.getStart(), interval);
        int lastChunkId = getChunkId(region.getEnd(), interval);
        DBObject intervalObj;
        for (int chunkId = firstChunkId; chunkId <= lastChunkId; chunkId++) {
            intervalObj = ids.get((long) chunkId);
            if (intervalObj == null) {
                intervalObj = new BasicDBObject();
                intervalObj.put("_id", chunkId);
                intervalObj.put("start", getChunkStart(chunkId, interval));
                intervalObj.put("end", getChunkEnd(chunkId, interval));
                intervalObj.put("chromosome", region.getChromosome());
                intervalObj.put("features_count", 0);
            }
            resultList.add(intervalObj);
        }

        QueryResult queryResult = new QueryResult(region.toString(), ((Long) (dbTimeEnd - dbTimeStart)).intValue(),
                resultList.size(), resultList.size(), null, null, resultList);

        return queryResult;
    }

    @Deprecated
    public QueryResult getAllVariantsByGene(String geneName, QueryOptions options) {
        QueryBuilder qb = QueryBuilder.start();
        if(options == null) {
            options = new QueryOptions(VariantQueryParams.GENE.key(), geneName);
        } else {
            options.addToListOption(VariantQueryParams.GENE.key(), geneName);
        }
        options.put(VariantQueryParams.GENE.key(), geneName);
        parseQueryOptions(options, qb);
        DBObject projection = parseProjectionQueryOptions(options);
        QueryResult<Variant> queryResult = variantsCollection.find(qb.get(), projection, getDbObjectToVariantConverter(new Query(options), options), options);
        queryResult.setId(geneName);
        return queryResult;
    }

    @Override
    @Deprecated
    public QueryResult groupBy(String field, QueryOptions options) {

        String documentPath;
        switch (field) {
            case "gene":
            default:
                documentPath = DBObjectToVariantConverter.ANNOTATION_FIELD + "." + DBObjectToVariantAnnotationConverter.CONSEQUENCE_TYPE_FIELD + "." + DBObjectToVariantAnnotationConverter.GENE_NAME_FIELD;
                break;
            case "ensemblGene":
                documentPath = DBObjectToVariantConverter.ANNOTATION_FIELD + "." + DBObjectToVariantAnnotationConverter.CONSEQUENCE_TYPE_FIELD + "." + DBObjectToVariantAnnotationConverter.ENSEMBL_GENE_ID_FIELD;
                break;
            case "ct":
            case "consequence_type":
                documentPath = DBObjectToVariantConverter.ANNOTATION_FIELD + "." + DBObjectToVariantAnnotationConverter.CONSEQUENCE_TYPE_FIELD + "." + DBObjectToVariantAnnotationConverter.SO_ACCESSION_FIELD;
                break;
        }

        QueryBuilder qb = QueryBuilder.start();
        parseQueryOptions(options, qb);

        DBObject match = new BasicDBObject("$match", qb.get());
        DBObject project = new BasicDBObject("$project", new BasicDBObject("field", "$"+documentPath));
        DBObject unwind = new BasicDBObject("$unwind", "$field");
        DBObject group = new BasicDBObject("$group", new BasicDBObject("_id", "$field")
//                .append("field", "$field")
                .append("count", new BasicDBObject("$sum", 1))); // sum, count, avg, ...?
        DBObject sort = new BasicDBObject("$sort", new BasicDBObject("count", options != null ? options.getInt("order", -1) : -1)); // 1 = ascending, -1 = descending
        DBObject limit = new BasicDBObject("$limit", options != null && options.getInt("limit", -1) > 0 ? options.getInt("limit") : 10);

        return variantsCollection.aggregate(Arrays.asList(match, project, unwind, group, sort, limit), options);
    }

    @Deprecated
    public QueryResult getMostAffectedGenes(int numGenes, QueryOptions options) {
        return getGenesRanking(numGenes, -1, options);
    }

    @Deprecated
    public QueryResult getLeastAffectedGenes(int numGenes, QueryOptions options) {
        return getGenesRanking(numGenes, 1, options);
    }

    @Deprecated
    private QueryResult getGenesRanking(int numGenes, int order, QueryOptions options) {
        if (options == null) {
            options = new QueryOptions();
        }
        options.put("limit", numGenes);
        options.put("order", order);

        return groupBy("gene", options);
    }

    @Deprecated
    public QueryResult getTopConsequenceTypes(int numConsequenceTypes, QueryOptions options) {
        return getConsequenceTypesRanking(numConsequenceTypes, -1, options);
    }

    @Deprecated
    public QueryResult getBottomConsequenceTypes(int numConsequenceTypes, QueryOptions options) {
        return getConsequenceTypesRanking(numConsequenceTypes, 1, options);
    }

    @Deprecated
    private QueryResult getConsequenceTypesRanking(int numConsequenceTypes, int order, QueryOptions options) {
        if (options == null) {
            options = new QueryOptions();
        }
        options.put("limit", numConsequenceTypes);
        options.put("order", order);

        return groupBy("ct", options);
    }

    @Override
    @Deprecated
    public VariantSourceDBAdaptor getVariantSourceDBAdaptor() {
        return variantSourceMongoDBAdaptor;
    }

    @Override
    public StudyConfigurationManager getStudyConfigurationManager() {
        return studyConfigurationManager;
    }

    @Override
    public void setStudyConfigurationManager(StudyConfigurationManager studyConfigurationManager) {
        this.studyConfigurationManager = studyConfigurationManager;
    }


    @Override
    @Deprecated
    public VariantDBIterator iterator(QueryOptions options) {
        return iterator(new Query(options), options);
    }

    @Deprecated
    public QueryResult insert(List<Variant> variants, StudyConfiguration studyConfiguration, QueryOptions options) {
        int fileId = options.getInt(VariantStorageManager.Options.FILE_ID.key());
        boolean includeStats = options.getBoolean(VariantStorageManager.Options.INCLUDE_STATS.key(), VariantStorageManager.Options.INCLUDE_STATS.defaultValue());
        boolean includeSrc = options.getBoolean(VariantStorageManager.Options.INCLUDE_SRC.key(), VariantStorageManager.Options.INCLUDE_SRC.defaultValue());
        boolean includeGenotypes = options.getBoolean(VariantStorageManager.Options.INCLUDE_GENOTYPES.key(), VariantStorageManager.Options.INCLUDE_GENOTYPES.defaultValue());
//        boolean compressGenotypes = options.getBoolean(VariantStorageManager.Options.COMPRESS_GENOTYPES.key(), VariantStorageManager.Options.COMPRESS_GENOTYPES.defaultValue());
//        String defaultGenotype = options.getString(MongoDBVariantStorageManager.DEFAULT_GENOTYPE, "0|0");

        DBObjectToVariantConverter variantConverter = new DBObjectToVariantConverter(null, includeStats? new DBObjectToVariantStatsConverter(studyConfigurationManager) : null);
        DBObjectToStudyVariantEntryConverter sourceEntryConverter = new DBObjectToStudyVariantEntryConverter(includeSrc,
                includeGenotypes? new DBObjectToSamplesConverter(studyConfiguration) : null);
        return insert(variants, fileId, variantConverter, sourceEntryConverter, studyConfiguration, getLoadedSamples(fileId, studyConfiguration));
    }

    public static List<Integer> getLoadedSamples(int fileId, StudyConfiguration studyConfiguration) {
        List<Integer> loadedSampleIds = new LinkedList<>();
        for (Integer indexedFile : studyConfiguration.getIndexedFiles()) {
            if (indexedFile.equals(fileId)) {
                continue;
            } else {
                loadedSampleIds.addAll(studyConfiguration.getSamplesInFiles().get(indexedFile));
            }
        }
        loadedSampleIds.removeAll(studyConfiguration.getSamplesInFiles().get(fileId));
        return loadedSampleIds;
    }

    @Override
    @Deprecated
    public QueryResult updateStats(List<VariantStatsWrapper> variantStatsWrappers, int studyId, QueryOptions queryOptions) {
        DBCollection coll = db.getDb().getCollection(collectionName);
        BulkWriteOperation builder = coll.initializeUnorderedBulkOperation();

        long start = System.nanoTime();
        DBObjectToVariantStatsConverter statsConverter = new DBObjectToVariantStatsConverter(studyConfigurationManager);
//        VariantSource variantSource = queryOptions.get(VariantStorageManager.VARIANT_SOURCE, VariantSource.class);
        int fileId = queryOptions.getInt(VariantStorageManager.Options.FILE_ID.key());
        DBObjectToVariantConverter variantConverter = getDbObjectToVariantConverter(new Query(queryOptions), queryOptions);
        //TODO: Use the StudyConfiguration to change names to ids

        // TODO make unset of 'st' if already present?
        for (VariantStatsWrapper wrapper : variantStatsWrappers) {
            Map<String, VariantStats> cohortStats = wrapper.getCohortStats();
            Iterator<VariantStats> iterator = cohortStats.values().iterator();
            VariantStats variantStats = iterator.hasNext()? iterator.next() : null;
            List<DBObject> cohorts = statsConverter.convertCohortsToStorageType(cohortStats, studyId);   // TODO remove when we remove fileId
//            List cohorts = statsConverter.convertCohortsToStorageType(cohortStats, variantSource.getStudyId());   // TODO use when we remove fileId

            // add cohorts, overwriting old values if that cid, fid and sid already exists: remove and then add
            // db.variants.update(
            //      {_id:<id>},
            //      {$pull:{st:{cid:{$in:["Cohort 1","cohort 2"]}, fid:{$in:["file 1", "file 2"]}, sid:{$in:["study 1", "study 2"]}}}}
            // )
            // db.variants.update(
            //      {_id:<id>},
            //      {$push:{st:{$each: [{cid:"Cohort 1", fid:"file 1", ... , defaultValue:3},{cid:"Cohort 2", ... , defaultValue:3}] }}}
            // )

            if (!cohorts.isEmpty()) {
                String id = variantConverter.buildStorageId(wrapper.getChromosome(), wrapper.getPosition(),
                        variantStats.getRefAllele(), variantStats.getAltAllele());

                List<String> cohortIds = new ArrayList<>(cohorts.size());
                List<Integer> fileIds = new ArrayList<>(cohorts.size());
                List<Integer> studyIds = new ArrayList<>(cohorts.size());
                for (DBObject cohort : cohorts) {
                    cohortIds.add((String) cohort.get(DBObjectToVariantStatsConverter.COHORT_ID));
//                    fileIds.add((Integer) cohort.get(DBObjectToVariantStatsConverter.FILE_ID));
                    studyIds.add((Integer) cohort.get(DBObjectToVariantStatsConverter.STUDY_ID));
                }

                DBObject find = new BasicDBObject("_id", id);

                DBObject update = new BasicDBObject("$pull",
                        new BasicDBObject(DBObjectToVariantConverter.STATS_FIELD,
                                new BasicDBObject()
                                        .append(
                                                DBObjectToVariantStatsConverter.STUDY_ID,
                                                new BasicDBObject("$in", studyIds))
//                                        .append(
//                                                DBObjectToVariantStatsConverter.FILE_ID,
//                                                new BasicDBObject("$in", fileIds))
                                        .append(
                                                DBObjectToVariantStatsConverter.COHORT_ID,
                                                new BasicDBObject("$in", cohortIds))));

                builder.find(find).updateOne(update);

                DBObject push = new BasicDBObject("$push",
                        new BasicDBObject(DBObjectToVariantConverter.STATS_FIELD,
                                new BasicDBObject("$each", cohorts)));

                builder.find(find).update(push);
            }
        }

        // TODO handle if the variant didn't had that studyId in the files array
        // TODO check the substitution is done right if the stats are already present
        BulkWriteResult writeResult = builder.execute();
        int writes = writeResult.getModifiedCount();

        return new QueryResult<>("", ((int) (System.nanoTime() - start)), writes, writes, "", "", Collections.singletonList(writeResult));
    }

    @Deprecated
    QueryResult deleteStats(int studyId, String cohortId) {

        // { st : { $elemMatch : {  sid : <studyId>, cid : <cohortId> } } }
        DBObject query = new BasicDBObject(DBObjectToVariantConverter.STATS_FIELD,
                new BasicDBObject("$elemMatch",
                        new BasicDBObject(DBObjectToVariantStatsConverter.STUDY_ID, studyId)
                                .append(DBObjectToVariantStatsConverter.COHORT_ID, cohortId)));

        // { $pull : { st : {  sid : <studyId>, cid : <cohortId> } } }
        BasicDBObject update = new BasicDBObject(
                "$pull",
                new BasicDBObject(DBObjectToVariantConverter.STATS_FIELD,
                        new BasicDBObject(DBObjectToVariantStatsConverter.STUDY_ID, studyId)
                                .append(DBObjectToVariantStatsConverter.COHORT_ID, cohortId)
                )
        );
        logger.debug("deleteStats: query = {}", query);
        logger.debug("deleteStats: update = {}", update);

        return variantsCollection.update(query, update, new QueryOptions("multi", true));
    }

    @Deprecated
    public QueryResult deleteStudy(int studyId, QueryOptions queryOptions) {

        if (queryOptions == null) {
            queryOptions = new QueryOptions();
        }
        queryOptions.put(VariantQueryParams.STUDIES.key(), studyId);
        DBObject query = parseQueryOptions(queryOptions, new QueryBuilder()).get();

        // { $pull : { files : {  sid : <studyId> } } }
        BasicDBObject update = new BasicDBObject(
                "$pull",
                new BasicDBObject(
                        DBObjectToVariantConverter.STUDIES_FIELD,
                        new BasicDBObject(
                                DBObjectToStudyVariantEntryConverter.STUDYID_FIELD, studyId
                        )
                )
        );
        QueryResult<WriteResult> result = variantsCollection.update(query, update, new QueryOptions("multi", true));

        logger.debug("deleteStudy: query = {}", query);
        logger.debug("deleteStudy: update = {}", update);

        if (queryOptions.getBoolean("purge", false)) {
            BasicDBObject purgeQuery = new BasicDBObject(DBObjectToVariantConverter.STUDIES_FIELD, new BasicDBObject("$size", 0));
            variantsCollection.remove(purgeQuery, new QueryOptions("multi", true));
        }

        return result;
    }

    @Deprecated
    QueryResult deleteAnnotation(int annotationId, int studyId, QueryOptions queryOptions) {

        if (queryOptions == null) {
            queryOptions = new QueryOptions();
        }
        queryOptions.put(VariantQueryParams.STUDIES.key(), studyId);
        DBObject query = parseQueryOptions(queryOptions, new QueryBuilder()).get();

        DBObject update = new BasicDBObject("$unset", new BasicDBObject(DBObjectToVariantConverter.ANNOTATION_FIELD, ""));

        logger.debug("deleteAnnotation: query = {}", query);
        logger.debug("deleteAnnotation: update = {}", update);

        return variantsCollection.update(query, update, new QueryOptions("multi", true));
    }

}<|MERGE_RESOLUTION|>--- conflicted
+++ resolved
@@ -19,11 +19,7 @@
 import com.mongodb.*;
 import org.opencb.biodata.models.core.Region;
 import org.opencb.biodata.models.variant.Variant;
-<<<<<<< HEAD
-import org.opencb.biodata.models.variant.VariantSourceEntry;
-=======
 import org.opencb.biodata.models.variant.StudyEntry;
->>>>>>> 34a431c3
 import org.opencb.biodata.models.variant.avro.VariantAnnotation;
 import org.opencb.biodata.models.variant.stats.VariantStats;
 import org.opencb.commons.io.DataWriter;
@@ -1176,11 +1172,6 @@
                         push.put(DBObjectToVariantConverter.STUDIES_FIELD + ".$." + extraField.toLowerCase(),
                                 new BasicDBObject("$each", values).append("$position", loadedSampleIds.size()));
                     }
-                    for (String extraField : extraFields) {
-                        List values = (List) studyObject.get(extraField.toLowerCase());
-                        push.put(DBObjectToVariantConverter.STUDIES_FIELD + ".$." + extraField.toLowerCase(),
-                                new BasicDBObject("$each", values).append("$position", loadedSampleIds.size()));
-                    }
                 } else {
                     push.put(DBObjectToVariantConverter.STUDIES_FIELD + ".$." + DBObjectToStudyVariantEntryConverter.GENOTYPES_FIELD, Collections.emptyMap());
                 }
@@ -1236,11 +1227,7 @@
 
         BasicDBObject push = new BasicDBObject()
                 .append(DBObjectToVariantConverter.STUDIES_FIELD + ".$." +
-<<<<<<< HEAD
-                        DBObjectToVariantSourceEntryConverter.GENOTYPES_FIELD + "." +
-=======
                         DBObjectToStudyVariantEntryConverter.GENOTYPES_FIELD + "." +
->>>>>>> 34a431c3
                         DBObjectToSamplesConverter.UNKNOWN_GENOTYPE, new BasicDBObject("$each", fileSampleIds));
 
         List<Object> missingOtherValues = new ArrayList<>(fileSampleIds.size());
