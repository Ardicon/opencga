--- conflicted
+++ resolved
@@ -496,13 +496,8 @@
             Map<String, VariantStats> cohortStats = wrapper.getCohortStats();
             Iterator<VariantStats> iterator = cohortStats.values().iterator();
             VariantStats variantStats = iterator.hasNext()? iterator.next() : null;
-<<<<<<< HEAD
             List<DBObject> cohorts = statsConverter.convertCohortsToStorageType(cohortStats, studyId, fileId);   // TODO remove when we remove fileId
 //            List cohorts = statsConverter.convertCohortsToStorageType(cohortStats, variantSource.getStudyId());   // TODO use when we remove fileId
-            
-=======
-            List<DBObject> cohorts = statsConverter.convertCohortsToStorageType(cohortStats, variantSource.getStudyId(), variantSource.getFileId());   // TODO jmmut: remove when we remove fileId
-//            List cohorts = statsConverter.convertCohortsToStorageType(cohortStats, variantSource.getStudyId());   // TODO jmmut: use when we remove fileId
 
             // add cohorts, overwriting old values if that cid, fid and sid already exists: remove and then add
             // db.variants.update(
@@ -513,24 +508,11 @@
             //      {_id:<id>},
             //      {$push:{st:{$each: [{cid:"Cohort 1", fid:"file 1", ... , value:3},{cid:"Cohort 2", ... , value:3}] }}}
             // )
->>>>>>> 435eacdf
+
             if (!cohorts.isEmpty()) {
                 String id = variantConverter.buildStorageId(wrapper.getChromosome(), wrapper.getPosition(),
                         variantStats.getRefAllele(), variantStats.getAltAllele());
 
-<<<<<<< HEAD
-                for (DBObject cohort : cohorts) {   // remove already present elements one by one. TODO improve this. pullAll requires exact match and addToSet does not overwrite, we would need a putToSet
-                    DBObject find = new BasicDBObject("_id", id)
-                            .append(
-                                    DBObjectToVariantConverter.STATS_FIELD + "." + DBObjectToVariantStatsConverter.STUDY_ID,
-                                    cohort.get(DBObjectToVariantStatsConverter.STUDY_ID));
-                    DBObject update = new BasicDBObject("$pull",
-                            new BasicDBObject(DBObjectToVariantConverter.STATS_FIELD, 
-                                    new BasicDBObject(DBObjectToVariantStatsConverter.STUDY_ID, 
-                                            cohort.get(DBObjectToVariantStatsConverter.STUDY_ID))));
-
-                    builder.find(find).updateOne(update);
-=======
                 List<String> cohortIds = new ArrayList<>(cohorts.size());
                 List<String> fileIds = new ArrayList<>(cohorts.size());
                 List<String> studyIds = new ArrayList<>(cohorts.size());
@@ -538,7 +520,6 @@
                     cohortIds.add((String) cohort.get(DBObjectToVariantStatsConverter.COHORT_ID));
                     fileIds.add((String) cohort.get(DBObjectToVariantStatsConverter.FILE_ID));
                     studyIds.add((String) cohort.get(DBObjectToVariantStatsConverter.STUDY_ID));
->>>>>>> 435eacdf
                 }
 
                 DBObject find = new BasicDBObject("_id", id);
