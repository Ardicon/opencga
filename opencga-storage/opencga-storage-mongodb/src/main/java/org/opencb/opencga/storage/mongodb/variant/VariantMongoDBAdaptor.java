/*
 * Copyright 2015 OpenCB
 *
 * Licensed under the Apache License, Version 2.0 (the "License");
 * you may not use this file except in compliance with the License.
 * You may obtain a copy of the License at
 *
 *     http://www.apache.org/licenses/LICENSE-2.0
 *
 * Unless required by applicable law or agreed to in writing, software
 * distributed under the License is distributed on an "AS IS" BASIS,
 * WITHOUT WARRANTIES OR CONDITIONS OF ANY KIND, either express or implied.
 * See the License for the specific language governing permissions and
 * limitations under the License.
 */

package org.opencb.opencga.storage.mongodb.variant;

import com.google.common.collect.BiMap;
import com.google.common.collect.HashMultiset;
import com.google.common.collect.Multiset;
import com.mongodb.*;
import com.mongodb.bulk.BulkWriteError;
import com.mongodb.bulk.BulkWriteResult;
import com.mongodb.client.FindIterable;
import com.mongodb.client.result.UpdateResult;
import htsjdk.variant.vcf.VCFConstants;
import org.apache.commons.lang3.time.StopWatch;
import org.bson.Document;
import org.bson.conversions.Bson;
import org.bson.json.JsonMode;
import org.bson.json.JsonWriterSettings;
import org.opencb.biodata.models.core.Region;
import org.opencb.biodata.models.variant.StudyEntry;
import org.opencb.biodata.models.variant.Variant;
import org.opencb.biodata.models.variant.avro.VariantAnnotation;
import org.opencb.biodata.models.variant.avro.VariantType;
import org.opencb.biodata.models.variant.stats.VariantStats;
import org.opencb.cellbase.client.rest.CellBaseClient;
import org.opencb.commons.datastore.core.ObjectMap;
import org.opencb.commons.datastore.core.Query;
import org.opencb.commons.datastore.core.QueryOptions;
import org.opencb.commons.datastore.core.QueryResult;
import org.opencb.commons.datastore.mongodb.MongoDBCollection;
import org.opencb.commons.datastore.mongodb.MongoDataStore;
import org.opencb.commons.datastore.mongodb.MongoDataStoreManager;
import org.opencb.commons.io.DataWriter;
import org.opencb.opencga.storage.core.config.CellBaseConfiguration;
import org.opencb.opencga.storage.core.config.StorageConfiguration;
import org.opencb.opencga.storage.core.config.StorageEngineConfiguration;
import org.opencb.opencga.storage.core.metadata.StudyConfiguration;
import org.opencb.opencga.storage.core.variant.StudyConfigurationManager;
import org.opencb.opencga.storage.core.variant.VariantStorageManager;
import org.opencb.opencga.storage.core.variant.adaptors.VariantDBAdaptor;
import org.opencb.opencga.storage.core.variant.adaptors.VariantDBAdaptorUtils;
import org.opencb.opencga.storage.core.variant.adaptors.VariantDBAdaptorUtils.*;
<<<<<<< HEAD
import org.opencb.opencga.storage.core.variant.adaptors.VariantDBIterator;
import org.opencb.opencga.storage.core.variant.adaptors.VariantQueryException;
=======
import org.opencb.opencga.storage.core.variant.annotation.VariantAnnotationManager;
>>>>>>> 1749f313
import org.opencb.opencga.storage.core.variant.stats.VariantStatsWrapper;
import org.opencb.opencga.storage.mongodb.utils.MongoCredentials;
import org.opencb.opencga.storage.mongodb.variant.converters.*;
import org.opencb.opencga.storage.mongodb.variant.load.MongoDBVariantStageLoader;
import org.slf4j.Logger;
import org.slf4j.LoggerFactory;

import java.io.IOException;
import java.net.UnknownHostException;
import java.util.*;
import java.util.function.BiConsumer;
import java.util.function.Consumer;
import java.util.function.Function;
import java.util.regex.Matcher;
import java.util.regex.Pattern;
import java.util.stream.Collectors;

import static org.opencb.commons.datastore.mongodb.MongoDBCollection.MULTI;
import static org.opencb.commons.datastore.mongodb.MongoDBCollection.UPSERT;
import static org.opencb.opencga.storage.core.variant.adaptors.VariantDBAdaptorUtils.*;
import static org.opencb.opencga.storage.mongodb.variant.MongoDBVariantStorageManager.MongoDBVariantOptions.DEFAULT_GENOTYPE;

/**
 * @author Ignacio Medina <igmecas@gmail.com>
 * @author Jacobo Coll <jacobo167@gmail.com>
 * @author Cristina Yenyxe Gonzalez Garcia <cyenyxe@ebi.ac.uk>
 */
public class VariantMongoDBAdaptor implements VariantDBAdaptor {

    public static final String DEFAULT_TIMEOUT = "dbadaptor.default_timeout";
    public static final String MAX_TIMEOUT = "dbadaptor.max_timeout";
    private final CellBaseClient cellBaseClient;
    private boolean closeConnection;
    private final MongoDataStoreManager mongoManager;
    private final MongoDataStore db;
    private final String collectionName;
    private final MongoDBCollection variantsCollection;
    private final VariantSourceMongoDBAdaptor variantSourceMongoDBAdaptor;
    private final StorageEngineConfiguration storageEngineConfiguration;
    private final Pattern writeResultErrorPattern = Pattern.compile("^.*dup key: \\{ : \"([^\"]*)\" \\}$");
    private final VariantDBAdaptorUtils utils;
    private final MongoCredentials credentials;
    private static final Pattern OPERATION_PATTERN = Pattern.compile("^([^=<>~!]*)(<=?|>=?|!=|!?=?~|==?)([^=<>~!]+.*)$");

    private StudyConfigurationManager studyConfigurationManager;
    private final ObjectMap configuration;
    private final CellBaseConfiguration cellbaseConfiguration;

    @Deprecated
    private DataWriter dataWriter;

    protected static Logger logger = LoggerFactory.getLogger(VariantMongoDBAdaptor.class);

    public VariantMongoDBAdaptor(MongoCredentials credentials, String variantsCollectionName, String filesCollectionName,
                                 StudyConfigurationManager studyConfigurationManager, StorageConfiguration storageConfiguration)
            throws UnknownHostException {
        this(new MongoDataStoreManager(credentials.getDataStoreServerAddresses()), credentials, variantsCollectionName, filesCollectionName,
                studyConfigurationManager, storageConfiguration);
        this.closeConnection = true;
    }

    public VariantMongoDBAdaptor(MongoDataStoreManager mongoManager, MongoCredentials credentials,
                                 String variantsCollectionName, String filesCollectionName,
                                 StudyConfigurationManager studyConfigurationManager, StorageConfiguration storageConfiguration)
            throws UnknownHostException {
        // MongoDB configuration
        this.closeConnection = false;
        this.credentials = credentials;
        this.mongoManager = mongoManager;
        db = mongoManager.get(credentials.getMongoDbName(), credentials.getMongoDBConfiguration());
        variantSourceMongoDBAdaptor = new VariantSourceMongoDBAdaptor(db, filesCollectionName);
        collectionName = variantsCollectionName;
        variantsCollection = db.getCollection(collectionName);
        this.studyConfigurationManager = studyConfigurationManager;
        cellbaseConfiguration = storageConfiguration.getCellbase();
        this.storageEngineConfiguration = storageConfiguration.getStorageEngine(MongoDBVariantStorageManager.STORAGE_ENGINE_ID);
        this.configuration = storageEngineConfiguration == null || this.storageEngineConfiguration.getVariant().getOptions() == null
                ? new ObjectMap()
                : this.storageEngineConfiguration.getVariant().getOptions();
        this.utils = new VariantDBAdaptorUtils(this);
        cellBaseClient = new CellBaseClient(cellbaseConfiguration.toClientConfiguration());
    }

    protected MongoDBCollection getVariantsCollection() {
        return variantsCollection;
    }

    protected MongoDataStore getDB() {
        return db;
    }

    protected MongoCredentials getCredentials() {
        return credentials;
    }

    @Override
    @Deprecated
    public void setDataWriter(DataWriter dataWriter) {
        this.dataWriter = dataWriter;
    }


    @Override
    public QueryResult insert(List<Variant> variants, String studyName, QueryOptions options) {
        StudyConfiguration studyConfiguration = studyConfigurationManager.getStudyConfiguration(studyName, options).first();
        // TODO FILE_ID must be in QueryOptions?
        int fileId = options.getInt(VariantStorageManager.Options.FILE_ID.key());
        boolean includeStats = options.getBoolean(VariantStorageManager.Options.INCLUDE_STATS.key(), VariantStorageManager.Options
                .INCLUDE_STATS.defaultValue());
//        boolean includeSrc = options.getBoolean(VariantStorageManager.Options.INCLUDE_SRC.key(), VariantStorageManager.Options
//                .INCLUDE_SRC.defaultValue());
//        boolean includeGenotypes = options.getBoolean(VariantStorageManager.Options.INCLUDE_GENOTYPES.key(), VariantStorageManager
//                .Options.INCLUDE_GENOTYPES.defaultValue());
//        boolean compressGenotypes = options.getBoolean(VariantStorageManager.Options.COMPRESS_GENOTYPES.key(), VariantStorageManager
// .Options.COMPRESS_GENOTYPES.defaultValue());
//        String defaultGenotype = options.getString(MongoDBVariantStorageManager.DEFAULT_GENOTYPE, "0|0");

        DocumentToVariantConverter variantConverter = new DocumentToVariantConverter(null, includeStats ? new
                DocumentToVariantStatsConverter(studyConfigurationManager) : null);
//        DBObjectToStudyVariantEntryConverter sourceEntryConverter = new DBObjectToStudyVariantEntryConverter(includeSrc,
//                includeGenotypes ? new DBObjectToSamplesConverter(studyConfiguration) : null);
        DocumentToStudyVariantEntryConverter sourceEntryConverter =
                new DocumentToStudyVariantEntryConverter(true, new DocumentToSamplesConverter(studyConfiguration));
        return insert(variants, fileId, variantConverter, sourceEntryConverter, studyConfiguration, getLoadedSamples(fileId,
                studyConfiguration));
    }

    @Override
    public QueryResult delete(Query query, QueryOptions options) {
        Bson mongoQuery = parseQuery(query);
        logger.debug("Delete to be executed: '{}'", mongoQuery.toString());
        QueryResult queryResult = variantsCollection.remove(mongoQuery, options);

        return queryResult;
    }

    @Override
    public QueryResult deleteSamples(String studyName, List<String> sampleNames, QueryOptions options) {
        //TODO
        throw new UnsupportedOperationException();
    }

    @Override
    public QueryResult deleteFile(String studyName, String fileName, QueryOptions options) {
        //TODO
        throw new UnsupportedOperationException();
    }

    @Override
    public QueryResult deleteStudy(String studyName, QueryOptions options) {
        if (options == null) {
            options = new QueryOptions();
        }
        StudyConfiguration studyConfiguration = studyConfigurationManager.getStudyConfiguration(studyName, options).first();
        Document query = parseQuery(new Query(VariantQueryParams.STUDIES.key(), studyConfiguration.getStudyId()));

        // { $pull : { files : {  sid : <studyId> } } }
        Document update = new Document(
                "$pull",
                new Document(
                        DocumentToVariantConverter.STUDIES_FIELD,
                        new Document(
                                DocumentToStudyVariantEntryConverter.STUDYID_FIELD, studyConfiguration.getStudyId()
                        )
                )
        );
        QueryResult<UpdateResult> result = variantsCollection.update(query, update, new QueryOptions(MULTI, true));

        logger.debug("deleteStudy: query = {}", query);
        logger.debug("deleteStudy: update = {}", update);
        if (options.getBoolean("purge", false)) {
            Document purgeQuery = new Document(DocumentToVariantConverter.STUDIES_FIELD, new Document("$size", 0));
            variantsCollection.remove(purgeQuery, new QueryOptions(MULTI, true));
        }

        return result;
    }

    @Override
    public QueryResult<Variant> get(Query query, QueryOptions options) {
        if (options == null) {
            options = new QueryOptions();
        }

//        parseQueryOptions(options, qb);
        Document mongoQuery = parseQuery(query);
//        DBObject projection = parseProjectionQueryOptions(options);
        Document projection = createProjection(query, options);
        logger.debug("Query to be executed: '{}'", mongoQuery.toJson(new JsonWriterSettings(JsonMode.SHELL, false)));
//        logger.info("Query to be executed: '{}'", mongoQuery.toJson(new JsonWriterSettings(JsonMode.SHELL, true)));
        options.putIfAbsent(QueryOptions.SKIP_COUNT, true);

        int defaultTimeout = configuration.getInt(DEFAULT_TIMEOUT, 3_000);
        int maxTimeout = configuration.getInt(MAX_TIMEOUT, 30_000);
        int timeout = options.getInt(QueryOptions.TIMEOUT, defaultTimeout);
        if (timeout > maxTimeout || timeout < 0) {
            timeout = maxTimeout;
        }
        options.put(QueryOptions.TIMEOUT, timeout);

        // FIXME: MONGO_MIGRATION
//        if (options.getBoolean("mongodb.explain", false)) {
//            FindIterable<Document> dbCursor = variantsCollection.nativeQuery().find(mongoQuery, projection, options);
//            DBObject explain = dbCursor.explain();
//            try {
//                System.err.println("mongodb.explain = "
//                        + new ObjectMapper().writerWithDefaultPrettyPrinter().writeValueAsString(explain));
//            } catch (JsonProcessingException ignore) {
//                System.err.println("mongodb.explain = " + explain);
//            }
//        }
        QueryResult<Variant> queryResult = variantsCollection.find(mongoQuery, projection, getDocumentToVariantConverter(query, options),
                options);
        // set query Id?
        return queryResult;
    }

    @Override
    public List<QueryResult<Variant>> get(List<Query> queries, QueryOptions options) {
        List<QueryResult<Variant>> queryResultList = new ArrayList<>(queries.size());
        for (Query query : queries) {
            QueryResult<Variant> queryResult = get(query, options);
            queryResultList.add(queryResult);
        }
        return queryResultList;
    }

    @Override
    public QueryResult<Variant> getPhased(String varStr, String studyName, String sampleName, QueryOptions options, int windowsSize) {
        StopWatch watch = new StopWatch();
        watch.start();

        Variant variant = new Variant(varStr);
        Region region = new Region(variant.getChromosome(), variant.getStart(), variant.getEnd());
        Query query = new Query(VariantQueryParams.REGION.key(), region)
                .append(VariantQueryParams.REFERENCE.key(), variant.getReference())
                .append(VariantQueryParams.ALTERNATE.key(), variant.getAlternate())
                .append(VariantQueryParams.STUDIES.key(), studyName)
                .append(VariantQueryParams.RETURNED_STUDIES.key(), studyName)
                .append(VariantQueryParams.RETURNED_SAMPLES.key(), sampleName);
        QueryResult<Variant> queryResult = get(query, new QueryOptions());
        variant = queryResult.first();
        if (variant != null && !variant.getStudies().isEmpty()) {
            StudyEntry studyEntry = variant.getStudies().get(0);
            Integer psIdx = studyEntry.getFormatPositions().get(VCFConstants.PHASE_SET_KEY);
            if (psIdx != null) {
                String ps = studyEntry.getSamplesData().get(0).get(psIdx);
                if (!ps.equals(DocumentToSamplesConverter.UNKNOWN_FIELD)) {
                    sampleName = studyEntry.getOrderedSamplesName().get(0);

                    region.setStart(region.getStart() > windowsSize ? region.getStart() - windowsSize : 0);
                    region.setEnd(region.getEnd() + windowsSize);
                    query.remove(VariantQueryParams.REFERENCE.key());
                    query.remove(VariantQueryParams.ALTERNATE.key());
                    query.remove(VariantQueryParams.RETURNED_STUDIES.key());
                    query.remove(VariantQueryParams.RETURNED_SAMPLES.key());
                    queryResult = get(query, new QueryOptions(QueryOptions.SORT, true));
                    Iterator<Variant> iterator = queryResult.getResult().iterator();
                    while (iterator.hasNext()) {
                        Variant next = iterator.next();
                        if (!next.getStudies().isEmpty()) {
                            if (!ps.equals(next.getStudies().get(0).getSampleData(sampleName, VCFConstants.PHASE_SET_KEY))) {
                                iterator.remove();
                            }
                        }
                    }
                    queryResult.setNumResults(queryResult.getResult().size());
                    queryResult.setNumTotalResults(queryResult.getResult().size());
                    watch.stop();
                    queryResult.setDbTime(((int) watch.getTime()));
                    queryResult.setId("getPhased");
                    return queryResult;
                }
            }
        }
        watch.stop();
        return new QueryResult<>("getPhased", ((int) watch.getTime()), 0, 0, null, null, Collections.emptyList());
    }


    @Override
    public QueryResult<Long> count(Query query) {
        Document mongoQuery = parseQuery(query);
        logger.debug("Query to be executed: '{}'", mongoQuery);
        return variantsCollection.count(mongoQuery);
    }

    @Override
    public QueryResult distinct(Query query, String field) {
        String documentPath;
        switch (field) {
            case "gene":
            case "ensemblGene":
                documentPath = DocumentToVariantConverter.ANNOTATION_FIELD
                        + "." + DocumentToVariantAnnotationConverter.CONSEQUENCE_TYPE_FIELD
                        + "." + DocumentToVariantAnnotationConverter.CT_ENSEMBL_GENE_ID_FIELD;
                break;
            case "ensemblTranscript":
                documentPath = DocumentToVariantConverter.ANNOTATION_FIELD
                        + "." + DocumentToVariantAnnotationConverter.CONSEQUENCE_TYPE_FIELD
                        + "." + DocumentToVariantAnnotationConverter.CT_ENSEMBL_TRANSCRIPT_ID_FIELD;
                break;
            case "ct":
            case "consequence_type":
                documentPath = DocumentToVariantConverter.ANNOTATION_FIELD
                        + "." + DocumentToVariantAnnotationConverter.CONSEQUENCE_TYPE_FIELD
                        + "." + DocumentToVariantAnnotationConverter.CT_SO_ACCESSION_FIELD;
                break;
            default:
                documentPath = DocumentToVariantConverter.ANNOTATION_FIELD
                        + "." + DocumentToVariantAnnotationConverter.CONSEQUENCE_TYPE_FIELD
                        + "." + DocumentToVariantAnnotationConverter.CT_GENE_NAME_FIELD;
                break;
        }

        Document mongoQuery = parseQuery(query);
        return variantsCollection.distinct(documentPath, mongoQuery);
    }

    @Override
    public VariantDBIterator iterator() {
        return iterator(new Query(), new QueryOptions());
    }

    @Override
    public VariantDBIterator iterator(Query query, QueryOptions options) {
        if (options == null) {
            options = new QueryOptions();
        }
        if (query == null) {
            query = new Query();
        }
        Document mongoQuery = parseQuery(query);
        Document projection = createProjection(query, options);
        DocumentToVariantConverter converter = getDocumentToVariantConverter(query, options);
        options.putIfAbsent(MongoDBCollection.BATCH_SIZE, 100);

        // Short unsorted queries with timeout or limit don't need the persistent cursor.
        if (options.containsKey(QueryOptions.TIMEOUT)
                || options.containsKey(QueryOptions.LIMIT)
                || !options.containsKey(QueryOptions.SORT)) {
            FindIterable<Document> dbCursor = variantsCollection.nativeQuery().find(mongoQuery, projection, options);
            return new VariantMongoDBIterator(dbCursor, converter);
        } else {
            return VariantMongoDBIterator.persistentIterator(variantsCollection, mongoQuery, projection, options, converter);
        }
    }

    @Override
    public void forEach(Consumer<? super Variant> action) {
        forEach(new Query(), action, new QueryOptions());
    }

    @Override
    public void forEach(Query query, Consumer<? super Variant> action, QueryOptions options) {
        Objects.requireNonNull(action);
        VariantDBIterator variantDBIterator = iterator(query, options);
        while (variantDBIterator.hasNext()) {
            action.accept(variantDBIterator.next());
        }
    }


    @Override
    public QueryResult getFrequency(Query query, Region region, int regionIntervalSize) {
        // db.variants.aggregate( { $match: { $and: [ {chr: "1"}, {start: {$gt: 251391, $lt: 2701391}} ] }},
        //                        { $group: { _id: { $subtract: [ { $divide: ["$start", 20000] }, { $divide: [{$mod: ["$start", 20000]},
        // 20000] } ] },
        //                                  totalCount: {$sum: 1}}})

        QueryOptions options = new QueryOptions();

        // If interval is not provided is set to the value that returns 200 values
        if (regionIntervalSize <= 0) {
//            regionIntervalSize = options.getInt("interval", (region.getEnd() - region.getStart()) / 200);
            regionIntervalSize = (region.getEnd() - region.getStart()) / 200;
        }

        Document start = new Document("$gt", region.getStart());
        start.append("$lt", region.getEnd());

        BasicDBList andArr = new BasicDBList();
        andArr.add(new Document(DocumentToVariantConverter.CHROMOSOME_FIELD, region.getChromosome()));
        andArr.add(new Document(DocumentToVariantConverter.START_FIELD, start));

        // Parsing the rest of options
        Document mongoQuery = parseQuery(query);
        if (!mongoQuery.isEmpty()) {
            andArr.add(mongoQuery);
        }
        Document match = new Document("$match", new Document("$and", andArr));

//        qb.and("_at.chunkIds").in(chunkIds);
//        qb.and(DBObjectToVariantConverter.END_FIELD).greaterThanEquals(region.getStart());
//        qb.and(DBObjectToVariantConverter.START_FIELD).lessThanEquals(region.getEnd());
//
//        List<String> chunkIds = getChunkIds(region);
//        DBObject regionObject = new Document("_at.chunkIds", new Document("$in", chunkIds))
//                .append(DBObjectToVariantConverter.END_FIELD, new Document("$gte", region.getStart()))
//                .append(DBObjectToVariantConverter.START_FIELD, new Document("$lte", region.getEnd()));

        BasicDBList divide1 = new BasicDBList();
        divide1.add("$start");
        divide1.add(regionIntervalSize);

        BasicDBList divide2 = new BasicDBList();
        divide2.add(new Document("$mod", divide1));
        divide2.add(regionIntervalSize);

        BasicDBList subtractList = new BasicDBList();
        subtractList.add(new Document("$divide", divide1));
        subtractList.add(new Document("$divide", divide2));

        Document subtract = new Document("$subtract", subtractList);
        Document totalCount = new Document("$sum", 1);
        Document g = new Document("_id", subtract);
        g.append("features_count", totalCount);
        Document group = new Document("$group", g);
        Document sort = new Document("$sort", new Document("_id", 1));

//        logger.info("getAllIntervalFrequencies - (>·_·)>");
//        System.out.println(options.toString());
//        System.out.println(match.toString());
//        System.out.println(group.toString());
//        System.out.println(sort.toString());

        long dbTimeStart = System.currentTimeMillis();
        QueryResult output = variantsCollection.aggregate(/*"$histogram", */Arrays.asList(match, group, sort), options);
        long dbTimeEnd = System.currentTimeMillis();

        Map<Long, Document> ids = new HashMap<>();
        // Create DBObject for intervals with features inside them
        for (Document intervalObj : (List<Document>) output.getResult()) {
            Long auxId = Math.round((Double) intervalObj.get("_id")); //is double

            Document intervalVisited = ids.get(auxId);
            if (intervalVisited == null) {
                intervalObj.put("_id", auxId);
                intervalObj.put("start", getChunkStart(auxId.intValue(), regionIntervalSize));
                intervalObj.put("end", getChunkEnd(auxId.intValue(), regionIntervalSize));
                intervalObj.put("chromosome", region.getChromosome());
                intervalObj.put("features_count", Math.log((int) intervalObj.get("features_count")));
                ids.put(auxId, intervalObj);
            } else {
                Double sum = (Double) intervalVisited.get("features_count") + Math.log((int) intervalObj.get("features_count"));
                intervalVisited.put("features_count", sum.intValue());
            }
        }

        // Create DBObject for intervals without features inside them
        BasicDBList resultList = new BasicDBList();
        int firstChunkId = getChunkId(region.getStart(), regionIntervalSize);
        int lastChunkId = getChunkId(region.getEnd(), regionIntervalSize);
        Document intervalObj;
        for (int chunkId = firstChunkId; chunkId <= lastChunkId; chunkId++) {
            intervalObj = ids.get((long) chunkId);
            if (intervalObj == null) {
                intervalObj = new Document();
                intervalObj.put("_id", chunkId);
                intervalObj.put("start", getChunkStart(chunkId, regionIntervalSize));
                intervalObj.put("end", getChunkEnd(chunkId, regionIntervalSize));
                intervalObj.put("chromosome", region.getChromosome());
                intervalObj.put("features_count", 0);
            }
            resultList.add(intervalObj);
        }

        QueryResult queryResult = new QueryResult(region.toString(), ((Long) (dbTimeEnd - dbTimeStart)).intValue(),
                resultList.size(), resultList.size(), null, null, resultList);
        return queryResult;
    }

    @Override
    public QueryResult rank(Query query, String field, int numResults, boolean asc) {
        QueryOptions options = new QueryOptions();
        options.put("limit", numResults);
        options.put("count", true);
        options.put("order", (asc) ? 1 : -1); // MongoDB: 1 = ascending, -1 = descending

        return groupBy(query, field, options);
    }

    @Override
    public QueryResult groupBy(Query query, String field, QueryOptions options) {
        String documentPath;
        String unwindPath;
        int numUnwinds = 2;
        switch (field) {
            case "gene":
            case "ensemblGene":
                documentPath = DocumentToVariantConverter.ANNOTATION_FIELD
                        + "." + DocumentToVariantAnnotationConverter.CONSEQUENCE_TYPE_FIELD
                        + "." + DocumentToVariantAnnotationConverter.CT_ENSEMBL_GENE_ID_FIELD;
                unwindPath = DocumentToVariantConverter.ANNOTATION_FIELD
                        + "." + DocumentToVariantAnnotationConverter.CONSEQUENCE_TYPE_FIELD;

                break;
            case "ct":
            case "consequence_type":
                documentPath = DocumentToVariantConverter.ANNOTATION_FIELD
                        + "." + DocumentToVariantAnnotationConverter.CONSEQUENCE_TYPE_FIELD
                        + "." + DocumentToVariantAnnotationConverter.CT_SO_ACCESSION_FIELD;
                unwindPath = DocumentToVariantConverter.ANNOTATION_FIELD
                        + "." + DocumentToVariantAnnotationConverter.CONSEQUENCE_TYPE_FIELD;
                numUnwinds = 3;
                break;
            default:
                documentPath = DocumentToVariantConverter.ANNOTATION_FIELD
                        + "." + DocumentToVariantAnnotationConverter.CONSEQUENCE_TYPE_FIELD
                        + "." + DocumentToVariantAnnotationConverter.CT_GENE_NAME_FIELD;
                unwindPath = DocumentToVariantConverter.ANNOTATION_FIELD
                        + "." + DocumentToVariantAnnotationConverter.CONSEQUENCE_TYPE_FIELD;
                break;
        }

        Document mongoQuery = parseQuery(query);

        boolean count = options != null && options.getBoolean("count", false);
        int order = options != null ? options.getInt("order", -1) : -1;

        Document project;
        Document projectAndCount;
        if (count) {
            project = new Document("$project", new Document("field", "$" + documentPath));
            projectAndCount = new Document("$project", new Document()
                    .append("id", "$_id")
                    .append("_id", 0)
                    .append("count", new Document("$size", "$values")));
        } else {
            project = new Document("$project", new Document()
                    .append("field", "$" + documentPath)
                    //.append("_id._id", "$_id")
                    .append("_id.start", "$" + DocumentToVariantConverter.START_FIELD)
                    .append("_id.end", "$" + DocumentToVariantConverter.END_FIELD)
                    .append("_id.chromosome", "$" + DocumentToVariantConverter.CHROMOSOME_FIELD)
                    .append("_id.alternate", "$" + DocumentToVariantConverter.ALTERNATE_FIELD)
                    .append("_id.reference", "$" + DocumentToVariantConverter.REFERENCE_FIELD)
                    .append("_id.ids", "$" + DocumentToVariantConverter.IDS_FIELD));
            projectAndCount = new Document("$project", new Document()
                    .append("id", "$_id")
                    .append("_id", 0)
                    .append("values", "$values")
                    .append("count", new Document("$size", "$values")));
        }

        Document match = new Document("$match", mongoQuery);
        Document unwindField = new Document("$unwind", "$field");
        Document notNull = new Document("$match", new Document("field", new Document("$ne", null)));
        Document groupAndAddToSet = new Document("$group", new Document("_id", "$field")
                .append("values", new Document("$addToSet", "$_id"))); // sum, count, avg, ...?
        Document sort = new Document("$sort", new Document("count", order)); // 1 = ascending, -1 = descending
        Document skip = null;
        if (options != null && options.getInt("skip", -1) > 0) {
            skip = new Document("$skip", options.getInt("skip", -1));
        }
        Document limit = new Document("$limit",
                options != null && options.getInt("limit", -1) > 0 ? options.getInt("limit") : 10);

        List<Bson> operations = new LinkedList<>();
        operations.add(match);
        operations.add(project);
        for (int i = 0; i < numUnwinds; i++) {
            operations.add(unwindField);
        }
        operations.add(notNull);
        operations.add(groupAndAddToSet);
        operations.add(projectAndCount);
        operations.add(sort);
        if (skip != null) {
            operations.add(skip);
        }
        operations.add(limit);
        logger.debug("db." + collectionName + ".aggregate( " + operations + " )");
        QueryResult<Document> queryResult = variantsCollection.aggregate(operations, options);

//            List<Map<String, Object>> results = new ArrayList<>(queryResult.getResult().size());
//            results.addAll(queryResult.getResult().stream().map(dbObject -> new ObjectMap("id", dbObject.get("_id")).append("count",
// dbObject.get("count"))).collect(Collectors.toList()));

        return queryResult;
    }

    @Override
    public QueryResult groupBy(Query query, List<String> fields, QueryOptions options) {
        String warningMsg = "Unimplemented VariantMongoDBAdaptor::groupBy list of fields. Using field[0] : '" + fields.get(0) + "'";
        logger.warn(warningMsg);
        QueryResult queryResult = groupBy(query, fields.get(0), options);
        queryResult.setWarningMsg(warningMsg);
        return queryResult;
    }

    @Override
    public QueryResult addStats(List<VariantStatsWrapper> variantStatsWrappers, String studyName, QueryOptions queryOptions) {
        return updateStats(variantStatsWrappers, studyName, queryOptions);
    }

    @Override
    public QueryResult updateStats(List<VariantStatsWrapper> variantStatsWrappers, String studyName, QueryOptions options) {
        return updateStats(variantStatsWrappers, studyConfigurationManager.getStudyConfiguration(studyName, options).first(), options);
    }

    @Override
    public QueryResult updateStats(List<VariantStatsWrapper> variantStatsWrappers, StudyConfiguration studyConfiguration,
                                   QueryOptions options) {
//        MongoCollection<Document> coll = db.getDb().getCollection(collectionName);
//        BulkWriteOperation pullBuilder = coll.initializeUnorderedBulkOperation();
//        BulkWriteOperation pushBuilder = coll.initializeUnorderedBulkOperation();

        List<Bson> pullQueriesBulkList = new LinkedList<>();
        List<Bson> pullUpdatesBulkList = new LinkedList<>();

        List<Bson> pushQueriesBulkList = new LinkedList<>();
        List<Bson> pushUpdatesBulkList = new LinkedList<>();

        long start = System.nanoTime();
        DocumentToVariantStatsConverter statsConverter = new DocumentToVariantStatsConverter(studyConfigurationManager);
//        VariantSource variantSource = queryOptions.get(VariantStorageManager.VARIANT_SOURCE, VariantSource.class);
        DocumentToVariantConverter variantConverter = getDocumentToVariantConverter(new Query(), options);
        boolean overwrite = options.getBoolean(VariantStorageManager.Options.OVERWRITE_STATS.key(), false);
        //TODO: Use the StudyConfiguration to change names to ids

        // TODO make unset of 'st' if already present?
        for (VariantStatsWrapper wrapper : variantStatsWrappers) {
            Map<String, VariantStats> cohortStats = wrapper.getCohortStats();
            Iterator<VariantStats> iterator = cohortStats.values().iterator();
            VariantStats variantStats = iterator.hasNext() ? iterator.next() : null;
            List<Document> cohorts = statsConverter.convertCohortsToStorageType(cohortStats, studyConfiguration.getStudyId());   // TODO
            // remove when we remove fileId
//            List cohorts = statsConverter.convertCohortsToStorageType(cohortStats, variantSource.getStudyId());   // TODO use when we
// remove fileId

            // add cohorts, overwriting old values if that cid, fid and sid already exists: remove and then add
            // db.variants.update(
            //      {_id:<id>},
            //      {$pull:{st:{cid:{$in:["Cohort 1","cohort 2"]}, fid:{$in:["file 1", "file 2"]}, sid:{$in:["study 1", "study 2"]}}}}
            // )
            // db.variants.update(
            //      {_id:<id>},
            //      {$push:{st:{$each: [{cid:"Cohort 1", fid:"file 1", ... , defaultValue:3},{cid:"Cohort 2", ... , defaultValue:3}] }}}
            // )

            if (!cohorts.isEmpty()) {
                String id = variantConverter.buildStorageId(wrapper.getChromosome(), wrapper.getPosition(),
                        variantStats.getRefAllele(), variantStats.getAltAllele());


                Document find = new Document("_id", id);
                if (overwrite) {
                    List<Document> idsList = new ArrayList<>(cohorts.size());
                    for (Document cohort : cohorts) {
                        Document ids = new Document()
                                .append(DocumentToVariantStatsConverter.COHORT_ID, cohort.get(DocumentToVariantStatsConverter.COHORT_ID))
                                .append(DocumentToVariantStatsConverter.STUDY_ID, cohort.get(DocumentToVariantStatsConverter.STUDY_ID));
                        idsList.add(ids);
                    }
                    Document pull = new Document("$pull",
                            new Document(DocumentToVariantConverter.STATS_FIELD,
                                    new Document("$or", idsList)));
                    pullQueriesBulkList.add(find);
                    pullUpdatesBulkList.add(pull);
                }

                Document push = new Document("$push",
                        new Document(DocumentToVariantConverter.STATS_FIELD,
                                new Document("$each", cohorts)));
                pushQueriesBulkList.add(find);
                pushUpdatesBulkList.add(push);
            }
        }

        // TODO handle if the variant didn't had that studyId in the files array
        // TODO check the substitution is done right if the stats are already present
        if (overwrite) {
            variantsCollection.update(pullQueriesBulkList, pullUpdatesBulkList, new QueryOptions());
        }
        BulkWriteResult writeResult = variantsCollection.update(pushQueriesBulkList, pushUpdatesBulkList, new QueryOptions()).first();
        int writes = writeResult.getModifiedCount();


        return new QueryResult<>("", ((int) (System.nanoTime() - start)), writes, writes, "", "", Collections.singletonList(writeResult));
    }

    @Override
    public QueryResult deleteStats(String studyName, String cohortName, QueryOptions options) {
        StudyConfiguration studyConfiguration = studyConfigurationManager.getStudyConfiguration(studyName, options).first();
        int cohortId = studyConfiguration.getCohortIds().get(cohortName);

        // { st : { $elemMatch : {  sid : <studyId>, cid : <cohortId> } } }
        Document query = new Document(DocumentToVariantConverter.STATS_FIELD,
                new Document("$elemMatch",
                        new Document(DocumentToVariantStatsConverter.STUDY_ID, studyConfiguration.getStudyId())
                                .append(DocumentToVariantStatsConverter.COHORT_ID, cohortId)));

        // { $pull : { st : {  sid : <studyId>, cid : <cohortId> } } }
        Document update = new Document(
                "$pull",
                new Document(DocumentToVariantConverter.STATS_FIELD,
                        new Document(DocumentToVariantStatsConverter.STUDY_ID, studyConfiguration.getStudyId())
                                .append(DocumentToVariantStatsConverter.COHORT_ID, cohortId)
                )
        );
        logger.debug("deleteStats: query = {}", query);
        logger.debug("deleteStats: update = {}", update);

        return variantsCollection.update(query, update, new QueryOptions(MULTI, true));
    }

    @Override
    public QueryResult addAnnotations(List<VariantAnnotation> variantAnnotations, QueryOptions queryOptions) {
        logger.warn("Unimplemented VariantMongoDBAdaptor::addAnnotations. Using \"VariantMongoDBAdaptor::updateAnnotations\"");
        return updateAnnotations(variantAnnotations, queryOptions);
    }

    @Override
    public QueryResult updateAnnotations(List<VariantAnnotation> variantAnnotations, QueryOptions queryOptions) {

        List<Bson> queries = new LinkedList<>();
        List<Bson> updates = new LinkedList<>();

        long start = System.nanoTime();
        DocumentToVariantConverter variantConverter = getDocumentToVariantConverter(new Query(), queryOptions);
        for (VariantAnnotation variantAnnotation : variantAnnotations) {
            String id = variantConverter.buildStorageId(variantAnnotation.getChromosome(), variantAnnotation.getStart(),
                    variantAnnotation.getReference(), variantAnnotation.getAlternate());
            Document find = new Document("_id", id);
            DocumentToVariantAnnotationConverter converter = new DocumentToVariantAnnotationConverter();
            Document convertedVariantAnnotation = converter.convertToStorageType(variantAnnotation);
            Document update = new Document("$set", new Document(DocumentToVariantConverter.ANNOTATION_FIELD + ".0",
                    convertedVariantAnnotation));
            queries.add(find);
            updates.add(update);
        }
        BulkWriteResult writeResult = variantsCollection.update(queries, updates, null).first();

        return new QueryResult<>("", ((int) (System.nanoTime() - start)), 1, 1, "", "", Collections.singletonList(writeResult));
    }

    @Override
    public QueryResult deleteAnnotation(String annotationId, Query query, QueryOptions queryOptions) {
        Document mongoQuery = parseQuery(query);
        logger.debug("deleteAnnotation: query = {}", mongoQuery);

        Document update = new Document("$set", new Document(DocumentToVariantConverter.ANNOTATION_FIELD + ".0", null));
        logger.debug("deleteAnnotation: update = {}", update);
        return variantsCollection.update(mongoQuery, update, new QueryOptions(MULTI, true));
    }


    @Override
    public void close() throws IOException {
        if (closeConnection) {
            mongoManager.close();
        }
        studyConfigurationManager.close();
    }

    private Document parseQuery(Query query) {
        return parseQuery(query, new Document());
    }

    private Document parseQuery(Query query, Document mongoQuery) {
        QueryBuilder builder = new QueryBuilder();
        if (query != null) {
            /** VARIANT PARAMS **/
            if (query.get(VariantQueryParams.CHROMOSOME.key()) != null && !query.getString(VariantQueryParams.CHROMOSOME.key()).isEmpty()) {
                List<String> chromosomes = query.getAsStringList(VariantQueryParams.CHROMOSOME.key());
                LinkedList<String> regions = new LinkedList<>(query.getAsStringList(VariantQueryParams.REGION.key()));
                regions.addAll(chromosomes);
                query.put(VariantQueryParams.REGION.key(), regions);
            }

            if (query.get(VariantQueryParams.REGION.key()) != null && !query.getString(VariantQueryParams.REGION.key()).isEmpty()) {
                List<String> stringList = query.getAsStringList(VariantQueryParams.REGION.key());
                List<Region> regions = new ArrayList<>(stringList.size());
                for (String reg : stringList) {
                    Region region = Region.parseRegion(reg);
                    regions.add(region);
                }
                getRegionFilter(regions, builder);
            }

            if (query.get(VariantQueryParams.ID.key()) != null && !query.getString(VariantQueryParams.ID.key()).isEmpty()) {
                List<String> idsList = query.getAsStringList(VariantQueryParams.ID.key());
                for (String id : idsList) {
                    if (id.contains(":")) {
                        try {
                            Variant variant = new Variant(id);
                            String mongoId = MongoDBVariantStageLoader.STRING_ID_CONVERTER.buildId(variant);
                            addQueryStringFilter("_id", mongoId, builder, QueryOperation.OR);
                        } catch (IllegalArgumentException ignore) {
                            logger.info("Wrong variant " + id);
                        }
                    }
                }
                String ids = query.getString(VariantQueryParams.ID.key());
                addQueryStringFilter(DocumentToVariantConverter.ANNOTATION_FIELD
                        + "." + DocumentToVariantAnnotationConverter.XREFS_FIELD
                        + "." + DocumentToVariantAnnotationConverter.XREF_ID_FIELD, ids, builder, QueryOperation.OR);
                addQueryStringFilter(DocumentToVariantConverter.IDS_FIELD, ids, builder, QueryOperation.OR);
            }

            if (query.containsKey(VariantQueryParams.GENE.key())) {
                String xrefs = query.getString(VariantQueryParams.GENE.key());
                addQueryStringFilter(DocumentToVariantConverter.ANNOTATION_FIELD
                        + "." + DocumentToVariantAnnotationConverter.XREFS_FIELD
                        + "." + DocumentToVariantAnnotationConverter.XREF_ID_FIELD, xrefs, builder, QueryOperation.OR);
            }

            if (query.containsKey(VariantQueryParams.REFERENCE.key()) && query.getString(VariantQueryParams.REFERENCE.key()) != null) {
                addQueryStringFilter(DocumentToVariantConverter.REFERENCE_FIELD, query.getString(VariantQueryParams.REFERENCE.key()),
                        builder, QueryOperation.AND);
            }

            if (query.containsKey(VariantQueryParams.ALTERNATE.key()) && query.getString(VariantQueryParams.ALTERNATE.key()) != null) {
                addQueryStringFilter(DocumentToVariantConverter.ALTERNATE_FIELD, query.getString(VariantQueryParams.ALTERNATE.key()),
                        builder, QueryOperation.AND);
            }

            if (query.containsKey(VariantQueryParams.TYPE.key()) && !query.getString(VariantQueryParams.TYPE.key()).isEmpty()) {
                addQueryFilter(DocumentToVariantConverter.TYPE_FIELD, query.getString(VariantQueryParams.TYPE.key()), builder,
                        QueryOperation.AND, s -> {
                    Set<VariantType> subTypes = Variant.subTypes(VariantType.valueOf(s));
                    List<String> types = new ArrayList<>(subTypes.size() + 1);
                    types.add(s);
                    subTypes.forEach(subType -> types.add(subType.toString()));
                    return types;
                }); //addQueryStringFilter(DBObjectToVariantConverter.TYPE_FIELD,
//                query.getString(VariantQueryParams.TYPE.key()), builder, QueryOperation.AND);
            }

            /** ANNOTATION PARAMS **/
            parseAnnotationQueryParams(query, builder);

            /** STUDIES **/
            final StudyConfiguration defaultStudyConfiguration = parseStudyQueryParams(query, builder);

            /** STATS PARAMS **/
            parseStatsQueryParams(query, builder, defaultStudyConfiguration);
        }
        logger.debug("Find = " + builder.get());
        mongoQuery.putAll(builder.get().toMap());
        return mongoQuery;
    }

    private void parseAnnotationQueryParams(Query query, QueryBuilder builder) {
        if (query != null) {
            if (query.containsKey(VariantQueryParams.ANNOTATION_EXISTS.key())) {
                builder.and(DocumentToVariantConverter.ANNOTATION_FIELD + "." + DocumentToVariantAnnotationConverter.ANNOT_ID_FIELD);
                builder.exists(query.getBoolean(VariantQueryParams.ANNOTATION_EXISTS.key()));
            }

            if (query.containsKey(VariantQueryParams.ANNOT_XREF.key())) {
                String xrefs = query.getString(VariantQueryParams.ANNOT_XREF.key());
                addQueryStringFilter(DocumentToVariantConverter.ANNOTATION_FIELD
                        + "." + DocumentToVariantAnnotationConverter.XREFS_FIELD
                        + "." + DocumentToVariantAnnotationConverter.XREF_ID_FIELD, xrefs, builder, QueryOperation.AND);
            }

            if (query.containsKey(VariantQueryParams.ANNOT_CONSEQUENCE_TYPE.key())) {
                String value = query.getString(VariantQueryParams.ANNOT_CONSEQUENCE_TYPE.key());
                value = value.replace("SO:", "");
                addQueryIntegerFilter(DocumentToVariantConverter.ANNOTATION_FIELD
                        + "." + DocumentToVariantAnnotationConverter.CONSEQUENCE_TYPE_FIELD
                        + "." + DocumentToVariantAnnotationConverter.CT_SO_ACCESSION_FIELD, value, builder, QueryOperation.AND);
            }

            if (query.containsKey(VariantQueryParams.ANNOT_BIOTYPE.key())) {
                String biotypes = query.getString(VariantQueryParams.ANNOT_BIOTYPE.key());
                addQueryStringFilter(DocumentToVariantConverter.ANNOTATION_FIELD
                        + "." + DocumentToVariantAnnotationConverter.CONSEQUENCE_TYPE_FIELD
                        + "." + DocumentToVariantAnnotationConverter.CT_BIOTYPE_FIELD, biotypes, builder, QueryOperation.AND);
            }

            if (query.containsKey(VariantQueryParams.ANNOT_POLYPHEN.key())) {
                String value = query.getString(VariantQueryParams.ANNOT_POLYPHEN.key());
//                addCompListQueryFilter(DocumentToVariantConverter.ANNOTATION_FIELD
//                                + "." + DocumentToVariantAnnotationConverter.CONSEQUENCE_TYPE_FIELD
//                                + "." + DocumentToVariantAnnotationConverter.CT_PROTEIN_POLYPHEN_FIELD
//                                + "." + DocumentToVariantAnnotationConverter.SCORE_SCORE_FIELD,
//                        value, builder);
                addScoreFilter(DocumentToVariantConverter.ANNOTATION_FIELD
                                + "." + DocumentToVariantAnnotationConverter.CONSEQUENCE_TYPE_FIELD
                                + "." + DocumentToVariantAnnotationConverter.CT_PROTEIN_SUBSTITUTION_SCORE_FIELD, value, builder,
                        VariantQueryParams.ANNOT_POLYPHEN, "polyphen");
            }

            if (query.containsKey(VariantQueryParams.ANNOT_SIFT.key())) {
                String value = query.getString(VariantQueryParams.ANNOT_SIFT.key());
//                addCompListQueryFilter(DocumentToVariantConverter.ANNOTATION_FIELD
//                        + "." + DocumentToVariantAnnotationConverter.CONSEQUENCE_TYPE_FIELD
//                        + "." + DocumentToVariantAnnotationConverter.CT_PROTEIN_SIFT_FIELD + "."
//                        + DocumentToVariantAnnotationConverter.SCORE_SCORE_FIELD, value, builder);
                addScoreFilter(DocumentToVariantConverter.ANNOTATION_FIELD
                                + "." + DocumentToVariantAnnotationConverter.CONSEQUENCE_TYPE_FIELD
                                + "." + DocumentToVariantAnnotationConverter.CT_PROTEIN_SUBSTITUTION_SCORE_FIELD, value, builder,
                        VariantQueryParams.ANNOT_SIFT, "sift");
            }

            if (query.containsKey(VariantQueryParams.ANNOT_PROTEIN_SUBSTITUTION.key())) {
                String value = query.getString(VariantQueryParams.ANNOT_PROTEIN_SUBSTITUTION.key());
                addScoreFilter(DocumentToVariantConverter.ANNOTATION_FIELD
                                + "." + DocumentToVariantAnnotationConverter.CONSEQUENCE_TYPE_FIELD
                                + "." + DocumentToVariantAnnotationConverter.CT_PROTEIN_SUBSTITUTION_SCORE_FIELD, value, builder,
                        VariantQueryParams.ANNOT_PROTEIN_SUBSTITUTION);
            }

            if (query.containsKey(VariantQueryParams.ANNOT_CONSERVATION.key())) {
                String value = query.getString(VariantQueryParams.ANNOT_CONSERVATION.key());
                addScoreFilter(DocumentToVariantConverter.ANNOTATION_FIELD
                                + "." + DocumentToVariantAnnotationConverter.CONSERVED_REGION_SCORE_FIELD, value, builder,
                        VariantQueryParams.ANNOT_CONSERVATION);
            }

            if (query.containsKey(VariantQueryParams.ANNOT_TRANSCRIPTION_FLAGS.key())) {
                String value = query.getString(VariantQueryParams.ANNOT_TRANSCRIPTION_FLAGS.key());
                addQueryStringFilter(DocumentToVariantConverter.ANNOTATION_FIELD
                        + "." + DocumentToVariantAnnotationConverter.CONSEQUENCE_TYPE_FIELD
                        + "." + DocumentToVariantAnnotationConverter.CT_TRANSCRIPT_ANNOT_FLAGS, value, builder, QueryOperation.AND);
            }

            QueryBuilder geneTraitBuilder = QueryBuilder.start();
            if (query.containsKey(VariantQueryParams.ANNOT_GENE_TRAITS_ID.key())) {
                String value = query.getString(VariantQueryParams.ANNOT_GENE_TRAITS_ID.key());
                addQueryStringFilter(DocumentToVariantAnnotationConverter.GENE_TRAIT_ID_FIELD, value, geneTraitBuilder, QueryOperation.AND);
            }

            if (query.containsKey(VariantQueryParams.ANNOT_GENE_TRAITS_NAME.key())) {
                String value = query.getString(VariantQueryParams.ANNOT_GENE_TRAITS_NAME.key());
                addCompQueryFilter(DocumentToVariantAnnotationConverter.GENE_TRAIT_NAME_FIELD, value, geneTraitBuilder);
            }

            if (query.containsKey(VariantQueryParams.ANNOT_HPO.key())) {
                String value = query.getString(VariantQueryParams.ANNOT_HPO.key());
                addQueryStringFilter(DocumentToVariantAnnotationConverter.GENE_TRAIT_HPO_FIELD, value, geneTraitBuilder,
                        QueryOperation.AND);
            }

            if (query.containsKey(VariantQueryParams.ANNOT_GO.key())) {
                String value = query.getString(VariantQueryParams.ANNOT_GO.key());

                // Check if comma separated of semi colon separated (AND or OR)
                QueryOperation queryOperation = checkOperator(value);
                // Split by comma or semi colon
                List<String> goValues = splitValue(value, queryOperation);

                if (queryOperation == QueryOperation.AND) {
                    throw VariantQueryException.malformedParam(VariantQueryParams.ANNOT_GO, value, "Unimplemented AND operator");
                }

                Set<String> genes = utils.getGenesByGo(goValues);

                builder.and(DocumentToVariantConverter.ANNOTATION_FIELD
                        + "." + DocumentToVariantAnnotationConverter.XREFS_FIELD
                        + "." + DocumentToVariantAnnotationConverter.XREF_ID_FIELD).in(genes);

            }

            if (query.containsKey(VariantQueryParams.ANNOT_EXPRESSION.key())) {
                String value = query.getString(VariantQueryParams.ANNOT_EXPRESSION.key());

                // Check if comma separated of semi colon separated (AND or OR)
                QueryOperation queryOperation = checkOperator(value);
                // Split by comma or semi colon
                List<String> expressionValues = splitValue(value, queryOperation);

                if (queryOperation == QueryOperation.AND) {
                    throw VariantQueryException.malformedParam(VariantQueryParams.ANNOT_EXPRESSION, value, "Unimplemented AND operator");
                }

                Set<String> genes = utils.getGenesByExpression(expressionValues);

                builder.and(DocumentToVariantConverter.ANNOTATION_FIELD
                        + "." + DocumentToVariantAnnotationConverter.XREFS_FIELD
                        + "." + DocumentToVariantAnnotationConverter.XREF_ID_FIELD).in(genes);

            }

            DBObject geneTraitQuery = geneTraitBuilder.get();
            if (geneTraitQuery.keySet().size() != 0) {
                builder.and(DocumentToVariantConverter.ANNOTATION_FIELD
                        + "." + DocumentToVariantAnnotationConverter.GENE_TRAIT_FIELD).elemMatch(geneTraitQuery);
            }

            if (query.containsKey(VariantQueryParams.ANNOT_PROTEIN_KEYWORDS.key())) {
                String value = query.getString(VariantQueryParams.ANNOT_PROTEIN_KEYWORDS.key());
                addQueryStringFilter(DocumentToVariantConverter.ANNOTATION_FIELD
                        + "." + DocumentToVariantAnnotationConverter.CONSEQUENCE_TYPE_FIELD
                        + "." + DocumentToVariantAnnotationConverter.CT_PROTEIN_KEYWORDS, value, builder, QueryOperation.AND);
            }

            if (query.containsKey(VariantQueryParams.ANNOT_DRUG.key())) {
                String value = query.getString(VariantQueryParams.ANNOT_DRUG.key());
                addQueryStringFilter(DocumentToVariantConverter.ANNOTATION_FIELD
                        + "." + DocumentToVariantAnnotationConverter.DRUG_FIELD
                        + "." + DocumentToVariantAnnotationConverter.DRUG_NAME_FIELD, value, builder, QueryOperation.AND);
            }

            if (query.containsKey(VariantQueryParams.ANNOT_FUNCTIONAL_SCORE.key())) {
                String value = query.getString(VariantQueryParams.ANNOT_FUNCTIONAL_SCORE.key());
                addScoreFilter(DocumentToVariantConverter.ANNOTATION_FIELD
                        + "." + DocumentToVariantAnnotationConverter.FUNCTIONAL_SCORE, value, builder,
                        VariantQueryParams.ANNOT_FUNCTIONAL_SCORE);
            }

            if (query.containsKey(VariantQueryParams.ANNOT_POPULATION_ALTERNATE_FREQUENCY.key())) {
                String value = query.getString(VariantQueryParams.ANNOT_POPULATION_ALTERNATE_FREQUENCY.key());
                addFrequencyFilter(DocumentToVariantConverter.ANNOTATION_FIELD
                                + "." + DocumentToVariantAnnotationConverter.POPULATION_FREQUENCIES_FIELD,
                        DocumentToVariantAnnotationConverter.POPULATION_FREQUENCY_ALTERNATE_FREQUENCY_FIELD, value, builder,
                        VariantQueryParams.ANNOT_POPULATION_ALTERNATE_FREQUENCY); // Same
                // method addFrequencyFilter is used for reference and allele frequencies. Need to provide the field
                // (reference/alternate) where to check the frequency
            }

            if (query.containsKey(VariantQueryParams.ANNOT_POPULATION_REFERENCE_FREQUENCY.key())) {
                String value = query.getString(VariantQueryParams.ANNOT_POPULATION_REFERENCE_FREQUENCY.key());
                addFrequencyFilter(DocumentToVariantConverter.ANNOTATION_FIELD
                                + "." + DocumentToVariantAnnotationConverter.POPULATION_FREQUENCIES_FIELD,
                        DocumentToVariantAnnotationConverter.POPULATION_FREQUENCY_REFERENCE_FREQUENCY_FIELD, value, builder,
                        VariantQueryParams.ANNOT_POPULATION_REFERENCE_FREQUENCY); // Same
                // method addFrequencyFilter is used for reference and allele frequencies. Need to provide the field
                // (reference/alternate) where to check the frequency
            }

            if (query.containsKey(VariantQueryParams.ANNOT_POPULATION_MINOR_ALLELE_FREQUENCY.key())) {
                String value = query.getString(VariantQueryParams.ANNOT_POPULATION_MINOR_ALLELE_FREQUENCY.key());
                addFrequencyFilter(DocumentToVariantConverter.ANNOTATION_FIELD + "."
                                + DocumentToVariantAnnotationConverter.POPULATION_FREQUENCIES_FIELD,
                        value, builder, VariantQueryParams.ANNOT_POPULATION_MINOR_ALLELE_FREQUENCY,
                        (v, queryBuilder) -> {
                            String op = getOperator(v);
                            String obj = v.replaceFirst(op, "");

                            double aDouble = Double.parseDouble(obj);
                            switch (op) {
                                case "<":
                                    queryBuilder.or(QueryBuilder.start(DocumentToVariantAnnotationConverter.
                                                    POPULATION_FREQUENCY_REFERENCE_FREQUENCY_FIELD).lessThan(aDouble).get(),
                                            QueryBuilder.start(DocumentToVariantAnnotationConverter.
                                                    POPULATION_FREQUENCY_ALTERNATE_FREQUENCY_FIELD).lessThan(aDouble).get()
                                    );
                                    break;
                                case "<=":
                                    queryBuilder.or(QueryBuilder.start(DocumentToVariantAnnotationConverter.
                                                    POPULATION_FREQUENCY_REFERENCE_FREQUENCY_FIELD).lessThanEquals(aDouble).get(),
                                            QueryBuilder.start(DocumentToVariantAnnotationConverter.
                                                    POPULATION_FREQUENCY_ALTERNATE_FREQUENCY_FIELD).lessThanEquals(aDouble).get()
                                    );
                                    break;
                                case ">":
                                    queryBuilder.and(DocumentToVariantAnnotationConverter.
                                            POPULATION_FREQUENCY_REFERENCE_FREQUENCY_FIELD).greaterThan(aDouble)
                                            .and(DocumentToVariantAnnotationConverter.
                                                    POPULATION_FREQUENCY_ALTERNATE_FREQUENCY_FIELD).greaterThan(aDouble);
                                    break;
                                case ">=":
                                    queryBuilder.and(DocumentToVariantAnnotationConverter.
                                            POPULATION_FREQUENCY_REFERENCE_FREQUENCY_FIELD).greaterThanEquals(aDouble)
                                            .and(DocumentToVariantAnnotationConverter.
                                                    POPULATION_FREQUENCY_ALTERNATE_FREQUENCY_FIELD).greaterThanEquals(aDouble);
                                    break;
                                default:
                                    throw new IllegalArgumentException("Unsupported operator '" + op + "'");
                            }
                        });
            }
        }
    }

    private StudyConfiguration parseStudyQueryParams(Query query, QueryBuilder builder) {
        if (query != null) {
            QueryBuilder studyBuilder = QueryBuilder.start();
            final StudyConfiguration defaultStudyConfiguration;
            if (query.containsKey(VariantQueryParams.STUDIES.key())) { // && !options.getList("studies").isEmpty() && !options.getListAs
                // ("studies", String.class).get(0).isEmpty()) {
                String value = objectToString(query.get(VariantQueryParams.STUDIES.key()));

                this.<Integer>addQueryFilter(DocumentToVariantConverter.STUDIES_FIELD + "." + DocumentToStudyVariantEntryConverter
                        .STUDYID_FIELD, value, builder, QueryOperation.AND, studyName -> {
                    try {
                        return Integer.parseInt(studyName);
                    } catch (NumberFormatException e) {
                        QueryResult<StudyConfiguration> result = studyConfigurationManager.getStudyConfiguration(studyName, null);
                        if (result.getResult().isEmpty()) {
                            throw VariantQueryException.studyNotFound(studyName);
                        }
                        return result.first().getStudyId();
                    }
                });

                List<Integer> studyIds = utils.getStudyIds(Arrays.asList(value.split(",|;")), null);
                if (studyIds.size() == 1) {
                    defaultStudyConfiguration = studyConfigurationManager.getStudyConfiguration(studyIds.get(0), null).first();
                } else {
                    defaultStudyConfiguration = null;
                }
                if (!studyIds.isEmpty()) {
                    String studyIdsCsv = studyIds.stream().map(Object::toString).collect(Collectors.joining(","));
                    this.addQueryIntegerFilter(DocumentToStudyVariantEntryConverter.STUDYID_FIELD, studyIdsCsv, studyBuilder,
                            QueryOperation.AND);
                }

            } else {
                List<String> studyNames = studyConfigurationManager.getStudyNames(null);
                if (studyNames != null && studyNames.size() == 1) {
                    defaultStudyConfiguration = studyConfigurationManager.getStudyConfiguration(studyNames.get(0), null).first();
                } else {
                    defaultStudyConfiguration = null;
                }
            }

            if (query.containsKey(VariantQueryParams.FILES.key())) { // && !options.getList("files").isEmpty() && !options.getListAs
                // ("files", String.class).get(0).isEmpty()) {
                addQueryFilter(DocumentToStudyVariantEntryConverter.FILES_FIELD + "." + DocumentToStudyVariantEntryConverter.FILEID_FIELD,
                        objectToString(query.get(VariantQueryParams.FILES.key())), studyBuilder, QueryOperation.AND, file -> {
                            if (file.contains(":")) {
                                String[] studyFile = file.split(":");
                                QueryResult<StudyConfiguration> queryResult =
                                        studyConfigurationManager.getStudyConfiguration(studyFile[0], null);
                                if (queryResult.getResult().isEmpty()) {
                                    throw VariantQueryException.studyNotFound(studyFile[0]);
                                }
                                return queryResult.first().getFileIds().get(studyFile[1]);
                            } else {
                                try {
                                    return Integer.parseInt(file);
                                } catch (NumberFormatException e) {
                                    if (defaultStudyConfiguration != null) {
                                        return defaultStudyConfiguration.getFileIds().get(file);
                                    } else {
                                        List<String> studyNames = studyConfigurationManager.getStudyNames(null);
                                        throw new VariantQueryException("Unknown file \"" + file + "\". "
                                                + "Please, specify the study belonging."
                                                + (studyNames == null ? "" : " Available studies: " + studyNames));
                                    }
                                }
                            }
                        });
            }

            if (query.containsKey(VariantQueryParams.GENOTYPE.key())) {
                String sampleGenotypesCSV = query.getString(VariantQueryParams.GENOTYPE.key());
                // we may need to know the study type
//                studyConfigurationManager.getStudyConfiguration(1, null).getResult().get(0).
                String[] sampleGenotypesArray = sampleGenotypesCSV.split(AND);
                for (String sampleGenotypes : sampleGenotypesArray) {
                    String[] sampleGenotype = sampleGenotypes.split(IS);
                    if (sampleGenotype.length != 2 && sampleGenotype.length != 3) {
                        throw VariantQueryException.malformedParam(VariantQueryParams.GENOTYPE, sampleGenotypes);
//                        throw new IllegalArgumentException("Malformed genotype query \"" + sampleGenotypes + "\". Expected "
//                                + "[<study>:]<sample>:<genotype>[,<genotype>]*");
                    }

                    int sampleId;
                    final String genotypes;
                    if (sampleGenotype.length == 3) {  //Expect to be as <study>:<sample>
                        String study = sampleGenotype[0];
                        String sample = sampleGenotype[1];
                        genotypes = sampleGenotype[2];
                        QueryResult<StudyConfiguration> queryResult = studyConfigurationManager.getStudyConfiguration(study, null);
                        if (queryResult.getResult().isEmpty()) {
                            throw VariantQueryException.studyNotFound(study);
                        }
                        if (!queryResult.first().getSampleIds().containsKey(sample)) {
                            throw VariantQueryException.sampleNotFound(sample, study);
                        }
                        sampleId = queryResult.first().getSampleIds().get(sample);
                    } else {
                        String sample = sampleGenotype[0];
                        genotypes = sampleGenotype[1];
                        sampleId = utils.getSampleId(sample, defaultStudyConfiguration);
                    }

                    String[] genotypesArray = genotypes.split(OR);
                    QueryBuilder genotypesBuilder = QueryBuilder.start();
                    for (String genotype : genotypesArray) {
                        if ("0/0".equals(genotype) || "0|0".equals(genotype)) {
                            QueryBuilder andBuilder = QueryBuilder.start();
                            List<String> otherGenotypes = Arrays.asList(
                                    "0/1", "1/0", "1/1", "-1/-1",
                                    "0|1", "1|0", "1|1", "-1|-1",
                                    "0|2", "2|0", "2|1", "1|2", "2|2",
                                    "0/2", "2/0", "2/1", "1/2", "2/2",
                                    DocumentToSamplesConverter.UNKNOWN_GENOTYPE);
                            for (String otherGenotype : otherGenotypes) {
                                andBuilder.and(new BasicDBObject(DocumentToStudyVariantEntryConverter.GENOTYPES_FIELD
                                        + "." + otherGenotype,
                                        new Document("$not", new Document("$elemMatch", new Document("$eq", sampleId)))));
                            }
                            genotypesBuilder.or(andBuilder.get());
                        } else {
                            String s = DocumentToStudyVariantEntryConverter.GENOTYPES_FIELD
                                    + "." + DocumentToSamplesConverter.genotypeToStorageType(genotype);
                            //or [ {"samp.0|0" : { $elemMatch : { $eq : <sampleId> } } } ]
                            genotypesBuilder.or(new BasicDBObject(s, new BasicDBObject("$elemMatch", new BasicDBObject("$eq", sampleId))));
                        }
                    }
                    studyBuilder.and(genotypesBuilder.get());
                }
            }

            // If Study Query is used then we add a elemMatch query
            DBObject studyQuery = studyBuilder.get();
            if (studyQuery.keySet().size() != 0) {
                builder.and(DocumentToVariantConverter.STUDIES_FIELD).elemMatch(studyQuery);
            }
            return defaultStudyConfiguration;
        } else {
            return null;
        }
    }

    private void parseStatsQueryParams(Query query, QueryBuilder builder, StudyConfiguration defaultStudyConfiguration) {
        if (query != null) {
            if (query.get(VariantQueryParams.COHORTS.key()) != null && !query.getString(VariantQueryParams.COHORTS.key()).isEmpty()) {
                addQueryFilter(DocumentToVariantConverter.STATS_FIELD
                                + "." + DocumentToVariantStatsConverter.COHORT_ID,
                        query.getString(VariantQueryParams.COHORTS.key()), builder, QueryOperation.AND,
                        s -> {
                            try {
                                return Integer.parseInt(s);
                            } catch (NumberFormatException ignore) {
                                int indexOf = s.lastIndexOf(":");
                                if (defaultStudyConfiguration == null && indexOf < 0) {
                                    throw VariantQueryException.malformedParam(VariantQueryParams.COHORTS, s, "Expected {study}:{cohort}");
                                } else {
                                    String study;
                                    String cohort;
                                    Integer cohortId;
                                    if (defaultStudyConfiguration != null && indexOf < 0) {
                                        cohort = s;
                                        cohortId = utils.getCohortId(cohort, defaultStudyConfiguration);
                                    } else {
                                        study = s.substring(0, indexOf);
                                        cohort = s.substring(indexOf + 1);
                                        StudyConfiguration studyConfiguration =
                                                utils.getStudyConfiguration(study, defaultStudyConfiguration);
                                        cohortId = utils.getCohortId(cohort, studyConfiguration);
                                    }
                                    return cohortId;
                                }
                            }
                        });
            }

            if (query.get(VariantQueryParams.STATS_MAF.key()) != null && !query.getString(VariantQueryParams.STATS_MAF.key()).isEmpty()) {
                addStatsFilterList(DocumentToVariantStatsConverter.MAF_FIELD, query.getString(VariantQueryParams.STATS_MAF.key()),
                        builder, defaultStudyConfiguration);
            }

            if (query.get(VariantQueryParams.STATS_MGF.key()) != null && !query.getString(VariantQueryParams.STATS_MGF.key()).isEmpty()) {
                addStatsFilterList(DocumentToVariantStatsConverter.MGF_FIELD, query.getString(VariantQueryParams.STATS_MGF.key()),
                        builder, defaultStudyConfiguration);
            }

            if (query.get(VariantQueryParams.MISSING_ALLELES.key()) != null && !query.getString(VariantQueryParams.MISSING_ALLELES.key())
                    .isEmpty()) {
                addStatsFilterList(DocumentToVariantStatsConverter.MISSALLELE_FIELD, query.getString(VariantQueryParams.MISSING_ALLELES
                        .key()), builder, defaultStudyConfiguration);
            }

            if (query.get(VariantQueryParams.MISSING_GENOTYPES.key()) != null && !query.getString(VariantQueryParams.MISSING_GENOTYPES
                    .key()).isEmpty()) {
                addStatsFilterList(DocumentToVariantStatsConverter.MISSGENOTYPE_FIELD, query.getString(VariantQueryParams
                        .MISSING_GENOTYPES.key()), builder, defaultStudyConfiguration);
            }

            if (query.get("numgt") != null && !query.getString("numgt").isEmpty()) {
                for (String numgt : query.getAsStringList("numgt")) {
                    String[] split = numgt.split(":");
                    addCompQueryFilter(
                            DocumentToVariantConverter.STATS_FIELD + "." + DocumentToVariantStatsConverter.NUMGT_FIELD + "." + split[0],
                            split[1], builder);
                }
            }
        }
    }

    private Document createProjection(Query query, QueryOptions options) {
        Document projection = new Document();

        if (options == null) {
            options = new QueryOptions();
        }

        if (options.containsKey(QueryOptions.SORT) && !options.getString(QueryOptions.SORT).equals("_id")) {
            if (options.getBoolean(QueryOptions.SORT)) {
                options.put(QueryOptions.SORT, "_id");
                options.putIfAbsent(QueryOptions.ORDER, QueryOptions.ASCENDING);
            } else {
                options.remove(QueryOptions.SORT);
            }
        }
        Set<String> returnedFields = utils.getReturnedFields(options);
        List<String> includeList = options.getAsStringList(QueryOptions.INCLUDE);
        if (!includeList.isEmpty()) { //Include some
            for (String s : includeList) {
                String key = DocumentToVariantConverter.toShortFieldName(s);
                if (key != null) {
                    projection.put(key, 1);
                } else {
                    logger.warn("Unknown include field: {}", s);
                }
            }
        } else { //Include all
            for (String field : DocumentToVariantConverter.FIELDS_MAP.values()) {
                if (field != null) {
                    projection.put(field, 1);
                }
            }
            if (options.containsKey(QueryOptions.EXCLUDE)) { // Exclude some
                List<String> excludeList = options.getAsStringList(QueryOptions.EXCLUDE);
                for (String s : excludeList) {
                    String key = DocumentToVariantConverter.toShortFieldName(s);
                    if (key != null) {
                        projection.remove(key);
                    } else {
                        logger.warn("Unknown exclude field: {}", s);
                    }
                }
            }
        }

        for (String field : DocumentToVariantConverter.REQUIRED_FIELDS_SET) {
            projection.put(field, 1);
        }

//        if (query.containsKey(VariantQueryParams.RETURNED_FILES.key()) && projection.containsKey(DocumentToVariantConverter
//                .STUDIES_FIELD)) {
//            List<Integer> files = query.getAsIntegerList(VariantQueryParams.RETURNED_FILES.key());
//            projection.put(
//                    DocumentToVariantConverter.STUDIES_FIELD,
//                    new Document(
//                            "$elemMatch",
//                            new Document(
//                                    DocumentToStudyVariantEntryConverter.FILES_FIELD + "." + DocumentToStudyVariantEntryConverter
//                                            .FILEID_FIELD,
//                                    new Document(
//                                            "$in",
//                                            files
//                                    )
//                            )
//                    )
//            );
//        }
        if (query.containsKey(VariantQueryParams.RETURNED_STUDIES.key())
                && projection.containsKey(DocumentToVariantConverter.STUDIES_FIELD)) {
            List<Integer> studiesIds = utils.getStudyIds(query.getAsList(VariantQueryParams.RETURNED_STUDIES.key()), options);
//            List<Integer> studies = query.getAsIntegerList(VariantQueryParams.RETURNED_STUDIES.key());
            // Use elemMatch only if there is one study to return.
            if (studiesIds.size() == 1) {
                projection.put(
                        DocumentToVariantConverter.STUDIES_FIELD,
                        new Document(
                                "$elemMatch",
                                new Document(
                                        DocumentToStudyVariantEntryConverter.STUDYID_FIELD,
                                        new Document(
                                                "$in",
                                                studiesIds
                                        )
                                )
                        )
                );
            }
        }

        logger.debug("Projection: {}", projection);
        return projection;
    }

    /**
     * Two steps insertion:
     * First check that the variant and study exists making an update.
     * For those who doesn't exist, pushes a study with the file and genotype information
     * <p>
     * The documents that throw a "dup key" exception are those variants that exist and have the study.
     * Then, only for those variants, make a second update.
     * <p>
     * *An interesting idea would be to invert this actions depending on the number of already inserted variants.
     *
     * @param data Variants to insert
     * @param fileId File ID
     * @param variantConverter Variant converter to be used
     * @param variantSourceEntryConverter Variant source converter to be used
     * @param studyConfiguration Configuration for the study
     * @param loadedSampleIds Other loaded sampleIds EXCEPT those that are going to be loaded
     * @return QueryResult object
     */
    QueryResult<MongoDBVariantWriteResult> insert(List<Variant> data, int fileId, DocumentToVariantConverter variantConverter,
                                                  DocumentToStudyVariantEntryConverter variantSourceEntryConverter,
                                                  StudyConfiguration studyConfiguration, List<Integer> loadedSampleIds) {

        MongoDBVariantWriteResult writeResult = new MongoDBVariantWriteResult();
        long startTime = System.currentTimeMillis();
        if (data.isEmpty()) {
            return new QueryResult<>("insertVariants", 0, 1, 1, "", "", Collections.singletonList(writeResult));
        }
        List<Bson> queries = new ArrayList<>(data.size());
        List<Bson> updates = new ArrayList<>(data.size());
        // Use a multiset instead of a normal set, to keep tracking of duplicated variants
        Multiset<String> nonInsertedVariants = HashMultiset.create();
        String fileIdStr = Integer.toString(fileId);

//        List<String> extraFields = studyConfiguration.getAttributes().getAsStringList(VariantStorageManager.Options.EXTRA_GENOTYPE_FIELDS
//                .key());
        boolean excludeGenotypes = studyConfiguration.getAttributes().getBoolean(VariantStorageManager.Options.EXCLUDE_GENOTYPES.key(),
                VariantStorageManager.Options.EXCLUDE_GENOTYPES.defaultValue());

        long nanoTime = System.nanoTime();
        Map missingSamples = Collections.emptyMap();
        String defaultGenotype = studyConfiguration.getAttributes().getString(DEFAULT_GENOTYPE.key(), "");
        if (defaultGenotype.equals(DocumentToSamplesConverter.UNKNOWN_GENOTYPE)) {
            logger.debug("Do not need fill gaps. DefaultGenotype is UNKNOWN_GENOTYPE({}).", DocumentToSamplesConverter.UNKNOWN_GENOTYPE);
        } else if (excludeGenotypes) {
            logger.debug("Do not need fill gaps. Excluding genotypes.");
        } else if (!loadedSampleIds.isEmpty()) {
            missingSamples = new Document(DocumentToSamplesConverter.UNKNOWN_GENOTYPE, loadedSampleIds);   // ?/?
        }
//            List<Object> missingOtherValues = new ArrayList<>(loadedSampleIds.size());
//            for (int i = 0; i < loadedSampleIds.size(); i++) {
//                missingOtherValues.add(DBObjectToSamplesConverter.UNKNOWN_FIELD);
//            }
        for (Variant variant : data) {
            if (variant.getType().equals(VariantType.NO_VARIATION)) {
                //Storage-MongoDB is not able to store NON VARIANTS
                writeResult.setSkippedVariants(writeResult.getSkippedVariants() + 1);
                continue;
            } else if (variant.getType().equals(VariantType.SYMBOLIC)) {
                logger.warn("Skip symbolic variant " + variant.toString());
                writeResult.setSkippedVariants(writeResult.getSkippedVariants() + 1);
                continue;
            }
            String id = variantConverter.buildStorageId(variant);
            for (StudyEntry studyEntry : variant.getStudies()) {
                if (studyEntry.getFiles().size() == 0 || !studyEntry.getFiles().get(0).getFileId().equals(fileIdStr)) {
                    continue;
                }
                int studyId = studyConfiguration.getStudyId();
                Document study = variantSourceEntryConverter.convertToStorageType(studyEntry);
                Document genotypes = study.get(DocumentToStudyVariantEntryConverter.GENOTYPES_FIELD, Document.class);
                if (genotypes != null) {        //If genotypes is null, genotypes are not suppose to be loaded
                    genotypes.putAll(missingSamples);   //Add missing samples
//                        for (String extraField : extraFields) {
//                            List<Object> otherFieldValues = (List<Object>) study.get(extraField.toLowerCase());
//                            otherFieldValues.addAll(0, missingOtherValues);
//                        }
                }
                Document push = new Document(DocumentToVariantConverter.STUDIES_FIELD, study);
                Document update = new Document()
                        .append("$push", push)
                        .append("$setOnInsert", variantConverter.convertToStorageType(variant));
                if (variant.getIds() != null && !variant.getIds().isEmpty() && !variant.getIds().iterator().next().isEmpty()) {
                    update.put("$addToSet", new Document(DocumentToVariantConverter.IDS_FIELD, new Document("$each",
                            variant.getIds())));
                }
                // { _id: <variant_id>, "studies.sid": {$ne: <studyId> } }
                //If the variant exists and contains the study, this find will fail, will try to do the upsert, and throw a
                // duplicated key exception.
                queries.add(new Document("_id", id).append(DocumentToVariantConverter.STUDIES_FIELD
                                + "." + DocumentToStudyVariantEntryConverter.STUDYID_FIELD,
                        new Document("$ne", studyId)));
                updates.add(update);
            }
        }

        //
        if (!queries.isEmpty()) {
            QueryOptions options = new QueryOptions(UPSERT, true);
            options.put(MULTI, false);
            int newDocuments;
            int updatedObjects;

            try {
                BulkWriteResult bulkWriteResult;
                bulkWriteResult = variantsCollection.update(queries, updates, options).first();
                newDocuments = bulkWriteResult.getUpserts().size();
                updatedObjects = bulkWriteResult.getModifiedCount();
            } catch (MongoBulkWriteException e) {
                BulkWriteResult bulkWriteResult;
                bulkWriteResult = e.getWriteResult();
                newDocuments = bulkWriteResult.getUpserts().size();
                updatedObjects = bulkWriteResult.getModifiedCount();
                for (BulkWriteError writeError : e.getWriteErrors()) {
                    if (writeError.getCode() == 11000) { //Dup Key error code
                        Matcher matcher = writeResultErrorPattern.matcher(writeError.getMessage());
                        if (matcher.find()) {
                            String id = matcher.group(1);
                            nonInsertedVariants.add(id);
                        } else {
                            throw e;
                        }
                    } else {
                        throw e;
                    }
                }
            }

            writeResult.setNewVariants(newDocuments);
            writeResult.setUpdatedVariants(updatedObjects);
//                writeResult.setNewDocuments(data.size() - nonInsertedVariants.size() - writeResult.getSkippedVariants());
            queries.clear();
            updates.clear();
        }
        writeResult.setNewVariantsNanoTime(System.nanoTime() - nanoTime);
        nanoTime = System.nanoTime();

        for (Variant variant : data) {
            variant.setAnnotation(null);
            String id = variantConverter.buildStorageId(variant);

            if (nonInsertedVariants != null && !nonInsertedVariants.contains(id)) {
                continue;   //Already inserted variant
            }

            for (StudyEntry studyEntry : variant.getStudies()) {
                if (studyEntry.getFiles().size() == 0 || !studyEntry.getFiles().get(0).getFileId().equals(fileIdStr)) {
                    continue;
                }

                Document studyObject = variantSourceEntryConverter.convertToStorageType(studyEntry);
                Document genotypes = studyObject.get(DocumentToStudyVariantEntryConverter.GENOTYPES_FIELD, Document.class);
                Document push = new Document();

                if (!excludeGenotypes) {
                    if (genotypes != null) { //If genotypes is null, genotypes are not suppose to be loaded
                        for (String genotype : genotypes.keySet()) {
                            push.put(DocumentToVariantConverter.STUDIES_FIELD + ".$." + DocumentToStudyVariantEntryConverter.GENOTYPES_FIELD
                                    + "." + genotype, new Document("$each", genotypes.get(genotype)));
                        }
//                    for (String extraField : extraFields) {
//                        List values = (List) studyObject.get(extraField.toLowerCase());
//                        push.put(DBObjectToVariantConverter.STUDIES_FIELD + ".$." + extraField.toLowerCase(),
//                                new Document("$each", values).append("$position", loadedSampleIds.size()));
//                    }
                    } else {
                        push.put(DocumentToVariantConverter.STUDIES_FIELD + ".$." + DocumentToStudyVariantEntryConverter.GENOTYPES_FIELD,
                                Collections.emptyMap());
                    }
                }
                push.put(DocumentToVariantConverter.STUDIES_FIELD + ".$." + DocumentToStudyVariantEntryConverter.FILES_FIELD, ((List)
                        studyObject.get(DocumentToStudyVariantEntryConverter.FILES_FIELD)).get(0));
                Document update = new Document(new Document("$push", push));

                queries.add(new Document("_id", id)
                        .append(DocumentToVariantConverter.STUDIES_FIELD
                                + '.' + DocumentToStudyVariantEntryConverter.STUDYID_FIELD, studyConfiguration.getStudyId())
                        .append(DocumentToVariantConverter.STUDIES_FIELD
                                + '.' + DocumentToStudyVariantEntryConverter.FILES_FIELD
                                + '.' + DocumentToStudyVariantEntryConverter.FILEID_FIELD, new Document("$ne", fileId))
                );
                updates.add(update);

            }
        }
        writeResult.setExistingVariantsNanoTime(System.nanoTime() - nanoTime);

        if (!queries.isEmpty()) {
            QueryOptions options = new QueryOptions(UPSERT, false);
            options.put(MULTI, false);
            QueryResult<BulkWriteResult> update = variantsCollection.update(queries, updates, options);
            // Can happen that nonInsertedVariantsNum != queries.size() != nonInsertedVariants.size() if there was
            // a duplicated variant.
            writeResult.setNonInsertedVariants(nonInsertedVariants.size() - update.first().getMatchedCount());
            writeResult.setUpdatedVariants(writeResult.getUpdatedVariants() + update.first().getModifiedCount());
        }

        return new QueryResult<>("insertVariants", ((int) (System.currentTimeMillis() - startTime)), 1, 1, "", "",
                Collections.singletonList(writeResult));
    }


    /**
     * Fills the missing genotype values for the new loaded samples.
     * Missing data is which was present in the database but not in the input file.
     * Data present in the file but not in the database is added during the {@link #insert} step.
     *
     *          +--------+---------+
     *          | Loaded | NewFile |
     * +--------+--------+---------+
     * | 10:A:T | DATA   |         |   <- Missing data to be filled
     * +--------+--------+---------+
     * | 20:C:T |        | DATA    |   <- Missing data already filled in the {@link #insert} step.
     * +--------+--------+---------+
     *
     *
     *
     * @param fileId        Loading File ID
     * @param chromosomes   Chromosomes covered by the current file
     * @param fileSampleIds FileSampleIds
     * @param studyConfiguration StudyConfiguration
     * @return  WriteResult
     */
    QueryResult<UpdateResult> fillFileGaps(int fileId, List<String> chromosomes, List<Integer> fileSampleIds,
                                          StudyConfiguration studyConfiguration) {

        // { "studies.sid" : <studyId>, "studies.files.fid" : { $ne : <fileId> } },
        // { $push : {
        //      "studies.$.gt.?/?" : {$each : [ <fileSampleIds> ] }
        // } }
        if (studyConfiguration.getAttributes().getAsStringList(DEFAULT_GENOTYPE.key(), "")
                .equals(Collections.singletonList(DocumentToSamplesConverter.UNKNOWN_GENOTYPE))
//                && studyConfiguration.getAttributes().getAsStringList(VariantStorageManager.Options.EXTRA_GENOTYPE_FIELDS.key()).isEmpty()
                ) {
            // Check if the default genotype is the unknown genotype. In that case, is not required to fill missing genotypes.
            // Previously, also checks if there where EXTRA_GENOTYPE_FIELDS like DP:AD,... . In that case, those arrays had to be filled.
            logger.debug("Do not need fill gaps. DefaultGenotype is UNKNOWN_GENOTYPE({}).", DocumentToSamplesConverter.UNKNOWN_GENOTYPE);
            return new QueryResult<>();
        } else if (studyConfiguration.getAttributes().getBoolean(VariantStorageManager.Options.EXCLUDE_GENOTYPES.key(),
                VariantStorageManager.Options.EXCLUDE_GENOTYPES.defaultValue())) {
            // Check if the genotypes are not required. In that case, no fillGaps is needed
            logger.debug("Do not need fill gaps. Exclude genotypes.");
            return new QueryResult<>();
        } else {
            BiMap<String, Integer> indexedSamples = StudyConfiguration.getIndexedSamples(studyConfiguration);
            if (indexedSamples.isEmpty() || indexedSamples.values().equals(new HashSet<>(fileSampleIds))) {
                // If the loaded samples match with the current samples means that there where no other samples loaded.
                // There were no gaps, so it is not needed to fill anything.
                logger.debug("Do not need fill gaps. First sample batch.");
                return new QueryResult<>();
            }
        }
        logger.debug("Do fill gaps.");


        Document query = new Document();
        if (chromosomes != null && !chromosomes.isEmpty()) {
            query.put(DocumentToVariantConverter.CHROMOSOME_FIELD, new Document("$in", chromosomes));
        }

        query.put(DocumentToVariantConverter.STUDIES_FIELD, new Document("$elemMatch",
                new Document(
                        DocumentToStudyVariantEntryConverter.STUDYID_FIELD,
                        studyConfiguration.getStudyId())
                        .append(DocumentToStudyVariantEntryConverter.FILES_FIELD + "." + DocumentToStudyVariantEntryConverter.FILEID_FIELD,
                                new Document("$ne", fileId)
                        )
        ));

        Document push = new Document()
                .append(DocumentToVariantConverter.STUDIES_FIELD
                        + ".$." + DocumentToStudyVariantEntryConverter.GENOTYPES_FIELD
                        + "." + DocumentToSamplesConverter.UNKNOWN_GENOTYPE, new Document("$each", fileSampleIds));

//        List<Integer> loadedSamples = getLoadedSamples(fileId, studyConfiguration);
//        List<Object> missingOtherValues = new ArrayList<>(fileSampleIds.size());
//        for (int size = fileSampleIds.size(); size > 0; size--) {
//            missingOtherValues.add(DBObjectToSamplesConverter.UNKNOWN_FIELD);
//        }
//        List<String> extraFields = studyConfiguration.getAttributes()
//                .getAsStringList(VariantStorageManager.Options.EXTRA_GENOTYPE_FIELDS.key());
//        for (String extraField : extraFields) {
//            push.put(DBObjectToVariantConverter.STUDIES_FIELD + ".$." + extraField.toLowerCase(),
//                    new Document("$each", missingOtherValues).append("$position", loadedSamples.size())
//            );
//        }

        Document update = new Document("$push", push);

        QueryOptions queryOptions = new QueryOptions(MULTI, true);
        logger.debug("FillGaps find : {}", query);
        logger.debug("FillGaps update : {}", update);
        return variantsCollection.update(query, update, queryOptions);
    }

    private DocumentToVariantConverter getDocumentToVariantConverter(Query query, QueryOptions options) {
        List<Integer> studyIds = utils.getStudyIds(query.getAsList(VariantQueryParams.STUDIES.key(), ",|;"), options);

        DocumentToSamplesConverter samplesConverter;
        if (studyIds.isEmpty()) {
            samplesConverter = new DocumentToSamplesConverter(studyConfigurationManager);
        } else {
            List<StudyConfiguration> studyConfigurations = new LinkedList<>();
            for (Integer studyId : studyIds) {
                QueryResult<StudyConfiguration> queryResult = studyConfigurationManager.getStudyConfiguration(studyId, options);
                if (queryResult.getResult().isEmpty()) {
                    throw VariantQueryException.studyNotFound(studyId);
//                    throw new IllegalArgumentException("Couldn't find studyConfiguration for StudyId '" + studyId + "'");
                } else {
                    studyConfigurations.add(queryResult.first());
                }
            }
            samplesConverter = new DocumentToSamplesConverter(studyConfigurations);
        }
        if (query.containsKey(VariantQueryParams.UNKNOWN_GENOTYPE.key())) {
            samplesConverter.setReturnedUnknownGenotype(query.getString(VariantQueryParams.UNKNOWN_GENOTYPE.key()));
        }

        samplesConverter.setReturnedSamples(utils.getReturnedSamples(query, options));

        DocumentToStudyVariantEntryConverter studyEntryConverter;
        Collection<Integer> returnedFiles;
        if (!Collections.disjoint(options.getAsStringList(QueryOptions.EXCLUDE),
                DocumentToVariantConverter.EXCLUDE_STUDIES_FILES_FIELD)) {
            returnedFiles = Collections.emptyList();
        } else if (query.containsKey(VariantQueryParams.RETURNED_FILES.key())) {
            returnedFiles = query.getAsIntegerList(VariantQueryParams.RETURNED_FILES.key());
        } else {
            returnedFiles = null;
        }

        studyEntryConverter = new DocumentToStudyVariantEntryConverter(false, returnedFiles, samplesConverter);
        studyEntryConverter.setStudyConfigurationManager(studyConfigurationManager);
        List<Integer> returnedStudies = query.containsKey(VariantQueryParams.RETURNED_STUDIES.key())
                ? utils.getStudyIds(query.getAsList(VariantQueryParams.RETURNED_STUDIES.key()), options)
                : null;
        return new DocumentToVariantConverter(studyEntryConverter,
                new DocumentToVariantStatsConverter(studyConfigurationManager), returnedStudies);
    }

    @Deprecated
    private QueryBuilder addQueryStringFilter(String key, String value, final QueryBuilder builder) {
        return addQueryStringFilter(key, value, builder, QueryOperation.AND);
    }

    private QueryBuilder addQueryStringFilter(String key, String value, final QueryBuilder builder, QueryOperation op) {
        return this.addQueryFilter(key, value, builder, op, Function.identity());
    }

    private QueryBuilder addQueryIntegerFilter(String key, String value, final QueryBuilder builder, QueryOperation op) {
        return this.<Integer>addQueryFilter(key, value, builder, op, elem -> {
            try {
                return Integer.parseInt(elem);
            } catch (NumberFormatException e) {
                throw new VariantQueryException("Unable to parse int " + elem, e);
            }
        });
    }

    private <T> QueryBuilder addQueryFilter(String key, String value, final QueryBuilder builder, QueryOperation op,
                                            Function<String, T> map) {
        QueryOperation operation = checkOperator(value);
        QueryBuilder auxBuilder;
        if (op == QueryOperation.OR) {
            auxBuilder = QueryBuilder.start();
        } else {
            auxBuilder = builder;
        }

        if (operation == null) {
            if (value.startsWith("!")) {
                T mapped = map.apply(value.substring(1));
                if (mapped instanceof Collection) {
                    auxBuilder.and(key).notIn(mapped);
                } else {
                    auxBuilder.and(key).notEquals(mapped);
                }
            } else {
                T mapped = map.apply(value);
                if (mapped instanceof Collection) {
                    auxBuilder.and(key).in(mapped);
                } else {
                    auxBuilder.and(key).is(mapped);
                }
            }
        } else if (operation == QueryOperation.OR) {
            String[] array = value.split(OR);
            List list = new ArrayList(array.length);
            for (String elem : array) {
                if (elem.startsWith("!")) {
                    throw new VariantQueryException("Unable to use negate (!) operator in OR sequences (<it_1>(,<it_n>)*)");
                } else {
                    T mapped = map.apply(elem);
                    if (mapped instanceof Collection) {
                        list.addAll(((Collection) mapped));
                    } else {
                        list.add(mapped);
                    }
                }
            }
            auxBuilder.and(key).in(list);
        } else {
            //Split in two lists: positive and negative
            String[] array = value.split(AND);
            List listIs = new ArrayList(array.length);
            List listNotIs = new ArrayList(array.length);

            for (String elem : array) {
                if (elem.startsWith("!")) {
                    T mapped = map.apply(elem.substring(1));
                    if (mapped instanceof Collection) {
                        listNotIs.addAll(((Collection) mapped));
                    } else {
                        listNotIs.add(mapped);
                    }
                } else {
                    T mapped = map.apply(elem);
                    if (mapped instanceof Collection) {
                        listIs.addAll(((Collection) mapped));
                    } else {
                        listIs.add(mapped);
                    }
                }
            }

            if (!listIs.isEmpty()) {    //Can not use method "is" because it will be overwritten with the "notEquals" or "notIn" method
                auxBuilder.and(key).all(listIs);
            }
            if (listNotIs.size() == 1) {
                auxBuilder.and(key).notEquals(listNotIs.get(0));
            } else if (listNotIs.size() > 1) {
                auxBuilder.and(key).notIn(listNotIs);
            }

        }

        if (op == QueryOperation.OR) {
            builder.or(auxBuilder.get());
        }
        return builder;
    }

    /**
     * Accept a list of comparative filters separated with "," or ";" with the expression:
     * {OPERATION}{VALUE}, where the accepted operations are: <, <=, >, >=, =, ==, !=, ~=.
     *
     * @param key
     * @param value
     * @param builder
     * @return
     */
    private QueryBuilder addCompListQueryFilter(String key, String value, QueryBuilder builder) {
        QueryOperation op = checkOperator(value);
        List<String> values = splitValue(value, op);

        QueryBuilder compBuilder;
        if (op == QueryOperation.OR) {
            compBuilder = QueryBuilder.start();
        } else {
            compBuilder = builder;
        }

        for (String elem : values) {
            addCompQueryFilter(key, elem, compBuilder);
        }

        if (op == QueryOperation.OR) {
            builder.or(compBuilder.get());
        }
        return builder;
    }

    private QueryBuilder addCompQueryFilter(String key, String value, QueryBuilder builder) {
        String op = getOperator(value);
        String obj = value.replaceFirst(op, "");
        return addCompQueryFilter(key, obj, builder, op);
    }

    private QueryBuilder addCompQueryFilter(String key, String obj, QueryBuilder builder, String op) {

        switch (op) {
            case "<":
                builder.and(key).lessThan(Double.parseDouble(obj));
                break;
            case "<=":
                builder.and(key).lessThanEquals(Double.parseDouble(obj));
                break;
            case ">":
                builder.and(key).greaterThan(Double.parseDouble(obj));
                break;
            case ">=":
                builder.and(key).greaterThanEquals(Double.parseDouble(obj));
                break;
            case "=":
            case "==":
                builder.and(key).is(Double.parseDouble(obj));
                break;
            case "!=":
                builder.and(key).notEquals(Double.parseDouble(obj));
                break;
            case "~=":
            case "~":
                builder.and(key).regex(Pattern.compile(obj));
                break;
            default:
                break;
        }
        return builder;
    }
    private QueryBuilder addStringCompQueryFilter(String key, String value, QueryBuilder builder) {
        String op = getOperator(value);
        String obj = value.replaceFirst(op, "");

        switch (op) {
            case "!=":
            case "!":
                builder.and(key).notEquals(obj);
                break;
            case "~=":
            case "~":
                builder.and(key).regex(Pattern.compile(obj));
                break;
            case "":
            case "=":
            case "==":
            default:
                builder.and(key).is(obj);
            break;
        }
        return builder;
    }

    private String getOperator(String value) {
        Matcher matcher = OPERATION_PATTERN.matcher(value);
        if (!matcher.find()) {
            return "";
        } else {
            return matcher.group(2);
        }
    }

    /**
     * Accepts a list of filters separated with "," or ";" with the expression: {SCORE}{OPERATION}{VALUE}.
     *
     * @param key     ProteinScore schema field
     * @param value   Value to parse
     * @param builder QueryBuilder
     * @param conservation
     * @return QueryBuilder
     */
    private QueryBuilder addScoreFilter(String key, String value, QueryBuilder builder, VariantQueryParams conservation) {
        return addScoreFilter(key, value, builder, conservation, null);
    }

    /**
     * Accepts a list of filters separated with "," or ";" with the expression: {SCORE}{OPERATION}{VALUE}.
     *
     * @param key     ProteinScore schema field
     * @param value   Value to parse
     * @param builder QueryBuilder
     * @param conservation
     * @param source
     * @return QueryBuilder
     */
    private QueryBuilder addScoreFilter(String key, String value, QueryBuilder builder, VariantQueryParams conservation, String source) {
        final List<String> list;
        QueryOperation operation = checkOperator(value);
        list = splitValue(value, operation);

        List<DBObject> dbObjects = new ArrayList<>();
        for (String elem : list) {
            String[] score = splitKeyOpValue(elem);
            String scoreValue;
            String op;
            if (score.length != 3) {
                if (score.length != 1 || source == null) {
                    logger.error("Bad score filter: " + elem);
                    throw VariantQueryException.malformedParam(conservation, value);
                }
                scoreValue = score[0];
                op = "=";
            } else {
                if (!score[0].isEmpty()) {
                    if (source != null) {
                        logger.error("Bad score filter: " + elem);
                        throw VariantQueryException.malformedParam(conservation, value);
                    }
                    source = score[0];
                }
                op = score[1];
                scoreValue = score[2];
            }
            QueryBuilder scoreBuilder = new QueryBuilder();
            scoreBuilder.and(DocumentToVariantAnnotationConverter.SCORE_SOURCE_FIELD).is(source);
            try {
                double v = Double.parseDouble(scoreValue);
                addCompQueryFilter(DocumentToVariantAnnotationConverter.SCORE_SCORE_FIELD, scoreValue, scoreBuilder, op);
            } catch (NumberFormatException e) {
                addStringCompQueryFilter(DocumentToVariantAnnotationConverter.SCORE_DESCRIPTION_FIELD, scoreValue, scoreBuilder);
            }
            dbObjects.add(new BasicDBObject(key, new BasicDBObject("$elemMatch", scoreBuilder.get())));
        }
        if (!dbObjects.isEmpty()) {
            if (operation == null || operation == QueryOperation.AND) {
                builder.and(dbObjects.toArray(new DBObject[dbObjects.size()]));
            } else {
                builder.and(new BasicDBObject("$or", dbObjects));
            }
        }
        return builder;
    }

    /**
     * Accepts a list of filters separated with "," or ";" with the expression:
     * {STUDY}:{POPULATION}{OPERATION}{VALUE}.
     *
     * @param key                  PopulationFrequency schema field
     * @param alleleFrequencyField Allele frequency schema field
     * @param value                Value to parse
     * @param builder              QueryBuilder
     * @param queryParam           QueryParam filter
     * @return QueryBuilder
     */
    private QueryBuilder addFrequencyFilter(String key, String alleleFrequencyField, String value, QueryBuilder builder,
                                            VariantQueryParams queryParam) {
        return addFrequencyFilter(key, value, builder, queryParam, (v, qb) -> addCompQueryFilter(alleleFrequencyField, v, qb));
    }

    /**
     * Accepts a list of filters separated with "," or ";" with the expression:
     *      {STUDY}:{POPULATION}{OPERATION}{VALUE}.
     *
     * @param key                   PopulationFrequency schema field
     * @param value                 Value to parse
     * @param builder               QueryBuilder
     * @param addFilter             For complex filter
     * @return                      QueryBuilder
     */
    private QueryBuilder addFrequencyFilter(String key, String value, QueryBuilder builder, VariantQueryParams queryParam,
                                            BiConsumer<String, QueryBuilder> addFilter) {
        final List<String> list;
        QueryOperation operation = checkOperator(value);
        list = splitValue(value, operation);

        List<BasicDBObject> dbObjects = new ArrayList<>();
        for (String elem : list) {
            String[] split = elem.split(IS);
            if (split.length != 2) {
                logger.error("Bad population frequency filter: " + elem);
                throw VariantQueryException.malformedParam(queryParam, value);
                //new IllegalArgumentException("Bad population frequency filter: " + elem);
            }
            String study = split[0];
            String population = split[1];
            String[] populationFrequency = splitKeyValue(population);
            logger.debug("populationFrequency = " + Arrays.toString(populationFrequency));

            QueryBuilder frequencyBuilder = new QueryBuilder();
            frequencyBuilder.and(DocumentToVariantAnnotationConverter.POPULATION_FREQUENCY_STUDY_FIELD).is(study);
            frequencyBuilder.and(DocumentToVariantAnnotationConverter.POPULATION_FREQUENCY_POP_FIELD).is(populationFrequency[0]);
            Document studyPopFilter = new Document(frequencyBuilder.get().toMap());
            addFilter.accept(populationFrequency[1], frequencyBuilder);
            BasicDBObject elemMatch = new BasicDBObject(key, new BasicDBObject("$elemMatch", frequencyBuilder.get()));
            if (populationFrequency[1].startsWith("<")) {
                BasicDBObject orNotExistsAnyPopulation = new BasicDBObject(key, new BasicDBObject("$exists", false));
                BasicDBObject orNotExistsPopulation =
                        new BasicDBObject(key, new BasicDBObject("$not", new BasicDBObject("$elemMatch", studyPopFilter)));
                dbObjects.add(new BasicDBObject("$or", Arrays.asList(orNotExistsAnyPopulation, orNotExistsPopulation, elemMatch)));
            } else {
                dbObjects.add(elemMatch);
            }
        }
        if (!dbObjects.isEmpty()) {
            if (operation == null || operation == QueryOperation.AND) {
                builder.and(dbObjects.toArray(new BasicDBObject[dbObjects.size()]));
            } else {
                builder.and(new BasicDBObject("$or", dbObjects));
            }
        }
        return builder;
    }

    /**
     * Accept filters separated with "," or ";" with the expression:
     * [{STUDY}:]{COHORT}{OPERATION}{VALUE}.
     * Where STUDY is optional if defaultStudyConfiguration is provided
     *
     * @param key                       Stats field to filter
     * @param values                    Values to parse
     * @param builder                   QueryBuilder
     * @param defaultStudyConfiguration
     */
    private void addStatsFilterList(String key, String values, QueryBuilder builder, StudyConfiguration defaultStudyConfiguration) {
        QueryOperation op = checkOperator(values);
        List<String> valuesList = splitValue(values, op);
        List<DBObject> statsQueries = new LinkedList<>();
        for (String value : valuesList) {
            statsQueries.add(addStatsFilter(key, value, new QueryBuilder(), defaultStudyConfiguration).get());
        }

        if (!statsQueries.isEmpty()) {
            if (op == QueryOperation.OR) {
                builder.or(statsQueries.toArray(new DBObject[statsQueries.size()]));
            } else {
                builder.and(statsQueries.toArray(new DBObject[statsQueries.size()]));
            }
        }
    }

    /**
     * Accepts filters with the expresion: [{STUDY}:]{COHORT}{OPERATION}{VALUE}.
     * Where STUDY is optional if defaultStudyConfiguration is provided
     *
     * @param key                       Stats field to filter
     * @param filter                    Filter to parse
     * @param builder                   QueryBuilder
     * @param defaultStudyConfiguration
     */
    private QueryBuilder addStatsFilter(String key, String filter, QueryBuilder builder, StudyConfiguration defaultStudyConfiguration) {
        if (filter.contains(":") || defaultStudyConfiguration != null) {
            Integer studyId;
            Integer cohortId;
            String operator;
            String valueStr;
            if (filter.contains(":")) {
                String[] studyValue = filter.split(":");
                String[] cohortOpValue = VariantDBAdaptorUtils.splitOperator(studyValue[1]);
                String study = studyValue[0];
                String cohort = cohortOpValue[0];
                operator = cohortOpValue[1];
                valueStr = cohortOpValue[2];

                StudyConfiguration studyConfiguration = utils.getStudyConfiguration(study, defaultStudyConfiguration);
                cohortId = utils.getCohortId(cohort, studyConfiguration);
                studyId = studyConfiguration.getStudyId();
            } else {
//                String study = defaultStudyConfiguration.getStudyName();
                studyId = defaultStudyConfiguration.getStudyId();
                String[] cohortOpValue = VariantDBAdaptorUtils.splitOperator(filter);
                String cohort = cohortOpValue[0];
                cohortId = utils.getCohortId(cohort, defaultStudyConfiguration);
                operator = cohortOpValue[1];
                valueStr = cohortOpValue[2];
            }

            QueryBuilder statsBuilder = new QueryBuilder();
            statsBuilder.and(DocumentToVariantStatsConverter.STUDY_ID).is(studyId);
            if (cohortId != null) {
                statsBuilder.and(DocumentToVariantStatsConverter.COHORT_ID).is(cohortId);
            }
            addCompQueryFilter(key, valueStr, statsBuilder, operator);
            builder.and(DocumentToVariantConverter.STATS_FIELD).elemMatch(statsBuilder.get());
        } else {
            addCompQueryFilter(DocumentToVariantConverter.STATS_FIELD + "." + key, filter, builder);
        }
        return builder;
    }

    /**
     * Parses the string to integer number.
     * <p>
     * Returns null if the string was not an integer.
     *
     * @param study
     * @return
     */
    private Integer getInteger(String study) {
        Integer integer;
        try {
            integer = Integer.parseInt(study);
        } catch (NumberFormatException ignored) {
            integer = null;
        }
        return integer;
    }

    private QueryBuilder getRegionFilter(Region region, QueryBuilder builder) {
        List<String> chunkIds = getChunkIds(region);
        builder.and(DocumentToVariantConverter.AT_FIELD + '.' + DocumentToVariantConverter.CHUNK_IDS_FIELD).in(chunkIds);
        builder.and(DocumentToVariantConverter.END_FIELD).greaterThanEquals(region.getStart());
        builder.and(DocumentToVariantConverter.START_FIELD).lessThanEquals(region.getEnd());
        return builder;
    }

    private QueryBuilder getRegionFilter(List<Region> regions, QueryBuilder builder) {
        if (regions != null && !regions.isEmpty()) {
            DBObject[] objects = new DBObject[regions.size()];
            int i = 0;
            for (Region region : regions) {
                if (region.getEnd() - region.getStart() < 1000000) {
                    List<String> chunkIds = getChunkIds(region);
                    DBObject regionObject = new BasicDBObject(DocumentToVariantConverter.AT_FIELD + '.' + DocumentToVariantConverter
                            .CHUNK_IDS_FIELD,
                            new Document("$in", chunkIds));
                    if (region.getEnd() != Integer.MAX_VALUE) {
                        regionObject.put(DocumentToVariantConverter.START_FIELD, new Document("$lte", region.getEnd()));
                    }
                    if (region.getStart() != 0) {
                        regionObject.put(DocumentToVariantConverter.END_FIELD, new Document("$gte", region.getStart()));
                    }
                    objects[i] = regionObject;
                } else {
                    DBObject regionObject = new BasicDBObject(DocumentToVariantConverter.CHROMOSOME_FIELD, region.getChromosome());
                    if (region.getEnd() != Integer.MAX_VALUE) {
                        regionObject.put(DocumentToVariantConverter.START_FIELD, new Document("$lte", region.getEnd()));
                    }
                    if (region.getStart() != 0) {
                        regionObject.put(DocumentToVariantConverter.END_FIELD, new Document("$gte", region.getStart()));
                    }
                    objects[i] = regionObject;
                }
                i++;
            }
            builder.or(objects);
        }
        return builder;
    }

    /* Query util methods */
    /**
     * Parses the string to integer number.
     * <p>
     * Returns null if the string was not an integer.
     */
    private Integer parseInteger(String string) {
        Integer integer;
        try {
            integer = Integer.parseInt(string);
        } catch (NumberFormatException ignored) {
            integer = null;
        }
        return integer;
    }

    /**
     * Get the object as an integer. If it's a list, will be returned as a CSV
     */
    private String objectToString(Object objectValue) {
        String value;
        if (objectValue instanceof String) {
            value = ((String) objectValue);
        } else if (objectValue instanceof List) {
            value = ((List<Object>) objectValue).stream().map(String::valueOf).collect(Collectors.joining(","));
        } else {
            value = String.valueOf(objectValue);
        }
        return value;
    }

    void createIndexes(QueryOptions options) {
        createIndexes(options, variantsCollection);
    }

    /**
     * Create missing indexes on the given VariantsCollection.
     *
     * - ChunkID
     * - Chromosome + start + end
     * - IDs
     * - StudyId + FileId
     * - StatsMaf
     * - StatsMgf
     * - XRef.id
     * - ConsequenceType.so
     * - PopulationFrequency Study + Population + AlternateFrequency : SPARSE
     * - Clinical.Clinvar.clinicalSignificance  : SPARSE
     * - ConservedRegionScore (phastCons, phylop, gerp)
     * - Drugs.name  : SPARSE
     * - ProteinSubstitution.score (polyphen, sift) : SPARSE
     * - ProteinSubstitution.description (polyphen, sift) : SPARSE
     * - ProteinVariantAnnotation.keywords : SPARSE
     * - TranscriptAnnotationFlags : SPARSE
     *
     *
     * @param options               Unused Options.
     * @param variantsCollection    MongoDBCollection
     */
    public static void createIndexes(QueryOptions options, MongoDBCollection variantsCollection) {
        logger.info("Start creating indexes");
        ObjectMap onBackground = new ObjectMap(MongoDBCollection.BACKGROUND, true);
        ObjectMap onBackgroundSparse = new ObjectMap(MongoDBCollection.BACKGROUND, true).append(MongoDBCollection.SPARSE, true);

        // Variant indices
        ////////////////
        variantsCollection.createIndex(new Document(DocumentToVariantConverter.AT_FIELD + '.'
                + DocumentToVariantConverter.CHUNK_IDS_FIELD, 1), onBackground);
        variantsCollection.createIndex(new Document(DocumentToVariantConverter.CHROMOSOME_FIELD, 1)
                .append(DocumentToVariantConverter.START_FIELD, 1)
                .append(DocumentToVariantConverter.END_FIELD, 1), onBackground);
        variantsCollection.createIndex(new Document(DocumentToVariantConverter.IDS_FIELD, 1), onBackground);

        // Study indices
        ////////////////
        variantsCollection.createIndex(new Document(DocumentToVariantConverter.STUDIES_FIELD
                + "." + DocumentToStudyVariantEntryConverter.STUDYID_FIELD, 1)
                .append(DocumentToVariantConverter.STUDIES_FIELD
                        + "." + DocumentToStudyVariantEntryConverter.FILES_FIELD
                        + "." + DocumentToStudyVariantEntryConverter.FILEID_FIELD, 1), onBackground);
        // Stats indices
        ////////////////
        variantsCollection.createIndex(new Document(DocumentToVariantConverter.STATS_FIELD + "." + DocumentToVariantStatsConverter
                .MAF_FIELD, 1), onBackground);
        variantsCollection.createIndex(new Document(DocumentToVariantConverter.STATS_FIELD + "." + DocumentToVariantStatsConverter
                .MGF_FIELD, 1), onBackground);

        // Annotation indices
        ////////////////

        // XRefs : SPARSE
        variantsCollection.createIndex(new Document()
                        .append(DocumentToVariantConverter.ANNOTATION_FIELD
                                + "." + DocumentToVariantAnnotationConverter.XREFS_FIELD
                                + "." + DocumentToVariantAnnotationConverter.XREF_ID_FIELD, 1),
                onBackground);
        // ConsequenceType : SPARSE
        variantsCollection.createIndex(new Document()
                        .append(DocumentToVariantConverter.ANNOTATION_FIELD
                                + "." + DocumentToVariantAnnotationConverter.CONSEQUENCE_TYPE_FIELD
                                + "." + DocumentToVariantAnnotationConverter.CT_SO_ACCESSION_FIELD, 1),
                onBackground);
        // Population frequency : SPARSE
        variantsCollection.createIndex(new Document()
                        .append(DocumentToVariantConverter.ANNOTATION_FIELD
                                + "." + DocumentToVariantAnnotationConverter.POPULATION_FREQUENCIES_FIELD
                                + "." + DocumentToVariantAnnotationConverter.POPULATION_FREQUENCY_STUDY_FIELD, 1)
                        .append(DocumentToVariantConverter.ANNOTATION_FIELD
                                + "." + DocumentToVariantAnnotationConverter.POPULATION_FREQUENCIES_FIELD
                                + "." + DocumentToVariantAnnotationConverter.POPULATION_FREQUENCY_POP_FIELD, 1)
                        .append(DocumentToVariantConverter.ANNOTATION_FIELD
                                + "." + DocumentToVariantAnnotationConverter.POPULATION_FREQUENCIES_FIELD
                                + "." + DocumentToVariantAnnotationConverter.POPULATION_FREQUENCY_ALTERNATE_FREQUENCY_FIELD, 1),
                onBackgroundSparse);
        // Clinical clinvar : SPARSE
        variantsCollection.createIndex(new Document()
                        .append(DocumentToVariantConverter.ANNOTATION_FIELD
                                + "." + DocumentToVariantAnnotationConverter.CLINICAL_DATA_FIELD
                                + "." + DocumentToVariantAnnotationConverter.CLINICAL_CLINVAR_FIELD
                                + ".clinicalSignificance", 1),
                onBackgroundSparse);
        // Conserved region score (phastCons, phylop, gerp)
        variantsCollection.createIndex(new Document()
                        .append(DocumentToVariantConverter.ANNOTATION_FIELD
                                + "." + DocumentToVariantAnnotationConverter.CONSERVED_REGION_SCORE_FIELD
                                + "." + DocumentToVariantAnnotationConverter.SCORE_SOURCE_FIELD, 1)
                        .append(DocumentToVariantConverter.ANNOTATION_FIELD
                                + "." + DocumentToVariantAnnotationConverter.CONSERVED_REGION_SCORE_FIELD
                                + "." + DocumentToVariantAnnotationConverter.SCORE_SCORE_FIELD, 1),
                onBackground);
        // Drugs : SPARSE
        variantsCollection.createIndex(new Document()
                        .append(DocumentToVariantConverter.ANNOTATION_FIELD
                                + "." + DocumentToVariantAnnotationConverter.DRUG_FIELD
                                + "." + DocumentToVariantAnnotationConverter.DRUG_NAME_FIELD, 1),
                onBackgroundSparse);
        // Protein substitution score (polyphen , sift) : SPARSE
        variantsCollection.createIndex(new Document()
                        .append(DocumentToVariantConverter.ANNOTATION_FIELD
                                + "." + DocumentToVariantAnnotationConverter.CONSEQUENCE_TYPE_FIELD
                                + "." + DocumentToVariantAnnotationConverter.CT_PROTEIN_SUBSTITUTION_SCORE_FIELD
                                + "." + DocumentToVariantAnnotationConverter.SCORE_SOURCE_FIELD, 1)
                        .append(DocumentToVariantConverter.ANNOTATION_FIELD
                                + "." + DocumentToVariantAnnotationConverter.CONSEQUENCE_TYPE_FIELD
                                + "." + DocumentToVariantAnnotationConverter.CT_PROTEIN_SUBSTITUTION_SCORE_FIELD
                                + "." + DocumentToVariantAnnotationConverter.SCORE_SCORE_FIELD, 1),
                onBackgroundSparse);
        // Protein substitution score description (polyphen , sift) : SPARSE
        variantsCollection.createIndex(new Document()
                        .append(DocumentToVariantConverter.ANNOTATION_FIELD
                                + "." + DocumentToVariantAnnotationConverter.CONSEQUENCE_TYPE_FIELD
                                + "." + DocumentToVariantAnnotationConverter.CT_PROTEIN_SUBSTITUTION_SCORE_FIELD
                                + "." + DocumentToVariantAnnotationConverter.SCORE_SOURCE_FIELD, 1)
                        .append(DocumentToVariantConverter.ANNOTATION_FIELD
                                + "." + DocumentToVariantAnnotationConverter.CONSEQUENCE_TYPE_FIELD
                                + "." + DocumentToVariantAnnotationConverter.CT_PROTEIN_SUBSTITUTION_SCORE_FIELD
                                + "." + DocumentToVariantAnnotationConverter.SCORE_DESCRIPTION_FIELD, 1),
                onBackgroundSparse);
        // Protein Keywords : SPARSE
        variantsCollection.createIndex(new Document()
                        .append(DocumentToVariantConverter.ANNOTATION_FIELD
                                + "." + DocumentToVariantAnnotationConverter.CONSEQUENCE_TYPE_FIELD
                                + "." + DocumentToVariantAnnotationConverter.CT_PROTEIN_KEYWORDS, 1),
                onBackgroundSparse);
        // TranscriptAnnotationFlags : SPARSE
        variantsCollection.createIndex(new Document()
                        .append(DocumentToVariantConverter.ANNOTATION_FIELD
                                + "." + DocumentToVariantAnnotationConverter.CONSEQUENCE_TYPE_FIELD
                                + "." + DocumentToVariantAnnotationConverter.CT_TRANSCRIPT_ANNOT_FLAGS, 1),
                onBackgroundSparse);

        logger.debug("sent order to create indices");
    }

    /**
     * This method split a typical key-value param such as 'sift<=0.2' in an array ["sift", "<=0.2"].
     * This implementation can and probably should be improved.
     *
     * @param keyValue The keyvalue parameter to be split
     * @return An array with 2 positions for the key and value
     *
     * @deprecated use {@link VariantDBAdaptorUtils#splitOperator(String)}
     */
    @Deprecated
    private String[] splitKeyValue(String keyValue) {
        Matcher matcher = OPERATION_PATTERN.matcher(keyValue);
        if (!matcher.find()) {
            return new String[]{keyValue};
        } else {
            return new String[]{matcher.group(1), matcher.group(2) + matcher.group(3)};
        }
    }

    /**
     * @deprecated use {@link VariantDBAdaptorUtils#splitOperator(String)}
     */
    @Deprecated
    private String[] splitKeyOpValue(String keyValue) {
        Matcher matcher = OPERATION_PATTERN.matcher(keyValue);
        if (!matcher.find()) {
            return new String[]{keyValue};
        } else {
            return new String[]{matcher.group(1), matcher.group(2), matcher.group(3)};
        }
    }

    /* *******************
     * Auxiliary methods *
     * *******************/
    private List<String> getChunkIds(Region region) {
        List<String> chunkIds = new LinkedList<>();

        int chunkSize = (region.getEnd() - region.getStart() > VariantMongoDBWriter.CHUNK_SIZE_BIG)
                ? VariantMongoDBWriter.CHUNK_SIZE_BIG
                : VariantMongoDBWriter.CHUNK_SIZE_SMALL;
        int ks = chunkSize / 1000;
        int chunkStart = region.getStart() / chunkSize;
        int chunkEnd = region.getEnd() / chunkSize;

        for (int i = chunkStart; i <= chunkEnd; i++) {
            String chunkId = region.getChromosome() + "_" + i + "_" + ks + "k";
            chunkIds.add(chunkId);
        }
        return chunkIds;
    }

    private int getChunkId(int position, int chunksize) {
        return position / chunksize;
    }

    private int getChunkStart(int id, int chunksize) {
        return (id == 0) ? 1 : id * chunksize;
    }

    private int getChunkEnd(int id, int chunksize) {
        return (id * chunksize) + chunksize - 1;
    }

    @Override
    public StudyConfigurationManager getStudyConfigurationManager() {
        return studyConfigurationManager;
    }

    @Override
    public VariantSourceMongoDBAdaptor getVariantSourceDBAdaptor() {
        return variantSourceMongoDBAdaptor;
    }

    @Override
    public void setStudyConfigurationManager(StudyConfigurationManager studyConfigurationManager) {
        this.studyConfigurationManager = studyConfigurationManager;
    }

    @Override
    public CellBaseClient getCellBaseClient() {
        return cellBaseClient;
    }

    @Override
    public VariantDBAdaptorUtils getDBAdaptorUtils() {
        return utils;
    }

<<<<<<< HEAD
=======
    private ClientConfiguration toClientConfiguration(CellBaseConfiguration configuration) {
        ClientConfiguration clientConfiguration = new ClientConfiguration();
        clientConfiguration.setVersion(configuration.getVersion());
        RestConfig rest = new RestConfig();
        List<String> hosts = new ArrayList<>(configuration.getHosts().size());
        for (String host : configuration.getHosts()) {
            hosts.add(host.replace("/webservices/rest", ""));
        }
        rest.setHosts(hosts);
        clientConfiguration.setRest(rest);
        clientConfiguration.setDefaultSpecies(this.configuration.getString(VariantAnnotationManager.SPECIES, "hsapiens"));
        return clientConfiguration;
    }

>>>>>>> 1749f313
    public static List<Integer> getLoadedSamples(int fileId, StudyConfiguration studyConfiguration) {
        List<Integer> loadedSampleIds = new LinkedList<>();
        for (Integer indexedFile : studyConfiguration.getIndexedFiles()) {
            if (indexedFile.equals(fileId)) {
                continue;
            } else {
                loadedSampleIds.addAll(studyConfiguration.getSamplesInFiles().get(indexedFile));
            }
        }
        loadedSampleIds.removeAll(studyConfiguration.getSamplesInFiles().get(fileId));
        return loadedSampleIds;
    }

}<|MERGE_RESOLUTION|>--- conflicted
+++ resolved
@@ -54,12 +54,8 @@
 import org.opencb.opencga.storage.core.variant.adaptors.VariantDBAdaptor;
 import org.opencb.opencga.storage.core.variant.adaptors.VariantDBAdaptorUtils;
 import org.opencb.opencga.storage.core.variant.adaptors.VariantDBAdaptorUtils.*;
-<<<<<<< HEAD
 import org.opencb.opencga.storage.core.variant.adaptors.VariantDBIterator;
 import org.opencb.opencga.storage.core.variant.adaptors.VariantQueryException;
-=======
-import org.opencb.opencga.storage.core.variant.annotation.VariantAnnotationManager;
->>>>>>> 1749f313
 import org.opencb.opencga.storage.core.variant.stats.VariantStatsWrapper;
 import org.opencb.opencga.storage.mongodb.utils.MongoCredentials;
 import org.opencb.opencga.storage.mongodb.variant.converters.*;
@@ -2511,23 +2507,6 @@
         return utils;
     }
 
-<<<<<<< HEAD
-=======
-    private ClientConfiguration toClientConfiguration(CellBaseConfiguration configuration) {
-        ClientConfiguration clientConfiguration = new ClientConfiguration();
-        clientConfiguration.setVersion(configuration.getVersion());
-        RestConfig rest = new RestConfig();
-        List<String> hosts = new ArrayList<>(configuration.getHosts().size());
-        for (String host : configuration.getHosts()) {
-            hosts.add(host.replace("/webservices/rest", ""));
-        }
-        rest.setHosts(hosts);
-        clientConfiguration.setRest(rest);
-        clientConfiguration.setDefaultSpecies(this.configuration.getString(VariantAnnotationManager.SPECIES, "hsapiens"));
-        return clientConfiguration;
-    }
-
->>>>>>> 1749f313
     public static List<Integer> getLoadedSamples(int fileId, StudyConfiguration studyConfiguration) {
         List<Integer> loadedSampleIds = new LinkedList<>();
         for (Integer indexedFile : studyConfiguration.getIndexedFiles()) {
