/*
 * Copyright 2015-2017 OpenCB
 *
 * Licensed under the Apache License, Version 2.0 (the "License");
 * you may not use this file except in compliance with the License.
 * You may obtain a copy of the License at
 *
 *     http://www.apache.org/licenses/LICENSE-2.0
 *
 * Unless required by applicable law or agreed to in writing, software
 * distributed under the License is distributed on an "AS IS" BASIS,
 * WITHOUT WARRANTIES OR CONDITIONS OF ANY KIND, either express or implied.
 * See the License for the specific language governing permissions and
 * limitations under the License.
 */

package org.opencb.opencga.storage.hadoop.variant.adaptors;

import org.junit.*;
import org.junit.rules.ExternalResource;
import org.junit.runner.RunWith;
import org.junit.runners.Parameterized;
import org.opencb.biodata.models.feature.Genotype;
import org.opencb.biodata.models.variant.Variant;
import org.opencb.commons.datastore.core.ObjectMap;
import org.opencb.commons.datastore.core.Query;
import org.opencb.commons.datastore.core.QueryOptions;
import org.opencb.opencga.core.common.UriUtils;
import org.opencb.opencga.storage.core.utils.CellBaseUtils;
import org.opencb.opencga.storage.core.variant.VariantStorageEngine;
<<<<<<< HEAD
import org.opencb.opencga.storage.core.variant.VariantStorageOptions;
import org.opencb.opencga.storage.core.variant.adaptors.*;
=======
import org.opencb.opencga.storage.core.variant.adaptors.VariantDBAdaptorTest;
import org.opencb.opencga.storage.core.variant.adaptors.VariantQueryParam;
>>>>>>> 8c4f4ca7
import org.opencb.opencga.storage.core.variant.adaptors.iterators.VariantDBIterator;
import org.opencb.opencga.storage.hadoop.variant.HadoopVariantStorageTest;
import org.opencb.opencga.storage.hadoop.variant.VariantHbaseTestUtils;

import java.util.ArrayList;
import java.util.List;

import static org.junit.Assert.assertEquals;
import static org.junit.runners.Parameterized.Parameter;
import static org.junit.runners.Parameterized.Parameters;
import static org.opencb.opencga.storage.hadoop.variant.HadoopVariantStorageEngine.MISSING_GENOTYPES_UPDATED;


/**
 * Created on 20/05/16
 *
 * @author Jacobo Coll &lt;jacobo167@gmail.com&gt;
 */
@RunWith(Parameterized.class)
public class HadoopVariantDBAdaptorTest extends VariantDBAdaptorTest implements HadoopVariantStorageTest {

    private static final boolean GROUP_BY = false;
    protected static final boolean MISSING_ALLELE = false;

    @ClassRule
    public static ExternalResource externalResource = new HadoopExternalResource();

    @Parameter
    public ObjectMap indexParams;

    public static ObjectMap previousIndexParams = null;
    protected CellBaseUtils cellBaseUtils;

    @Parameters
    public static List<Object[]> data() {
        List<Object[]> parameters = new ArrayList<>();
        parameters.add(new Object[]{
                new ObjectMap()
                        .append(VariantStorageOptions.TRANSFORM_FORMAT.key(), "avro")
                        .append(VariantStorageOptions.MERGE_MODE.key(), VariantStorageEngine.MergeMode.BASIC)
//                        .append(VariantStorageEngine.Options.EXTRA_FORMAT_FIELDS.key(), VariantMerger.GENOTYPE_FILTER_KEY + ",DS,GL")
                        .append(VariantStorageOptions.STATS_CALCULATE.key(), true)
                        .append(VariantStorageOptions.GVCF.key(), false)
        });
//        parameters.add(new Object[]{
//                new ObjectMap()
//                        .append(VariantStorageEngine.Options.TRANSFORM_FORMAT.key(), "proto")
//                        .append(VariantStorageEngine.Options.MERGE_MODE.key(), VariantStorageEngine.MergeMode.ADVANCED)
////                        .append(VariantStorageEngine.Options.EXTRA_FORMAT_FIELDS.key(), VariantMerger.GENOTYPE_FILTER_KEY + ",DS,GL")
//                        .append(VariantStorageEngine.Options.STATS_CALCULATE.key(), true)
//                        .append(VariantStorageEngine.Options.GVCF.key(), false)
//        });
        return parameters;
    }

    @Before
    @Override
    public void before() throws Exception {
        boolean fileIndexed = VariantDBAdaptorTest.fileIndexed;
        try {
            VariantStorageEngine.MergeMode mergeMode = VariantStorageEngine.MergeMode.from(indexParams);
            if (!indexParams.equals(previousIndexParams)) {
                fileIndexed = false;
                VariantDBAdaptorTest.fileIndexed = false;
                clearDB(getVariantStorageEngine().getVariantTableName());
                clearDB(getVariantStorageEngine().getArchiveTableName(STUDY_ID));
                clearDB(getVariantStorageEngine().getDBAdaptor().getTableNameGenerator().getMetaTableName());
            }
            previousIndexParams = indexParams;
            System.out.println("Loading with MergeMode : " + mergeMode);
            super.before();
        } finally {
            try {
                if (!fileIndexed) {
                    VariantHadoopDBAdaptor dbAdaptor = getVariantStorageEngine().getDBAdaptor();
                    studyMetadata = dbAdaptor.getMetadataManager().getStudyMetadata(studyMetadata.getId());
                    studyMetadata.getAttributes().put(MISSING_GENOTYPES_UPDATED, true);
                    dbAdaptor.getMetadataManager().unsecureUpdateStudyMetadata(studyMetadata);
                    VariantHbaseTestUtils.printVariants(studyMetadata, dbAdaptor, newOutputUri());
                }
            } catch (Exception e) {
                e.printStackTrace();
            }
        }
        cellBaseUtils = variantStorageEngine.getCellBaseUtils();
    }
//
    //    @Override
//    public Map<String, ?> getOtherStorageConfigurationOptions() {
//        return new ObjectMap(AbstractHadoopVariantStoragePipeline.SKIP_CREATE_PHOENIX_INDEXES, true);
//    }

//    @Override
//    protected String getHetGT() {
//        return Genotype.HET_REF;
//    }
//
    @Override
    protected String getHomRefGT() {
        return Genotype.HOM_REF;
    }
//
//    @Override
//    protected String getHomAltGT() {
//        return Genotype.HOM_VAR;
//    }

    @Override
    protected ObjectMap getOtherParams() {
        return indexParams;
    }


    @Override
    public void rank_gene() throws Exception {
        Assume.assumeTrue(GROUP_BY);
        super.rank_gene();
    }

    @Override
    public void testGetAllVariants_missingAllele() throws Exception {
        Assume.assumeTrue(MISSING_ALLELE);
        super.testGetAllVariants_missingAllele();
    }

    @Override
    @Ignore
    public void groupBy_gene_limit_0() throws Exception {
        Assume.assumeTrue(GROUP_BY);
        super.groupBy_gene_limit_0();
    }

    @Override
    public void groupBy_gene() throws Exception {
        Assume.assumeTrue(GROUP_BY);
        super.groupBy_gene();
    }

    @Override
    public void rank_ct() throws Exception {
        Assume.assumeTrue(GROUP_BY);
        super.rank_ct();
    }

    @Override
    public void limitSkip(Query query, QueryOptions options) {
        Assume.assumeTrue("Unable to paginate queries without sorting", options.getBoolean(QueryOptions.SORT, false));
        super.limitSkip(query, options);
    }

    @Test
    public void testNativeQuery() {
        int count = 0;
        for (VariantDBIterator iterator = dbAdaptor.iterator(new Query(), new QueryOptions(VariantHadoopDBAdaptor.NATIVE, true)); iterator.hasNext();) {
            Variant variant = iterator.next();
//            System.out.println(variant.toJson());
            count++;
        }
        assertEquals(dbAdaptor.count(new Query()).first().intValue(), count);
    }

    @Test
    public void testArchiveIterator() {
        int count = 0;
        Query query = new Query(VariantQueryParam.STUDY.key(), studyMetadata.getId())
                .append(VariantQueryParam.FILE.key(), UriUtils.fileName(smallInputUri));

        for (VariantDBIterator iterator = dbAdaptor.iterator(query, new QueryOptions("archive", true)); iterator.hasNext(); ) {
            Variant variant = iterator.next();
//            System.out.println(variant.toJson());
            count++;
        }
        assertEquals(fileMetadata.getStats().getNumVariants(), count);
    }
<<<<<<< HEAD


    @Test
    public void testQueryFileIndex() throws Exception {
        testQueryFileIndex(new Query(TYPE.key(), "SNV"));
        testQueryFileIndex(new Query(TYPE.key(), "INDEL"));
    }

    @Test
    public void testQueryAnnotationIndex() throws Exception {
        testQueryAnnotationIndex(new Query(ANNOT_BIOTYPE.key(), "protein_coding"));
        testQueryAnnotationIndex(new Query(ANNOT_CONSEQUENCE_TYPE.key(), "missense_variant"));
        testQueryAnnotationIndex(new Query(ANNOT_CONSEQUENCE_TYPE.key(), "stop_lost"));
        testQueryAnnotationIndex(new Query(ANNOT_CONSEQUENCE_TYPE.key(), "stop_lost").append(ANNOT_TRANSCRIPT_FLAG.key(), "basic"));
        testQueryAnnotationIndex(new Query(ANNOT_CONSEQUENCE_TYPE.key(), "missense_variant,stop_lost").append(ANNOT_TRANSCRIPT_FLAG.key(), "basic"));
        testQueryAnnotationIndex(new Query(ANNOT_CONSEQUENCE_TYPE.key(), "stop_gained"));
        testQueryAnnotationIndex(new Query(ANNOT_PROTEIN_SUBSTITUTION.key(), "sift=tolerated"));
        testQueryAnnotationIndex(new Query(ANNOT_POPULATION_ALTERNATE_FREQUENCY.key(), "1kG_phase3:ALL<0.001"));
    }

    public void testQueryAnnotationIndex(Query annotationQuery) throws Exception {
        assertFalse(testQueryIndex(annotationQuery).emptyAnnotationIndex());
    }

    public void testQueryFileIndex(Query annotationQuery) throws Exception {
        testQueryIndex(annotationQuery);
    }

    public SampleIndexQuery testQueryIndex(Query annotationQuery) throws Exception {
        return testQueryIndex(annotationQuery, new Query()
                .append(STUDY.key(), STUDY_NAME)
                .append(SAMPLE.key(), "NA19600"));
    }

    public SampleIndexQuery testQueryIndex(Query annotationQuery, Query query) throws Exception {
//        System.out.println("----------------------------------------------------------");
//        queryResult = query(query, new QueryOptions());
//        int numResultsSample = queryResult.getNumResults();
//        System.out.println("Sample query: " + numResultsSample);

        // Query DBAdaptor
        System.out.println("Query DBAdaptor");
        query.putAll(annotationQuery);
        queryResult = query(new Query(query), new QueryOptions());
        int onlyDBAdaptor = queryResult.getNumResults();

        // Query SampleIndex
        System.out.println("Query SampleIndex");
        SampleIndexQuery indexQuery = SampleIndexQueryParser.parseSampleIndexQuery(new Query(query), variantStorageEngine.getMetadataManager());
//        int onlyIndex = (int) ((HadoopVariantStorageEngine) variantStorageEngine).getSampleIndexDBAdaptor()
//                .count(indexQuery, "NA19600");
        int onlyIndex = ((HadoopVariantStorageEngine) variantStorageEngine).getSampleIndexDBAdaptor()
                .iterator(indexQuery).toDataResult().getNumResults();

        // Query SampleIndex+DBAdaptor
        System.out.println("Query SampleIndex+DBAdaptor");
        VariantQueryResult<Variant> queryResult = variantStorageEngine.get(query, new QueryOptions());
        int indexAndDBAdaptor = queryResult.getNumResults();
        System.out.println("queryResult.source = " + queryResult.getSource());

        System.out.println("----------------------------------------------------------");
        System.out.println("query = " + annotationQuery.toJson());
        System.out.println("annotationIndex = " + IndexUtils.byteToString(indexQuery.getAnnotationIndexMask()));
        for (String sample : indexQuery.getSamplesMap().keySet()) {
            System.out.println("fileIndex("+sample+") = " + IndexUtils.maskToString(indexQuery.getFileIndexMask(sample), indexQuery.getFileIndex(sample)));
        }
        System.out.println("Query ONLY_INDEX = " + onlyIndex);
        System.out.println("Query NO_INDEX = " + onlyDBAdaptor);
        System.out.println("Query INDEX = " + indexAndDBAdaptor);

        if (onlyDBAdaptor != indexAndDBAdaptor) {
            queryResult = variantStorageEngine.get(query, new QueryOptions());
            List<String> indexAndDB = queryResult.getResults().stream().map(Variant::toString).sorted().collect(Collectors.toList());
            queryResult = query(query, new QueryOptions());
            List<String> noIndex = queryResult.getResults().stream().map(Variant::toString).sorted().collect(Collectors.toList());

            for (String s : indexAndDB) {
                if (!noIndex.contains(s)) {
                    System.out.println("From IndexAndDB, not in NoIndex = " + s);
                }
            }

            for (String s : noIndex) {
                if (!indexAndDB.contains(s)) {
                    System.out.println("From NoIndex, not in IndexAndDB = " + s);
                }
            }
        }
        assertEquals(onlyDBAdaptor, indexAndDBAdaptor);
        assertThat(queryResult, numResults(lte(onlyIndex)));
        assertThat(queryResult, numResults(gt(0)));
        return indexQuery;
    }


    @Test
    public void testSampleIndexSkipIntersect() throws StorageEngineException {
        Query query = new Query(VariantQueryParam.SAMPLE.key(), sampleNames.get(0)).append(VariantQueryParam.STUDY.key(), studyMetadata.getName());
        VariantQueryResult<Variant> result = variantStorageEngine.get(query, new QueryOptions(QueryOptions.INCLUDE, VariantField.ID).append(QueryOptions.LIMIT, 1));
        assertEquals("sample_index_table", result.getSource());

        query.append(VariantQueryParam.ANNOT_CONSEQUENCE_TYPE.key(), String.join(",", new ArrayList<>(VariantQueryUtils.LOF_SET)));
        result = variantStorageEngine.get(query, new QueryOptions(QueryOptions.INCLUDE, VariantField.ID).append(QueryOptions.LIMIT, 1));
        assertEquals("sample_index_table", result.getSource());

        query.append(VariantQueryParam.ANNOT_CONSEQUENCE_TYPE.key(), String.join(",", new ArrayList<>(VariantQueryUtils.LOF_EXTENDED_SET))).append(TYPE.key(), VariantType.INDEL);
        result = variantStorageEngine.get(query, new QueryOptions(QueryOptions.INCLUDE, VariantField.ID).append(QueryOptions.LIMIT, 1));
        assertEquals("sample_index_table", result.getSource());

        query.append(VariantQueryParam.ANNOT_CONSEQUENCE_TYPE.key(), new ArrayList<>(VariantQueryUtils.LOF_EXTENDED_SET)
                .subList(2, 4)
                .stream()
                .collect(Collectors.joining(",")));
        result = variantStorageEngine.get(query, new QueryOptions(QueryOptions.INCLUDE, VariantField.ID).append(QueryOptions.LIMIT, 1));
        assertNotEquals("sample_index_table", result.getSource());
    }

=======
>>>>>>> 8c4f4ca7
}<|MERGE_RESOLUTION|>--- conflicted
+++ resolved
@@ -28,13 +28,9 @@
 import org.opencb.opencga.core.common.UriUtils;
 import org.opencb.opencga.storage.core.utils.CellBaseUtils;
 import org.opencb.opencga.storage.core.variant.VariantStorageEngine;
-<<<<<<< HEAD
 import org.opencb.opencga.storage.core.variant.VariantStorageOptions;
-import org.opencb.opencga.storage.core.variant.adaptors.*;
-=======
 import org.opencb.opencga.storage.core.variant.adaptors.VariantDBAdaptorTest;
 import org.opencb.opencga.storage.core.variant.adaptors.VariantQueryParam;
->>>>>>> 8c4f4ca7
 import org.opencb.opencga.storage.core.variant.adaptors.iterators.VariantDBIterator;
 import org.opencb.opencga.storage.hadoop.variant.HadoopVariantStorageTest;
 import org.opencb.opencga.storage.hadoop.variant.VariantHbaseTestUtils;
@@ -209,124 +205,5 @@
         }
         assertEquals(fileMetadata.getStats().getNumVariants(), count);
     }
-<<<<<<< HEAD
-
-
-    @Test
-    public void testQueryFileIndex() throws Exception {
-        testQueryFileIndex(new Query(TYPE.key(), "SNV"));
-        testQueryFileIndex(new Query(TYPE.key(), "INDEL"));
-    }
-
-    @Test
-    public void testQueryAnnotationIndex() throws Exception {
-        testQueryAnnotationIndex(new Query(ANNOT_BIOTYPE.key(), "protein_coding"));
-        testQueryAnnotationIndex(new Query(ANNOT_CONSEQUENCE_TYPE.key(), "missense_variant"));
-        testQueryAnnotationIndex(new Query(ANNOT_CONSEQUENCE_TYPE.key(), "stop_lost"));
-        testQueryAnnotationIndex(new Query(ANNOT_CONSEQUENCE_TYPE.key(), "stop_lost").append(ANNOT_TRANSCRIPT_FLAG.key(), "basic"));
-        testQueryAnnotationIndex(new Query(ANNOT_CONSEQUENCE_TYPE.key(), "missense_variant,stop_lost").append(ANNOT_TRANSCRIPT_FLAG.key(), "basic"));
-        testQueryAnnotationIndex(new Query(ANNOT_CONSEQUENCE_TYPE.key(), "stop_gained"));
-        testQueryAnnotationIndex(new Query(ANNOT_PROTEIN_SUBSTITUTION.key(), "sift=tolerated"));
-        testQueryAnnotationIndex(new Query(ANNOT_POPULATION_ALTERNATE_FREQUENCY.key(), "1kG_phase3:ALL<0.001"));
-    }
-
-    public void testQueryAnnotationIndex(Query annotationQuery) throws Exception {
-        assertFalse(testQueryIndex(annotationQuery).emptyAnnotationIndex());
-    }
-
-    public void testQueryFileIndex(Query annotationQuery) throws Exception {
-        testQueryIndex(annotationQuery);
-    }
-
-    public SampleIndexQuery testQueryIndex(Query annotationQuery) throws Exception {
-        return testQueryIndex(annotationQuery, new Query()
-                .append(STUDY.key(), STUDY_NAME)
-                .append(SAMPLE.key(), "NA19600"));
-    }
-
-    public SampleIndexQuery testQueryIndex(Query annotationQuery, Query query) throws Exception {
-//        System.out.println("----------------------------------------------------------");
-//        queryResult = query(query, new QueryOptions());
-//        int numResultsSample = queryResult.getNumResults();
-//        System.out.println("Sample query: " + numResultsSample);
-
-        // Query DBAdaptor
-        System.out.println("Query DBAdaptor");
-        query.putAll(annotationQuery);
-        queryResult = query(new Query(query), new QueryOptions());
-        int onlyDBAdaptor = queryResult.getNumResults();
-
-        // Query SampleIndex
-        System.out.println("Query SampleIndex");
-        SampleIndexQuery indexQuery = SampleIndexQueryParser.parseSampleIndexQuery(new Query(query), variantStorageEngine.getMetadataManager());
-//        int onlyIndex = (int) ((HadoopVariantStorageEngine) variantStorageEngine).getSampleIndexDBAdaptor()
-//                .count(indexQuery, "NA19600");
-        int onlyIndex = ((HadoopVariantStorageEngine) variantStorageEngine).getSampleIndexDBAdaptor()
-                .iterator(indexQuery).toDataResult().getNumResults();
-
-        // Query SampleIndex+DBAdaptor
-        System.out.println("Query SampleIndex+DBAdaptor");
-        VariantQueryResult<Variant> queryResult = variantStorageEngine.get(query, new QueryOptions());
-        int indexAndDBAdaptor = queryResult.getNumResults();
-        System.out.println("queryResult.source = " + queryResult.getSource());
-
-        System.out.println("----------------------------------------------------------");
-        System.out.println("query = " + annotationQuery.toJson());
-        System.out.println("annotationIndex = " + IndexUtils.byteToString(indexQuery.getAnnotationIndexMask()));
-        for (String sample : indexQuery.getSamplesMap().keySet()) {
-            System.out.println("fileIndex("+sample+") = " + IndexUtils.maskToString(indexQuery.getFileIndexMask(sample), indexQuery.getFileIndex(sample)));
-        }
-        System.out.println("Query ONLY_INDEX = " + onlyIndex);
-        System.out.println("Query NO_INDEX = " + onlyDBAdaptor);
-        System.out.println("Query INDEX = " + indexAndDBAdaptor);
-
-        if (onlyDBAdaptor != indexAndDBAdaptor) {
-            queryResult = variantStorageEngine.get(query, new QueryOptions());
-            List<String> indexAndDB = queryResult.getResults().stream().map(Variant::toString).sorted().collect(Collectors.toList());
-            queryResult = query(query, new QueryOptions());
-            List<String> noIndex = queryResult.getResults().stream().map(Variant::toString).sorted().collect(Collectors.toList());
-
-            for (String s : indexAndDB) {
-                if (!noIndex.contains(s)) {
-                    System.out.println("From IndexAndDB, not in NoIndex = " + s);
-                }
-            }
-
-            for (String s : noIndex) {
-                if (!indexAndDB.contains(s)) {
-                    System.out.println("From NoIndex, not in IndexAndDB = " + s);
-                }
-            }
-        }
-        assertEquals(onlyDBAdaptor, indexAndDBAdaptor);
-        assertThat(queryResult, numResults(lte(onlyIndex)));
-        assertThat(queryResult, numResults(gt(0)));
-        return indexQuery;
-    }
-
-
-    @Test
-    public void testSampleIndexSkipIntersect() throws StorageEngineException {
-        Query query = new Query(VariantQueryParam.SAMPLE.key(), sampleNames.get(0)).append(VariantQueryParam.STUDY.key(), studyMetadata.getName());
-        VariantQueryResult<Variant> result = variantStorageEngine.get(query, new QueryOptions(QueryOptions.INCLUDE, VariantField.ID).append(QueryOptions.LIMIT, 1));
-        assertEquals("sample_index_table", result.getSource());
-
-        query.append(VariantQueryParam.ANNOT_CONSEQUENCE_TYPE.key(), String.join(",", new ArrayList<>(VariantQueryUtils.LOF_SET)));
-        result = variantStorageEngine.get(query, new QueryOptions(QueryOptions.INCLUDE, VariantField.ID).append(QueryOptions.LIMIT, 1));
-        assertEquals("sample_index_table", result.getSource());
-
-        query.append(VariantQueryParam.ANNOT_CONSEQUENCE_TYPE.key(), String.join(",", new ArrayList<>(VariantQueryUtils.LOF_EXTENDED_SET))).append(TYPE.key(), VariantType.INDEL);
-        result = variantStorageEngine.get(query, new QueryOptions(QueryOptions.INCLUDE, VariantField.ID).append(QueryOptions.LIMIT, 1));
-        assertEquals("sample_index_table", result.getSource());
-
-        query.append(VariantQueryParam.ANNOT_CONSEQUENCE_TYPE.key(), new ArrayList<>(VariantQueryUtils.LOF_EXTENDED_SET)
-                .subList(2, 4)
-                .stream()
-                .collect(Collectors.joining(",")));
-        result = variantStorageEngine.get(query, new QueryOptions(QueryOptions.INCLUDE, VariantField.ID).append(QueryOptions.LIMIT, 1));
-        assertNotEquals("sample_index_table", result.getSource());
-    }
-
-=======
->>>>>>> 8c4f4ca7
+
 }