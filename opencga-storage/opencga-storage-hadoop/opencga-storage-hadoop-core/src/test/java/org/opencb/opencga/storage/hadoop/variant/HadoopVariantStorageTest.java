/*
 * Copyright 2015-2017 OpenCB
 *
 * Licensed under the Apache License, Version 2.0 (the "License");
 * you may not use this file except in compliance with the License.
 * You may obtain a copy of the License at
 *
 *     http://www.apache.org/licenses/LICENSE-2.0
 *
 * Unless required by applicable law or agreed to in writing, software
 * distributed under the License is distributed on an "AS IS" BASIS,
 * WITHOUT WARRANTIES OR CONDITIONS OF ANY KIND, either express or implied.
 * See the License for the specific language governing permissions and
 * limitations under the License.
 */

package org.opencb.opencga.storage.hadoop.variant;

import org.apache.hadoop.conf.Configuration;
import org.apache.hadoop.fs.CommonConfigurationKeysPublic;
import org.apache.hadoop.fs.FileSystem;
import org.apache.hadoop.hbase.*;
import org.apache.hadoop.hbase.client.Admin;
import org.apache.hadoop.hbase.client.Connection;
import org.apache.hadoop.hbase.client.ConnectionFactory;
import org.apache.hadoop.hbase.client.Put;
import org.apache.hadoop.hbase.coprocessor.CoprocessorHost;
import org.apache.hadoop.hbase.fs.HFileSystem;
import org.apache.hadoop.hbase.io.compress.Compression;
import org.apache.hadoop.hbase.io.hfile.CacheConfig;
import org.apache.hadoop.hbase.mapreduce.TableInputFormatBase;
import org.apache.hadoop.hbase.master.HMaster;
import org.apache.hadoop.hbase.master.ServerManager;
import org.apache.hadoop.hbase.master.TableNamespaceManager;
import org.apache.hadoop.hbase.master.procedure.MasterDDLOperationHelper;
import org.apache.hadoop.hbase.master.procedure.ModifyTableProcedure;
import org.apache.hadoop.hbase.procedure.ProcedureManagerHost;
import org.apache.hadoop.hbase.procedure.ZKProcedureUtil;
import org.apache.hadoop.hbase.procedure.flush.RegionServerFlushTableProcedureManager;
import org.apache.hadoop.hbase.procedure2.ProcedureExecutor;
import org.apache.hadoop.hbase.procedure2.store.wal.WALProcedureStore;
import org.apache.hadoop.hbase.regionserver.*;
import org.apache.hadoop.hbase.regionserver.compactions.CompactionConfiguration;
import org.apache.hadoop.hbase.regionserver.snapshot.RegionServerSnapshotManager;
import org.apache.hadoop.hbase.regionserver.wal.FSHLog;
import org.apache.hadoop.hbase.util.Bytes;
import org.apache.hadoop.hbase.util.FSTableDescriptors;
import org.apache.hadoop.hdfs.server.blockmanagement.DatanodeDescriptor;
import org.apache.hadoop.hdfs.server.common.Storage;
import org.apache.hadoop.hdfs.server.datanode.DataNode;
import org.apache.hadoop.hdfs.server.namenode.EditLogFileOutputStream;
import org.apache.hadoop.hdfs.server.namenode.FSEditLog;
import org.apache.hadoop.hdfs.server.namenode.FSNamesystem;
import org.apache.hadoop.hdfs.server.namenode.NameNode;
import org.apache.hadoop.http.HttpServer2;
import org.apache.hadoop.io.compress.CodecPool;
import org.apache.hadoop.mapred.MapTask;
import org.apache.hadoop.mapred.Task;
import org.apache.hadoop.util.Tool;
import org.apache.log4j.Level;
import org.apache.phoenix.coprocessor.MetaDataEndpointImpl;
import org.apache.phoenix.hbase.index.Indexer;
import org.apache.phoenix.hbase.index.covered.data.IndexMemStore;
import org.apache.phoenix.hbase.index.parallel.BaseTaskRunner;
import org.apache.phoenix.hbase.index.write.ParallelWriterIndexCommitter;
import org.apache.phoenix.schema.MetaDataClient;
import org.apache.tools.ant.types.Commandline;
import org.apache.zookeeper.ClientCnxn;
import org.apache.zookeeper.ZooKeeper;
import org.apache.zookeeper.server.NIOServerCnxn;
import org.apache.zookeeper.server.NIOServerCnxnFactory;
import org.apache.zookeeper.server.PrepRequestProcessor;
import org.apache.zookeeper.server.ZooKeeperServer;
import org.junit.Assert;
import org.junit.rules.ExternalResource;
import org.opencb.biodata.models.variant.VariantFileMetadata;
import org.opencb.biodata.models.variant.avro.VariantType;
import org.opencb.commons.datastore.core.ObjectMap;
import org.opencb.opencga.storage.core.config.StorageConfiguration;
import org.opencb.opencga.storage.core.config.StorageEngineConfiguration;
import org.opencb.opencga.storage.core.exceptions.StorageEngineException;
import org.opencb.opencga.storage.core.variant.VariantStorageBaseTest;
import org.opencb.opencga.storage.core.variant.VariantStorageEngine;
import org.opencb.opencga.storage.core.variant.VariantStorageOptions;
import org.opencb.opencga.storage.core.variant.VariantStorageTest;
import org.opencb.opencga.storage.hadoop.utils.HBaseManager;
import org.opencb.opencga.storage.hadoop.variant.adaptors.phoenix.PhoenixHelper;
import org.opencb.opencga.storage.hadoop.variant.adaptors.phoenix.VariantPhoenixHelper;
import org.opencb.opencga.storage.hadoop.variant.executors.MRExecutor;
import org.slf4j.Logger;
import org.slf4j.LoggerFactory;

import java.io.IOException;
import java.io.InputStream;
import java.lang.reflect.Method;
import java.util.*;
import java.util.concurrent.atomic.AtomicReference;

/**
 * Created on 15/10/15
 *
 * @author Jacobo Coll &lt;jacobo167@gmail.com&gt;
 */
public interface HadoopVariantStorageTest /*extends VariantStorageManagerTestUtils */ extends VariantStorageTest {

    AtomicReference<HBaseTestingUtility> utility = new AtomicReference<>(null);
    AtomicReference<Configuration> configuration = new AtomicReference<>(null);
//    Set<HadoopVariantStorageEngine> managers = new ConcurrentHashSet<>();
    AtomicReference<HadoopVariantStorageEngine> manager = new AtomicReference<>();

    class HadoopExternalResource extends ExternalResource implements HadoopVariantStorageTest {

        Logger logger = LoggerFactory.getLogger(this.getClass());
        @Override
        public void before() throws Throwable {
            if (utility.get() == null) {

                // Disable most of the useless loggers

                // HBase loggers
                org.apache.log4j.Logger.getLogger(HStore.class).setLevel(Level.WARN);
                org.apache.log4j.Logger.getLogger(HRegion.class).setLevel(Level.WARN);
                org.apache.log4j.Logger.getLogger(HMaster.class).setLevel(Level.WARN);
                org.apache.log4j.Logger.getLogger(HRegionServer.class).setLevel(Level.WARN);
                org.apache.log4j.Logger.getLogger(HFileSystem.class).setLevel(Level.WARN);
//                org.apache.log4j.Logger.getLogger(HBaseAdmin.class).setLevel(Level.WARN); // This logger is interesting!
                org.apache.log4j.Logger.getLogger(ServerManager.class).setLevel(Level.WARN);
                org.apache.log4j.Logger.getLogger(RegionServerSnapshotManager.class).setLevel(Level.WARN);
                org.apache.log4j.Logger.getLogger(SplitLogWorker.class).setLevel(Level.WARN);
                org.apache.log4j.Logger.getLogger("org.apache.hadoop.hbase.backup.regionserver.LogRollRegionServerProcedureManager").setLevel(Level.WARN);
                org.apache.log4j.Logger.getLogger(HeapMemoryManager.class).setLevel(Level.WARN);
                org.apache.log4j.Logger.getLogger("org.apache.hadoop.hbase.master.MasterMobCompactionThread").setLevel(Level.WARN);
                org.apache.log4j.Logger.getLogger(RegionServerFlushTableProcedureManager.class).setLevel(Level.WARN);
                org.apache.log4j.Logger.getLogger("org.apache.hadoop.hbase.master.procedure.MasterProcedureScheduler").setLevel(Level.WARN);
                org.apache.log4j.Logger.getLogger(ChoreService.class).setLevel(Level.WARN);
                org.apache.log4j.Logger.getLogger("org.apache.hadoop.hbase.quotas.RegionServerQuotaManager").setLevel(Level.WARN);
                org.apache.log4j.Logger.getLogger("org.apache.hadoop.hbase.MetaMigrationConvertingToPB").setLevel(Level.WARN); // Removed in hbase2
                org.apache.log4j.Logger.getLogger(TableNamespaceManager.class).setLevel(Level.WARN);
                org.apache.log4j.Logger.getLogger(ProcedureManagerHost.class).setLevel(Level.WARN);
                org.apache.log4j.Logger.getLogger(ZKProcedureUtil.class).setLevel(Level.WARN);
                org.apache.log4j.Logger.getLogger(WALProcedureStore.class).setLevel(Level.WARN);
                org.apache.log4j.Logger.getLogger(ProcedureExecutor.class).setLevel(Level.WARN);
                org.apache.log4j.Logger.getLogger(ModifyTableProcedure.class).setLevel(Level.WARN);
                org.apache.log4j.Logger.getLogger(DefaultStoreFlusher.class.getName()).setLevel(Level.WARN);
                org.apache.log4j.Logger.getLogger("org.apache.hadoop.hbase.regionserver.StoreFile$Reader").setLevel(Level.WARN);// Moved to StoreFileReader in hbase2
                org.apache.log4j.Logger.getLogger("org.apache.hadoop.hbase.regionserver.StoreFileReader").setLevel(Level.WARN);
                org.apache.log4j.Logger.getLogger(RegionCoprocessorHost.class).setLevel(Level.WARN);
                org.apache.log4j.Logger.getLogger(CoprocessorHost.class).setLevel(Level.WARN);
                org.apache.log4j.Logger.getLogger("org.apache.hadoop.hbase.master.RegionStates").setLevel(Level.WARN);// Moved to assignment in hbase2
                org.apache.log4j.Logger.getLogger("org.apache.hadoop.hbase.master.assignment.RegionStates").setLevel(Level.WARN);
                org.apache.log4j.Logger.getLogger("org.apache.hadoop.hbase.master.assignment.RegionStateStore").setLevel(Level.WARN);
                org.apache.log4j.Logger.getLogger("org.apache.hadoop.hbase.master.assignment.AssignProcedure").setLevel(Level.WARN);
                org.apache.log4j.Logger.getLogger("org.apache.hadoop.hbase.master.assignment.RegionTransitionProcedure").setLevel(Level.WARN);
                org.apache.log4j.Logger.getLogger("org.apache.hadoop.hbase.master.AssignmentManager").setLevel(Level.WARN);// Moved to assignment in hbase2
                org.apache.log4j.Logger.getLogger("org.apache.hadoop.hbase.master.assignment.AssignmentManager").setLevel(Level.WARN);
                org.apache.log4j.Logger.getLogger(MasterDDLOperationHelper.class).setLevel(Level.WARN);
                org.apache.log4j.Logger.getLogger(FSTableDescriptors.class).setLevel(Level.WARN);
                org.apache.log4j.Logger.getLogger("org.apache.hadoop.hbase.zookeeper.ZKTableStateManager").setLevel(Level.WARN);// Removed in hbase2
                org.apache.log4j.Logger.getLogger(MetaTableAccessor.class).setLevel(Level.WARN);
                org.apache.log4j.Logger.getLogger(RSRpcServices.class).setLevel(Level.WARN);
                org.apache.log4j.Logger.getLogger(CacheConfig.class).setLevel(Level.WARN);
                org.apache.log4j.Logger.getLogger(CompactionConfiguration.class).setLevel(Level.WARN);
                org.apache.log4j.Logger.getLogger("org.apache.hadoop.hbase.regionserver.CompactSplitThread").setLevel(Level.WARN);// Moved to "CompactSplit" in hbase2
                org.apache.log4j.Logger.getLogger("org.apache.hadoop.hbase.regionserver.CompactSplit").setLevel(Level.WARN);
                org.apache.log4j.Logger.getLogger("org.apache.hadoop.metrics2.impl.MetricsConfig").setLevel(Level.ERROR);
                org.apache.log4j.Logger.getLogger("org.apache.hadoop.hbase.client.ConnectionManager$HConnectionImplementation").setLevel(Level.WARN);

                // Phoenix loggers
                org.apache.log4j.Logger.getLogger(ParallelWriterIndexCommitter.class).setLevel(Level.WARN);
                org.apache.log4j.Logger.getLogger(BaseTaskRunner.class).setLevel(Level.WARN);
                org.apache.log4j.Logger.getLogger(Indexer.class).setLevel(Level.WARN);
                org.apache.log4j.Logger.getLogger(IndexMemStore.class).setLevel(Level.WARN);
                org.apache.log4j.Logger.getLogger("org.apache.phoenix.hbase.index.write.recovery.TrackingParallelWriterIndexCommitter").setLevel(Level.WARN);// Moved in Phoenix5
                org.apache.log4j.Logger.getLogger("org.apache.phoenix.hbase.index.write.TrackingParallelWriterIndexCommitter").setLevel(Level.WARN);
                org.apache.log4j.Logger.getLogger(MetaDataEndpointImpl.class).setLevel(Level.WARN);
                org.apache.log4j.Logger.getLogger(MetaDataClient.class).setLevel(Level.WARN);
//                org.apache.log4j.Logger.getLogger(QueryUtil.class).setLevel(Level.WARN); // Interesting. Only logs the new connections

                // Hadoop loggers
                org.apache.log4j.Logger.getLogger(CodecPool.class).setLevel(Level.WARN);
                org.apache.log4j.Logger.getLogger(HttpServer2.class).setLevel(Level.WARN);
                org.apache.log4j.Logger.getLogger(org.apache.hadoop.ipc.Server.class).setLevel(Level.WARN);

                // Zookeeper loggers
                org.apache.log4j.Logger.getLogger(ZooKeeper.class).setLevel(Level.WARN);
                org.apache.log4j.Logger.getLogger(ZooKeeperServer.class).setLevel(Level.WARN);
                // Disable WARN messages from ClientCnxn. See [HBASE-18654]
                org.apache.log4j.Logger.getLogger(ClientCnxn.class).setLevel(Level.ERROR);
                org.apache.log4j.Logger.getLogger(NIOServerCnxn.class).setLevel(Level.WARN);
                org.apache.log4j.Logger.getLogger(NIOServerCnxnFactory.class).setLevel(Level.WARN);
                org.apache.log4j.Logger.getLogger(PrepRequestProcessor.class).setLevel(Level.WARN);
                // Interesting class for logging new Zookeeper connections
//                org.apache.log4j.Logger.getLogger(RecoverableZooKeeper.class).setLevel(Level.WARN);

                // HDFS loggers
                org.apache.log4j.Logger.getLogger(FSNamesystem.class.getName() + ".audit").setLevel(Level.WARN);
                org.apache.log4j.Logger.getLogger(Storage.class).setLevel(Level.WARN);
                org.apache.log4j.Logger.getLogger(FSNamesystem.class).setLevel(Level.WARN);
                org.apache.log4j.Logger.getLogger(NameNode.stateChangeLog.getName()).setLevel(Level.WARN);
                org.apache.log4j.Logger.getLogger(NameNode.blockStateChangeLog.getName()).setLevel(Level.WARN);
                org.apache.log4j.Logger.getLogger(DataNode.class).setLevel(Level.WARN);
                org.apache.log4j.Logger.getLogger(DatanodeDescriptor.class).setLevel(Level.WARN);
                org.apache.log4j.Logger.getLogger(FSEditLog.class).setLevel(Level.WARN);
                org.apache.log4j.Logger.getLogger(FSHLog.class).setLevel(Level.WARN);
                org.apache.log4j.Logger.getLogger(EditLogFileOutputStream.class).setLevel(Level.WARN);
                org.apache.log4j.Logger.getLogger("org.apache.hadoop.hdfs.server.datanode.fsdataset.impl.FsDatasetAsyncDiskService").setLevel(Level.WARN);

                // MR loggers
//                org.apache.log4j.Logger.getLogger(LocalJobRunner.class).setLevel(Level.WARN);
                org.apache.log4j.Logger.getLogger(Task.class).setLevel(Level.WARN);
                org.apache.log4j.Logger.getLogger(MapTask.class).setLevel(Level.WARN);
                org.apache.log4j.Logger.getLogger(TableInputFormatBase.class).setLevel(Level.WARN);

                utility.set(new HBaseTestingUtility());
                Configuration conf = utility.get().getConfiguration();
                HadoopVariantStorageTest.configuration.set(conf);


//                // Change port to avoid port collisions
//                utility.get().getStorageConfiguration().setInt(HConstants.MASTER_INFO_PORT, HConstants.DEFAULT_MASTER_INFOPORT + 1);

                // Enable phoenix secundary indexes
                conf.set("hbase.regionserver.wal.codec",
                        org.apache.hadoop.hbase.regionserver.wal.IndexedWALEditCodec.class.getName());
                conf.set("hbase.region.server.rpc.scheduler.factory.class",
                        org.apache.hadoop.hbase.ipc.PhoenixRpcSchedulerFactory.class.getName());
                conf.set("hbase.rpc.controllerfactory.class",
                        org.apache.hadoop.hbase.ipc.controller.ServerRpcControllerFactory.class.getName());

                // Not required in Phoenix 4.8
//                conf.set("hbase.master.loadbalancer.class",
//                        org.apache.phoenix.hbase.index.balancer.IndexLoadBalancer.class.getName());
//                conf.set("hbase.coprocessor.master.classes",
//                        org.apache.phoenix.hbase.index.master.IndexMasterObserver.class.getName());
//                conf.set("hbase.coprocessor.regionserver.classes",
//                        org.apache.hadoop.hbase.regionserver.LocalIndexMerger.class.getName());

//                conf.setBoolean(QueryServices.IS_NAMESPACE_MAPPING_ENABLED, true);
                conf.setBoolean("phoenix.schema.isNamespaceMappingEnabled", true);

                // Zookeeper always with the same clientPort.
//                conf.setInt("test.hbase.zookeeper.property.clientPort", 55419);
                // Zookeeper increase max client connexions
                conf.setInt(HConstants.ZOOKEEPER_MAX_CLIENT_CNXNS, 1000);

                // Do not put up web UI
                conf.setInt("hbase.regionserver.info.port", -1);
                conf.setInt("hbase.master.info.port", -1);
                //org.apache.commons.configuration2.Configuration
                utility.get().startMiniCluster(1);

    //            MiniMRCluster miniMRCluster = utility.startMiniMapReduceCluster();
    //            MiniMRClientCluster miniMRClientCluster = MiniMRClientClusterFactory.create(HadoopVariantStorageManagerTestUtils.class, 1, configuration);
    //            miniMRClientCluster.start();

//                checkHBaseMiniCluster();
            }
        }

        @Override
        public void after() {
            try {
                logger.info("Closing HBaseTestingUtility");
//                for (HadoopVariantStorageEngine manager : managers) {
//                    manager.close();
//                }
                if (manager.get() != null) {
                    manager.get().close();
                    manager.set(null);
                }
//                for (Connection connection : HBaseManager.CONNECTIONS) {
//                    connection.close();
//                }
                System.out.println("HBaseManager.getOpenConnections() = " + HBaseManager.getOpenConnections());

                configuration.set(null);
                try {
                    if (utility.get() != null) {
                        utility.get().shutdownMiniCluster();
                    }
                } finally {
                    utility.set(null);
                }
            } catch (Exception e) {
                Assert.fail(e.getMessage());
            }
            System.out.println("##### HBaseMiniCluster down ###################");
        }

        public Configuration getConf() {
            return configuration.get();
        }

        private void checkHBaseMiniCluster() throws IOException {
            Connection con = ConnectionFactory.createConnection(configuration.get());
            HBaseManager hBaseManager = new HBaseManager(configuration.get(), con);

            String tableName = "table";
            byte[] columnFamily = Bytes.toBytes("0");
            hBaseManager.createTableIfNeeded(hBaseManager.getConnection(), tableName, columnFamily,
                    Collections.emptyList(), Compression.Algorithm.NONE);
            hBaseManager.act(tableName, table -> {
                table.put(Arrays.asList(new Put(Bytes.toBytes("r1")).addColumn(columnFamily, Bytes.toBytes("c"), Bytes.toBytes("value 1")),
                        new Put(Bytes.toBytes("r2")).addColumn(columnFamily, Bytes.toBytes("c"), Bytes.toBytes("value 2")),
                        new Put(Bytes.toBytes("r2")).addColumn(columnFamily, Bytes.toBytes("c2"), Bytes.toBytes("value 3"))));
            });

            hBaseManager.act(tableName, table -> {
                table.getScanner(columnFamily).forEach(result -> {
                    System.out.println("Row: " + Bytes.toString(result.getRow()));
                    for (Map.Entry<byte[], byte[]> entry : result.getFamilyMap(columnFamily).entrySet()) {
                        System.out.println(Bytes.toString(entry.getKey()) + " = " + Bytes.toString(entry.getValue()));
                    }
                });
            });

            TableName tname = TableName.valueOf(tableName);
            try (Admin admin = con.getAdmin()) {
                if (admin.tableExists(tname)) {
                    utility.get().deleteTable(tname);
                }
            }

            con.close();
        }

        public void flush(String name) throws Exception {
            TableName table = TableName.valueOf(name);
            utility.get().flush(table);
            utility.get().compact(table, true);
        }
    }

    @Override
    default HadoopVariantStorageEngine getVariantStorageEngine() throws Exception {
        return getHadoopVariantStorageEngine(getOtherStorageConfigurationOptions());
    }


    static HadoopVariantStorageEngine getHadoopVariantStorageEngine() throws Exception {
        return getHadoopVariantStorageEngine(new ObjectMap());
    }

    static HadoopVariantStorageEngine getHadoopVariantStorageEngine(Map<String, ?> otherStorageConfigurationOptions) throws Exception {
        synchronized (manager) {
            if (manager.get() == null) {
                manager.set(new HadoopVariantStorageEngine());
            }
        }
        HadoopVariantStorageEngine manager = HadoopVariantStorageTest.manager.get();

        //Make a copy of the configuration
        Configuration conf = new Configuration(false);
        HBaseConfiguration.merge(conf, HadoopVariantStorageTest.configuration.get());
        StorageConfiguration storageConfiguration = getStorageConfiguration(conf);
        storageConfiguration.getVariantEngine(HadoopVariantStorageEngine.STORAGE_ENGINE_ID)
                .getOptions()
                .putAll(otherStorageConfigurationOptions);

        manager.setConfiguration(storageConfiguration, HadoopVariantStorageEngine.STORAGE_ENGINE_ID, VariantStorageBaseTest.DB_NAME);
        manager.mrExecutor = new TestMRExecutor(configuration.get());
        manager.conf = conf;
        return manager;
    }

    default TestMRExecutor getMrExecutor() {
        return new TestMRExecutor(configuration.get());
    }

    static StorageConfiguration getStorageConfiguration(Configuration conf) throws IOException {
        StorageConfiguration storageConfiguration;
        try (InputStream is = HadoopVariantStorageTest.class.getClassLoader().getResourceAsStream("storage-configuration.yml")) {
            storageConfiguration = StorageConfiguration.load(is);
        }
        return updateStorageConfiguration(storageConfiguration, conf);
    }

    static StorageConfiguration updateStorageConfiguration(StorageConfiguration storageConfiguration, Configuration conf) throws IOException {
        storageConfiguration.getVariant().setDefaultEngine(HadoopVariantStorageEngine.STORAGE_ENGINE_ID);
        StorageEngineConfiguration variantConfiguration = storageConfiguration.getVariantEngine(HadoopVariantStorageEngine.STORAGE_ENGINE_ID);
        ObjectMap options = variantConfiguration.getOptions();

        options.put(HadoopVariantStorageOptions.MR_EXECUTOR.key(), TestMRExecutor.class.getName());
        TestMRExecutor.setStaticConfiguration(conf);

        options.put(HadoopVariantStorageOptions.MR_ADD_DEPENDENCY_JARS.key(), false);
        EnumSet<Compression.Algorithm> supportedAlgorithms = EnumSet.of(Compression.Algorithm.NONE, HBaseTestingUtility.getSupportedCompressionAlgorithms());

        options.put(HadoopVariantStorageOptions.ARCHIVE_TABLE_COMPRESSION.key(), supportedAlgorithms.contains(Compression.Algorithm.GZ)
                ? Compression.Algorithm.GZ.getName()
                : Compression.Algorithm.NONE.getName());
        options.put(HadoopVariantStorageOptions.VARIANT_TABLE_COMPRESSION.key(), supportedAlgorithms.contains(Compression.Algorithm.SNAPPY)
                ? Compression.Algorithm.SNAPPY.getName()
                : Compression.Algorithm.NONE.getName());
        options.put(HadoopVariantStorageOptions.SAMPLE_INDEX_TABLE_COMPRESSION.key(), supportedAlgorithms.contains(Compression.Algorithm.SNAPPY)
                ? Compression.Algorithm.SNAPPY.getName()
                : Compression.Algorithm.NONE.getName());
        options.put(HadoopVariantStorageOptions.ANNOTATION_INDEX_TABLE_COMPRESSION.key(), supportedAlgorithms.contains(Compression.Algorithm.SNAPPY)
                ? Compression.Algorithm.SNAPPY.getName()
                : Compression.Algorithm.NONE.getName());
        options.put(HadoopVariantStorageOptions.PENDING_ANNOTATION_TABLE_COMPRESSION.key(), supportedAlgorithms.contains(Compression.Algorithm.SNAPPY)
                ? Compression.Algorithm.SNAPPY.getName()
                : Compression.Algorithm.NONE.getName());

        FileSystem fs = FileSystem.get(HadoopVariantStorageTest.configuration.get());
        String intermediateDirectory = fs.getHomeDirectory().toUri().resolve("opencga_test/").toString();
//        System.out.println(HadoopVariantStorageEngine.INTERMEDIATE_HDFS_DIRECTORY + " = " + intermediateDirectory);
        options.put(CommonConfigurationKeysPublic.FS_DEFAULT_NAME_KEY, conf.get(CommonConfigurationKeysPublic.FS_DEFAULT_NAME_KEY));
        options.put(HadoopVariantStorageOptions.INTERMEDIATE_HDFS_DIRECTORY.key(), intermediateDirectory);

        options.put(HadoopVariantStorageOptions.ARCHIVE_TABLE_PRESPLIT_SIZE.key(), 5);
        options.put(HadoopVariantStorageOptions.VARIANT_TABLE_PRESPLIT_SIZE.key(), 5);
        options.put(HadoopVariantStorageOptions.EXPECTED_FILES_NUMBER.key(), 10);
        options.put(VariantStorageOptions.MERGE_MODE.key(), VariantStorageEngine.MergeMode.BASIC);

        options.put(VariantStorageOptions.SPECIES.key(), "hsapiens");
        options.put(VariantStorageOptions.ASSEMBLY.key(), "grch37");

        variantConfiguration.getDatabase().setHosts(Collections.singletonList("hbase://" + HadoopVariantStorageTest.configuration.get().get(HConstants.ZOOKEEPER_QUORUM)));
        return storageConfiguration;
    }

    default Map<String, ?> getOtherStorageConfigurationOptions() {
        return new ObjectMap();
    }

    default void clearHBase() throws Exception {
        try (Connection con = ConnectionFactory.createConnection(configuration.get()); Admin admin = con.getAdmin()) {
            for (TableName tableName : admin.listTableNames()) {
                utility.get().deleteTableIfAny(tableName);
            }
        }
    }

    @Override
    default void clearDB(String tableName) throws Exception {
        if (Objects.equals(tableName, VariantStorageBaseTest.DB_NAME)) {
            try (Connection con = ConnectionFactory.createConnection(configuration.get()); Admin admin = con.getAdmin()) {
                for (TableName table : admin.listTableNames()) {
                    if (table.getNameAsString().startsWith(tableName)) {
                        deleteTable(table.getNameAsString());
                    }
                }
            }
        } else {
            deleteTable(tableName);
        }
    }

    default void deleteTable(String tableName) throws Exception {
        LoggerFactory.getLogger(HadoopVariantStorageTest.class).info("Drop table " + tableName);
        PhoenixHelper phoenixHelper = new PhoenixHelper(configuration.get());
        try (java.sql.Connection con = phoenixHelper.newJdbcConnection()) {
            if (phoenixHelper.tableExists(con, tableName)) {
                phoenixHelper.dropTable(con, tableName, VariantPhoenixHelper.DEFAULT_TABLE_TYPE, true, true);
            }
        }
        utility.get().deleteTableIfAny(TableName.valueOf(tableName));
    }

    @Override
    default void close() throws Exception {
        if (manager.get() != null) {
            manager.get().close();
        }
    }

    default int getExpectedNumLoadedVariants(VariantFileMetadata fileMetadata) {
        int numRecords = 0;
        for (VariantType variantType : HadoopVariantStorageEngine.TARGET_VARIANT_TYPE_SET) {
            numRecords += fileMetadata.getStats().getVariantTypeCount(variantType);
        }
        return numRecords;
    }

    class TestMRExecutor extends MRExecutor {

        private static Configuration staticConfiguration;
        private final Configuration configuration;

        public TestMRExecutor() {
            this.configuration = new Configuration(staticConfiguration);
        }

        public TestMRExecutor(Configuration configuration) {
            this.configuration = configuration;
        }

        public static void setStaticConfiguration(Configuration staticConfiguration) {
            TestMRExecutor.staticConfiguration = staticConfiguration;
        }


        @Override
        public <T extends Tool> int run(Class<T> clazz, String[] args, ObjectMap options) throws StorageEngineException {
            try {
                // Copy configuration
                Configuration conf = new Configuration(false);
                HBaseConfiguration.merge(conf, configuration);

                System.out.println("Executing " + clazz.getSimpleName() + ": " + Arrays.toString(args));
                Method method = clazz.getMethod("privateMain", String[].class, Configuration.class);
                Object o = method.invoke(clazz.newInstance(), args, conf);
                System.out.println("Finish execution " + clazz.getSimpleName());
<<<<<<< HEAD
                if (((Number) o).intValue() != 0) {
                    throw new RuntimeException("Exit code = " + o);
                }
                return ((Number) o).intValue();
            } catch (Exception e) {
//                e.printStackTrace();
//                return -1;
                throw new RuntimeException(e);
=======
                int exitCode = ((Number) o).intValue();
                if (exitCode != 0) {
                    throw new StorageEngineException("Error executing MapReduce. Exit code: " + o);
                }
                return exitCode;
            } catch (Exception e) {
                throw new StorageEngineException("Error executing MapReduce.", e);
>>>>>>> 8c4f4ca7
            }
        }

        @Override
        public int run(String executable, String args) {
            try {
                // Copy configuration
                Configuration conf = new Configuration(false);
                HBaseConfiguration.merge(conf, configuration);

                String className = executable.substring(executable.lastIndexOf(" ") + 1);
                Class<?> clazz = Class.forName(className);
                System.out.println("Executing " + clazz.getSimpleName() + ": " + executable + " " + args);
                Method method = clazz.getMethod("privateMain", String[].class, Configuration.class);
                Object o = method.invoke(clazz.newInstance(), Commandline.translateCommandline(args), conf);
                System.out.println("Finish execution " + clazz.getSimpleName());
                if (((Number) o).intValue() != 0) {
                    throw new RuntimeException("Exit code = " + o);
                }
                return ((Number) o).intValue();

            } catch (Exception e) {
//                e.printStackTrace();
//                return -1;
                throw new RuntimeException(e);
            }
//            return 0;
        }
    }


}<|MERGE_RESOLUTION|>--- conflicted
+++ resolved
@@ -502,24 +502,12 @@
                 Method method = clazz.getMethod("privateMain", String[].class, Configuration.class);
                 Object o = method.invoke(clazz.newInstance(), args, conf);
                 System.out.println("Finish execution " + clazz.getSimpleName());
-<<<<<<< HEAD
                 if (((Number) o).intValue() != 0) {
-                    throw new RuntimeException("Exit code = " + o);
+                    throw new StorageEngineException("Error executing MapReduce. Exit code: " + o);
                 }
                 return ((Number) o).intValue();
             } catch (Exception e) {
-//                e.printStackTrace();
-//                return -1;
-                throw new RuntimeException(e);
-=======
-                int exitCode = ((Number) o).intValue();
-                if (exitCode != 0) {
-                    throw new StorageEngineException("Error executing MapReduce. Exit code: " + o);
-                }
-                return exitCode;
-            } catch (Exception e) {
                 throw new StorageEngineException("Error executing MapReduce.", e);
->>>>>>> 8c4f4ca7
             }
         }
 
