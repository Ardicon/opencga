/*
 * Copyright 2015-2017 OpenCB
 *
 * Licensed under the Apache License, Version 2.0 (the "License");
 * you may not use this file except in compliance with the License.
 * You may obtain a copy of the License at
 *
 *     http://www.apache.org/licenses/LICENSE-2.0
 *
 * Unless required by applicable law or agreed to in writing, software
 * distributed under the License is distributed on an "AS IS" BASIS,
 * WITHOUT WARRANTIES OR CONDITIONS OF ANY KIND, either express or implied.
 * See the License for the specific language governing permissions and
 * limitations under the License.
 */

/**
 * 
 */
package org.opencb.opencga.storage.hadoop.variant;

import com.fasterxml.jackson.core.JsonProcessingException;
import com.fasterxml.jackson.databind.MapperFeature;
import com.fasterxml.jackson.databind.ObjectMapper;
import com.google.common.base.Throwables;
import org.apache.commons.lang3.CharUtils;
import org.apache.hadoop.conf.Configuration;
import org.apache.hadoop.hbase.*;
import org.apache.hadoop.hbase.client.*;
import org.apache.hadoop.hbase.util.Bytes;
import org.apache.phoenix.schema.IllegalDataException;
import org.apache.phoenix.schema.types.*;
import org.opencb.biodata.models.variant.Variant;
import org.opencb.biodata.models.variant.VariantFileMetadata;
import org.opencb.biodata.models.variant.protobuf.VcfSliceProtos;
import org.opencb.commons.datastore.core.ObjectMap;
import org.opencb.commons.datastore.core.Query;
import org.opencb.commons.datastore.core.QueryOptions;
import org.opencb.commons.io.DataWriter;
import org.opencb.commons.utils.CompressionUtils;
import org.opencb.opencga.core.common.TimeUtils;
import org.opencb.opencga.storage.core.StoragePipelineResult;
import org.opencb.opencga.storage.core.metadata.VariantStorageMetadataManager;
import org.opencb.opencga.storage.core.metadata.models.StudyMetadata;
import org.opencb.opencga.storage.core.variant.VariantStorageBaseTest;
import org.opencb.opencga.storage.core.variant.VariantStorageEngine;
import org.opencb.opencga.storage.core.variant.adaptors.VariantQueryParam;
import org.opencb.opencga.storage.core.variant.adaptors.iterators.VariantDBIterator;
import org.opencb.opencga.storage.core.variant.annotation.VariantAnnotationManager;
import org.opencb.opencga.storage.core.variant.io.VariantWriterFactory;
import org.opencb.opencga.storage.hadoop.utils.HBaseManager;
import org.opencb.opencga.storage.hadoop.variant.adaptors.VariantHBaseQueryParser;
import org.opencb.opencga.storage.hadoop.variant.adaptors.VariantHadoopDBAdaptor;
import org.opencb.opencga.storage.hadoop.variant.adaptors.phoenix.PhoenixHelper;
import org.opencb.opencga.storage.hadoop.variant.adaptors.phoenix.VariantPhoenixHelper;
import org.opencb.opencga.storage.hadoop.variant.adaptors.phoenix.VariantPhoenixKeyFactory;
import org.opencb.opencga.storage.hadoop.variant.archive.ArchiveTableHelper;
import org.opencb.opencga.storage.hadoop.variant.converters.HBaseToVariantConverter;
import org.opencb.opencga.storage.hadoop.variant.index.IndexUtils;
import org.opencb.opencga.storage.hadoop.variant.index.annotation.AnnotationIndexDBAdaptor;
<<<<<<< HEAD
import org.opencb.opencga.storage.hadoop.variant.adaptors.phoenix.PhoenixHelper;
import org.opencb.opencga.storage.hadoop.variant.adaptors.phoenix.VariantPhoenixHelper;
import org.opencb.opencga.storage.hadoop.variant.adaptors.phoenix.VariantPhoenixKeyFactory;
import org.opencb.opencga.storage.hadoop.variant.index.sample.HBaseToSampleIndexConverter;
=======
import org.opencb.opencga.storage.hadoop.variant.index.family.MendelianErrorSampleIndexConverter;
import org.opencb.opencga.storage.hadoop.variant.index.sample.SampleIndexSchema;
import org.opencb.opencga.storage.hadoop.variant.index.sample.SampleIndexVariantBiConverter;
>>>>>>> 6c04fdf1
import org.opencb.opencga.storage.hadoop.variant.utils.HBaseVariantTableNameGenerator;

import java.io.*;
import java.net.URI;
import java.nio.file.Path;
import java.nio.file.Paths;
import java.util.*;
import java.util.stream.Collectors;
import java.util.stream.IntStream;
import java.util.zip.DataFormatException;

import static org.opencb.opencga.storage.core.variant.VariantStorageBaseTest.getTmpRootDir;
import static org.opencb.opencga.storage.hadoop.variant.HadoopVariantStorageTest.configuration;

/**
 *  Utility class for VariantStorage hadoop tests
 *
 *  @author Matthias Haimel mh719+git@cam.ac.uk
 */
public class VariantHbaseTestUtils {

    public static VariantHadoopDBAdaptor printVariantsFromArchiveTable(VariantHadoopDBAdaptor dbAdaptor,
                                                                       StudyMetadata studyMetadata) throws Exception {
        return printVariantsFromArchiveTable(dbAdaptor, studyMetadata, System.out);
    }

    public static VariantHadoopDBAdaptor printVariantsFromArchiveTable(VariantHadoopDBAdaptor dbAdaptor,
                                                                       StudyMetadata studyMetadata, Path output)
            throws Exception {
        if (output.toFile().isDirectory()) {
            String archiveTableName = dbAdaptor.getArchiveTableName(studyMetadata.getId());
            output = output.resolve("archive._V." + archiveTableName + "." + TimeUtils.getTimeMillis() + ".txt");
        }

        try (FileOutputStream out = new FileOutputStream(output.toFile())) {
            return printVariantsFromArchiveTable(dbAdaptor, studyMetadata, new PrintStream(out));
        }
    }

    public static VariantHadoopDBAdaptor printVariantsFromArchiveTable(VariantHadoopDBAdaptor dbAdaptor,
                                                                       StudyMetadata studyMetadata, PrintStream out)
            throws Exception {
        GenomeHelper helper = dbAdaptor.getGenomeHelper();
        String archiveTableName = dbAdaptor.getArchiveTableName(studyMetadata.getId());
        if (!dbAdaptor.getHBaseManager().tableExists(archiveTableName)) {
            return dbAdaptor;
        }
        dbAdaptor.getHBaseManager().act(archiveTableName, table -> {
            for (Result result : table.getScanner(helper.getColumnFamily())) {
                out.println("-----------------");
                out.println(Bytes.toString(result.getRow()));
                for (Cell c : result.rawCells()) {
                    out.println('\t' + Bytes.toString(CellUtil.cloneQualifier(c)));
                }
//                GenomeHelper.getVariantColumns(result.rawCells()).stream()
//                        .filter(c -> Bytes.startsWith(CellUtil.cloneFamily(c), helper.getColumnFamily()))
//                        .forEach(c -> {
//                            out.println("-----------------");
//                            out.println(Bytes.toString(CellUtil.cloneRow(c)) + " : " + Bytes.toString(CellUtil.cloneQualifier(c)));
//                            try {
//                                byte[] value = CellUtil.cloneValue(c);
//                                out.println(VariantTableStudyRowsProto.parseFrom(value));
//                            } catch (Exception e) {
//                                e.printStackTrace(out);
//                            }
//                        });

            }
            return 0;
        });
        return dbAdaptor;
    }

    public static void printVariantsFromVariantsTable(VariantHadoopDBAdaptor dbAdaptor) throws IOException {
        printVariantsFromVariantsTable(dbAdaptor, getTmpRootDir());
    }

    public static void printVariantsFromVariantsTable(VariantHadoopDBAdaptor dbAdaptor, Path dir) throws IOException {
        String tableName = HBaseVariantTableNameGenerator.getVariantTableName(VariantStorageBaseTest.DB_NAME, dbAdaptor.getConfiguration());
        HBaseManager hm = new HBaseManager(configuration.get());
        if (!hm.tableExists(tableName)) {
            System.out.println("Table " + tableName + " does not exist!");
            return;
        }
        System.out.println("Query from HBase : " + tableName);
        GenomeHelper genomeHelper = dbAdaptor.getGenomeHelper();
        Path outputFile;
        if (dir.toFile().isDirectory()) {
            outputFile = dir.resolve("variant." + tableName + "." + TimeUtils.getTimeMillis() + ".txt");
        } else {
            outputFile = dir;
        }
        System.out.println("Variant table file = " + outputFile);
        PrintStream os = new PrintStream(new FileOutputStream(outputFile.toFile()));
        int numVariants = hm.act(tableName, table -> {
            int num = 0;
            byte[] family = genomeHelper.getColumnFamily();
            ResultScanner resultScanner = table.getScanner(family);
            for (Result result : resultScanner) {
                Variant variant;
                try {
                    variant = VariantPhoenixKeyFactory.extractVariantFromVariantRowKey(result.getRow());
                } catch (RuntimeException e) {
                    os.println(Arrays.toString(result.getRow()));
                    os.println("--------------------");
                    continue;
                }
                os.println("Variant = " + variant + "  " + Bytes.toStringBinary(result.getRow()));
                for (Map.Entry<byte[], byte[]> entry : result.getFamilyMap(family).entrySet()) {
                    String key = Bytes.toString(entry.getKey());
                    PhoenixHelper.Column column = VariantPhoenixHelper.VariantColumn.getColumn(key);
                    if (column != null) {
                        os.println("\t" + key + " = " + length(entry.getValue()) + ", "
                                + column.getPDataType().toObject(entry.getValue())
                         + ", ts:" + result.getColumnLatestCell(family, column.bytes()).getTimestamp());
                    } else if (key.endsWith(VariantPhoenixHelper.COHORT_STATS_PROTOBUF_SUFFIX)) {
//                        ComplexFilter complexFilter = ComplexFilter.parseFrom(entry.getValue());
                        os.println("\t" + key + " = " + length(entry.getValue()) + ", " + Arrays.toString(entry.getValue()));
                    } else if (key.startsWith(VariantPhoenixHelper.POPULATION_FREQUENCY_PREFIX) || key.endsWith(VariantPhoenixHelper.COHORT_STATS_FREQ_SUFFIX)) {
                        os.println("\t" + key + " = " + length(entry.getValue()) + ", " + PFloatArray.INSTANCE.toObject(entry.getValue()));
                    } else if (key.endsWith(VariantPhoenixHelper.STUDY_SUFIX)) {
                        os.println("\t" + key + " = " + PUnsignedInt.INSTANCE.toObject(entry.getValue()));
                    } else if (key.endsWith(VariantPhoenixHelper.SAMPLE_DATA_SUFIX) || key.endsWith(VariantPhoenixHelper.FILE_SUFIX)) {
                        os.println("\t" + key + " = " + result.getColumnLatestCell(genomeHelper.getColumnFamily(), entry.getKey()).getTimestamp()+", " + PVarcharArray.INSTANCE.toObject(entry.getValue()));
                    } else if (key.endsWith(VariantPhoenixHelper.COHORT_STATS_MAF_SUFFIX)
                            || key.endsWith(VariantPhoenixHelper.COHORT_STATS_MGF_SUFFIX)) {
                        os.println("\t" + key + " = " + PFloat.INSTANCE.toObject(entry.getValue()));
                    } else if (key.startsWith(VariantPhoenixHelper.RELEASE_PREFIX)) {
                        os.println("\t" + key + " = " + PBoolean.INSTANCE.toObject(entry.getValue()));
                    } else if (key.endsWith(VariantPhoenixHelper.FILL_MISSING_SUFIX)) {
                        os.println("\t" + key + " = " + PInteger.INSTANCE.toObject(entry.getValue()));
                    } else if (entry.getValue().length == 4) {
                        Object o = null;
                        try {
                            o = PUnsignedInt.INSTANCE.toObject(entry.getValue());
                        } catch (IllegalDataException ignore) {
                        }
                        os.println("\t" + key + " = "
                                + PInteger.INSTANCE.toObject(entry.getValue()) + " , "
                                + o + " , "
                                + PFloat.INSTANCE.toObject(entry.getValue()) + " , ");
                    } else {
                        os.println("\t" + key + " ~ " + length(entry.getValue()) + ", "
                                + Bytes.toString(entry.getValue()));
                    }

                }
                os.println("--------------------");
                num++;
            }
            os.close();
            resultScanner.close();
            return num;
        });
    }

    private static String length(byte[] array) {
        return "(" + array.length + " B)";
    }

    private static void printVariantsFromDBAdaptor(VariantHadoopDBAdaptor dbAdaptor, Path dir) throws IOException {
        String tableName = HBaseVariantTableNameGenerator.getVariantTableName(VariantStorageBaseTest.DB_NAME, dbAdaptor.getConfiguration());
        Path outputFile;
        if (dir.toFile().isDirectory()) {
            outputFile = dir.resolve("variant." + tableName + "." + TimeUtils.getTimeMillis() + ".json");
        } else {
            outputFile = dir;
        }
        System.out.println("Variant table file = " + outputFile);
        try (OutputStream os = new BufferedOutputStream(new FileOutputStream(outputFile.toFile()))) {
            PrintStream out = new PrintStream(os);
            printVariantsFromDBAdaptor(dbAdaptor, out);
        }
    }

    private static void printVariantsFromDBAdaptor(VariantHadoopDBAdaptor dbAdaptor, PrintStream out) {
        VariantDBIterator iterator = dbAdaptor.iterator(new Query(), new QueryOptions("simpleGenotypes", true));
        ObjectMapper mapper = new ObjectMapper().configure(MapperFeature.REQUIRE_SETTERS_FOR_GETTERS, true);
        while (iterator.hasNext()) {
            Variant variant = iterator.next();
            try {
                out.println(mapper.writeValueAsString(variant));
            } catch (JsonProcessingException e) {
                throw Throwables.propagate(e);
            }
        }
    }

    public static void printArchiveTable(StudyMetadata studyMetadata, VariantHadoopDBAdaptor dbAdaptor, Path outDir)
            throws Exception {
        String archiveTableName = dbAdaptor.getArchiveTableName(studyMetadata.getId());
        for (Integer fileId : dbAdaptor.getMetadataManager().getIndexedFiles(studyMetadata.getId())) {
            String fileName = "archive." + fileId + "." + archiveTableName + "." + TimeUtils.getTimeMillis() + ".txt";
            try (PrintStream os = new PrintStream(new FileOutputStream(outDir.resolve(fileName).toFile()))) {
                printArchiveTable(dbAdaptor, studyMetadata, fileId, os);
            }
        }
    }

    public static void printArchiveTable(VariantHadoopDBAdaptor dbAdaptor,
                                                           StudyMetadata studyMetadata, int fileId, PrintStream os)
            throws Exception {
//        VariantHadoopArchiveDBIterator archive = (VariantHadoopArchiveDBIterator) dbAdaptor.iterator(
//                new Query()
//                        .append(VariantQueryParam.STUDY.key(), studyMetadata.getStudyId())
//                        .append(VariantQueryParam.FILE.key(), fileId),
//                new QueryOptions("archive", true));

        String tableName = dbAdaptor.getArchiveTableName(studyMetadata.getId());
        if (!dbAdaptor.getHBaseManager().tableExists(tableName)) {
            return;
        }

        ArchiveTableHelper archiveHelper = dbAdaptor.getArchiveHelper(studyMetadata.getId(), fileId);
        Scan scan = new Scan();
        scan.addColumn(archiveHelper.getColumnFamily(), archiveHelper.getNonRefColumnName());
        scan.addColumn(archiveHelper.getColumnFamily(), archiveHelper.getRefColumnName());
        VariantHBaseQueryParser.addArchiveRegionFilter(scan, null, archiveHelper);

        dbAdaptor.getHBaseManager().act(tableName, (table) -> {
            ResultScanner scanner = table.getScanner(scan);
            for (Result result : scanner) {
                os.println("--------------------");
                os.println(Bytes.toString(result.getRow()));

                os.println("\t" + Bytes.toString(archiveHelper.getNonRefColumnName()));
                byte[] value = result.getValue(archiveHelper.getColumnFamily(), archiveHelper.getNonRefColumnName());
                if (value != null) {
                    VcfSliceProtos.VcfSlice vcfSlice = VcfSliceProtos.VcfSlice.parseFrom(value);
                    for (String s : vcfSlice.toString().split("\n")) {
                        os.println("\t\t" + s);
                    }
                } else {
                    os.println("\t\tNULL");
                }

                os.println("\t" + Bytes.toString(archiveHelper.getRefColumnName()));
                value = result.getValue(archiveHelper.getColumnFamily(), archiveHelper.getRefColumnName());
                if (value != null) {
                    VcfSliceProtos.VcfSlice vcfSlice = VcfSliceProtos.VcfSlice.parseFrom(value);
                    for (String s : vcfSlice.toString().split("\n")) {
                        os.println("\t\t" + s);
                    }
                } else {
                    os.println("\t\tNULL");
                }
            }
        });
    }

    private static void printMetaTable(VariantHadoopDBAdaptor dbAdaptor, Path outDir) throws IOException {
//        HBaseFileMetadataDBAdaptor fileDBAdaptor = dbAdaptor.getVariantFileMetadataDBAdaptor();
        String metaTableName = dbAdaptor.getTableNameGenerator().getMetaTableName();
        Path fileName = outDir.resolve("meta." + metaTableName + '.' + TimeUtils.getTimeMillis() + ".txt");
        try (
                FileOutputStream fos = new FileOutputStream(fileName.toFile()); PrintStream out = new PrintStream(fos)
        ) {
            dbAdaptor.getHBaseManager().act(metaTableName, (table) -> {
                ResultScanner scanner = table.getScanner(new Scan());
                for (Result result : scanner) {
                    out.println(Bytes.toString(result.getRow()));
                    for (Cell cell : result.rawCells()) {
                        String column = Bytes.toString(CellUtil.cloneQualifier(cell));
                        byte[] value = CellUtil.cloneValue(cell);
                        for (byte c : value) {
                            if (!CharUtils.isAsciiPrintable((char) c)) {
                                try {
                                    value = CompressionUtils.decompress(value);
                                    break;
                                } catch (DataFormatException ignore) { }
                            }
                        }
                        if (column.startsWith("COUNTER_")) {
                            out.println("\t" + column + "\t" + Bytes.toLong(value));
                        } else {
                            out.println("\t" + column + "\t" + Bytes.toString(value));
                        }
                    }
                }
            });
        }
    }

    public static void printTables(Configuration conf) throws IOException {
        System.out.println("Print tables!");
        System.out.println("conf.get(HConstants.ZOOKEEPER_QUORUM) = " + conf.get(HConstants.ZOOKEEPER_QUORUM));
        try (Connection con = ConnectionFactory.createConnection(conf)) {
            HBaseManager.act(con, "all", (table, admin) -> {
                for (NamespaceDescriptor ns : admin.listNamespaceDescriptors()) {
                    System.out.println(ns.getName());
                    for (TableName tableName : admin.listTableNamesByNamespace(ns.getName())) {
                        System.out.println("      " + tableName);
                    }
                    System.out.println("---");
                }
                return null;
            });
        }
    }

    public static void printVariants(VariantHadoopDBAdaptor dbAdaptor, URI outDir) throws Exception {
        VariantStorageMetadataManager scm = dbAdaptor.getMetadataManager();
        List<StudyMetadata> studies = scm.getStudyNames()
                .stream()
                .map(scm::getStudyMetadata)
                .collect(Collectors.toList());
        printVariants(studies, dbAdaptor, Paths.get(outDir));
    }

    public static void printVariants(StudyMetadata studyMetadata, VariantHadoopDBAdaptor dbAdaptor, URI outDir) throws Exception {
        printVariants(studyMetadata, dbAdaptor, Paths.get(outDir));
    }

    public static void printVariants(StudyMetadata studyMetadata, VariantHadoopDBAdaptor dbAdaptor, Path outDir)
            throws Exception {
        printVariants(Collections.singleton(studyMetadata), dbAdaptor, outDir);
    }

    public static void printVariants(Collection<StudyMetadata> studies, VariantHadoopDBAdaptor dbAdaptor, Path outDir)
            throws Exception {
        boolean old = HBaseToVariantConverter.isFailOnWrongVariants();
        HBaseToVariantConverter.setFailOnWrongVariants(false);
        for (StudyMetadata studyMetadata : studies) {
            printVariantsFromArchiveTable(dbAdaptor, studyMetadata, outDir);
            printArchiveTable(studyMetadata, dbAdaptor, outDir);
            if (!dbAdaptor.getMetadataManager().getIndexedFiles(studyMetadata.getId()).isEmpty()) {
                printVcf(studyMetadata, dbAdaptor, outDir);
            }
        }
        printMetaTable(dbAdaptor, outDir);
<<<<<<< HEAD
        printSamplesIndexTable(dbAdaptor, outDir);
=======
        printSampleIndexTable(dbAdaptor, outDir);
>>>>>>> 6c04fdf1
        printAnnotationIndexTable(dbAdaptor, outDir);
        printVariantsFromVariantsTable(dbAdaptor, outDir);
        printVariantsFromDBAdaptor(dbAdaptor, outDir);
        HBaseToVariantConverter.setFailOnWrongVariants(old);
    }

    private static void printAnnotationIndexTable(VariantHadoopDBAdaptor dbAdaptor, Path outDir) throws IOException {
        String tableName = dbAdaptor.getTableNameGenerator().getAnnotationIndexTableName();
        if (dbAdaptor.getHBaseManager().tableExists(tableName)) {
            AnnotationIndexDBAdaptor annotationIndexDBAdaptor = new AnnotationIndexDBAdaptor(dbAdaptor.getHBaseManager(), tableName);

            try (PrintStream out = new PrintStream(new FileOutputStream(outDir.resolve("annotation_index.txt").toFile()))) {
                annotationIndexDBAdaptor.iterator().forEachRemaining(pair -> {
                    out.println(pair.getKey() + " -> " + IndexUtils.byteToString(pair.getValue()));
                });
            }
        }
    }

    private static void printVcf(StudyMetadata studyMetadata, VariantHadoopDBAdaptor dbAdaptor, Path outDir) throws IOException {
        try (OutputStream os = new FileOutputStream(outDir.resolve("variant." + studyMetadata.getName() + ".vcf").toFile())) {
            Query query = new Query(VariantQueryParam.STUDY.key(), studyMetadata.getName()).append(VariantQueryParam.UNKNOWN_GENOTYPE.key(), ".");
            QueryOptions queryOptions = new QueryOptions();
            DataWriter<Variant> writer = new VariantWriterFactory(dbAdaptor).newDataWriter(VariantWriterFactory.VariantOutputFormat.VCF, os, query, queryOptions);
            writer.open();
            writer.pre();
            writer.write(dbAdaptor.get(query, queryOptions).getResult());
            writer.post();
            writer.close();
        }
    }

<<<<<<< HEAD
    private static void printSamplesIndexTable(VariantHadoopDBAdaptor dbAdaptor, Path outDir) throws IOException {
=======
    private static void printSampleIndexTable(VariantHadoopDBAdaptor dbAdaptor, Path outDir) throws IOException {
>>>>>>> 6c04fdf1
        for (Integer studyId : dbAdaptor.getMetadataManager().getStudies(null).values()) {
            String sampleGtTableName = dbAdaptor.getTableNameGenerator().getSampleIndexTableName(studyId);
            if (printSampleIndexTable(dbAdaptor, outDir, sampleGtTableName)) return;
        }
    }

    public static boolean printSampleIndexTable(VariantHadoopDBAdaptor dbAdaptor, Path outDir, String sampleGtTableName) throws IOException {
        if (!dbAdaptor.getHBaseManager().tableExists(sampleGtTableName)) {
            // Skip table
            return true;
        }
        Path fileName = outDir.resolve(sampleGtTableName + ".txt");
        try (
                FileOutputStream fos = new FileOutputStream(fileName.toFile()); PrintStream out = new PrintStream(fos)
        ) {
            dbAdaptor.getHBaseManager().act(sampleGtTableName, table -> {

                table.getScanner(new Scan()).iterator().forEachRemaining(result -> {

//                        Map<String, List<Variant>> map = converter.convertToMap(result);
<<<<<<< HEAD
                        Map<String, String> map = new TreeMap<>();
                        for (Cell cell : result.rawCells()) {
                            String s = Bytes.toString(CellUtil.cloneQualifier(cell));
                            byte[] value = CellUtil.cloneValue(cell);
                            if (s.startsWith("_C_")) {
                                map.put(s, String.valueOf(Bytes.toInt(value)));
                            } else if (s.startsWith("_A_") || s.startsWith("_F_")) {
                                StringBuilder sb = new StringBuilder();
                                for (byte b : value) {
                                    sb.append(IndexUtils.byteToString(b));
                                    sb.append(" - ");
                                }
                                map.put(s, sb.toString());
                            } else {
                                map.put(s, Bytes.toString(value));
=======
                    Map<String, String> map = new TreeMap<>();
                    String chromosome = SampleIndexSchema.chromosomeFromRowKey(result.getRow());
                    int batchStart = SampleIndexSchema.batchStartFromRowKey(result.getRow());
                    for (Cell cell : result.rawCells()) {
                        String s = Bytes.toString(CellUtil.cloneQualifier(cell));
                        byte[] value = CellUtil.cloneValue(cell);
                        if (s.startsWith("_C_")) {
                            map.put(s, String.valueOf(Bytes.toInt(value)));
                        } else if (s.startsWith("_AC_")) {
                            map.put(s, IntStream.of(IndexUtils.countPerBitToObject(value)).mapToObj(String::valueOf).collect(Collectors.toList()).toString());
                        } else if (s.startsWith("_A_") || s.startsWith("_F_") || s.startsWith("_P_")) {
                            StringBuilder sb = new StringBuilder();
                            for (byte b : value) {
                                sb.append(IndexUtils.byteToString(b));
                                sb.append(" - ");
>>>>>>> 6c04fdf1
                            }
                            map.put(s, sb.toString());
                        } else if (s.startsWith(Bytes.toString(SampleIndexSchema.toMendelianErrorColumn()))) {
                            map.put(s, MendelianErrorSampleIndexConverter.toVariants(value, 0, value.length).toString());
                        } else {
                            map.put(s, new SampleIndexVariantBiConverter().toVariants(chromosome, batchStart, value, 0, value.length).toString());
                        }
                    }

<<<<<<< HEAD
                        out.println("_______________________");
                        out.println(HBaseToSampleIndexConverter.rowKeyToString(result.getRow()));
                        for (Map.Entry<String, ?> entry : map.entrySet()) {
                            out.println("\t" + entry.getKey() + " = " + entry.getValue());
                        }

                    });
=======
                    out.println("_______________________");
                    out.println(SampleIndexSchema.rowKeyToString(result.getRow()));
                    for (Map.Entry<String, ?> entry : map.entrySet()) {
                        out.println("\t" + entry.getKey() + " = " + entry.getValue());
                    }
>>>>>>> 6c04fdf1

                });

            });
        }
        return false;
    }

    public static void removeFile(HadoopVariantStorageEngine variantStorageManager, String dbName, int fileId,
                                  StudyMetadata studyMetadata, Map<? extends String, ?> otherParams) throws Exception {
        ObjectMap params = new ObjectMap()
                .append(VariantStorageEngine.Options.STUDY.key(), studyMetadata.getName())
                .append(VariantStorageEngine.Options.DB_NAME.key(), dbName);
        if (otherParams != null) {
            params.putAll(otherParams);
        }

        variantStorageManager.getConfiguration().getStorageEngine(variantStorageManager.getStorageEngineId()).getVariant().getOptions()
                .putAll(params);
        variantStorageManager.removeFile(studyMetadata.getName(), fileId);
//        studyMetadata.copy(
//                variantStorageManager
//                        .getDBAdaptor()
//                        .getMetadataManager()
//                        .getStudyMetadata(studyMetadata.getStudyId(), null)
//                        .first());
//        return variantStorageManager.readVariantSource(etlResult.getTransformResult(), new ObjectMap());
    }

    public static VariantFileMetadata loadFile(
            HadoopVariantStorageEngine variantStorageManager, String dbName, URI outputUri, String resourceName,
            StudyMetadata studyMetadata, Map<? extends String, ?> otherParams, boolean doTransform, boolean loadArchive,
            boolean loadVariant) throws Exception {
        URI fileInputUri = VariantStorageBaseTest.getResourceUri(resourceName);

        ObjectMap params = new ObjectMap(VariantStorageEngine.Options.TRANSFORM_FORMAT.key(), "proto")
                .append(VariantStorageEngine.Options.STUDY.key(), studyMetadata.getName())
                .append(VariantStorageEngine.Options.DB_NAME.key(), dbName).append(VariantStorageEngine.Options.ANNOTATE.key(), false)
                .append(VariantAnnotationManager.SPECIES, "hsapiens").append(VariantAnnotationManager.ASSEMBLY, "GRch37")
                .append(VariantStorageEngine.Options.CALCULATE_STATS.key(), false)
                .append(HadoopVariantStorageEngine.HADOOP_LOAD_DIRECT, true)
                .append(HadoopVariantStorageEngine.HADOOP_LOAD_ARCHIVE, loadArchive)
                .append(HadoopVariantStorageEngine.HADOOP_LOAD_VARIANT, loadVariant);

        if (otherParams != null) {
            params.putAll(otherParams);
        }
//        if (fileId > 0) {
//            params.append(VariantStorageEngine.Options.FILE_ID.key(), fileId);
//        }
        StoragePipelineResult etlResult = VariantStorageBaseTest.runETL(variantStorageManager, fileInputUri, outputUri, params, doTransform, doTransform, loadArchive || loadVariant);
//        StudyMetadata updatedStudyMetadata = variantStorageManager.getDBAdaptor().getMetadataManager().getStudyMetadata(studyMetadata.getStudyId(), null).first();
//        if (updatedStudyMetadata != null) {
//            studyMetadata.copy(updatedStudyMetadata);
//        }

        return variantStorageManager.readVariantFileMetadata(doTransform ? etlResult.getTransformResult() : etlResult.getInput());
    }

    public static VariantFileMetadata loadFile(HadoopVariantStorageEngine variantStorageManager, String dbName, URI outputUri,
                                               String resourceName, StudyMetadata studyMetadata) throws Exception {
        return loadFile(variantStorageManager, dbName, outputUri, resourceName, studyMetadata, null, true, true, true);
    }

    public static VariantFileMetadata loadFile(HadoopVariantStorageEngine variantStorageManager, String dbName, URI outputUri,
                                         String resourceName, StudyMetadata studyMetadata, Map<? extends String, ?> otherParams) throws Exception {
        return loadFile(variantStorageManager, dbName, outputUri, resourceName, studyMetadata, otherParams, true, true, true);
    }
}<|MERGE_RESOLUTION|>--- conflicted
+++ resolved
@@ -58,16 +58,9 @@
 import org.opencb.opencga.storage.hadoop.variant.converters.HBaseToVariantConverter;
 import org.opencb.opencga.storage.hadoop.variant.index.IndexUtils;
 import org.opencb.opencga.storage.hadoop.variant.index.annotation.AnnotationIndexDBAdaptor;
-<<<<<<< HEAD
-import org.opencb.opencga.storage.hadoop.variant.adaptors.phoenix.PhoenixHelper;
-import org.opencb.opencga.storage.hadoop.variant.adaptors.phoenix.VariantPhoenixHelper;
-import org.opencb.opencga.storage.hadoop.variant.adaptors.phoenix.VariantPhoenixKeyFactory;
-import org.opencb.opencga.storage.hadoop.variant.index.sample.HBaseToSampleIndexConverter;
-=======
 import org.opencb.opencga.storage.hadoop.variant.index.family.MendelianErrorSampleIndexConverter;
 import org.opencb.opencga.storage.hadoop.variant.index.sample.SampleIndexSchema;
 import org.opencb.opencga.storage.hadoop.variant.index.sample.SampleIndexVariantBiConverter;
->>>>>>> 6c04fdf1
 import org.opencb.opencga.storage.hadoop.variant.utils.HBaseVariantTableNameGenerator;
 
 import java.io.*;
@@ -398,11 +391,7 @@
             }
         }
         printMetaTable(dbAdaptor, outDir);
-<<<<<<< HEAD
-        printSamplesIndexTable(dbAdaptor, outDir);
-=======
         printSampleIndexTable(dbAdaptor, outDir);
->>>>>>> 6c04fdf1
         printAnnotationIndexTable(dbAdaptor, outDir);
         printVariantsFromVariantsTable(dbAdaptor, outDir);
         printVariantsFromDBAdaptor(dbAdaptor, outDir);
@@ -435,11 +424,7 @@
         }
     }
 
-<<<<<<< HEAD
-    private static void printSamplesIndexTable(VariantHadoopDBAdaptor dbAdaptor, Path outDir) throws IOException {
-=======
     private static void printSampleIndexTable(VariantHadoopDBAdaptor dbAdaptor, Path outDir) throws IOException {
->>>>>>> 6c04fdf1
         for (Integer studyId : dbAdaptor.getMetadataManager().getStudies(null).values()) {
             String sampleGtTableName = dbAdaptor.getTableNameGenerator().getSampleIndexTableName(studyId);
             if (printSampleIndexTable(dbAdaptor, outDir, sampleGtTableName)) return;
@@ -460,23 +445,6 @@
                 table.getScanner(new Scan()).iterator().forEachRemaining(result -> {
 
 //                        Map<String, List<Variant>> map = converter.convertToMap(result);
-<<<<<<< HEAD
-                        Map<String, String> map = new TreeMap<>();
-                        for (Cell cell : result.rawCells()) {
-                            String s = Bytes.toString(CellUtil.cloneQualifier(cell));
-                            byte[] value = CellUtil.cloneValue(cell);
-                            if (s.startsWith("_C_")) {
-                                map.put(s, String.valueOf(Bytes.toInt(value)));
-                            } else if (s.startsWith("_A_") || s.startsWith("_F_")) {
-                                StringBuilder sb = new StringBuilder();
-                                for (byte b : value) {
-                                    sb.append(IndexUtils.byteToString(b));
-                                    sb.append(" - ");
-                                }
-                                map.put(s, sb.toString());
-                            } else {
-                                map.put(s, Bytes.toString(value));
-=======
                     Map<String, String> map = new TreeMap<>();
                     String chromosome = SampleIndexSchema.chromosomeFromRowKey(result.getRow());
                     int batchStart = SampleIndexSchema.batchStartFromRowKey(result.getRow());
@@ -492,7 +460,6 @@
                             for (byte b : value) {
                                 sb.append(IndexUtils.byteToString(b));
                                 sb.append(" - ");
->>>>>>> 6c04fdf1
                             }
                             map.put(s, sb.toString());
                         } else if (s.startsWith(Bytes.toString(SampleIndexSchema.toMendelianErrorColumn()))) {
@@ -502,21 +469,11 @@
                         }
                     }
 
-<<<<<<< HEAD
-                        out.println("_______________________");
-                        out.println(HBaseToSampleIndexConverter.rowKeyToString(result.getRow()));
-                        for (Map.Entry<String, ?> entry : map.entrySet()) {
-                            out.println("\t" + entry.getKey() + " = " + entry.getValue());
-                        }
-
-                    });
-=======
                     out.println("_______________________");
                     out.println(SampleIndexSchema.rowKeyToString(result.getRow()));
                     for (Map.Entry<String, ?> entry : map.entrySet()) {
                         out.println("\t" + entry.getKey() + " = " + entry.getValue());
                     }
->>>>>>> 6c04fdf1
 
                 });
 
