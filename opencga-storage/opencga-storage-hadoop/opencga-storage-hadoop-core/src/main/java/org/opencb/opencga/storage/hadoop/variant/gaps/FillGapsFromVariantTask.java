package org.opencb.opencga.storage.hadoop.variant.gaps;

import org.apache.hadoop.hbase.TableName;
import org.apache.hadoop.hbase.client.Get;
import org.apache.hadoop.hbase.client.Put;
import org.apache.hadoop.hbase.client.Result;
import org.apache.hadoop.hbase.client.Table;
import org.apache.hadoop.hbase.util.Bytes;
import org.opencb.biodata.models.variant.StudyEntry;
import org.opencb.biodata.models.variant.Variant;
import org.opencb.biodata.models.variant.protobuf.VcfSliceProtos;
import org.opencb.commons.datastore.core.Query;
import org.opencb.commons.datastore.core.QueryOptions;
import org.opencb.commons.run.Task;
import org.opencb.opencga.storage.core.metadata.VariantStorageMetadataManager;
import org.opencb.opencga.storage.core.metadata.models.SampleMetadata;
import org.opencb.opencga.storage.core.metadata.models.StudyMetadata;
import org.opencb.opencga.storage.core.variant.adaptors.GenotypeClass;
import org.opencb.opencga.storage.core.variant.adaptors.VariantField;
import org.opencb.opencga.storage.core.variant.adaptors.VariantQueryParam;
import org.opencb.opencga.storage.hadoop.utils.HBaseManager;
import org.opencb.opencga.storage.hadoop.variant.GenomeHelper;
import org.opencb.opencga.storage.hadoop.variant.adaptors.phoenix.VariantPhoenixKeyFactory;
import org.opencb.opencga.storage.hadoop.variant.archive.ArchiveRowKeyFactory;
import org.opencb.opencga.storage.hadoop.variant.archive.ArchiveTableHelper;
import org.slf4j.Logger;
import org.slf4j.LoggerFactory;

import java.io.IOException;
import java.io.UncheckedIOException;
import java.util.*;

/**
 * Created on 26/10/17.
 *
 * @author Jacobo Coll &lt;jacobo167@gmail.com&gt;
 */
public class FillGapsFromVariantTask implements Task<Variant, Put> {

    private final HBaseManager hBaseManager;
    private final String archiveTableName;
    private final StudyMetadata studyMetadata;
    private final GenomeHelper helper;
    private final Integer anyFileId;
    private Table archiveTable;
    private final ArchiveRowKeyFactory archiveRowKeyFactory;
    private final Collection<Integer> samples;
    private final Map<Integer, Integer> samplesFileMap;
    private final Map<Integer, byte[]> fileToNonRefColumnMap = new HashMap<>();
    private final Logger logger = LoggerFactory.getLogger(FillGapsFromVariantTask.class);
    private FillGapsTask fillGapsTask;

    public FillGapsFromVariantTask(HBaseManager hBaseManager,
                                   String archiveTableName,
                                   StudyMetadata studyMetadata,
                                   VariantStorageMetadataManager metadataManager,
                                   GenomeHelper helper,
                                   Collection<Integer> samples) {
        this.hBaseManager = hBaseManager;
        this.archiveTableName = archiveTableName;
        this.studyMetadata = studyMetadata;
        this.helper = helper;
        archiveRowKeyFactory = new ArchiveRowKeyFactory(helper.getConf());
        this.samples = samples;
        samplesFileMap = new HashMap<>();
        for (Integer sample : samples) {
            SampleMetadata sampleMetadata = metadataManager.getSampleMetadata(studyMetadata.getId(), sample);
            for (Integer fileId : sampleMetadata.getFiles()) {
                samplesFileMap.put(sample, fileId);
                fileToNonRefColumnMap.put(fileId, Bytes.toBytes(ArchiveTableHelper.getNonRefColumnName(fileId)));
            }
        }
        anyFileId = fileToNonRefColumnMap.keySet().iterator().next();
        for (Integer fileId : fileToNonRefColumnMap.keySet()) {
            // FIXME !!
            if (archiveRowKeyFactory.getFileBatch(anyFileId) != archiveRowKeyFactory.getFileBatch(fileId)) {
                throw new IllegalStateException("Unable to fill gaps for files from different batches in archive!");
            }
        }
<<<<<<< HEAD
        fillGapsTask = new FillGapsTask(studyMetadata, helper, false, metadataManager);
=======
        fillGapsTask = new FillGapsTask(studyMetadata, helper, false, false, metadataManager);
>>>>>>> 6c04fdf1
    }

    @Override
    public void pre() {
        try {
            archiveTable = hBaseManager.getConnection().getTable(TableName.valueOf(archiveTableName));
        } catch (IOException e) {
            throw new UncheckedIOException(e);
        }
    }

    @Override
    public List<Put> apply(List<Variant> list) throws IOException {
        List<Put> puts = new ArrayList<>(list.size());
        for (Variant variant : list) {
            Put put = fillGaps(variant);
            if (put != null && !put.isEmpty()) {
                puts.add(put);
            }
        }
        return puts;
    }

    @Override
    public void post() {
        try {
            archiveTable.close();
        } catch (IOException e) {
            throw new UncheckedIOException(e);
        }
    }

    /**
     * @param variant Variant to fill
     * @return Put with required changes
     * @throws IOException if fails reading from HBAse
     */
    public Put fillGaps(Variant variant) throws IOException {
        HashSet<Integer> missingSamples = new HashSet<>();
        StudyEntry studyEntry = variant.getStudies().get(0);
        for (Map.Entry<String, Integer> entry : studyEntry.getSamplesPosition().entrySet()) {
            Integer sampleId = entry.getValue();
            String sampleName = entry.getKey();
            if (studyEntry.getSamplesData().get(sampleId).get(0).equals(GenotypeClass.UNKNOWN_GENOTYPE)) {
                missingSamples.add(fillGapsTask.getSampleId(sampleName));
            }
        }
        return fillGaps(variant, missingSamples);
    }
    /**
     * @param variant        Variant to fill
     * @param missingSamples Missing samples in this variant
     * @return Put with required changes
     * @throws IOException if fails reading from HBAse
     */
    public Put fillGaps(Variant variant, Set<Integer> missingSamples) throws IOException {
        if (samples.size() == missingSamples.size() || missingSamples.isEmpty()) {
            // Nothing to do!
            return null;
        }

        Set<Integer> fileIds = new HashSet<>();
        for (Integer missingSample : missingSamples) {
            fileIds.add(samplesFileMap.get(missingSample));
        }
        Get get = new Get(Bytes.toBytes(archiveRowKeyFactory.generateBlockId(variant, anyFileId)));
        for (Integer fileId : fileIds) {
            get.addColumn(helper.getColumnFamily(), fileToNonRefColumnMap.get(fileId));
        }

        Put put = new Put(VariantPhoenixKeyFactory.generateVariantRowKey(variant));
        Result result = archiveTable.get(get);
        for (Integer fileId : fileIds) {
            byte[] bytes = result.getValue(helper.getColumnFamily(), fileToNonRefColumnMap.get(fileId));
            if (bytes != null) {
                VcfSliceProtos.VcfSlice refVcfSlice = null; // FIXME !!
                VcfSliceProtos.VcfSlice nonRefVcfSlice = VcfSliceProtos.VcfSlice.parseFrom(bytes);
                ArrayList<Put> sampleIndexPuts = null; // FIXME !!
                fillGapsTask.fillGaps(variant, missingSamples, put, sampleIndexPuts, fileId, nonRefVcfSlice, refVcfSlice);
            } else {
                logger.debug("Missing fileId " + fileId + " in variant " + variant);
            }
        }
        return put;
    }

    public static Query buildQuery(Object study, Collection<?> sampleIds, Collection<?> fileIds) {
        return new Query()
                .append(VariantQueryParam.STUDY.key(), study)
                .append(VariantQueryParam.FILE.key(), fileIds)
                .append(VariantQueryParam.INCLUDE_SAMPLE.key(), sampleIds);
    }

    public static QueryOptions buildQueryOptions() {
        return new QueryOptions(QueryOptions.EXCLUDE, Arrays.asList(VariantField.ANNOTATION, VariantField.STUDIES_STATS));
    }

}<|MERGE_RESOLUTION|>--- conflicted
+++ resolved
@@ -77,11 +77,7 @@
                 throw new IllegalStateException("Unable to fill gaps for files from different batches in archive!");
             }
         }
-<<<<<<< HEAD
-        fillGapsTask = new FillGapsTask(studyMetadata, helper, false, metadataManager);
-=======
         fillGapsTask = new FillGapsTask(studyMetadata, helper, false, false, metadataManager);
->>>>>>> 6c04fdf1
     }
 
     @Override
