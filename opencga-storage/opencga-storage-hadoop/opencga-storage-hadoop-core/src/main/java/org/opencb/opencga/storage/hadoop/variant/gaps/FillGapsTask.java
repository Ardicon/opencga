package org.opencb.opencga.storage.hadoop.variant.gaps;

import htsjdk.variant.variantcontext.Allele;
import htsjdk.variant.vcf.VCFConstants;
import org.apache.commons.lang3.StringUtils;
import org.apache.commons.lang3.tuple.ImmutablePair;
import org.apache.commons.lang3.tuple.Pair;
import org.apache.hadoop.hbase.client.Put;
import org.opencb.biodata.models.feature.Genotype;
import org.opencb.biodata.models.variant.StudyEntry;
import org.opencb.biodata.models.variant.Variant;
import org.opencb.biodata.models.variant.VariantBuilder;
import org.opencb.biodata.models.variant.avro.AlternateCoordinate;
import org.opencb.biodata.models.variant.avro.FileEntry;
import org.opencb.biodata.models.variant.avro.VariantType;
import org.opencb.biodata.models.variant.protobuf.VariantProto;
import org.opencb.biodata.models.variant.protobuf.VcfSliceProtos;
import org.opencb.biodata.tools.variant.converters.proto.VcfRecordProtoToVariantConverter;
import org.opencb.biodata.tools.variant.merge.VariantMerger;
import org.opencb.opencga.storage.core.metadata.VariantStorageMetadataManager;
import org.opencb.opencga.storage.core.metadata.models.StudyMetadata;
import org.opencb.opencga.storage.core.variant.adaptors.GenotypeClass;
import org.opencb.opencga.storage.hadoop.variant.GenomeHelper;
import org.opencb.opencga.storage.hadoop.variant.converters.study.StudyEntryToHBaseConverter;
<<<<<<< HEAD
import org.opencb.opencga.storage.hadoop.variant.index.sample.HBaseToSampleIndexConverter;
=======
>>>>>>> 6c04fdf1
import org.opencb.opencga.storage.hadoop.variant.index.sample.SampleIndexDBLoader;
import org.opencb.opencga.storage.hadoop.variant.index.sample.SampleIndexSchema;
import org.slf4j.Logger;
import org.slf4j.LoggerFactory;

import java.util.*;
import java.util.stream.Collectors;

import static org.opencb.opencga.storage.hadoop.variant.gaps.VariantOverlappingStatus.*;

/**
 * Created on 15/01/18.
 *
 * @author Jacobo Coll &lt;jacobo167@gmail.com&gt;
 */
public class FillGapsTask {

    private final StudyEntryToHBaseConverter studyConverter;
    private final StudyMetadata studyMetadata;
    private final Map<Integer, LinkedHashMap<String, Integer>> fileToSamplePositions = new HashMap<>();
    private Map<String, Integer> sampleIdMap = new HashMap<>();
    private final VariantMerger variantMerger;
    // fill-gaps-when-missing-gt
    private final boolean skipReferenceVariants;
    private final boolean simplifiedNewMultiAllelicVariants;
    private final GenomeHelper helper;
    private final VariantStorageMetadataManager metadataManager;

    private Logger logger = LoggerFactory.getLogger(FillGapsTask.class);
    private boolean quiet = false;

    public FillGapsTask(StudyMetadata studyMetadata, GenomeHelper helper, boolean skipReferenceVariants,
<<<<<<< HEAD
                        VariantStorageMetadataManager metadataManager) {
=======
                        boolean simplifiedNewMultiAllelicVariants, VariantStorageMetadataManager metadataManager) {
>>>>>>> 6c04fdf1
        this.studyMetadata = studyMetadata;
        this.skipReferenceVariants = skipReferenceVariants;

        this.helper = helper;
        this.metadataManager = metadataManager;
        studyConverter = new StudyEntryToHBaseConverter(this.helper.getColumnFamily(), studyMetadata.getId(), metadataManager,
                true,
                null, // Do not update release
                true); // Do not skip any genotype
        variantMerger = new VariantMerger(false).configure(studyMetadata.getVariantHeader());
<<<<<<< HEAD
=======
        this.simplifiedNewMultiAllelicVariants = simplifiedNewMultiAllelicVariants;
>>>>>>> 6c04fdf1
    }

    public FillGapsTask setQuiet(boolean quiet) {
        this.quiet = quiet;
        return this;
    }

    public VariantOverlappingStatus fillGaps(Variant variant, Set<Integer> missingSamples, Put put, List<Put> sampleIndexPuts,
                                             Integer fileId,
                                             VcfSliceProtos.VcfSlice nonRefVcfSlice, VcfSliceProtos.VcfSlice refVcfSlice) {
        return fillGaps(variant, missingSamples, put, sampleIndexPuts, fileId,
                nonRefVcfSlice, nonRefVcfSlice.getRecordsList().listIterator(),
                refVcfSlice, refVcfSlice.getRecordsList().listIterator());
    }

    public VariantOverlappingStatus fillGaps(Variant variant, Set<Integer> missingSamples, Put put, List<Put> sampleIndexPuts,
                                             Integer fileId,
                                             VcfSliceProtos.VcfSlice nonRefVcfSlice, ListIterator<VcfSliceProtos.VcfRecord> nonRefIterator,
                                             VcfSliceProtos.VcfSlice refVcfSlice, ListIterator<VcfSliceProtos.VcfRecord> refIterator) {
        final VariantOverlappingStatus overlappingStatus;

        // Three scenarios:
        //  Overlap with NO_VARIATION,
        //  Overlap with another variant
        //  No overlap

        List<Pair<VcfSliceProtos.VcfSlice, VcfSliceProtos.VcfRecord>> overlappingRecords = new ArrayList<>(1);
        if (nonRefVcfSlice != null) {
            boolean isVariantAlreadyLoaded = getOverlappingVariants(variant, fileId, nonRefVcfSlice, nonRefIterator, overlappingRecords);
            if (isVariantAlreadyLoaded) {
                return VariantOverlappingStatus.NONE;
            }
        }
        if (refVcfSlice != null) {
            boolean isVariantAlreadyLoaded = getOverlappingVariants(variant, fileId, refVcfSlice, refIterator, overlappingRecords);
            if (isVariantAlreadyLoaded) {
                String msg = "Found that the variant " + variant + " was already loaded in refVcfSlice!";
//                throw new IllegalStateException(msg);
                logger.warn(msg);
            }
        }

        final VcfSliceProtos.VcfRecord vcfRecord;
        final VcfSliceProtos.VcfSlice vcfSlice;
        if (overlappingRecords.isEmpty()) {
            if (skipReferenceVariants) {
                // We are not reading reference blocks, so there gaps are expected and read as HOM_REF
                return null;
            } else {
                // There was a gap in the gVCF?
//                logger.debug("Not overlap for fileId " + fileId + " in variant " + variant);

                if (variant.getType().equals(VariantType.INDEL) && variant.getReference().isEmpty()) {
                    // May happen that the variant to fill is an insertion, and there is no overlapping
                    // Write HOM_REF genotype for this samples
                    return processVariantFileGap(variant, missingSamples, put, fileId, "0/0");
                } else {
                    // There was a gap in the original file
                    return processVariantFileGap(variant, missingSamples, put, fileId, GenotypeClass.UNKNOWN_GENOTYPE);
                }
            }
        } else if (overlappingRecords.size() > 1) {
            // Discard ref_blocks
            List<Pair<VcfSliceProtos.VcfSlice, VcfSliceProtos.VcfRecord>> realVariants = overlappingRecords
                    .stream()
                    .filter(pair -> pair.getRight().getType() != VariantProto.VariantType.NO_VARIATION)
                    .collect(Collectors.toList());
            if (realVariants.size() > 1) {
                // Check if all the variants are different versions of the same multi-allelic variant
                Set<String> calls = new HashSet<>();
                for (Pair<VcfSliceProtos.VcfSlice, VcfSliceProtos.VcfRecord> pair : realVariants) {
                    String call = pair.getValue().getCall();
                    if (call.isEmpty()) {
                        calls.add(null);
                    } else {
                        calls.add(call.substring(0, call.lastIndexOf(':')));
                    }
                }
                // All the variants are from the same call. Select any.
                if (calls.size() == 1 && !calls.contains(null)) {
                    realVariants = Collections.singletonList(realVariants.stream()
                            .min(Comparator.comparing(pair -> pair.getValue().getCall())).get());
                }
            }
            // If there is only one real variant, use it
            if (realVariants.size() == 1) {
                vcfRecord = realVariants.get(0).getRight();
                vcfSlice = realVariants.get(0).getLeft();
            } else {
//                String msg = "Found multiple overlaps for variant " + variant + " in file " + fileId;
//                if (!quiet) {
////                    throw new IllegalStateException(msg);
//                    logger.warn(msg);
//                }
                return processMultipleOverlappings(variant, missingSamples, put, sampleIndexPuts, fileId);
            }
        } else {
            vcfRecord = overlappingRecords.get(0).getRight();
            vcfSlice = overlappingRecords.get(0).getLeft();
        }
        Variant archiveVariant = convertToVariant(vcfSlice, vcfRecord, fileId);

        if (archiveVariant.getType().equals(VariantType.NO_VARIATION)) {
            overlappingStatus = processReferenceOverlap(missingSamples, put, variant, archiveVariant);
        } else {
            overlappingStatus = processVariantOverlap(variant, missingSamples, put, sampleIndexPuts, archiveVariant);
        }
        return overlappingStatus;
    }

    protected VariantOverlappingStatus processReferenceOverlap(Set<Integer> missingSamples, Put put,
                                                               Variant variant, Variant archiveVariant) {
        VariantOverlappingStatus overlappingStatus = REFERENCE;

        FileEntry fileEntry = archiveVariant.getStudies().get(0).getFiles().get(0);
        fileEntry.getAttributes().remove(VCFConstants.END_KEY);
        if (StringUtils.isEmpty(fileEntry.getCall())) {
            String alternate = archiveVariant.getAlternate();
            if (alternate.isEmpty()) {
                alternate = Allele.NO_CALL_STRING;
            }
            fileEntry.setCall(archiveVariant.getStart() + ":" + archiveVariant.getReference() + ":" + alternate + ":0");
        }
        // SYMBOLIC reference overlap -- <*> , <NON_REF>
        if (VariantType.NO_VARIATION.equals(archiveVariant.getType())
                && !archiveVariant.getAlternate().isEmpty()
                && !archiveVariant.getAlternate().equals(Allele.NO_CALL_STRING)) {

            // Create template variant
            Variant mergedVariant = new Variant(
                    variant.getChromosome(),
                    variant.getStart(),
                    variant.getEnd(),
                    variant.getReference(),
                    variant.getAlternate());

            StudyEntry studyEntry = new StudyEntry();
            studyEntry.setFormat(archiveVariant.getStudies().get(0).getFormat());
            studyEntry.setSortedSamplesPosition(new LinkedHashMap<>());
            studyEntry.setSamplesData(new ArrayList<>());
            mergedVariant.addStudyEntry(studyEntry);
            mergedVariant.setType(variant.getType());

            // Merge NO_VARIATION into the template variant
            mergedVariant = variantMerger.merge(mergedVariant, archiveVariant);

            // Convert study information to PUT
            studyConverter.convert(mergedVariant, put, missingSamples, overlappingStatus);

        } else {
            studyConverter.convert(archiveVariant, put, missingSamples, overlappingStatus);
        }
        return overlappingStatus;
    }

    protected VariantOverlappingStatus processVariantOverlap(Variant variant, Set<Integer> missingSamples, Put put,
                                                             List<Put> sampleIndexPuts, Variant archiveVariant) {
        VariantOverlappingStatus overlappingStatus = VARIANT;

        Variant mergedVariant = new Variant(
                variant.getChromosome(),
                variant.getStart(),
                variant.getEnd(),
                variant.getReference(),
                variant.getAlternate());
        StudyEntry studyEntry = new StudyEntry();
        mergedVariant.addStudyEntry(studyEntry);
        mergedVariant.setType(variant.getType());
        StudyEntry archiveStudyEntry = archiveVariant.getStudies().get(0);
        if (simplifiedNewMultiAllelicVariants) {
            if (archiveStudyEntry.getFormat().contains("GT")) {
                studyEntry.setFormat(Collections.singletonList("GT"));

                studyEntry.setSortedSamplesPosition(archiveStudyEntry.getSamplesPosition());
                ArrayList<List<String>> samplesData = new ArrayList<>(archiveStudyEntry.getSamplesPosition().size());
                studyEntry.setSamplesData(samplesData);
                studyEntry.getSecondaryAlternates().add(new AlternateCoordinate(
                        variant.getChromosome(),
                        variant.getStart(),
                        variant.getEnd(),
                        variant.getReference(),
                        "<*>",
                        VariantType.SYMBOLIC));

                FileEntry archiveFileEntry = archiveStudyEntry.getFiles().get(0);
                String call = archiveFileEntry.getCall();
                if (StringUtils.isEmpty(call)) {
                    call = archiveVariant.getStart() + ":" + archiveVariant.getReference() + ":" + archiveVariant.getAlternate();
                    for (AlternateCoordinate secondaryAlternate : archiveStudyEntry.getSecondaryAlternates()) {
                        call += "," + secondaryAlternate.getAlternate();
                    }
                    call += ":0";
                }
                HashMap<String, String> attributes = new HashMap<>();
                archiveFileEntry.getAttributes().computeIfPresent(StudyEntry.FILTER, attributes::put);
                archiveFileEntry.getAttributes().computeIfPresent(StudyEntry.QUAL, attributes::put);
                studyEntry.setFiles(Collections.singletonList(new FileEntry(archiveFileEntry.getFileId(), call, attributes)));

                for (int idx = 0; idx < archiveStudyEntry.getSamplesPosition().size(); idx++) {
                    String gt = archiveStudyEntry.getSampleData(idx).get(0);
                    switch (gt) {
                        case "0/0":
                        case "0|0":
                        case "0":
                            break;
                        case "1/1":
                            gt = "2/2";
                            break;
                        case "0/1":
                            gt = "0/2";
                            break;
                        case "1":
                            gt = "2";
                            break;
                        default:
                            Genotype genotype = new Genotype(gt);
                            int[] allelesIdx = genotype.getAllelesIdx();
                            for (int i = 0; i < allelesIdx.length; i++) {
                                if (allelesIdx[i] > 0) {
                                    allelesIdx[i] = 2;
                                }
                            }
                            gt = genotype.toString();
                            break;
                    }
                    samplesData.add(Collections.singletonList(gt));
                }
            } else {
                studyEntry.setFormat(Collections.emptyList());
            }
        } else {
            studyEntry.setSortedSamplesPosition(new LinkedHashMap<>());
            studyEntry.setSamplesData(new ArrayList<>());
            studyEntry.setFormat(archiveStudyEntry.getFormat());
            mergedVariant = variantMerger.merge(mergedVariant, archiveVariant);
        }

        if (studyEntry.getFormatPositions().containsKey("GT")) {
            int samplePosition = 0;
            Integer gtIdx = studyEntry.getFormatPositions().get("GT");
            for (String sampleName : studyEntry.getOrderedSamplesName()) {
                Integer sampleId = getSampleId(sampleName);
                if (missingSamples.contains(sampleId)) {
                    String gt = studyEntry.getSamplesData().get(samplePosition).get(gtIdx);
                    // Only genotypes without the main alternate (0/2, 2/3, ...) should be written as pending.
                    if (SampleIndexDBLoader.validGenotype(gt) && !hasMainAlternate(gt)) {
                        Put sampleIndexPut = buildSampleIndexPut(variant, put, sampleId, gt);
                        sampleIndexPuts.add(sampleIndexPut);
                    }
                }
                samplePosition++;
            }
        }

        studyConverter.convert(mergedVariant, put, missingSamples, overlappingStatus);
        return overlappingStatus;
    }

    protected VariantOverlappingStatus processVariantFileGap(Variant variant, Set<Integer> missingSamples, Put put, Integer fileId,

                                                             String gt) {
        return processVariantFile(variant, missingSamples, put, fileId, GAP, gt);
    }

    private VariantOverlappingStatus processVariantFile(Variant variant, Set<Integer> missingSamples, Put put, Integer fileId,
                                                        VariantOverlappingStatus overlappingStatus, String gt) {
        LinkedHashMap<String, Integer> samplePosition = getSamplePosition(fileId);
        List<List<String>> samplesData = new ArrayList<>(samplePosition.size());
        for (int i = 0; i < samplePosition.size(); i++) {
            samplesData.add(Collections.singletonList(gt));
        }

        VariantBuilder builder = Variant.newBuilder(
                variant.getChromosome(),
                variant.getStart(),
                variant.getEnd(),
                variant.getReference(),
                variant.getAlternate())
                .setStudyId(String.valueOf(studyMetadata.getId()))
                .setFormat("GT")
                .setFileId(fileId.toString())
                .setSamplesPosition(samplePosition)
                .setSamplesData(samplesData);

        studyConverter.convert(builder.build(), put, missingSamples, overlappingStatus);
        return overlappingStatus;
    }

    protected VariantOverlappingStatus processMultipleOverlappings(Variant variant, Set<Integer> missingSamples, Put put,
                                                                   List<Put> sampleIndexPuts, Integer fileId) {
        VariantOverlappingStatus overlappingStatus = MULTI;

        String gt = "2/2";
        LinkedHashMap<String, Integer> samplePosition = getSamplePosition(fileId);
        List<List<String>> samplesData = new ArrayList<>(samplePosition.size());
        for (int i = 0; i < samplePosition.size(); i++) {
            samplesData.add(Collections.singletonList(gt));
        }

        for (Integer sampleId : missingSamples) {
            Put sampleIndexPut = buildSampleIndexPut(variant, put, sampleId, gt);
            sampleIndexPuts.add(sampleIndexPut);
        }

        VariantBuilder builder = Variant.newBuilder(
                    variant.getChromosome(),
                    variant.getStart(),
                    variant.getEnd(),
                    variant.getReference(),
                    variant.getAlternate())
                .addAlternate("<*>")
                .setStudyId(String.valueOf(studyMetadata.getId()))
                .setFileId(fileId.toString())
                // add overlapping variants at attributes
                .setFormat("GT")
                .setSamplesPosition(samplePosition)
                .setSamplesData(samplesData);


//        processVariantOverlap(variant, missingSamples, put, sampleIndexPuts, builder.build());
        studyConverter.convert(builder.build(), put, missingSamples, overlappingStatus);

        return overlappingStatus;
    }

    private Put buildSampleIndexPut(Variant variant, Put put, Integer sampleId, String gt) {
        Put sampleIndexPut = new Put(
<<<<<<< HEAD
                HBaseToSampleIndexConverter.toRowKey(sampleId, variant.getChromosome(), variant.getStart()),
                put.getTimeStamp());
        sampleIndexPut.addColumn(helper.getColumnFamily(), HBaseToSampleIndexConverter.toPendingColumn(variant, gt), null);
=======
                SampleIndexSchema.toRowKey(sampleId, variant.getChromosome(), variant.getStart()),
                put.getTimeStamp());
        sampleIndexPut.addColumn(helper.getColumnFamily(), SampleIndexSchema.toPendingColumn(variant, gt), null);
>>>>>>> 6c04fdf1
        return sampleIndexPut;
    }

    protected boolean hasMainAlternate(String gt) {
        return StringUtils.contains(gt, '1');
    }

    public boolean getOverlappingVariants(Variant variant, int fileId,
                                          VcfSliceProtos.VcfSlice vcfSlice, ListIterator<VcfSliceProtos.VcfRecord> iterator,
                                          List<Pair<VcfSliceProtos.VcfSlice, VcfSliceProtos.VcfRecord>> overlappingRecords) {
        String chromosome = vcfSlice.getChromosome();
        int position = vcfSlice.getPosition();
        Integer resetPosition = null;
        boolean isAlreadyPresent = false;
        int firstIndex = iterator.nextIndex();
        // Assume sorted VcfRecords
        while (iterator.hasNext()) {
            VcfSliceProtos.VcfRecord vcfRecord = iterator.next();
            int start = VcfRecordProtoToVariantConverter.getStart(vcfRecord, position);
            int end = VcfRecordProtoToVariantConverter.getEnd(vcfRecord, position);
            String reference = vcfRecord.getReference();
            String alternate = vcfRecord.getAlternate();
            // If the VcfRecord starts after the variant, stop looking for variants
            if (overlapsWith(variant, chromosome, start, end)) {
                if (resetPosition == null) {
                    resetPosition = Math.max(iterator.previousIndex() - 1, firstIndex);
                }

//                if (skipReferenceVariants && hasAllReferenceGenotype(vcfSlice, vcfRecord)) {
//                    // Skip this variant
//                    continue;
//                }

                // If the same variant is present for this file in the VcfSlice, the variant is already loaded
                if (isVariantAlreadyLoaded(variant, vcfSlice, vcfRecord, chromosome, start, end, reference, alternate)) {
                    // Variant already loaded. Nothing to do!
                    isAlreadyPresent = true;
                    break;
                }

                overlappingRecords.add(ImmutablePair.of(vcfSlice, vcfRecord));
            } else if (isRegionAfterVariantStart(start, end, variant)) {
                if (resetPosition == null) {
                    resetPosition = Math.max(iterator.previousIndex() - 1, firstIndex);
                }
                // Shouldn't happen that the first VcfRecord from the iterator is beyond the variant to process,
                // and is not the first VcfRecord from the slice.
                // If so, there may be a bug, or the variants or the VcfSlice is not sorted
                if (firstIndex != 0 && firstIndex == iterator.previousIndex()) {
                    // This should never happen
                    throw new IllegalStateException("Variants or VcfSlice not in order!"
                            + " First next VcfRecord from iterator (index : " + firstIndex + ") "
                            + chromosome + ':' + start + '-' + end + ':' + reference + ':' + alternate
                            + " is after the current variant to process for file " + fileId
                    );
//                    // Something weird happened. Go back to the first position
//                    while (iterator.hasPrevious()) {
//                        iterator.previous();
//                    }
//                    firstIndex = 0;
                } else {
                    break;
                }
            }
        }
        if (resetPosition == null && !iterator.hasNext()) {
            // If the iterator reaches the end without finding any point, reset the iterator
            resetPosition = firstIndex;
        }
        // Send back the iterator
        if (resetPosition != null) {
//            logger.info("Reset from " + iterator.nextIndex() + " to " + resetPosition + ". fileId : " + fileId + " variant " + variant);
            while (iterator.nextIndex() > resetPosition) {
                iterator.previous();
            }
        }
        return isAlreadyPresent;
    }

    /**
     * Check if this VcfRecord is already loaded in the variant that is being processed.
     *
     * If so, the variant does not have a gap for this file. Nothing to do!
     */
    private static boolean isVariantAlreadyLoaded(Variant variant, VcfSliceProtos.VcfSlice slice, VcfSliceProtos.VcfRecord vcfRecord,
                                           String chromosome, int start, int end, String reference, String alternate) {
        // The variant is not loaded if is a NO_VARIATION (fast check first)
        if (vcfRecord.getType() == VariantProto.VariantType.NO_VARIATION) {
            return false;
        }
        // Check if the variant is the same
        if (!variant.sameGenomicVariant(new Variant(chromosome, start, end, reference, alternate))) {
            return false;
        }
        // If any of the genotypes is HOM_REF, the variant won't be completely loaded, so there may be a gap.
        return !hasAnyReferenceGenotype(slice, vcfRecord);
    }

    protected static boolean hasAnyReferenceGenotype(VcfSliceProtos.VcfSlice vcfSlice, VcfSliceProtos.VcfRecord vcfRecord) {
        for (VcfSliceProtos.VcfSample vcfSample : vcfRecord.getSamplesList()) {
            String gt = vcfSlice.getFields().getGts(vcfSample.getGtIndex());
            if (isHomRefDiploid(gt)) {
                return true;
            }
        }
        return false;
    }

    public static boolean isHomRefDiploid(String gt) {
        return gt.equals("0/0") || gt.equals("0|0");
    }

    protected static boolean hasAllReferenceGenotype(VcfSliceProtos.VcfSlice vcfSlice, VcfSliceProtos.VcfRecord vcfRecord) {
        for (VcfSliceProtos.VcfSample vcfSample : vcfRecord.getSamplesList()) {
            String gt = vcfSlice.getFields().getGts(vcfSample.getGtIndex());
            if (!isHomRefDiploid(gt)) {
                return false;
            }
        }
        return true;
    }

    protected Variant convertToVariant(VcfSliceProtos.VcfSlice vcfSlice, VcfSliceProtos.VcfRecord vcfRecord, Integer fileId) {
        VcfRecordProtoToVariantConverter converter = new VcfRecordProtoToVariantConverter(vcfSlice.getFields(),
                getSamplePosition(fileId), fileId.toString(), studyMetadata.getName());
        return converter.convert(vcfRecord, vcfSlice.getChromosome(), vcfSlice.getPosition());
    }

    protected Integer getSampleId(String sampleName) {
        return sampleIdMap.computeIfAbsent(sampleName, s -> metadataManager.getSampleId(studyMetadata.getId(), sampleName));
    }

    protected LinkedHashMap<String, Integer> getSamplePosition(Integer fileId) {
        return fileToSamplePositions.computeIfAbsent(fileId, missingFileId -> {
            LinkedHashMap<String, Integer> map = new LinkedHashMap<>();
            for (Integer sampleId : metadataManager.getFileMetadata(studyMetadata.getId(), missingFileId).getSamples()) {
                map.put(metadataManager.getSampleName(studyMetadata.getId(), sampleId), map.size());
            }
            return map;
        });
    }

    public static boolean isRegionAfterVariantStart(int start, int end, Variant variant) {
        int pos = Math.min(start, end);
        int variantPos = Math.min(variant.getStart(), variant.getEnd());
        return pos > variantPos;
    }

    public static boolean overlapsWith(Variant variant, String chromosome, int start, int end) {
//        return variant.overlapWith(chromosome, start, end, true);
        if (!StringUtils.equals(variant.getChromosome(), chromosome)) {
            return false; // Different Chromosome
        } else {
            return variant.getStart() <= end && variant.getEnd() >= start
                    // Insertions in the same position won't match previous statement.
                    || variant.getStart() == start && variant.getEnd() == end;
        }
    }

}<|MERGE_RESOLUTION|>--- conflicted
+++ resolved
@@ -22,10 +22,6 @@
 import org.opencb.opencga.storage.core.variant.adaptors.GenotypeClass;
 import org.opencb.opencga.storage.hadoop.variant.GenomeHelper;
 import org.opencb.opencga.storage.hadoop.variant.converters.study.StudyEntryToHBaseConverter;
-<<<<<<< HEAD
-import org.opencb.opencga.storage.hadoop.variant.index.sample.HBaseToSampleIndexConverter;
-=======
->>>>>>> 6c04fdf1
 import org.opencb.opencga.storage.hadoop.variant.index.sample.SampleIndexDBLoader;
 import org.opencb.opencga.storage.hadoop.variant.index.sample.SampleIndexSchema;
 import org.slf4j.Logger;
@@ -58,11 +54,7 @@
     private boolean quiet = false;
 
     public FillGapsTask(StudyMetadata studyMetadata, GenomeHelper helper, boolean skipReferenceVariants,
-<<<<<<< HEAD
-                        VariantStorageMetadataManager metadataManager) {
-=======
                         boolean simplifiedNewMultiAllelicVariants, VariantStorageMetadataManager metadataManager) {
->>>>>>> 6c04fdf1
         this.studyMetadata = studyMetadata;
         this.skipReferenceVariants = skipReferenceVariants;
 
@@ -73,10 +65,7 @@
                 null, // Do not update release
                 true); // Do not skip any genotype
         variantMerger = new VariantMerger(false).configure(studyMetadata.getVariantHeader());
-<<<<<<< HEAD
-=======
         this.simplifiedNewMultiAllelicVariants = simplifiedNewMultiAllelicVariants;
->>>>>>> 6c04fdf1
     }
 
     public FillGapsTask setQuiet(boolean quiet) {
@@ -404,15 +393,9 @@
 
     private Put buildSampleIndexPut(Variant variant, Put put, Integer sampleId, String gt) {
         Put sampleIndexPut = new Put(
-<<<<<<< HEAD
-                HBaseToSampleIndexConverter.toRowKey(sampleId, variant.getChromosome(), variant.getStart()),
-                put.getTimeStamp());
-        sampleIndexPut.addColumn(helper.getColumnFamily(), HBaseToSampleIndexConverter.toPendingColumn(variant, gt), null);
-=======
                 SampleIndexSchema.toRowKey(sampleId, variant.getChromosome(), variant.getStart()),
                 put.getTimeStamp());
         sampleIndexPut.addColumn(helper.getColumnFamily(), SampleIndexSchema.toPendingColumn(variant, gt), null);
->>>>>>> 6c04fdf1
         return sampleIndexPut;
     }
 
