package org.opencb.opencga.storage.hadoop.variant.index.sample;

import com.google.common.collect.Iterators;
import org.apache.commons.lang3.StringUtils;
import org.apache.hadoop.hbase.client.Get;
import org.apache.hadoop.hbase.client.Result;
import org.apache.hadoop.hbase.client.ResultScanner;
import org.apache.hadoop.hbase.client.Scan;
import org.apache.hadoop.hbase.util.Bytes;
import org.apache.hadoop.hbase.util.CollectionUtils;
import org.opencb.biodata.models.core.Region;
import org.opencb.biodata.models.variant.Variant;
import org.opencb.biodata.models.variant.avro.VariantType;
<<<<<<< HEAD
=======
import org.opencb.commons.datastore.core.Query;
import org.opencb.commons.datastore.core.QueryOptions;
>>>>>>> 6c04fdf1
import org.opencb.opencga.storage.core.metadata.VariantStorageMetadataManager;
import org.opencb.opencga.storage.core.variant.VariantStorageEngine;
import org.opencb.opencga.storage.core.variant.adaptors.GenotypeClass;
import org.opencb.opencga.storage.core.variant.adaptors.VariantIterable;
import org.opencb.opencga.storage.core.variant.adaptors.VariantQueryException;
import org.opencb.opencga.storage.core.variant.adaptors.VariantQueryUtils;
import org.opencb.opencga.storage.core.variant.adaptors.VariantQueryUtils.QueryOperation;
import org.opencb.opencga.storage.core.variant.adaptors.iterators.IntersectMultiVariantKeyIterator;
import org.opencb.opencga.storage.core.variant.adaptors.iterators.UnionMultiVariantKeyIterator;
import org.opencb.opencga.storage.core.variant.adaptors.iterators.VariantDBIterator;
import org.opencb.opencga.storage.hadoop.utils.HBaseManager;
import org.opencb.opencga.storage.hadoop.variant.GenomeHelper;
import org.opencb.opencga.storage.hadoop.variant.index.IndexUtils;
import org.opencb.opencga.storage.hadoop.variant.index.sample.SampleIndexQuery.SingleSampleIndexQuery;
import org.opencb.opencga.storage.hadoop.variant.utils.HBaseVariantTableNameGenerator;
import org.slf4j.Logger;
import org.slf4j.LoggerFactory;

import java.io.IOException;
import java.util.*;
import java.util.stream.Collectors;

import static org.opencb.opencga.storage.hadoop.variant.adaptors.phoenix.VariantSqlQueryParser.DEFAULT_LOADED_GENOTYPES;
import static org.opencb.opencga.storage.hadoop.variant.index.IndexUtils.EMPTY_MASK;

/**
 * Created on 14/05/18.
 *
 * @author Jacobo Coll &lt;jacobo167@gmail.com&gt;
 */
public class SampleIndexDBAdaptor implements VariantIterable {

    private final HBaseManager hBaseManager;
    private final HBaseVariantTableNameGenerator tableNameGenerator;
    private final VariantStorageMetadataManager metadataManager;
    private final byte[] family;
    private static Logger logger = LoggerFactory.getLogger(SampleIndexDBAdaptor.class);

    public SampleIndexDBAdaptor(GenomeHelper helper, HBaseManager hBaseManager, HBaseVariantTableNameGenerator tableNameGenerator,
<<<<<<< HEAD
                                VariantStorageMetadataManager scm) {
        this.hBaseManager = hBaseManager;
        this.tableNameGenerator = tableNameGenerator;
        this.metadataManager = scm;
        family = helper.getColumnFamily();
    }

    public VariantDBIterator iterator(SampleIndexQuery query) {
        String study = query.getStudy();
        Map<String, List<String>> samples = query.getSamplesMap();

=======
                                VariantStorageMetadataManager metadataManager) {
        this.hBaseManager = hBaseManager;
        this.tableNameGenerator = tableNameGenerator;
        this.metadataManager = metadataManager;
        family = helper.getColumnFamily();
    }

    @Override
    public VariantDBIterator iterator(Query query, QueryOptions options) {
        return iterator(SampleIndexQueryParser.parseSampleIndexQuery(query, metadataManager));
    }

    public VariantDBIterator iterator(SampleIndexQuery query) {
        String study = query.getStudy();
        Map<String, List<String>> samples = query.getSamplesMap();

>>>>>>> 6c04fdf1
        if (samples.isEmpty()) {
            throw new VariantQueryException("At least one sample expected to query SampleIndex!");
        }
        List<String> allGts = getAllLoadedGenotypes(study);
        QueryOperation operation = query.getQueryOperation();

        if (samples.size() == 1) {
            String sample = samples.entrySet().iterator().next().getKey();
            List<String> gts = query.getSamplesMap().get(sample);
            List<String> filteredGts = GenotypeClass.filter(gts, allGts);

            if (!gts.isEmpty() && filteredGts.isEmpty()) {
                // If empty, should find none. Return empty iterator
                return VariantDBIterator.emptyIterator();
            } else {
<<<<<<< HEAD
=======
                logger.info("Single sample indexes iterator");
>>>>>>> 6c04fdf1
                return internalIterator(query.forSample(sample, filteredGts));
            }
        }

        List<VariantDBIterator> iterators = new ArrayList<>(samples.size());
        List<VariantDBIterator> negatedIterators = new ArrayList<>(samples.size());

        for (Map.Entry<String, List<String>> entry : samples.entrySet()) {
            String sample = entry.getKey();
            List<String> gts = GenotypeClass.filter(entry.getValue(), allGts);
            if (!entry.getValue().isEmpty() && gts.isEmpty()) {
                // If empty, should find none. Add empty iterator for this sample
                iterators.add(VariantDBIterator.emptyIterator());
            } else if (gts.stream().allMatch(SampleIndexDBLoader::validGenotype)) {
                iterators.add(internalIterator(query.forSample(sample, gts)));
            } else {
                if (operation.equals(QueryOperation.OR)) {
                    throw new IllegalArgumentException("Unable to query by REF or MISS genotypes!");
                }
                List<String> queryGts = new ArrayList<>(allGts);
                queryGts.removeAll(gts);

                // Skip if GTs to query is empty!
                // Otherwise, it will return ALL genotypes instead of none
                if (!queryGts.isEmpty()) {
                    negatedIterators.add(internalIterator(query.forSample(sample, queryGts)));
                }
            }
        }
        if (operation.equals(QueryOperation.OR)) {
            logger.info("Union of " + iterators.size() + " sample indexes");
            return new UnionMultiVariantKeyIterator(iterators);
        } else {
            logger.info("Intersection of " + iterators.size() + " sample indexes plus " + negatedIterators.size() + " negated indexes");
            return new IntersectMultiVariantKeyIterator(iterators, negatedIterators);
        }

    }

    /**
     * Partially processed iterator. Internal usage only.
     *
     * @param query SingleSampleIndexQuery
     * @return SingleSampleIndexVariantDBIterator
     */
    private SingleSampleIndexVariantDBIterator internalIterator(SingleSampleIndexQuery query) {
        String tableName = tableNameGenerator.getSampleIndexTableName(toStudyId(query.getStudy()));

        try {
            return hBaseManager.act(tableName, table -> {
                return new SingleSampleIndexVariantDBIterator(table, query, family, this);
            });
        } catch (IOException e) {
            throw VariantQueryException.internalException(e);
        }
    }

<<<<<<< HEAD
    protected Map<String, List<Variant>> rawQuery(int study, int sample, String chromosome, int position) throws IOException {
        String tableName = tableNameGenerator.getSampleIndexTableName(study);

        return hBaseManager.act(tableName, table -> {
            Get get = new Get(HBaseToSampleIndexConverter.toRowKey(sample, chromosome, position));
            HBaseToSampleIndexConverter converter = new HBaseToSampleIndexConverter(family);
=======
    protected Map<String, List<Variant>> queryByGt(int study, int sample, String chromosome, int position) throws IOException {
        String tableName = tableNameGenerator.getSampleIndexTableName(study);

        return hBaseManager.act(tableName, table -> {
            Get get = new Get(SampleIndexSchema.toRowKey(sample, chromosome, position));
            HBaseToSampleIndexConverter converter = new HBaseToSampleIndexConverter();
>>>>>>> 6c04fdf1
            try {
                Result result = table.get(get);
                if (result != null) {
                    return converter.convertToMap(result);
                } else {
                    return Collections.emptyMap();
                }
            } catch (IOException e) {
                throw VariantQueryException.internalException(e);
            }
        });
    }

<<<<<<< HEAD
    public Iterator<Map<String, List<Variant>>> rawIterator(int study, int sample) throws IOException {
=======
    public Iterator<Map<String, List<Variant>>> iteratorByGt(int study, int sample) throws IOException {
>>>>>>> 6c04fdf1
        String tableName = tableNameGenerator.getSampleIndexTableName(study);

        return hBaseManager.act(tableName, table -> {

            Scan scan = new Scan();
<<<<<<< HEAD
            scan.setRowPrefixFilter(HBaseToSampleIndexConverter.toRowKey(sample));
            HBaseToSampleIndexConverter converter = new HBaseToSampleIndexConverter(family);
=======
            scan.setRowPrefixFilter(SampleIndexSchema.toRowKey(sample));
            HBaseToSampleIndexConverter converter = new HBaseToSampleIndexConverter();
>>>>>>> 6c04fdf1
            try {
                ResultScanner scanner = table.getScanner(scan);
                Iterator<Result> resultIterator = scanner.iterator();
                return Iterators.transform(resultIterator, converter::convertToMap);
            } catch (IOException e) {
                throw VariantQueryException.internalException(e);
            }
        });
    }

    public Iterator<SampleIndexEntry> rawIterator(int study, int sample) throws IOException {
        String tableName = tableNameGenerator.getSampleIndexTableName(study);

        return hBaseManager.act(tableName, table -> {

            Scan scan = new Scan();
            scan.setRowPrefixFilter(SampleIndexSchema.toRowKey(sample));
            HBaseToSampleIndexConverter converter = new HBaseToSampleIndexConverter();
            try {
                ResultScanner scanner = table.getScanner(scan);
                Iterator<Result> resultIterator = scanner.iterator();
                return Iterators.transform(resultIterator, converter::convert);
            } catch (IOException e) {
                throw VariantQueryException.internalException(e);
            }
        });
    }

    public boolean isFastCount(SampleIndexQuery query) {
        return query.getSamplesMap().size() == 1 && query.emptyAnnotationIndex() && query.emptyFileIndex();
    }

    public long count(List<Region> regions, String study, String sample, List<String> gts) {
        return count(new SampleIndexQuery(regions, study, Collections.singletonMap(sample, gts), null), sample);
    }

<<<<<<< HEAD
=======
    public long count(SampleIndexQuery query) {
        if (query.getSamplesMap().size() == 1) {
            String sample = query.getSamplesMap().keySet().iterator().next();
            return count(query, sample);
        } else {
            return Iterators.size(iterator(query));
        }
    }

>>>>>>> 6c04fdf1
    public long count(SampleIndexQuery query, String sample) {
        List<Region> regionsList;
        if (CollectionUtils.isEmpty(query.getRegions())) {
            // If no regions are defined, get a list of one null element to initialize the stream.
            regionsList = Collections.singletonList(null);
        } else {
            regionsList = VariantQueryUtils.mergeRegions(query.getRegions());
        }

        List<String> allGts = getAllLoadedGenotypes(query.getStudy());
        List<String> gts = query.getSamplesMap().get(sample);
        if (CollectionUtils.isEmpty(gts)) {
            gts = allGts;
        } else {
            gts = GenotypeClass.filter(gts, allGts);
        }

        String tableName = tableNameGenerator.getSampleIndexTableName(toStudyId(query.getStudy()));

        List<String> finalGts = gts;
        try {
            return hBaseManager.act(tableName, table -> {
                long count = 0;
                for (Region region : regionsList) {
                    // Split region in countable regions
                    List<Region> subRegions = region == null ? Collections.singletonList((Region) null) : splitRegion(region);
                    for (Region subRegion : subRegions) {
                        SingleSampleIndexQuery sampleIndexQuery = query.forSample(sample, finalGts);
<<<<<<< HEAD
                        HBaseToSampleIndexConverter converter = new HBaseToSampleIndexConverter(sampleIndexQuery, subRegion, family);
=======
                        HBaseToSampleIndexConverter converter = new HBaseToSampleIndexConverter();
>>>>>>> 6c04fdf1
                        if (query.emptyAnnotationIndex() && query.emptyFileIndex()
                                && (query.getVariantTypes() == null || query.getVariantTypes().size() == VariantType.values().length)
                                && (subRegion == null || startsAtBatch(subRegion) && endsAtBatch(subRegion))) {
                            Scan scan = parse(sampleIndexQuery, subRegion, true);
                            try {
                                ResultScanner scanner = table.getScanner(scan);
                                Result result = scanner.next();
                                while (result != null) {
                                    count += converter.convertToCount(result);
                                    result = scanner.next();
                                }
                            } catch (IOException e) {
                                throw VariantQueryException.internalException(e);
                            }
                        } else {
<<<<<<< HEAD
=======
                            SampleIndexEntryFilter filter = new SampleIndexEntryFilter(sampleIndexQuery, subRegion);
>>>>>>> 6c04fdf1
                            Scan scan = parse(sampleIndexQuery, subRegion, false);
                            try {
                                ResultScanner scanner = table.getScanner(scan);
                                Result result = scanner.next();
                                while (result != null) {
                                    SampleIndexEntry sampleIndexEntry = converter.convert(result);
                                    count += filter.filter(sampleIndexEntry).size();
                                    result = scanner.next();
                                }
                            } catch (IOException e) {
                                throw VariantQueryException.internalException(e);
                            }
                        }
                    }
                }
                return count;
            });
        } catch (IOException e) {
            throw VariantQueryException.internalException(e);
        }
    }

    protected int toStudyId(String study) {
        int studyId;
        if (StringUtils.isEmpty(study)) {
            Map<String, Integer> studies = metadataManager.getStudies(null);
            if (studies.size() == 1) {
                studyId = studies.values().iterator().next();
            } else {
                throw VariantQueryException.studyNotFound(study, studies.keySet());
            }
        } else {
            studyId = metadataManager.getStudyId(study);
        }
        return studyId;
    }

    protected List<String> getAllLoadedGenotypes(String study) {
        List<String> allGts = metadataManager.getStudyMetadata(study)
                .getAttributes()
                .getAsStringList(VariantStorageEngine.Options.LOADED_GENOTYPES.key());
        if (allGts == null || allGts.isEmpty()) {
            allGts = DEFAULT_LOADED_GENOTYPES;
        }
        return allGts;
    }

    /**
     * Split region into regions that match with batches at SampleIndexTable.
     *
     * @param region Region to split
     * @return List of regions.
     */
    protected static List<Region> splitRegion(Region region) {
        List<Region> regions;
        if (region.getEnd() - region.getStart() < SampleIndexSchema.BATCH_SIZE) {
            // Less than one batch. Do not split region
            regions = Collections.singletonList(region);
        } else if (region.getStart() / SampleIndexSchema.BATCH_SIZE + 1 == region.getEnd() / SampleIndexSchema.BATCH_SIZE
                && !startsAtBatch(region)
                && !endsAtBatch(region)) {
            // Consecutive partial batches. Do not split region
            regions = Collections.singletonList(region);
        } else {
            regions = new ArrayList<>(3);
            if (!startsAtBatch(region)) {
                int splitPoint = region.getStart() - region.getStart() % SampleIndexSchema.BATCH_SIZE + SampleIndexSchema.BATCH_SIZE;
                regions.add(new Region(region.getChromosome(), region.getStart(), splitPoint - 1));
                region.setStart(splitPoint);
            }
            regions.add(region);
            if (!endsAtBatch(region)) {
                int splitPoint = region.getEnd() - region.getEnd() % SampleIndexSchema.BATCH_SIZE;
                regions.add(new Region(region.getChromosome(), splitPoint, region.getEnd()));
                region.setEnd(splitPoint - 1);
            }
        }
        return regions;
    }

    protected static boolean startsAtBatch(Region region) {
        return region.getStart() % SampleIndexSchema.BATCH_SIZE == 0;
    }

    protected static boolean endsAtBatch(Region region) {
        return region.getEnd() + 1 % SampleIndexSchema.BATCH_SIZE == 0;
    }

    public Scan parse(SingleSampleIndexQuery query, Region region, boolean count) {

        Scan scan = new Scan();
        int studyId = toStudyId(query.getStudy());
        int sampleId = toSampleId(studyId, query.getSample());
        if (region != null) {
<<<<<<< HEAD
            scan.setStartRow(HBaseToSampleIndexConverter.toRowKey(sampleId, region.getChromosome(), region.getStart()));
            scan.setStopRow(HBaseToSampleIndexConverter.toRowKey(sampleId, region.getChromosome(),
                    region.getEnd() + (region.getEnd() == Integer.MAX_VALUE ? 0 : SampleIndexDBLoader.BATCH_SIZE)));
        } else {
            scan.setRowPrefixFilter(HBaseToSampleIndexConverter.toRowKey(sampleId));
=======
            scan.setStartRow(SampleIndexSchema.toRowKey(sampleId, region.getChromosome(), region.getStart()));
            scan.setStopRow(SampleIndexSchema.toRowKey(sampleId, region.getChromosome(),
                    region.getEnd() + (region.getEnd() == Integer.MAX_VALUE ? 0 : SampleIndexSchema.BATCH_SIZE)));
        } else {
            scan.setStartRow(SampleIndexSchema.toRowKey(sampleId));
            scan.setStopRow(SampleIndexSchema.toRowKey(sampleId + 1));
>>>>>>> 6c04fdf1
        }
        // If genotypes are not defined, return ALL columns
        for (String gt : query.getGenotypes()) {
            if (count) {
<<<<<<< HEAD
                scan.addColumn(family, HBaseToSampleIndexConverter.toGenotypeCountColumn(gt));
            } else {
                if (query.getMendelianError()) {
                    scan.addColumn(family, HBaseToSampleIndexConverter.toMendelianErrorColumn());
                } else {
                    scan.addColumn(family, HBaseToSampleIndexConverter.toGenotypeColumn(gt));
                }
                if (query.getAnnotationIndexMask() != EMPTY_MASK) {
                    scan.addColumn(family, HBaseToSampleIndexConverter.toAnnotationIndexColumn(gt));
                }
                if (query.getFileIndexMask() != EMPTY_MASK) {
                    scan.addColumn(family, HBaseToSampleIndexConverter.toFileIndexColumn(gt));
=======
                scan.addColumn(family, SampleIndexSchema.toGenotypeCountColumn(gt));
            } else {
                if (query.getMendelianError()) {
                    scan.addColumn(family, SampleIndexSchema.toMendelianErrorColumn());
                } else {
                    scan.addColumn(family, SampleIndexSchema.toGenotypeColumn(gt));
                }
                if (query.getAnnotationIndexMask() != EMPTY_MASK) {
                    scan.addColumn(family, SampleIndexSchema.toAnnotationIndexColumn(gt));
                    scan.addColumn(family, SampleIndexSchema.toAnnotationIndexCountColumn(gt));
                }
                if (query.getFileIndexMask() != EMPTY_MASK) {
                    scan.addColumn(family, SampleIndexSchema.toFileIndexColumn(gt));
                }
                if (query.hasFatherFilter() || query.hasMotherFilter()) {
                    scan.addColumn(family, SampleIndexSchema.toParentsGTColumn(gt));
>>>>>>> 6c04fdf1
                }
            }
        }
        if (query.getMendelianError()) {
            scan.addColumn(family, SampleIndexSchema.toMendelianErrorColumn());
        }

        logger.info("StartRow = " + Bytes.toStringBinary(scan.getStartRow()) + " == "
<<<<<<< HEAD
                + HBaseToSampleIndexConverter.rowKeyToString(scan.getStartRow()));
        logger.info("StopRow = " + Bytes.toStringBinary(scan.getStopRow()) + " == "
                + HBaseToSampleIndexConverter.rowKeyToString(scan.getStopRow()));
=======
                + SampleIndexSchema.rowKeyToString(scan.getStartRow()));
        logger.info("StopRow = " + Bytes.toStringBinary(scan.getStopRow()) + " == "
                + SampleIndexSchema.rowKeyToString(scan.getStopRow()));
>>>>>>> 6c04fdf1
        logger.info("columns = " + scan.getFamilyMap().getOrDefault(family, Collections.emptyNavigableSet())
                .stream().map(Bytes::toString).collect(Collectors.joining(",")));
        logger.info("MaxResultSize = " + scan.getMaxResultSize());
//        logger.info("Filters = " + scan.getFilter());
//        logger.info("Batch = " + scan.getBatch());
//        logger.info("Caching = " + scan.getCaching());
        logger.info("AnnotationIndex = " + IndexUtils.maskToString(query.getAnnotationIndexMask(), (byte) 0xFF));
        logger.info("FileIndex       = " + IndexUtils.maskToString(query.getFileIndexMask(), query.getFileIndex()));
<<<<<<< HEAD
=======
        if (query.hasFatherFilter()) {
            logger.info("FatherFilter       = " + IndexUtils.parentFilterToString(query.getFatherFilter()));
        }
        if (query.hasMotherFilter()) {
            logger.info("MotherFilter       = " + IndexUtils.parentFilterToString(query.getMotherFilter()));
        }
>>>>>>> 6c04fdf1

//        try {
//            System.out.println("scan = " + scan.toJSON() + " " + rowKeyToString(scan.getStartRow()) + " -> + "
// + rowKeyToString(scan.getStopRow()));
//        } catch (IOException e) {
//            throw VariantQueryException.internalException(e);
//        }

        return scan;
    }

    private int toSampleId(int studyId, String sample) {
        return metadataManager.getSampleId(studyId, sample);
    }


}<|MERGE_RESOLUTION|>--- conflicted
+++ resolved
@@ -11,11 +11,8 @@
 import org.opencb.biodata.models.core.Region;
 import org.opencb.biodata.models.variant.Variant;
 import org.opencb.biodata.models.variant.avro.VariantType;
-<<<<<<< HEAD
-=======
 import org.opencb.commons.datastore.core.Query;
 import org.opencb.commons.datastore.core.QueryOptions;
->>>>>>> 6c04fdf1
 import org.opencb.opencga.storage.core.metadata.VariantStorageMetadataManager;
 import org.opencb.opencga.storage.core.variant.VariantStorageEngine;
 import org.opencb.opencga.storage.core.variant.adaptors.GenotypeClass;
@@ -55,19 +52,6 @@
     private static Logger logger = LoggerFactory.getLogger(SampleIndexDBAdaptor.class);
 
     public SampleIndexDBAdaptor(GenomeHelper helper, HBaseManager hBaseManager, HBaseVariantTableNameGenerator tableNameGenerator,
-<<<<<<< HEAD
-                                VariantStorageMetadataManager scm) {
-        this.hBaseManager = hBaseManager;
-        this.tableNameGenerator = tableNameGenerator;
-        this.metadataManager = scm;
-        family = helper.getColumnFamily();
-    }
-
-    public VariantDBIterator iterator(SampleIndexQuery query) {
-        String study = query.getStudy();
-        Map<String, List<String>> samples = query.getSamplesMap();
-
-=======
                                 VariantStorageMetadataManager metadataManager) {
         this.hBaseManager = hBaseManager;
         this.tableNameGenerator = tableNameGenerator;
@@ -84,7 +68,6 @@
         String study = query.getStudy();
         Map<String, List<String>> samples = query.getSamplesMap();
 
->>>>>>> 6c04fdf1
         if (samples.isEmpty()) {
             throw new VariantQueryException("At least one sample expected to query SampleIndex!");
         }
@@ -100,10 +83,7 @@
                 // If empty, should find none. Return empty iterator
                 return VariantDBIterator.emptyIterator();
             } else {
-<<<<<<< HEAD
-=======
                 logger.info("Single sample indexes iterator");
->>>>>>> 6c04fdf1
                 return internalIterator(query.forSample(sample, filteredGts));
             }
         }
@@ -161,21 +141,12 @@
         }
     }
 
-<<<<<<< HEAD
-    protected Map<String, List<Variant>> rawQuery(int study, int sample, String chromosome, int position) throws IOException {
-        String tableName = tableNameGenerator.getSampleIndexTableName(study);
-
-        return hBaseManager.act(tableName, table -> {
-            Get get = new Get(HBaseToSampleIndexConverter.toRowKey(sample, chromosome, position));
-            HBaseToSampleIndexConverter converter = new HBaseToSampleIndexConverter(family);
-=======
     protected Map<String, List<Variant>> queryByGt(int study, int sample, String chromosome, int position) throws IOException {
         String tableName = tableNameGenerator.getSampleIndexTableName(study);
 
         return hBaseManager.act(tableName, table -> {
             Get get = new Get(SampleIndexSchema.toRowKey(sample, chromosome, position));
             HBaseToSampleIndexConverter converter = new HBaseToSampleIndexConverter();
->>>>>>> 6c04fdf1
             try {
                 Result result = table.get(get);
                 if (result != null) {
@@ -189,23 +160,14 @@
         });
     }
 
-<<<<<<< HEAD
-    public Iterator<Map<String, List<Variant>>> rawIterator(int study, int sample) throws IOException {
-=======
     public Iterator<Map<String, List<Variant>>> iteratorByGt(int study, int sample) throws IOException {
->>>>>>> 6c04fdf1
         String tableName = tableNameGenerator.getSampleIndexTableName(study);
 
         return hBaseManager.act(tableName, table -> {
 
             Scan scan = new Scan();
-<<<<<<< HEAD
-            scan.setRowPrefixFilter(HBaseToSampleIndexConverter.toRowKey(sample));
-            HBaseToSampleIndexConverter converter = new HBaseToSampleIndexConverter(family);
-=======
             scan.setRowPrefixFilter(SampleIndexSchema.toRowKey(sample));
             HBaseToSampleIndexConverter converter = new HBaseToSampleIndexConverter();
->>>>>>> 6c04fdf1
             try {
                 ResultScanner scanner = table.getScanner(scan);
                 Iterator<Result> resultIterator = scanner.iterator();
@@ -242,8 +204,6 @@
         return count(new SampleIndexQuery(regions, study, Collections.singletonMap(sample, gts), null), sample);
     }
 
-<<<<<<< HEAD
-=======
     public long count(SampleIndexQuery query) {
         if (query.getSamplesMap().size() == 1) {
             String sample = query.getSamplesMap().keySet().iterator().next();
@@ -253,7 +213,6 @@
         }
     }
 
->>>>>>> 6c04fdf1
     public long count(SampleIndexQuery query, String sample) {
         List<Region> regionsList;
         if (CollectionUtils.isEmpty(query.getRegions())) {
@@ -282,11 +241,7 @@
                     List<Region> subRegions = region == null ? Collections.singletonList((Region) null) : splitRegion(region);
                     for (Region subRegion : subRegions) {
                         SingleSampleIndexQuery sampleIndexQuery = query.forSample(sample, finalGts);
-<<<<<<< HEAD
-                        HBaseToSampleIndexConverter converter = new HBaseToSampleIndexConverter(sampleIndexQuery, subRegion, family);
-=======
                         HBaseToSampleIndexConverter converter = new HBaseToSampleIndexConverter();
->>>>>>> 6c04fdf1
                         if (query.emptyAnnotationIndex() && query.emptyFileIndex()
                                 && (query.getVariantTypes() == null || query.getVariantTypes().size() == VariantType.values().length)
                                 && (subRegion == null || startsAtBatch(subRegion) && endsAtBatch(subRegion))) {
@@ -302,10 +257,7 @@
                                 throw VariantQueryException.internalException(e);
                             }
                         } else {
-<<<<<<< HEAD
-=======
                             SampleIndexEntryFilter filter = new SampleIndexEntryFilter(sampleIndexQuery, subRegion);
->>>>>>> 6c04fdf1
                             Scan scan = parse(sampleIndexQuery, subRegion, false);
                             try {
                                 ResultScanner scanner = table.getScanner(scan);
@@ -400,38 +352,16 @@
         int studyId = toStudyId(query.getStudy());
         int sampleId = toSampleId(studyId, query.getSample());
         if (region != null) {
-<<<<<<< HEAD
-            scan.setStartRow(HBaseToSampleIndexConverter.toRowKey(sampleId, region.getChromosome(), region.getStart()));
-            scan.setStopRow(HBaseToSampleIndexConverter.toRowKey(sampleId, region.getChromosome(),
-                    region.getEnd() + (region.getEnd() == Integer.MAX_VALUE ? 0 : SampleIndexDBLoader.BATCH_SIZE)));
-        } else {
-            scan.setRowPrefixFilter(HBaseToSampleIndexConverter.toRowKey(sampleId));
-=======
             scan.setStartRow(SampleIndexSchema.toRowKey(sampleId, region.getChromosome(), region.getStart()));
             scan.setStopRow(SampleIndexSchema.toRowKey(sampleId, region.getChromosome(),
                     region.getEnd() + (region.getEnd() == Integer.MAX_VALUE ? 0 : SampleIndexSchema.BATCH_SIZE)));
         } else {
             scan.setStartRow(SampleIndexSchema.toRowKey(sampleId));
             scan.setStopRow(SampleIndexSchema.toRowKey(sampleId + 1));
->>>>>>> 6c04fdf1
         }
         // If genotypes are not defined, return ALL columns
         for (String gt : query.getGenotypes()) {
             if (count) {
-<<<<<<< HEAD
-                scan.addColumn(family, HBaseToSampleIndexConverter.toGenotypeCountColumn(gt));
-            } else {
-                if (query.getMendelianError()) {
-                    scan.addColumn(family, HBaseToSampleIndexConverter.toMendelianErrorColumn());
-                } else {
-                    scan.addColumn(family, HBaseToSampleIndexConverter.toGenotypeColumn(gt));
-                }
-                if (query.getAnnotationIndexMask() != EMPTY_MASK) {
-                    scan.addColumn(family, HBaseToSampleIndexConverter.toAnnotationIndexColumn(gt));
-                }
-                if (query.getFileIndexMask() != EMPTY_MASK) {
-                    scan.addColumn(family, HBaseToSampleIndexConverter.toFileIndexColumn(gt));
-=======
                 scan.addColumn(family, SampleIndexSchema.toGenotypeCountColumn(gt));
             } else {
                 if (query.getMendelianError()) {
@@ -448,7 +378,6 @@
                 }
                 if (query.hasFatherFilter() || query.hasMotherFilter()) {
                     scan.addColumn(family, SampleIndexSchema.toParentsGTColumn(gt));
->>>>>>> 6c04fdf1
                 }
             }
         }
@@ -457,15 +386,9 @@
         }
 
         logger.info("StartRow = " + Bytes.toStringBinary(scan.getStartRow()) + " == "
-<<<<<<< HEAD
-                + HBaseToSampleIndexConverter.rowKeyToString(scan.getStartRow()));
-        logger.info("StopRow = " + Bytes.toStringBinary(scan.getStopRow()) + " == "
-                + HBaseToSampleIndexConverter.rowKeyToString(scan.getStopRow()));
-=======
                 + SampleIndexSchema.rowKeyToString(scan.getStartRow()));
         logger.info("StopRow = " + Bytes.toStringBinary(scan.getStopRow()) + " == "
                 + SampleIndexSchema.rowKeyToString(scan.getStopRow()));
->>>>>>> 6c04fdf1
         logger.info("columns = " + scan.getFamilyMap().getOrDefault(family, Collections.emptyNavigableSet())
                 .stream().map(Bytes::toString).collect(Collectors.joining(",")));
         logger.info("MaxResultSize = " + scan.getMaxResultSize());
@@ -474,15 +397,12 @@
 //        logger.info("Caching = " + scan.getCaching());
         logger.info("AnnotationIndex = " + IndexUtils.maskToString(query.getAnnotationIndexMask(), (byte) 0xFF));
         logger.info("FileIndex       = " + IndexUtils.maskToString(query.getFileIndexMask(), query.getFileIndex()));
-<<<<<<< HEAD
-=======
         if (query.hasFatherFilter()) {
             logger.info("FatherFilter       = " + IndexUtils.parentFilterToString(query.getFatherFilter()));
         }
         if (query.hasMotherFilter()) {
             logger.info("MotherFilter       = " + IndexUtils.parentFilterToString(query.getMotherFilter()));
         }
->>>>>>> 6c04fdf1
 
 //        try {
 //            System.out.println("scan = " + scan.toJSON() + " " + rowKeyToString(scan.getStartRow()) + " -> + "
