--- conflicted
+++ resolved
@@ -47,19 +47,20 @@
 import org.opencb.opencga.storage.hadoop.utils.HBaseManager;
 import org.opencb.opencga.storage.hadoop.variant.GenomeHelper;
 import org.opencb.opencga.storage.hadoop.variant.HadoopVariantStorageEngine;
-import org.opencb.opencga.storage.hadoop.variant.metadata.HBaseStudyConfigurationManager;
 import org.opencb.opencga.storage.hadoop.variant.archive.ArchiveHelper;
 import org.opencb.opencga.storage.hadoop.variant.archive.VariantHadoopArchiveDBIterator;
+import org.opencb.opencga.storage.hadoop.variant.converters.annotation.VariantAnnotationToHBaseConverter;
+import org.opencb.opencga.storage.hadoop.variant.converters.stats.VariantStatsToHBaseConverter;
 import org.opencb.opencga.storage.hadoop.variant.index.VariantHBaseResultSetIterator;
 import org.opencb.opencga.storage.hadoop.variant.index.annotation.VariantAnnotationPhoenixDBWriter;
-import org.opencb.opencga.storage.hadoop.variant.converters.annotation.VariantAnnotationToHBaseConverter;
 import org.opencb.opencga.storage.hadoop.variant.index.annotation.VariantAnnotationUpsertExecutor;
 import org.opencb.opencga.storage.hadoop.variant.index.phoenix.PhoenixHelper;
 import org.opencb.opencga.storage.hadoop.variant.index.phoenix.VariantPhoenixHelper;
 import org.opencb.opencga.storage.hadoop.variant.index.phoenix.VariantSqlQueryParser;
-import org.opencb.opencga.storage.hadoop.variant.converters.stats.VariantStatsToHBaseConverter;
+import org.opencb.opencga.storage.hadoop.variant.metadata.HBaseStudyConfigurationManager;
 import org.slf4j.Logger;
 import org.slf4j.LoggerFactory;
+
 import java.io.IOException;
 import java.io.UncheckedIOException;
 import java.sql.ResultSet;
@@ -420,15 +421,9 @@
 
                 Statement statement = getJdbcConnection().createStatement(); // Statemnet closed by iterator
                 statement.setFetchSize(options.getInt("batchSize", -1));
-<<<<<<< HEAD
                 ResultSet resultSet = statement.executeQuery(sql); // RS closed by iterator
-                List<String> returnedSamples = getDBAdaptorUtils().getReturnedSamples(query, options);
+                List<String> returnedSamples = getReturnedSamplesList(query, options);
                 VariantHBaseResultSetIterator iterator = new VariantHBaseResultSetIterator(statement,
-=======
-                ResultSet resultSet = statement.executeQuery(sql);
-                List<String> returnedSamples = getReturnedSamplesList(query, options);
-                VariantHBaseResultSetIterator iterator = new VariantHBaseResultSetIterator(
->>>>>>> d81833d9
                         resultSet, genomeHelper, getStudyConfigurationManager(), options, returnedSamples);
 
                 // Client side skip!
