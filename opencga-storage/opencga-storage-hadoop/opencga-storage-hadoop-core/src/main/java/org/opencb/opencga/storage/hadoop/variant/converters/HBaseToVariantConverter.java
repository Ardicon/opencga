/*
 * Copyright 2015-2017 OpenCB
 *
 * Licensed under the Apache License, Version 2.0 (the "License");
 * you may not use this file except in compliance with the License.
 * You may obtain a copy of the License at
 *
 *     http://www.apache.org/licenses/LICENSE-2.0
 *
 * Unless required by applicable law or agreed to in writing, software
 * distributed under the License is distributed on an "AS IS" BASIS,
 * WITHOUT WARRANTIES OR CONDITIONS OF ANY KIND, either express or implied.
 * See the License for the specific language governing permissions and
 * limitations under the License.
 */

package org.opencb.opencga.storage.hadoop.variant.converters;

import com.google.common.base.Throwables;
import org.apache.commons.lang3.StringUtils;
import org.apache.hadoop.conf.Configuration;
import org.apache.hadoop.hbase.client.Result;
import org.opencb.biodata.models.variant.StudyEntry;
import org.opencb.biodata.models.variant.Variant;
import org.opencb.biodata.models.variant.avro.VariantAnnotation;
import org.opencb.biodata.models.variant.avro.VariantType;
import org.opencb.biodata.models.variant.metadata.VariantFileHeaderComplexLine;
import org.opencb.biodata.tools.Converter;
import org.opencb.biodata.tools.variant.merge.VariantMerger;
import org.opencb.opencga.storage.core.metadata.StudyConfiguration;
import org.opencb.opencga.storage.core.metadata.StudyConfigurationManager;
import org.opencb.opencga.storage.core.variant.VariantStorageEngine.Options;
import org.opencb.opencga.storage.core.variant.adaptors.VariantField;
import org.opencb.opencga.storage.core.variant.adaptors.VariantQueryParam;
import org.opencb.opencga.storage.core.variant.adaptors.VariantQueryUtils;
import org.opencb.opencga.storage.hadoop.variant.GenomeHelper;
import org.opencb.opencga.storage.hadoop.variant.converters.annotation.HBaseToVariantAnnotationConverter;
import org.opencb.opencga.storage.hadoop.variant.converters.stats.HBaseToVariantStatsConverter;
import org.opencb.opencga.storage.hadoop.variant.converters.study.HBaseToStudyEntryConverter;
import org.opencb.opencga.storage.hadoop.variant.index.VariantTableHelper;
import org.opencb.opencga.storage.hadoop.variant.index.phoenix.VariantPhoenixHelper;
import org.opencb.opencga.storage.hadoop.variant.metadata.HBaseVariantStorageMetadataDBAdaptorFactory;
import org.slf4j.Logger;
import org.slf4j.LoggerFactory;

import java.io.IOException;
import java.sql.ResultSet;
import java.sql.SQLException;
import java.util.*;
import java.util.stream.Collectors;

import static org.opencb.opencga.storage.core.variant.VariantStorageEngine.Options.SEARCH_INDEX_LAST_TIMESTAMP;
import static org.opencb.opencga.storage.hadoop.variant.index.phoenix.VariantPhoenixKeyFactory.extractVariantFromVariantRowKey;

/**
 * Created on 20/11/15.
 *
 * @author Jacobo Coll &lt;jacobo167@gmail.com&gt;
 */
public abstract class HBaseToVariantConverter<T> implements Converter<T, Variant> {

    public static final String MUTABLE_SAMPLES_POSITION = "mutableSamplesPosition";
    public static final String STUDY_NAME_AS_STUDY_ID = "studyNameAsStudyId";
    public static final String SIMPLE_GENOTYPES = "simpleGenotypes";

    protected final HBaseToVariantAnnotationConverter annotationConverter;
    protected final HBaseToStudyEntryConverter studyEntryConverter;
    protected final GenomeHelper genomeHelper;
    protected final Logger logger = LoggerFactory.getLogger(HBaseToVariantConverter.class);

    protected static boolean failOnWrongVariants = false; //FIXME
    protected boolean failOnEmptyVariants = false;
    protected VariantQueryUtils.SelectVariantElements selectVariantElements;

    public HBaseToVariantConverter(VariantTableHelper variantTableHelper) throws IOException {
        this(variantTableHelper, new StudyConfigurationManager(new HBaseVariantStorageMetadataDBAdaptorFactory(variantTableHelper)));
    }

    public HBaseToVariantConverter(GenomeHelper genomeHelper, StudyConfigurationManager scm) {
        this.genomeHelper = genomeHelper;
<<<<<<< HEAD
        this.annotationConverter = new HBaseToVariantAnnotationConverter(genomeHelper)
                .setAnnotationIds(scm.getProjectMetadata().first().getAnnotation());
=======
        long ts = 0;
        for (String studyName : scm.getStudyNames(null)) {
            StudyConfiguration sc = scm.getStudyConfiguration(studyName, null).first();
            ts = Math.max(ts, sc.getAttributes().getLong(SEARCH_INDEX_LAST_TIMESTAMP.key()));
        }
        this.annotationConverter = new HBaseToVariantAnnotationConverter(genomeHelper, ts);
>>>>>>> 77f7421d
        HBaseToVariantStatsConverter statsConverter = new HBaseToVariantStatsConverter(genomeHelper);
        this.studyEntryConverter = new HBaseToStudyEntryConverter(genomeHelper.getColumnFamily(), scm, statsConverter);
    }

    /**
     * Get fixed format for the VARCHAR ARRAY sample columns.
     * @param studyConfiguration    StudyConfiguration
     * @return  List of fixed formats
     */
    public static List<String> getFixedFormat(StudyConfiguration studyConfiguration) {
        List<String> format;
        List<String> extraFields = studyConfiguration.getAttributes().getAsStringList(Options.EXTRA_GENOTYPE_FIELDS.key());
        if (extraFields.isEmpty()) {
            extraFields = Collections.singletonList(VariantMerger.GENOTYPE_FILTER_KEY);
        }

        boolean excludeGenotypes = studyConfiguration.getAttributes()
                .getBoolean(Options.EXCLUDE_GENOTYPES.key(), Options.EXCLUDE_GENOTYPES.defaultValue());

        if (excludeGenotypes) {
            format = extraFields;
        } else {
            format = new ArrayList<>(1 + extraFields.size());
            format.add(VariantMerger.GT_KEY);
            format.addAll(extraFields);
        }
        return format;
    }

    public static List<String> getFixedAttributes(StudyConfiguration studyConfiguration) {
        return studyConfiguration.getVariantHeader()
                .getComplexLines()
                .stream()
                .filter(line -> line.getKey().equalsIgnoreCase("INFO"))
                .map(VariantFileHeaderComplexLine::getId)
                .collect(Collectors.toList());
    }

    public HBaseToVariantConverter<T> setIncludeFields(Set<VariantField> fields) {
        annotationConverter.setIncludeFields(fields);
        return this;
    }

    public HBaseToVariantConverter<T> setStudyNameAsStudyId(boolean studyNameAsStudyId) {
        studyEntryConverter.setStudyNameAsStudyId(studyNameAsStudyId);
        return this;
    }

    public HBaseToVariantConverter<T> setMutableSamplesPosition(boolean mutableSamplesPosition) {
        studyEntryConverter.setMutableSamplesPosition(mutableSamplesPosition);
        return this;
    }

    public HBaseToVariantConverter<T> setFailOnEmptyVariants(boolean failOnEmptyVariants) {
        studyEntryConverter.setFailOnWrongVariants(failOnEmptyVariants);
        return this;
    }

    public HBaseToVariantConverter<T> setSimpleGenotypes(boolean simpleGenotypes) {
        studyEntryConverter.setSimpleGenotypes(simpleGenotypes);
        return this;
    }

    public HBaseToVariantConverter<T> setUnknownGenotype(String unknownGenotype) {
        studyEntryConverter.setUnknownGenotype(unknownGenotype);
        return this;
    }

    public HBaseToVariantConverter<T> setSelectVariantElements(VariantQueryUtils.SelectVariantElements selectVariantElements) {
        this.selectVariantElements = selectVariantElements;
        studyEntryConverter.setSelectVariantElements(selectVariantElements);
        annotationConverter.setIncludeFields(selectVariantElements.getFields());
        return this;
    }

    public static boolean isFailOnWrongVariants() {
        return failOnWrongVariants;
    }

    public static void setFailOnWrongVariants(boolean b) {
        failOnWrongVariants = b;
    }


    /**
     * Format of the converted variants. Discard other values.
     * @see org.opencb.opencga.storage.core.variant.adaptors.VariantQueryUtils#getIncludeFormats
     * @param formats Formats for converted variants
     * @return this
     */
    public HBaseToVariantConverter<T> setFormats(List<String> formats) {
        studyEntryConverter.setFormats(formats);
        return this;
    }

    public static HBaseToVariantConverter<Result> fromResult(VariantTableHelper helper) throws IOException {
        return new ResultToVariantConverter(helper);
    }

    public static HBaseToVariantConverter<Result> fromResult(GenomeHelper genomeHelper, StudyConfigurationManager scm) {
        return new ResultToVariantConverter(genomeHelper, scm);
    }

    public static HBaseToVariantConverter<ResultSet> fromResultSet(VariantTableHelper helper) throws IOException {
        return new ResultSetToVariantConverter(helper);
    }

    public static HBaseToVariantConverter<ResultSet> fromResultSet(GenomeHelper genomeHelper, StudyConfigurationManager scm) {
        return new ResultSetToVariantConverter(genomeHelper, scm);
    }

    protected Variant convert(Variant variant, Map<Integer, StudyEntry> studies,
                              VariantAnnotation annotation) {

        for (StudyEntry studyEntry : studies.values()) {
            variant.addStudyEntry(studyEntry);
        }
        variant.setAnnotation(annotation);
        if (annotation != null && StringUtils.isNotEmpty(annotation.getId())) {
            variant.setId(annotation.getId());
        } else {
            variant.setId(variant.toString());
        }
        if (failOnEmptyVariants && variant.getStudies().isEmpty()) {
            throw new IllegalStateException("No Studies registered for variant!!! " + variant);
        }
        return variant;
    }

    private void wrongVariant(String message) {
        if (failOnWrongVariants) {
            throw new IllegalStateException(message);
        } else {
            logger.warn(message);
        }
    }

    public HBaseToVariantConverter<T> configure(Configuration configuration) {
        if (StringUtils.isNotEmpty(configuration.get(MUTABLE_SAMPLES_POSITION))) {
            setMutableSamplesPosition(configuration.getBoolean(MUTABLE_SAMPLES_POSITION, true));
        }
        if (StringUtils.isNotEmpty(configuration.get(STUDY_NAME_AS_STUDY_ID))) {
            setStudyNameAsStudyId(configuration.getBoolean(STUDY_NAME_AS_STUDY_ID, false));
        }
        if (StringUtils.isNotEmpty(configuration.get(SIMPLE_GENOTYPES))) {
            setSimpleGenotypes(configuration.getBoolean(SIMPLE_GENOTYPES, false));
        }
        setUnknownGenotype(configuration.get(VariantQueryParam.UNKNOWN_GENOTYPE.key()));

//                .setSelectVariantElements(select)
//                .setFormats(formats)

        return this;
    }

    private static class ResultSetToVariantConverter extends HBaseToVariantConverter<ResultSet> {
        ResultSetToVariantConverter(VariantTableHelper helper) throws IOException {
            super(helper);
        }

        ResultSetToVariantConverter(GenomeHelper genomeHelper, StudyConfigurationManager scm) {
            super(genomeHelper, scm);
        }

        @Override
        public Variant convert(ResultSet resultSet) {
            String chromosome = null;
            Integer start = null;
            String reference = null;
            String alternate = null;
            try {
                chromosome = resultSet.getString(VariantPhoenixHelper.VariantColumn.CHROMOSOME.column());
                start = resultSet.getInt(VariantPhoenixHelper.VariantColumn.POSITION.column());
                reference = resultSet.getString(VariantPhoenixHelper.VariantColumn.REFERENCE.column());
                alternate = resultSet.getString(VariantPhoenixHelper.VariantColumn.ALTERNATE.column());
                Variant variant = new Variant(chromosome, start, reference, alternate);
                String type = resultSet.getString(VariantPhoenixHelper.VariantColumn.TYPE.column());
                if (StringUtils.isNotBlank(type)) {
                    variant.setType(VariantType.valueOf(type));
                }

                VariantAnnotation annotation = annotationConverter.convert(resultSet);

                Map<Integer, StudyEntry> samplesData = studyEntryConverter.convert(resultSet);
                return convert(variant, samplesData, annotation);
            } catch (RuntimeException | SQLException e) {
                logger.error("Fail to parse variant: " + chromosome + ':' + start + ':' + reference + ':' + alternate);
                throw Throwables.propagate(e);
            }
        }
    }

    private static class ResultToVariantConverter extends HBaseToVariantConverter<Result> {
        ResultToVariantConverter(VariantTableHelper helper) throws IOException {
            super(helper);
        }

        ResultToVariantConverter(GenomeHelper genomeHelper, StudyConfigurationManager scm) {
            super(genomeHelper, scm);
        }

        @Override
        public Variant convert(Result result) {
            Variant variant = extractVariantFromVariantRowKey(result.getRow());
            try {
                VariantAnnotation annotation = annotationConverter.convert(result);
                Map<Integer, StudyEntry> studies;
                if (selectVariantElements != null && selectVariantElements.getStudies().isEmpty()) {
                    studies = Collections.emptyMap();
                } else {
                    studies = studyEntryConverter.convert(result);
                }
                return convert(variant, studies, annotation);
            } catch (RuntimeException e) {
                throw new IllegalStateException("Fail to parse variant: " + variant, e);
            }
        }
    }
}<|MERGE_RESOLUTION|>--- conflicted
+++ resolved
@@ -78,17 +78,13 @@
 
     public HBaseToVariantConverter(GenomeHelper genomeHelper, StudyConfigurationManager scm) {
         this.genomeHelper = genomeHelper;
-<<<<<<< HEAD
-        this.annotationConverter = new HBaseToVariantAnnotationConverter(genomeHelper)
-                .setAnnotationIds(scm.getProjectMetadata().first().getAnnotation());
-=======
         long ts = 0;
         for (String studyName : scm.getStudyNames(null)) {
             StudyConfiguration sc = scm.getStudyConfiguration(studyName, null).first();
             ts = Math.max(ts, sc.getAttributes().getLong(SEARCH_INDEX_LAST_TIMESTAMP.key()));
         }
-        this.annotationConverter = new HBaseToVariantAnnotationConverter(genomeHelper, ts);
->>>>>>> 77f7421d
+        this.annotationConverter = new HBaseToVariantAnnotationConverter(genomeHelper, ts)
+                .setAnnotationIds(scm.getProjectMetadata().first().getAnnotation());
         HBaseToVariantStatsConverter statsConverter = new HBaseToVariantStatsConverter(genomeHelper);
         this.studyEntryConverter = new HBaseToStudyEntryConverter(genomeHelper.getColumnFamily(), scm, statsConverter);
     }
