--- conflicted
+++ resolved
@@ -40,20 +40,16 @@
 import org.opencb.opencga.storage.hadoop.utils.DeleteHBaseColumnDriver;
 import org.opencb.opencga.storage.hadoop.variant.HadoopVariantStorageEngine;
 import org.opencb.opencga.storage.hadoop.variant.adaptors.VariantHadoopDBAdaptor;
+import org.opencb.opencga.storage.hadoop.variant.adaptors.phoenix.VariantPhoenixHelper;
 import org.opencb.opencga.storage.hadoop.variant.converters.annotation.VariantAnnotationToHBaseConverter;
 import org.opencb.opencga.storage.hadoop.variant.executors.MRExecutor;
 import org.opencb.opencga.storage.hadoop.variant.index.annotation.AnnotationIndexDBLoader;
-import org.opencb.opencga.storage.hadoop.variant.adaptors.phoenix.VariantPhoenixHelper;
 import org.opencb.opencga.storage.hadoop.variant.index.sample.SampleIndexAnnotationLoader;
 
-<<<<<<< HEAD
 import java.io.IOException;
 import java.net.URI;
+import java.nio.file.Path;
 import java.util.ArrayList;
-=======
-import java.net.URI;
-import java.nio.file.Path;
->>>>>>> b3140863
 import java.util.Collections;
 import java.util.Map;
 import java.util.Set;
@@ -106,7 +102,13 @@
     }
 
     @Override
-<<<<<<< HEAD
+    public URI createAnnotation(Path outDir, String fileName, Query query, ObjectMap params) throws VariantAnnotatorException {
+        // Do not allow FILE filter when annotating.
+        query.remove(VariantQueryParam.FILE.key());
+        return super.createAnnotation(outDir, fileName, query, params);
+    }
+
+    @Override
     public void loadVariantAnnotation(URI uri, ObjectMap params) throws IOException, StorageEngineException {
         super.loadVariantAnnotation(uri, params);
 
@@ -129,13 +131,6 @@
                 indexAnnotationLoader.updateSampleAnnotation(studyId, new ArrayList<>(indexedSamples));
             }
         }
-
-=======
-    public URI createAnnotation(Path outDir, String fileName, Query query, ObjectMap params) throws VariantAnnotatorException {
-        // Do not allow FILE filter when annotating.
-        query.remove(VariantQueryParam.FILE.key());
-        return super.createAnnotation(outDir, fileName, query, params);
->>>>>>> b3140863
     }
 
     @Override
