/*
 * Copyright 2015-2017 OpenCB
 *
 * Licensed under the Apache License, Version 2.0 (the "License");
 * you may not use this file except in compliance with the License.
 * You may obtain a copy of the License at
 *
 *     http://www.apache.org/licenses/LICENSE-2.0
 *
 * Unless required by applicable law or agreed to in writing, software
 * distributed under the License is distributed on an "AS IS" BASIS,
 * WITHOUT WARRANTIES OR CONDITIONS OF ANY KIND, either express or implied.
 * See the License for the specific language governing permissions and
 * limitations under the License.
 */

package org.opencb.opencga.storage.hadoop.variant.adaptors;

import com.google.common.collect.Sets;
import org.apache.commons.lang3.StringUtils;
import org.apache.commons.lang3.tuple.Pair;
import org.apache.hadoop.hbase.client.Scan;
import org.apache.hadoop.hbase.filter.*;
import org.apache.hadoop.hbase.util.Bytes;
import org.opencb.biodata.models.core.Region;
import org.opencb.commons.datastore.core.Query;
import org.opencb.commons.datastore.core.QueryOptions;
import org.opencb.opencga.storage.core.metadata.StudyConfiguration;
import org.opencb.opencga.storage.core.metadata.StudyConfigurationManager;
import org.opencb.opencga.storage.core.variant.VariantStorageEngine;
import org.opencb.opencga.storage.core.variant.adaptors.VariantField;
import org.opencb.opencga.storage.core.variant.adaptors.VariantQueryException;
import org.opencb.opencga.storage.core.variant.adaptors.VariantQueryParam;
import org.opencb.opencga.storage.core.variant.adaptors.VariantQueryUtils;
import org.opencb.opencga.storage.hadoop.variant.GenomeHelper;
import org.opencb.opencga.storage.hadoop.variant.archive.ArchiveRowKeyFactory;
import org.opencb.opencga.storage.hadoop.variant.index.phoenix.VariantPhoenixHelper;
import org.opencb.opencga.storage.hadoop.variant.index.phoenix.VariantPhoenixKeyFactory;
import org.slf4j.Logger;
import org.slf4j.LoggerFactory;

import java.util.*;
import java.util.stream.Collectors;

import static org.opencb.opencga.storage.core.variant.adaptors.VariantQueryParam.*;
import static org.opencb.opencga.storage.core.variant.adaptors.VariantQueryUtils.*;
import static org.opencb.opencga.storage.hadoop.variant.index.VariantTableStudyRow.*;
import static org.opencb.opencga.storage.hadoop.variant.index.phoenix.VariantPhoenixHelper.VariantColumn.*;
import static org.opencb.opencga.storage.hadoop.variant.index.phoenix.VariantPhoenixHelper.buildFileColumnKey;
import static org.opencb.opencga.storage.hadoop.variant.index.phoenix.VariantPhoenixHelper.buildSampleColumnKey;

/**
 * Created on 07/07/17.
 *
 * @author Jacobo Coll &lt;jacobo167@gmail.com&gt;
 */
public class VariantHBaseQueryParser {
    private static Logger logger = LoggerFactory.getLogger(VariantHBaseQueryParser.class);

    private final GenomeHelper genomeHelper;
    private final StudyConfigurationManager studyConfigurationManager;

    public static final Set<VariantQueryParam> SUPPORTED_QUERY_PARAMS = Collections.unmodifiableSet(Sets.newHashSet(
//            STUDIES, // Not fully supported
//            FILES,   // Not supported at all
//            SAMPLES, // May be supported
//            REGION,  // Only one region supported
            INCLUDE_FILE,
            INCLUDE_STUDY,
            INCLUDE_SAMPLE,
            UNKNOWN_GENOTYPE));

    public VariantHBaseQueryParser(GenomeHelper genomeHelper, StudyConfigurationManager studyConfigurationManager) {
        this.genomeHelper = genomeHelper;
        this.studyConfigurationManager = studyConfigurationManager;
    }

    public static boolean isSupportedQuery(Query query) {
        Set<VariantQueryParam> otherParams = validParams(query);
        otherParams.removeAll(SUPPORTED_QUERY_PARAMS);



//        if (otherParams.contains(ID)) {
//            List<String> ids = query.getAsStringList(ID.key());
//            for (String id : ids) {
//                if (!VariantQueryUtils.isVariantId(id)) {
//                    // If there is any ID that is not a variantId, the query is not fully supported
//                    return false;
//                }
//            }
//            otherParams.remove(ID);
//        }

        return otherParams.isEmpty();
    }

    public Scan parseQuery(Query query, QueryOptions options) {
        VariantQueryUtils.SelectVariantElements selectElements =
                VariantQueryUtils.parseSelectElements(query, options, studyConfigurationManager);
        return parseQuery(selectElements, query, options);
    }

    public Scan parseQuery(VariantQueryUtils.SelectVariantElements selectElements, Query query, QueryOptions options) {

        Scan scan = new Scan();
        scan.addFamily(genomeHelper.getColumnFamily());
        FilterList filters = new FilterList(FilterList.Operator.MUST_PASS_ALL);
//        FilterList regionFilters = new FilterList(FilterList.Operator.MUST_PASS_ONE);
//        filters.addFilter(regionFilters);
        List<byte[]> columnPrefixes = new LinkedList<>();

        List<Region> regions = getRegions(query);

        if (regions != null && !regions.isEmpty()) {
            if (regions.size() > 1) {
                throw VariantQueryException.malformedParam(REGION, regions.toString(), "Unsupported multiple region filter");
            }
            Region region = regions.get(0);
            logger.debug("region = " + region);
            // TODO: Use MultiRowRangeFilter
            addRegionFilter(scan, region);
        } else {
            addDefaultRegionFilter(scan);
        }


//        if (isValidParam(query, ID)) {
//            List<String> ids = query.getAsStringList(ID.key());
//            List<byte[]> rowKeys = new ArrayList<>(ids.size());
//            for (String id : ids) {
//                Variant variant = VariantQueryUtils.toVariant(id);
//                if (variant != null) {
//                    byte[] rowKey = VariantPhoenixKeyFactory.generateVariantRowKey(variant);
//                    rowKeys.add(rowKey);
////                    regionFilters.addFilter(new RowFilter(CompareFilter.CompareOp.EQUAL, new ByteArrayComparable));
//                    regionFilters.addFilter(new PrefixFilter(CompareFilter.CompareOp.EQUAL, new ByteArrayComparable));
//                }
//            }
//        }


        if (!StringUtils.isEmpty(query.getString(GENE.key()))) {
            addValueFilter(filters, GENES.bytes(), query.getAsStringList(GENE.key()));
        }
        if (!StringUtils.isEmpty(query.getString(ANNOT_BIOTYPE.key()))) {
            addValueFilter(filters, BIOTYPE.bytes(), query.getAsStringList(ANNOT_BIOTYPE.key()));
        }

        if (isValidParam(query, ANNOTATION_EXISTS)) {
            if (!query.getBoolean(ANNOTATION_EXISTS.key())) {
                // Use a column different from FULL_ANNOTATION to read few elements from disk
//                byte[] annotationColumn = VariantPhoenixHelper.VariantColumn.FULL_ANNOTATION.bytes();
                byte[] annotationColumn = VariantPhoenixHelper.VariantColumn.SO.bytes();

                filters.addFilter(missingColumnFilter(annotationColumn));
                if (!selectElements.getFields().contains(VariantField.ANNOTATION)) {
                    scan.addColumn(genomeHelper.getColumnFamily(), annotationColumn);
                }
            } else {
                logger.warn("Filter " + ANNOTATION_EXISTS.key() + "=true not implemented in native mode");
            }
        }

        if (selectElements.getFields().contains(VariantField.STUDIES)) {
            for (Integer studyId : selectElements.getStudies()) {
                VariantStorageEngine.MergeMode mergeMode = VariantStorageEngine.MergeMode.from(
                        selectElements.getStudyConfigurations().get(studyId).getAttributes());
                List<String> studyColumns;
                if (selectElements.getFields().contains(VariantField.STUDIES_SAMPLES_DATA)
                        && mergeMode.equals(VariantStorageEngine.MergeMode.ADVANCED)) {
                    studyColumns = STUDY_COLUMNS;
                } else {
                    // If samples are not required, do not fetch all the fields
                    studyColumns = Collections.singletonList(HOM_REF);
                }
                for (String studyColumn : studyColumns) {
                    scan.addColumn(genomeHelper.getColumnFamily(), Bytes.toBytes(buildColumnKey(studyId, studyColumn)));
                }
            }

            if (selectElements.getFields().contains(VariantField.STUDIES_STATS)) {
                for (StudyConfiguration sc : selectElements.getStudyConfigurations().values()) {
                    for (Integer cohortId : sc.getCalculatedStats()) {
                        scan.addColumn(genomeHelper.getColumnFamily(),
                                VariantPhoenixHelper.getStatsColumn(sc.getStudyId(), cohortId).bytes());
                    }
                    for (Integer cohortId : sc.getInvalidStats()) {
                        scan.addColumn(genomeHelper.getColumnFamily(),
                                VariantPhoenixHelper.getStatsColumn(sc.getStudyId(), cohortId).bytes());
                    }
                }
            }

            selectElements.getSamples().forEach((studyId, sampleIds) -> {
                scan.addColumn(genomeHelper.getColumnFamily(), VariantPhoenixHelper.getStudyColumn(studyId).bytes());
                for (Integer sampleId : sampleIds) {
                    scan.addColumn(genomeHelper.getColumnFamily(), buildSampleColumnKey(studyId, sampleId));
                }
            });

            selectElements.getFiles().forEach((studyId, fileIds) -> {
                scan.addColumn(genomeHelper.getColumnFamily(), VariantPhoenixHelper.getStudyColumn(studyId).bytes());
                for (Integer fileId : fileIds) {
                    scan.addColumn(genomeHelper.getColumnFamily(), VariantPhoenixHelper.buildFileColumnKey(studyId, fileId));
                }
            });
        }

        StudyConfiguration defaultStudyConfiguration;
        if (isValidParam(query, STUDY)) {
            String value = query.getString(STUDY.key());
            VariantQueryUtils.QueryOperation operation = checkOperator(value);
            List<String> values = splitValue(value, operation);

            FilterList subFilters;
            if (operation == QueryOperation.OR) {
                subFilters = new FilterList(FilterList.Operator.MUST_PASS_ONE);
                filters.addFilter(subFilters);
            } else {
                subFilters = filters;
            }
            List<Integer> nonNegatedStudies = new ArrayList<>();
            for (String studyStr : values) {
                Integer studyId = studyConfigurationManager.getStudyId(studyStr, null);
                byte[] column = Bytes.toBytes(buildColumnKey(studyId, HOM_REF));
                if (isNegated(studyStr)) {
                    subFilters.addFilter(missingColumnFilter(column));
                } else {
                    nonNegatedStudies.add(studyId);
                    subFilters.addFilter(existingColumnFilter(column));
                }
            }
            if (nonNegatedStudies.size() == 1) {
                defaultStudyConfiguration = studyConfigurationManager.getStudyConfiguration(nonNegatedStudies.get(0), null).first();
            } else {
                defaultStudyConfiguration = null;
            }
        } else {
            List<Integer> studyIds = studyConfigurationManager.getStudyIds(options);
            if (studyIds.size() == 1) {
                defaultStudyConfiguration = studyConfigurationManager.getStudyConfiguration(studyIds.get(0), options).first();
            } else {
                defaultStudyConfiguration = null;
            }
        }

        if (isValidParam(query, FILE)) {
            String value = query.getString(FILE.key());
            VariantQueryUtils.QueryOperation operation = checkOperator(value);
            List<String> values = splitValue(value, operation);
            FilterList subFilters;
            if (operation == QueryOperation.OR) {
                subFilters = new FilterList(FilterList.Operator.MUST_PASS_ONE);
                filters.addFilter(subFilters);
            } else {
                subFilters = filters;
            }
            for (String file : values) {
                Pair<Integer, Integer> fileIdPair = studyConfigurationManager.getFileIdPair(file, false, null);
                byte[] column = buildFileColumnKey(fileIdPair.getKey(), fileIdPair.getValue());
                if (isNegated(file)) {
                    subFilters.addFilter(missingColumnFilter(column));
                } else {
                    subFilters.addFilter(existingColumnFilter(column));
                }
            }
        }

        if (isValidParam(query, SAMPLE)) {
            String value = query.getString(SAMPLE.key());
            VariantQueryUtils.QueryOperation operation = checkOperator(value);
            List<String> values = splitValue(value, operation);
            FilterList subFilters;
            if (operation == QueryOperation.OR) {
                subFilters = new FilterList(FilterList.Operator.MUST_PASS_ONE);
                filters.addFilter(subFilters);
            } else {
                subFilters = filters;
            }
            for (String sample : values) {
                if (defaultStudyConfiguration == null) {
                    List<String> studyNames = studyConfigurationManager.getStudyNames(null);
                    throw VariantQueryException.missingStudyForSample(sample, studyNames);
                }
                Integer sampleId = StudyConfigurationManager.getSampleIdFromStudy(sample, defaultStudyConfiguration, true);
                if (sampleId == null) {
                    List<String> studyNames = studyConfigurationManager.getStudyNames(null);
                    throw VariantQueryException.missingStudyForSample(sample, studyNames);
                }
                byte[] column = buildSampleColumnKey(defaultStudyConfiguration.getStudyId(), sampleId);
                if (isNegated(sample)) {
                    subFilters.addFilter(missingColumnFilter(column));
                } else {
                    subFilters.addFilter(existingColumnFilter(column));
                }
            }
        }

        if (selectElements.getFields().contains(VariantField.ANNOTATION)) {
            scan.addColumn(genomeHelper.getColumnFamily(), FULL_ANNOTATION.bytes());
        }

//        if (!returnedFields.contains(VariantField.ANNOTATION) && !returnedFields.contains(VariantField.STUDIES)) {
////            KeyOnlyFilter keyOnlyFilter = new KeyOnlyFilter();
////            filters.addFilter(keyOnlyFilter);
//            scan.addColumn(genomeHelper.getColumnFamily(), VariantPhoenixHelper.VariantColumn.TYPE.bytes());
//        }
        scan.addColumn(genomeHelper.getColumnFamily(), VariantPhoenixHelper.VariantColumn.TYPE.bytes());

        if (!columnPrefixes.isEmpty()) {
            MultipleColumnPrefixFilter columnPrefixFilter = new MultipleColumnPrefixFilter(
                    columnPrefixes.toArray(new byte[columnPrefixes.size()][]));
            filters.addFilter(columnPrefixFilter);
        }

        if (!filters.getFilters().isEmpty()) {
            scan.setFilter(filters);
        }
        scan.setMaxResultSize(options.getInt(QueryOptions.LIMIT));

        logger.info("StartRow = " + Bytes.toStringBinary(scan.getStartRow()));
        logger.info("StopRow = " + Bytes.toStringBinary(scan.getStopRow()));
        logger.info("columns = " + scan.getFamilyMap().get(
                genomeHelper.getColumnFamily()).stream().map(Bytes::toString).collect(Collectors.joining(",")));
        logger.info("MaxResultSize = " + scan.getMaxResultSize());
        logger.info("Filters = " + scan.getFilter());
        logger.info("Batch = " + scan.getBatch());
        return scan;
    }

    /**
     * Filter : SKIP QualifierFilter(!=, {COLUMN}).
     * Skip rows where NOT ALL cells ( has QualifierName != {COLUMN} )
     * == Get rows where ALL cells (has QualifierName != {COLUMN})
     * == Get rows where {COLUMN} is missing
     * @param column Column
     * @return Filter
     */
    public Filter missingColumnFilter(byte[] column) {

      //filters.addFilter(new SkipFilter(new SingleColumnValueFilter(
      //        genomeHelper.getColumnFamily(), annotationColumn,
      //        CompareFilter.CompareOp.EQUAL, new BinaryComparator(new byte[]{}))));

        return new SkipFilter(new QualifierFilter(
                CompareFilter.CompareOp.NOT_EQUAL, new BinaryComparator(column)));
    }

    /**
     * Filter : SingleColumnValueFilter('0', {COLUMM}, !=, null, true, true).
     * Get rows that contain column {COLUMN} and {COLUMN} is not null
     * @param column Column
     * @return Filter
     */
    public Filter existingColumnFilter(byte[] column) {
        SingleColumnValueFilter filter = new SingleColumnValueFilter(genomeHelper.getColumnFamily(), column,
                CompareFilter.CompareOp.NOT_EQUAL, new NullComparator());
        filter.setFilterIfMissing(true);
        filter.setLatestVersionOnly(true);
        return filter;
    }

    private List<Region> getRegions(Query query) {
        List<Region> regions;
        if (isValidParam(query, REGION)) {
            regions = Region.parseRegions(query.getString(REGION.key()));
        } else {
            regions = Collections.emptyList();
        }
        return regions;
    }

    private void addValueFilter(FilterList filters, byte[] column, List<String> values) {
        List<Filter> valueFilters = new ArrayList<>(values.size());
        for (String value : values) {
            SingleColumnValueFilter valueFilter = new SingleColumnValueFilter(genomeHelper.getColumnFamily(),
                    column, CompareFilter.CompareOp.EQUAL, new SubstringComparator(value));
            valueFilter.setFilterIfMissing(true);
            valueFilters.add(valueFilter);
        }
        filters.addFilter(new FilterList(FilterList.Operator.MUST_PASS_ONE, valueFilters));
    }

    public static void addArchiveRegionFilter(Scan scan, Region region, ArchiveRowKeyFactory keyFactory) {
        if (region == null) {
            addDefaultRegionFilter(scan);
        } else {
<<<<<<< HEAD
            ArchiveRowKeyFactory keyFactory = archiveHelper.getKeyFactory();
            scan.setStartRow(keyFactory.generateBlockIdAsBytes(archiveHelper.getFileId(), region.getChromosome(), region.getStart()));
=======
            scan.setStartRow(keyFactory.generateBlockIdAsBytes(region.getChromosome(), region.getStart()));
>>>>>>> 659422b2
            long endSlice = keyFactory.getSliceId((long) region.getEnd()) + 1;
            // +1 because the stop row is exclusive
            scan.setStopRow(Bytes.toBytes(keyFactory.generateBlockIdFromSlice(
                    archiveHelper.getFileId(), region.getChromosome(), endSlice)));
        }
    }

    public static void addRegionFilter(Scan scan, Region region) {
        if (region == null) {
            addDefaultRegionFilter(scan);
        } else {
            scan.setStartRow(VariantPhoenixKeyFactory.generateVariantRowKey(region.getChromosome(), region.getStart()));
            scan.setStopRow(VariantPhoenixKeyFactory.generateVariantRowKey(region.getChromosome(), region.getEnd()));
        }
    }

    public static Scan addDefaultRegionFilter(Scan scan) {
//        return scan.setStopRow(Bytes.toBytes(String.valueOf(GenomeHelper.METADATA_PREFIX)));
        return scan.setFilter(new ColumnPrefixFilter(GenomeHelper.VARIANT_COLUMN_B_PREFIX));
    }

}<|MERGE_RESOLUTION|>--- conflicted
+++ resolved
@@ -34,6 +34,7 @@
 import org.opencb.opencga.storage.core.variant.adaptors.VariantQueryUtils;
 import org.opencb.opencga.storage.hadoop.variant.GenomeHelper;
 import org.opencb.opencga.storage.hadoop.variant.archive.ArchiveRowKeyFactory;
+import org.opencb.opencga.storage.hadoop.variant.archive.ArchiveTableHelper;
 import org.opencb.opencga.storage.hadoop.variant.index.phoenix.VariantPhoenixHelper;
 import org.opencb.opencga.storage.hadoop.variant.index.phoenix.VariantPhoenixKeyFactory;
 import org.slf4j.Logger;
@@ -382,20 +383,19 @@
         filters.addFilter(new FilterList(FilterList.Operator.MUST_PASS_ONE, valueFilters));
     }
 
-    public static void addArchiveRegionFilter(Scan scan, Region region, ArchiveRowKeyFactory keyFactory) {
+    public static void addArchiveRegionFilter(Scan scan, Region region, ArchiveTableHelper helper) {
+        addArchiveRegionFilter(scan, region, helper.getFileId(), helper.getKeyFactory());
+    }
+
+    public static void addArchiveRegionFilter(Scan scan, Region region, int fileId, ArchiveRowKeyFactory keyFactory) {
         if (region == null) {
             addDefaultRegionFilter(scan);
         } else {
-<<<<<<< HEAD
-            ArchiveRowKeyFactory keyFactory = archiveHelper.getKeyFactory();
-            scan.setStartRow(keyFactory.generateBlockIdAsBytes(archiveHelper.getFileId(), region.getChromosome(), region.getStart()));
-=======
-            scan.setStartRow(keyFactory.generateBlockIdAsBytes(region.getChromosome(), region.getStart()));
->>>>>>> 659422b2
+            scan.setStartRow(keyFactory.generateBlockIdAsBytes(fileId, region.getChromosome(), region.getStart()));
             long endSlice = keyFactory.getSliceId((long) region.getEnd()) + 1;
             // +1 because the stop row is exclusive
             scan.setStopRow(Bytes.toBytes(keyFactory.generateBlockIdFromSlice(
-                    archiveHelper.getFileId(), region.getChromosome(), endSlice)));
+                    fileId, region.getChromosome(), endSlice)));
         }
     }
 
