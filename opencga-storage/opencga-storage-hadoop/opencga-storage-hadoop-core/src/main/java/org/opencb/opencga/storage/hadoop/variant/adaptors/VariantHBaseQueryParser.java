/*
 * Copyright 2015-2017 OpenCB
 *
 * Licensed under the Apache License, Version 2.0 (the "License");
 * you may not use this file except in compliance with the License.
 * You may obtain a copy of the License at
 *
 *     http://www.apache.org/licenses/LICENSE-2.0
 *
 * Unless required by applicable law or agreed to in writing, software
 * distributed under the License is distributed on an "AS IS" BASIS,
 * WITHOUT WARRANTIES OR CONDITIONS OF ANY KIND, either express or implied.
 * See the License for the specific language governing permissions and
 * limitations under the License.
 */

package org.opencb.opencga.storage.hadoop.variant.adaptors;

import com.google.common.collect.Sets;
import org.apache.commons.lang3.StringUtils;
import org.apache.commons.lang3.tuple.Pair;
import org.apache.hadoop.hbase.client.Scan;
import org.apache.hadoop.hbase.filter.*;
import org.apache.hadoop.hbase.util.Bytes;
import org.apache.phoenix.schema.types.PBoolean;
import org.opencb.biodata.models.core.Region;
import org.opencb.biodata.models.variant.Variant;
import org.opencb.commons.datastore.core.Query;
import org.opencb.commons.datastore.core.QueryOptions;
import org.opencb.commons.datastore.core.QueryParam;
import org.opencb.opencga.storage.core.metadata.StudyConfiguration;
import org.opencb.opencga.storage.core.metadata.StudyConfigurationManager;
import org.opencb.opencga.storage.core.variant.adaptors.VariantField;
import org.opencb.opencga.storage.core.variant.adaptors.VariantQueryException;
import org.opencb.opencga.storage.core.variant.adaptors.VariantQueryParam;
import org.opencb.opencga.storage.core.variant.adaptors.VariantQueryUtils;
import org.opencb.opencga.storage.hadoop.variant.GenomeHelper;
import org.opencb.opencga.storage.hadoop.variant.HadoopVariantStorageEngine;
import org.opencb.opencga.storage.hadoop.variant.archive.ArchiveRowKeyFactory;
import org.opencb.opencga.storage.hadoop.variant.archive.ArchiveTableHelper;
import org.opencb.opencga.storage.hadoop.variant.index.phoenix.VariantPhoenixHelper;
import org.opencb.opencga.storage.hadoop.variant.index.phoenix.VariantPhoenixKeyFactory;
import org.slf4j.Logger;
import org.slf4j.LoggerFactory;

import java.util.*;
import java.util.stream.Collectors;

import static org.opencb.opencga.storage.core.variant.VariantStorageEngine.Options.RELEASE;
import static org.opencb.opencga.storage.core.variant.adaptors.VariantQueryParam.*;
import static org.opencb.opencga.storage.core.variant.adaptors.VariantQueryUtils.*;
import static org.opencb.opencga.storage.hadoop.variant.index.phoenix.VariantPhoenixHelper.VariantColumn.*;
import static org.opencb.opencga.storage.hadoop.variant.index.phoenix.VariantPhoenixHelper.buildFileColumnKey;
import static org.opencb.opencga.storage.hadoop.variant.index.phoenix.VariantPhoenixHelper.buildSampleColumnKey;

/**
 * Created on 07/07/17.
 *
 * @author Jacobo Coll &lt;jacobo167@gmail.com&gt;
 */
public class VariantHBaseQueryParser {
    private static Logger logger = LoggerFactory.getLogger(VariantHBaseQueryParser.class);

    private final GenomeHelper genomeHelper;
    private final StudyConfigurationManager studyConfigurationManager;

    public static final Set<VariantQueryParam> SUPPORTED_QUERY_PARAMS = Collections.unmodifiableSet(Sets.newHashSet(
//            STUDIES, // Not fully supported
//            FILES,   // Not supported at all
//            SAMPLES, // May be supported
            REGION,
            INCLUDE_FILE,
            INCLUDE_STUDY,
            INCLUDE_SAMPLE,
            UNKNOWN_GENOTYPE));

    public VariantHBaseQueryParser(GenomeHelper genomeHelper, StudyConfigurationManager studyConfigurationManager) {
        this.genomeHelper = genomeHelper;
        this.studyConfigurationManager = studyConfigurationManager;
    }

    public static boolean isSupportedQueryParam(Query query, QueryParam param) {
        return isSupportedQuery(new Query(param.key(), query.get(param.key())));
    }

    /**
     * Check if the given query can be fully executed directly with hbase.
     * @param query Query to test
     * @return      If the query can be fully executed with hbase
     */
    public static boolean isSupportedQuery(Query query) {
        Set<VariantQueryParam> otherParams = validParams(query);
        otherParams.removeAll(SUPPORTED_QUERY_PARAMS);
        Set<String> messages = new HashSet<>();
        if (otherParams.contains(ID)) {
            List<String> ids = query.getAsStringList(ID.key());
            for (String id : ids) {
                if (!VariantQueryUtils.isVariantId(id)) {
                    messages.add("If there is any ID that is not a variantId, the query is not fully supported");
                }
            }
            otherParams.remove(ID);
        }
//        if (otherParams.contains(REGION)) {
//            if (query.getAsStringList(REGION.key()).size() != 1) {
//                messages.add("Only one region is supported at a time");
//            }
//            otherParams.remove(REGION);
//        }
        if (otherParams.contains(STUDY)) {
            String value = query.getString(STUDY.key());
            if (splitValue(value).getValue().stream().anyMatch(VariantQueryUtils::isNegated)) {
                messages.add("Negated studies not supported");
            }
            otherParams.remove(STUDY);
        }
        if (otherParams.contains(STUDY)) {
            String value = query.getString(STUDY.key());
            if (splitValue(value).getValue().stream().anyMatch(VariantQueryUtils::isNegated)) {
                messages.add("Negated studies not supported");
            }
            otherParams.remove(STUDY);
        }
        if (otherParams.contains(FILE)) {
            String value = query.getString(FILE.key());
            if (splitValue(value).getValue().stream().anyMatch(VariantQueryUtils::isNegated)) {
                messages.add("Negated files not supported");
            }
            otherParams.remove(FILE);
        }
        if (otherParams.contains(SAMPLE)) {
            String value = query.getString(SAMPLE.key());
            if (splitValue(value).getValue().stream().anyMatch(VariantQueryUtils::isNegated)) {
                messages.add("Negated samples not supported");
            }
            otherParams.remove(SAMPLE);
        }
        if (otherParams.contains(GENOTYPE)) {
            HashMap<Object, List<String>> map = new HashMap<>();
            parseGenotypeFilter(query.getString(GENOTYPE.key()), map);

            for (List<String> gts : map.values()) {
                if (gts.stream().anyMatch(VariantQueryUtils::isNegated)) {
                    messages.add("Negated genotypes not supported");
                }
                if (gts.stream().anyMatch(gt -> gt.equals("0/0") || gt.equals("0|0"))) {
                    messages.add("Reference genotype [0/0] not supported");
                }
            }
            otherParams.remove(GENOTYPE);
        }

        if (messages.isEmpty() && otherParams.isEmpty()) {
            return true;
        } else {
            if (!messages.isEmpty()) {
                for (String message : messages) {
                    logger.warn(message);
                }
            }
            if (!otherParams.isEmpty()) {
                logger.warn("Unsupported params " + otherParams);
            }
            return false;
        }
    }

    public List<Scan> parseQueryMultiRegion(Query query, QueryOptions options) {
        return parseQueryMultiRegion(VariantQueryUtils.parseSelectElements(query, options, studyConfigurationManager), query, options);
    }

    public List<Scan> parseQueryMultiRegion(SelectVariantElements selectElements, Query query, QueryOptions options) {
        VariantQueryXref xrefs = VariantQueryUtils.parseXrefs(query);
        if (!xrefs.getOtherXrefs().isEmpty()) {
            throw VariantQueryException.unsupportedVariantQueryFilter(VariantQueryParam.ANNOT_XREF,
                    HadoopVariantStorageEngine.STORAGE_ENGINE_ID, "Only variant ids are supported with HBase native query");
        } else if (!xrefs.getIds().isEmpty()) {
            throw VariantQueryException.unsupportedVariantQueryFilter(VariantQueryParam.ID,
                    HadoopVariantStorageEngine.STORAGE_ENGINE_ID, "Only variant ids are supported with HBase native query");
        }

        List<Region> regions = getRegions(query);
        List<Variant> variants = xrefs.getVariants();

        regions = mergeRegions(regions);
        if (!regions.isEmpty()) {
            for (Iterator<Variant> iterator = variants.iterator(); iterator.hasNext();) {
                Variant variant = iterator.next();
                if (regions.stream().anyMatch(r -> r.overlaps(variant.getChromosome(), variant.getStart(), variant.getEnd()))) {
                    iterator.remove();
                }
            }
        }

        List<Scan> scans;
        if (regions.isEmpty() && variants.isEmpty()) {
            scans = Collections.singletonList(parseQuery(selectElements, query, options));
        } else {
            scans = new ArrayList<>(regions.size() + variants.size());
            Query subQuery = new Query(query);
            subQuery.remove(REGION.key());
            subQuery.remove(ANNOT_XREF.key());
            subQuery.remove(ID.key());

            for (Region region : regions) {
                subQuery.put(REGION.key(), region);
                scans.add(parseQuery(selectElements, subQuery, options));
            }
            subQuery.remove(REGION.key());
            for (Variant variant : variants) {
                subQuery.put(ID.key(), variant);
                scans.add(parseQuery(selectElements, subQuery, options));
            }
        }

        return scans;
    }

    public Scan parseQuery(Query query, QueryOptions options) {
        VariantQueryUtils.SelectVariantElements selectElements =
                VariantQueryUtils.parseSelectElements(query, options, studyConfigurationManager);
        return parseQuery(selectElements, query, options);
    }

    public Scan parseQuery(VariantQueryUtils.SelectVariantElements selectElements, Query query, QueryOptions options) {

        Scan scan = new Scan();
        byte[] family = genomeHelper.getColumnFamily();
        scan.addFamily(family);
        FilterList filters = new FilterList(FilterList.Operator.MUST_PASS_ALL);
//        FilterList regionFilters = new FilterList(FilterList.Operator.MUST_PASS_ONE);
//        filters.addFilter(regionFilters);
//        List<byte[]> columnPrefixes = new LinkedList<>();

        List<Region> regions = getRegions(query);

        if (regions != null && !regions.isEmpty()) {
            if (regions.size() > 1) {
                throw VariantQueryException.malformedParam(REGION, regions.toString(), "Unsupported multiple region filter");
            }
            Region region = regions.get(0);
            logger.debug("region = " + region);
            addRegionFilter(scan, region);
        } else if (isValidParam(query, ID)) {
            List<String> ids = query.getAsStringList(ID.key());
            if (ids.size() != 1) {
                throw VariantQueryException.malformedParam(ID, ids.toString(), "Unsupported multiple variant ids filter");
            }
            Variant variant = VariantQueryUtils.toVariant(ids.get(0));
            byte[] rowKey = VariantPhoenixKeyFactory.generateVariantRowKey(variant);
            scan.setStartRow(rowKey);
            scan.setStopRow(rowKey);
        }


//        if (isValidParam(query, ID)) {
//            List<String> ids = query.getAsStringList(ID.key());
//            List<byte[]> rowKeys = new ArrayList<>(ids.size());
//            for (String id : ids) {
//                Variant variant = VariantQueryUtils.toVariant(id);
//                if (variant != null) {
//                    byte[] rowKey = VariantPhoenixKeyFactory.generateVariantRowKey(variant);
//                    rowKeys.add(rowKey);
////                    regionFilters.addFilter(new RowFilter(CompareFilter.CompareOp.EQUAL, new ByteArrayComparable));
//                    regionFilters.addFilter(new PrefixFilter(CompareFilter.CompareOp.EQUAL, new ByteArrayComparable));
//                }
//            }
//        }


        if (!StringUtils.isEmpty(query.getString(GENE.key()))) {
            addValueFilter(filters, GENES.bytes(), query.getAsStringList(GENE.key()));
        }
        if (!StringUtils.isEmpty(query.getString(ANNOT_BIOTYPE.key()))) {
            addValueFilter(filters, BIOTYPE.bytes(), query.getAsStringList(ANNOT_BIOTYPE.key()));
        }

        if (isValidParam(query, ANNOTATION_EXISTS)) {
            if (!query.getBoolean(ANNOTATION_EXISTS.key())) {
                // Use a column different from FULL_ANNOTATION to read few elements from disk
//                byte[] annotationColumn = VariantPhoenixHelper.VariantColumn.FULL_ANNOTATION.bytes();
                byte[] annotationColumn = VariantPhoenixHelper.VariantColumn.SO.bytes();

                filters.addFilter(missingColumnFilter(annotationColumn));
                if (!selectElements.getFields().contains(VariantField.ANNOTATION)) {
                    scan.addColumn(family, annotationColumn);
                }
            } else {
                logger.warn("Filter " + ANNOTATION_EXISTS.key() + "=true not implemented in native mode");
            }
        }

        if (query.getBoolean(VARIANTS_TO_INDEX.key(), false)) {
            scan.addColumn(genomeHelper.getColumnFamily(), INDEX_NOT_SYNC.bytes());
            scan.addColumn(genomeHelper.getColumnFamily(), INDEX_UNKNOWN.bytes());
            scan.addColumn(genomeHelper.getColumnFamily(), INDEX_STUDIES.bytes());
            SingleColumnValueFilter f1 = new SingleColumnValueFilter(genomeHelper.getColumnFamily(), INDEX_NOT_SYNC.bytes(),
                    CompareFilter.CompareOp.EQUAL, PBoolean.TRUE_BYTES);
            SingleColumnValueFilter f2 = new SingleColumnValueFilter(genomeHelper.getColumnFamily(), INDEX_UNKNOWN.bytes(),
                    CompareFilter.CompareOp.EQUAL, PBoolean.TRUE_BYTES);
            f1.setFilterIfMissing(true);
            f2.setFilterIfMissing(true);
            filters.addFilter(new FilterList(FilterList.Operator.MUST_PASS_ONE, f1, f2));
        }

        if (selectElements.getFields().contains(VariantField.STUDIES)) {
            for (Integer studyId : selectElements.getStudies()) {
                scan.addColumn(family, VariantPhoenixHelper.getStudyColumn(studyId).bytes());
                scan.addColumn(family, VariantPhoenixHelper.getFillMissingColumn(studyId).bytes());
            }

            if (selectElements.getFields().contains(VariantField.STUDIES_STATS)) {
                for (StudyConfiguration sc : selectElements.getStudyConfigurations().values()) {
                    for (Integer cohortId : sc.getCalculatedStats()) {
                        scan.addColumn(family,
                                VariantPhoenixHelper.getStatsColumn(sc.getStudyId(), cohortId).bytes());
                    }
                    for (Integer cohortId : sc.getInvalidStats()) {
                        scan.addColumn(family,
                                VariantPhoenixHelper.getStatsColumn(sc.getStudyId(), cohortId).bytes());
                    }
                }
            }

            selectElements.getSamples().forEach((studyId, sampleIds) -> {
                scan.addColumn(family, VariantPhoenixHelper.getStudyColumn(studyId).bytes());
                for (Integer sampleId : sampleIds) {
                    scan.addColumn(family, buildSampleColumnKey(studyId, sampleId));
                }
            });

            selectElements.getFiles().forEach((studyId, fileIds) -> {
                scan.addColumn(family, VariantPhoenixHelper.getStudyColumn(studyId).bytes());
                for (Integer fileId : fileIds) {
                    scan.addColumn(family, VariantPhoenixHelper.buildFileColumnKey(studyId, fileId));
                }
            });
        }

        // If we already add a filter that requires a sample from a certain study, we can skip latter the filter for that study
        Set<Integer> filteredStudies = new HashSet<>();
        final StudyConfiguration defaultStudyConfiguration = getDefaultStudyConfiguration(query, options, studyConfigurationManager);
        if (isValidParam(query, FILE)) {
            String value = query.getString(FILE.key());
            VariantQueryUtils.QueryOperation operation = checkOperator(value);
            List<String> values = splitValue(value, operation);
            FilterList subFilters;
            if (operation == QueryOperation.OR) {
                subFilters = new FilterList(FilterList.Operator.MUST_PASS_ONE);
                filters.addFilter(subFilters);
            } else {
                subFilters = filters;
            }
            for (String file : values) {
                Pair<Integer, Integer> fileIdPair = studyConfigurationManager.getFileIdPair(file, false, defaultStudyConfiguration);
                byte[] column = buildFileColumnKey(fileIdPair.getKey(), fileIdPair.getValue());
                if (isNegated(file)) {
                    subFilters.addFilter(missingColumnFilter(column));
                } else {
                    filteredStudies.add(fileIdPair.getKey());
                    subFilters.addFilter(existingColumnFilter(column));
                }
                scan.addColumn(family, column);
            }
        }

        if (isValidParam(query, GENOTYPE)) {
            HashMap<Object, List<String>> genotypesMap = new HashMap<>();
            QueryOperation operation = VariantQueryUtils.parseGenotypeFilter(query.getString(GENOTYPE.key()), genotypesMap);

            FilterList subFilters;
            if (operation == QueryOperation.OR) {
                subFilters = new FilterList(FilterList.Operator.MUST_PASS_ONE);
                filters.addFilter(subFilters);
            } else {
                subFilters = filters;
            }
            for (Map.Entry<Object, List<String>> entry : genotypesMap.entrySet()) {
                if (defaultStudyConfiguration == null) {
                    List<String> studyNames = studyConfigurationManager.getStudyNames(null);
                    throw VariantQueryException.missingStudyForSample(entry.getKey().toString(), studyNames);
                }
                int studyId = defaultStudyConfiguration.getStudyId();
                int sampleId = studyConfigurationManager.getSampleId(entry.getKey(), defaultStudyConfiguration);
                List<String> genotypes = entry.getValue();

                if (genotypes.stream().allMatch(VariantQueryUtils::isNegated)) {
                    throw VariantQueryException.unsupportedVariantQueryFilter(GENOTYPE, query.getString(GENOTYPE.key()),
                            "Unable to negate genotypes.");
                } else if (genotypes.stream().anyMatch(VariantQueryUtils::isNegated)) {
                    throw VariantQueryException.malformedParam(GENOTYPE, query.getString(GENOTYPE.key()),
                            "Can not mix negated and not negated genotypes");
                } else {
                    filteredStudies.add(studyId);
                }

                byte[] column = buildSampleColumnKey(studyId, sampleId);
                List<Filter> gtSubFilters = genotypes.stream()
                        .map(genotype -> {
                            SingleColumnValueFilter filter = new SingleColumnValueFilter(family, column, CompareFilter.CompareOp.EQUAL,
                                    new BinaryPrefixComparator(Bytes.toBytes(genotype)));
                            filter.setFilterIfMissing(true);
                            filter.setLatestVersionOnly(true);
                            return filter;
                        })
                        .collect(Collectors.toList());
                if (gtSubFilters.size() == 1) {
                    subFilters.addFilter(gtSubFilters.get(0));
                } else {
                    subFilters.addFilter(new FilterList(FilterList.Operator.MUST_PASS_ONE, gtSubFilters));
                }
                scan.addColumn(family, column);
            }
        }

        if (isValidParam(query, SAMPLE)) {
            String value = query.getString(SAMPLE.key());
            VariantQueryUtils.QueryOperation operation = checkOperator(value);
            List<String> values = splitValue(value, operation);
            operation = QueryOperation.AND; // SAMPLES filter is always an AND
            FilterList subFilters;
            if (operation == QueryOperation.OR) {
                subFilters = new FilterList(FilterList.Operator.MUST_PASS_ONE);
                filters.addFilter(subFilters);
            } else {
                subFilters = filters;
            }
            for (String sample : values) {
                if (defaultStudyConfiguration == null) {
                    List<String> studyNames = studyConfigurationManager.getStudyNames(null);
                    throw VariantQueryException.missingStudyForSample(sample, studyNames);
                }
                Integer sampleId = StudyConfigurationManager.getSampleIdFromStudy(sample, defaultStudyConfiguration, true);
                if (sampleId == null) {
                    List<String> studyNames = studyConfigurationManager.getStudyNames(null);
                    throw VariantQueryException.missingStudyForSample(sample, studyNames);
                }
                byte[] column = buildSampleColumnKey(defaultStudyConfiguration.getStudyId(), sampleId);
                if (isNegated(sample)) {
                    subFilters.addFilter(missingColumnFilter(column));
                } else {
                    // Check on only if the column exists. Also check if the GT starts contains a 1 ( 1/? or ?/1 )
                    filteredStudies.add(defaultStudyConfiguration.getStudyId());

                    // 1/?
                    SingleColumnValueFilter filter1 = new SingleColumnValueFilter(family, column, CompareFilter.CompareOp.EQUAL,
                            new BinaryPrefixComparator(Bytes.toBytes("1")));
                    filter1.setFilterIfMissing(true);
                    filter1.setLatestVersionOnly(true);

                    // ?/1
                    SingleColumnValueFilter filter2 = new SingleColumnValueFilter(family, column, CompareFilter.CompareOp.EQUAL,
                            new RegexStringComparator("^[\\.0-9][/\\|]1")
                    );
                    filter2.setFilterIfMissing(true);
                    filter2.setLatestVersionOnly(true);

                    subFilters.addFilter(new FilterList(FilterList.Operator.MUST_PASS_ONE, filter1, filter2));
                }
                scan.addColumn(family, column);
            }
        }

        if (isValidParam(query, STUDY)) {
            String value = query.getString(STUDY.key());
            VariantQueryUtils.QueryOperation operation = checkOperator(value);
            List<String> values = splitValue(value, operation);

            FilterList subFilters;
            if (operation == QueryOperation.OR) {
                subFilters = new FilterList(FilterList.Operator.MUST_PASS_ONE);
                filters.addFilter(subFilters);
            } else {
                subFilters = filters;
            }
            for (String studyStr : values) {
                Integer studyId = studyConfigurationManager.getStudyId(studyStr, null);
                byte[] column = VariantPhoenixHelper.getStudyColumn(studyId).bytes();
                if (isNegated(studyStr)) {
                    subFilters.addFilter(missingColumnFilter(column));
                    scan.addColumn(family, column);
                } else {
                    if (!filteredStudies.contains(studyId)) {
                        subFilters.addFilter(existingColumnFilter(column));
                        scan.addColumn(family, column);
                    }
                }
            }
        }

        if (selectElements.getFields().contains(VariantField.ANNOTATION)) {
<<<<<<< HEAD
            scan.addColumn(genomeHelper.getColumnFamily(), FULL_ANNOTATION.bytes());
            int release = selectElements.getStudyConfigurations().values().stream().map(sc -> sc.getAttributes()
                    .getInt(RELEASE.key(), RELEASE.defaultValue()))
                    .max(Integer::compareTo)
                    .orElse(10);
            for (int i = 1; i <= release; i++) {
                scan.addColumn(genomeHelper.getColumnFamily(), VariantPhoenixHelper.buildReleaseColumnKey(i));
=======
            scan.addColumn(family, FULL_ANNOTATION.bytes());
            if (defaultStudyConfiguration != null) {
                int release = defaultStudyConfiguration.getAttributes().getInt(RELEASE.key(), RELEASE.defaultValue());
                for (int i = 1; i <= release; i++) {
                    scan.addColumn(family, VariantPhoenixHelper.buildReleaseColumnKey(release));
                }
>>>>>>> 99649c6a
            }
        }

//        if (!returnedFields.contains(VariantField.ANNOTATION) && !returnedFields.contains(VariantField.STUDIES)) {
////            KeyOnlyFilter keyOnlyFilter = new KeyOnlyFilter();
////            filters.addFilter(keyOnlyFilter);
//            scan.addColumn(genomeHelper.getColumnFamily(), VariantPhoenixHelper.VariantColumn.TYPE.bytes());
//        }
        if (selectElements.getFields().contains(VariantField.TYPE) || !scan.hasFamilies()) {
            scan.addColumn(family, VariantPhoenixHelper.VariantColumn.TYPE.bytes());
        }

//        if (!columnPrefixes.isEmpty()) {
//            MultipleColumnPrefixFilter columnPrefixFilter = new MultipleColumnPrefixFilter(
//                    columnPrefixes.toArray(new byte[columnPrefixes.size()][]));
//            filters.addFilter(columnPrefixFilter);
//        }

        if (!filters.getFilters().isEmpty()) {
            scan.setFilter(filters);
        }
        scan.setMaxResultSize(options.getInt(QueryOptions.LIMIT));
        scan.setReversed(options.getString(QueryOptions.ORDER, QueryOptions.ASCENDING).equals(QueryOptions.DESCENDING));

        logger.info("StartRow = " + Bytes.toStringBinary(scan.getStartRow()));
        logger.info("StopRow = " + Bytes.toStringBinary(scan.getStopRow()));
        logger.info("columns = " + scan.getFamilyMap().getOrDefault(family, Collections.emptyNavigableSet())
                .stream().map(Bytes::toString).collect(Collectors.joining(",")));
        logger.info("MaxResultSize = " + scan.getMaxResultSize());
        logger.info("Filters = " + scan.getFilter());
        logger.info("Batch = " + scan.getBatch());
        return scan;
    }

    /**
     * Filter : SKIP QualifierFilter(!=, {COLUMN}).
     * Skip rows where NOT ALL cells ( has QualifierName != {COLUMN} )
     * == Get rows where ALL cells (has QualifierName != {COLUMN})
     * == Get rows where {COLUMN} is missing
     * @param column Column
     * @return Filter
     */
    public Filter missingColumnFilter(byte[] column) {

      //filters.addFilter(new SkipFilter(new SingleColumnValueFilter(
      //        genomeHelper.getColumnFamily(), annotationColumn,
      //        CompareFilter.CompareOp.EQUAL, new BinaryComparator(new byte[]{}))));

        return new SkipFilter(new QualifierFilter(
                CompareFilter.CompareOp.NOT_EQUAL, new BinaryComparator(column)));
    }

    /**
     * Filter : SingleColumnValueFilter('0', {COLUMM}, !=, null, true, true).
     * Get rows that contain column {COLUMN} and {COLUMN} is not null
     * @param column Column
     * @return Filter
     */
    public Filter existingColumnFilter(byte[] column) {
        SingleColumnValueFilter filter = new SingleColumnValueFilter(genomeHelper.getColumnFamily(), column,
                CompareFilter.CompareOp.NOT_EQUAL, new NullComparator());
        filter.setFilterIfMissing(true);
        filter.setLatestVersionOnly(true);
        return filter;
    }

    private List<Region> getRegions(Query query) {
        List<Region> regions;
        if (isValidParam(query, REGION)) {
            regions = Region.parseRegions(query.getString(REGION.key()));
        } else {
            regions = Collections.emptyList();
        }
        return regions;
    }

    private void addValueFilter(FilterList filters, byte[] column, List<String> values) {
        List<Filter> valueFilters = new ArrayList<>(values.size());
        for (String value : values) {
            SingleColumnValueFilter valueFilter = new SingleColumnValueFilter(genomeHelper.getColumnFamily(),
                    column, CompareFilter.CompareOp.EQUAL, new SubstringComparator(value));
            valueFilter.setFilterIfMissing(true);
            valueFilters.add(valueFilter);
        }
        filters.addFilter(new FilterList(FilterList.Operator.MUST_PASS_ONE, valueFilters));
    }

    public static void addArchiveRegionFilter(Scan scan, Region region, ArchiveTableHelper helper) {
        addArchiveRegionFilter(scan, region, helper.getFileId(), helper.getKeyFactory());
    }

    public static void addArchiveRegionFilter(Scan scan, Region region, int fileId, ArchiveRowKeyFactory keyFactory) {
        if (region != null) {
            scan.setStartRow(keyFactory.generateBlockIdAsBytes(fileId, region.getChromosome(), region.getStart()));
            long endSlice = keyFactory.getSliceId((long) region.getEnd()) + 1;
            // +1 because the stop row is exclusive
            scan.setStopRow(Bytes.toBytes(keyFactory.generateBlockIdFromSlice(
                    fileId, region.getChromosome(), endSlice)));
        }
    }

    public static void addRegionFilter(Scan scan, Region region) {
        if (region != null) {
            scan.setStartRow(VariantPhoenixKeyFactory.generateVariantRowKey(region.getChromosome(), region.getStart()));
            int end = region.getEnd();
            if (end != Integer.MAX_VALUE) {
                end++;
            }
            scan.setStopRow(VariantPhoenixKeyFactory.generateVariantRowKey(region.getChromosome(), end + 1));
        }
    }

}<|MERGE_RESOLUTION|>--- conflicted
+++ resolved
@@ -489,22 +489,13 @@
         }
 
         if (selectElements.getFields().contains(VariantField.ANNOTATION)) {
-<<<<<<< HEAD
-            scan.addColumn(genomeHelper.getColumnFamily(), FULL_ANNOTATION.bytes());
+            scan.addColumn(family, FULL_ANNOTATION.bytes());
             int release = selectElements.getStudyConfigurations().values().stream().map(sc -> sc.getAttributes()
                     .getInt(RELEASE.key(), RELEASE.defaultValue()))
                     .max(Integer::compareTo)
                     .orElse(10);
             for (int i = 1; i <= release; i++) {
                 scan.addColumn(genomeHelper.getColumnFamily(), VariantPhoenixHelper.buildReleaseColumnKey(i));
-=======
-            scan.addColumn(family, FULL_ANNOTATION.bytes());
-            if (defaultStudyConfiguration != null) {
-                int release = defaultStudyConfiguration.getAttributes().getInt(RELEASE.key(), RELEASE.defaultValue());
-                for (int i = 1; i <= release; i++) {
-                    scan.addColumn(family, VariantPhoenixHelper.buildReleaseColumnKey(release));
-                }
->>>>>>> 99649c6a
             }
         }
 
