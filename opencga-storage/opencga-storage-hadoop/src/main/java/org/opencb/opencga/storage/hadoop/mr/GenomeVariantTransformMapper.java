/**
 *
 */
package org.opencb.opencga.storage.hadoop.mr;

import com.google.protobuf.InvalidProtocolBufferException;
import org.apache.commons.lang.NotImplementedException;
import org.apache.commons.lang3.StringUtils;
import org.apache.hadoop.conf.Configuration;
import org.apache.hadoop.hbase.Cell;
import org.apache.hadoop.hbase.TableName;
<<<<<<< HEAD
import org.apache.hadoop.hbase.client.Connection;
import org.apache.hadoop.hbase.client.ConnectionFactory;
import org.apache.hadoop.hbase.client.Get;
import org.apache.hadoop.hbase.client.Put;
import org.apache.hadoop.hbase.client.Result;
import org.apache.hadoop.hbase.client.ResultScanner;
import org.apache.hadoop.hbase.client.Scan;
import org.apache.hadoop.hbase.client.Table;
import org.apache.hadoop.hbase.filter.PrefixFilter;
=======
import org.apache.hadoop.hbase.client.*;
>>>>>>> 156239b4
import org.apache.hadoop.hbase.io.ImmutableBytesWritable;
import org.apache.hadoop.hbase.mapreduce.TableMapper;
import org.apache.hadoop.hbase.util.Bytes;
import org.apache.hadoop.mapreduce.Mapper;
import org.apache.htrace.commons.logging.LogFactory;
import org.opencb.biodata.models.variant.protobuf.VcfSliceProtos.VcfMeta;
import org.opencb.biodata.models.variant.protobuf.VcfSliceProtos.VcfRecord;
import org.opencb.biodata.models.variant.protobuf.VcfSliceProtos.VcfSample;
import org.opencb.biodata.models.variant.protobuf.VcfSliceProtos.VcfSlice;
import org.opencb.opencga.storage.hadoop.models.variantcall.protobuf.VariantCallMeta;
import org.opencb.opencga.storage.hadoop.models.variantcall.protobuf.VariantCallProtos.VariantCallProt;
import org.opencb.opencga.storage.hadoop.models.variantcall.protobuf.VariantCallProtos.VariantCallProt.Builder;
import org.opencb.opencga.storage.hadoop.mr.VariantTransformWrapper.CallStatus;
import org.slf4j.Logger;
import org.slf4j.LoggerFactory;

import java.io.IOException;
import java.util.*;
import java.util.Map.Entry;
import java.util.concurrent.ConcurrentHashMap;
import java.util.concurrent.atomic.AtomicReference;

/**
 * @author Matthias Haimel mh719+git@cam.ac.uk
 *
 */
public class GenomeVariantTransformMapper extends TableMapper<ImmutableBytesWritable, Put>{
    private static final String _TABLE_COUNT_COLUMN = "0/0";

    private final Logger LOG = LoggerFactory.getLogger(GenomeVariantTransformDriver.class);

    private final AtomicReference<GenomeVariantTransformHelper> helper = new AtomicReference<>();
    private final AtomicReference<VariantCallMeta> meta = new AtomicReference<>();
    private final Map<Integer, VcfMeta> vcfMetaMap = new ConcurrentHashMap<>();

    public Logger getLog() {
        return LOG;
    }

    @Override
    protected void setup(Mapper<ImmutableBytesWritable, Result, ImmutableBytesWritable, Put>.Context context) throws IOException,
            InterruptedException {
        getLog().debug("Setup configuration");
        // Setup configuration
        helper.set(loadHelper(context));
        meta.set(loadMeta());

        // Load VCF meta data for columns
        initVcfMetaMap(context.getConfiguration());
        super.setup(context);
    }

    protected VariantCallMeta loadMeta() throws IOException {
        return new VariantCallMeta(getHelper().loadMeta());
    }

    protected GenomeVariantTransformHelper loadHelper(Mapper<ImmutableBytesWritable, Result, ImmutableBytesWritable, Put>.Context context) {
        return new GenomeVariantTransformHelper(context.getConfiguration());
    }

    /**
     * Load VCF Meta data from input table and create table index
     * @param conf
     * @throws IOException
     */
    protected void initVcfMetaMap(Configuration conf) throws IOException {
        // TODO optimize to only required columns
        byte[] intputTable = getHelper().getIntputTable();
        getLog().debug("Load VcfMETA from " + Bytes.toString(intputTable));
        TableName tname = TableName.valueOf(intputTable);
        try (
                Connection con = ConnectionFactory.createConnection(conf);
                Table table = con.getTable(tname);
        ) {
            Get get = new Get(getHelper().getMetaRowKey());
            Result res = table.get(get);
            NavigableMap<byte[], byte[]> map = res.getFamilyMap(getHelper().getColumnFamily());
            for(Entry<byte[], byte[]> e : map.entrySet()){
                Integer id = getMeta().getIdFromColumn(Bytes.toString(e.getKey()));
                vcfMetaMap.put(id, VcfMeta.parseFrom(e.getValue()));
            }
        }
        getLog().info(String.format("Loaded %s VcfMETA data!!!", vcfMetaMap.size()));
    }

    public GenomeVariantTransformHelper getHelper() {
        return helper.get();
    }

    public VariantCallMeta getMeta() {
        return meta.get();
    }

    @Override
    protected void map(ImmutableBytesWritable key, Result value,
            Mapper<ImmutableBytesWritable, Result, ImmutableBytesWritable, Put>.Context context) throws IOException, InterruptedException {
<<<<<<< HEAD
        context.getCounter("OPENCGA.HBASE", "VCF_BLOCK_READ").increment(1);
        // TODO count and look for reference blocks if there is one variant
        Map<String, Map<String, List<Integer>>> summary = new HashMap<>();
        try{
            if(Bytes.equals(key.get(), getHelper().getMetaColumnKey()))
                return; // ignore metadata column
            
=======

        Map<String, Map<String, List<Integer>>> summary = new HashMap<>();
        try {

>>>>>>> 156239b4
            String blockId = Bytes.toString(key.get());

            GenomeVariantTransformHelper h = getHelper();
<<<<<<< HEAD
            String chr = h.extractChromosomeFromBlockId(blockId );
            Long sliceReg = h.extractPositionFromBlockId(blockId);
            Long startPos = h.getStartPositionFromSlice(sliceReg);
            Long nextStartPos = h.getStartPositionFromSlice(sliceReg + 1);
            String nextSliceKey = h.generateBlockId(chr, nextStartPos);
            if(value.isEmpty()){
                context.getCounter("OPENCGA.HBASE", "VCF_RESULT_EMPTY").increment(1);
                return;
            }
//            for(Cell cell : value.listCells()){
//                Integer id = getMeta().getIdFromColumn(Bytes.toString(cell.getQualifierArray()));
//                VcfSlice vcfSlice = asSlice(cell.getValueArray());
//            }
            Map<Integer, List<VariantTransformWrapper>> positionMap = unpack(value, context);
            
            Map<Integer,Result> vartableMap = loadCurrentVariantsRegion(context,key.get(), nextSliceKey);
            
            
            NavigableMap<byte[], byte[]> fm = value.getFamilyMap(h.getColumnFamily());
            for (Entry<byte[], byte[]> x : fm.entrySet()) {
                Integer id = getMeta().getIdFromColumn(Bytes.toString(x.getKey()));
                VcfSlice vcfSlice = asSlice(x.getValue());
                context.getCounter("OPENCGA.HBASE", "VCF_SLICE_READ").increment(1);
                List<VcfRecord> lst = vcfSlice.getRecordsList();
                context.getCounter("OPENCGA.HBASE", "VCF_Record_Count").increment(vcfSlice.getRecordsCount());
                for(VcfRecord rec : lst){
                    VariantTransformWrapper wrapper = new VariantTransformWrapper(id);
                    context.getCounter("OPENCGA.HBASE", "VCF_REC_READ").increment(1);
                    String gt = extractGt(id,rec);
                    wrapper.setGenotype(gt);
                    String alternate = rec.getAlternate();
                    wrapper.setStatus(CallStatus.VARIANT);
                    if(isReference(gt)){
                        wrapper.setStatus(CallStatus.REF);
                        context.getCounter("OPENCGA.HBASE", "VCF_REC_CALL_REF").increment(1);
                    } else if(isNoCall(gt)){
                        wrapper.setStatus(CallStatus.NOCALL);
                        context.getCounter("OPENCGA.HBASE", "VCF_REC_CALL_NO").increment(1);
                    } else if( ! isVariant(gt)){ // should not be called (if not ref or no-call -> should be variant)
                        context.getCounter("OPENCGA.HBASE", "VCF_REC_CALL_OTHER-unknown").increment(1);
                        getLog().warn(String.format("Found Genotype with '%s'",gt));
                        continue; // TODO monitor if this happens
                    }   
                    
                    int vcfPos = vcfSlice.getPosition() + rec.getRelativeStart();
                    wrapper.setPosition(vcfPos);
                    wrapper.setReference(rec.getReference());
                    wrapper.setChromosome(chr);
                    
                    String row_key = generateKey(chr,vcfPos,rec.getReference(),alternate);
                    context.getCounter("OPENCGA.HBASE", "VCF_REC_UPDATE").increment(1);
                    updateSummary(summary, id, row_key, gt);
                }
            }
            Map<String, Result> currRes = new HashMap<String, Result>();
//                    fetchCurrentValues(context, summary.keySet());
            updateOutputTable(context,summary, currRes);
        }catch(InvalidProtocolBufferException e){
=======
            String chr = h.extractChromosomeFromBlockId(blockId);
//            Long sliceReg = h.extractPositionFromBlockId(blockId);
//            Long startPos = h.getStartPositionFromSlice(sliceReg);
//            Long nextStartPos = h.getStartPositionFromSlice(sliceReg + 1);

            NavigableMap<byte[], byte[]> familyMap = value.getFamilyMap(h.getColumnFamily());
            for (Entry<byte[], byte[]> entry : familyMap.entrySet()) {
                Integer id = getMeta().getIdFromColumn(Bytes.toString(entry.getKey()));
                VcfSlice vcfSlice = asSlice(entry.getValue());
                List<VcfRecord> records = vcfSlice.getRecordsList();
                for (VcfRecord record : records) {
                    int vcfPos = vcfSlice.getPosition() + record.getRelativeStart();

                    String row_key = generateKey(chr, vcfPos, record.getReference(), record.getAlternate(0));
                    String gt = extractGt(id, record);
                    updateSummary(summary, id, row_key, gt);
                }
            }
            Map<String, Result> currRes = fetchCurrentValues(summary.keySet());
            updateOutputTable(context, summary, currRes);
        } catch (InvalidProtocolBufferException e) {
>>>>>>> 156239b4
            throw new IOException(e);
        }
    }
    
    private Map<Integer, List<VariantTransformWrapper>> unpack(Result value, Context context) throws InvalidProtocolBufferException {
        Map<Integer, List<VariantTransformWrapper>> resMap = new HashMap<Integer, List<VariantTransformWrapper>>();
        NavigableMap<byte[], byte[]> fm = value.getFamilyMap(getHelper().getColumnFamily());
        for (Entry<byte[], byte[]> x : fm.entrySet()) {
            Integer id = getMeta().getIdFromColumn(Bytes.toString(x.getKey()));
            VcfSlice vcfSlice = asSlice(x.getValue());
            context.getCounter("OPENCGA.HBASE", "VCF_SLICE_READ").increment(1);
            List<VcfRecord> lst = vcfSlice.getRecordsList();
            context.getCounter("OPENCGA.HBASE", "VCF_Record_Count").increment(vcfSlice.getRecordsCount());
            for(VcfRecord rec : lst){
                VariantTransformWrapper wrapper = new VariantTransformWrapper(id, vcfSlice, rec);
                context.getCounter("OPENCGA.HBASE", "VCF_REC_READ").increment(1);
                String gt = extractGt(id,rec);
                wrapper.setGenotype(gt);
                if(wrapper.isHaploid()){
                    context.getCounter("OPENCGA.HBASE", "VCF_REC_CALL-haploid").increment(1);
                } else if(wrapper.isMultiAlternates()){
                    context.getCounter("OPENCGA.HBASE", "VCF_REC_CALL-multi-ignore").increment(1);
                } else if(wrapper.hasNoCall()){
                    context.getCounter("OPENCGA.HBASE", "VCF_REC_CALL-no-call").increment(1);
                } else if(wrapper.isAllelesRef()){
                    context.getCounter("OPENCGA.HBASE", "VCF_REC_CALL-ref").increment(1);
                } else if(wrapper.hasVariant()){
                    context.getCounter("OPENCGA.HBASE", "VCF_REC_CALL-variant").increment(1);
                } else{
                    context.getCounter("OPENCGA.HBASE", "VCF_REC_CALL-unknown-PROBLEM").increment(1);
                    getLog().warn(String.format("Found Genotype with '%s'",gt));
                }
                int vcfPos = wrapper.getPosition();
                List<VariantTransformWrapper> list = resMap.get(vcfPos);
                if(list == null){
                    list = new ArrayList<VariantTransformWrapper>();
                    resMap.put(vcfPos, list);
                }
                list.add(wrapper);
            }
        }
        return resMap;
    }


<<<<<<< HEAD
    protected Map<Integer, Result> loadCurrentVariantsRegion(Context context, byte[] sliceKey, String endKey) throws IOException {
        Map<Integer, Result> resMap = new HashMap<Integer, Result>();
        try (
                Connection con = ConnectionFactory.createConnection(context.getConfiguration());
                Table table = con.getTable(TableName.valueOf(getHelper().getOutputTable()));
        ) {
            GenomeVariantTransformHelper h = getHelper();
//                String key = generatePositionKey(chr,pos);
//                String ekey = generatePositionKey(chr, pos+1);
//                byte[] rkBytes = Bytes.toBytes(key);
            Scan scan = new Scan(sliceKey, Bytes.toBytes(endKey));
            scan.setFilter(new PrefixFilter(sliceKey));
            ResultScanner rs = table.getScanner(scan); 
            for(Result r : rs){
                Long pos = h.extractPositionFromVariantRowkey(Bytes.toString(r.getRow()));
                context.getCounter("OPENCGA.HBASE", "VCF_TABLE_SCAN-result").increment(1);
                if(!r.isEmpty()){ // only non empty rows
                    resMap.put(pos.intValue(), r);
                }
=======
    protected Map<String, Result> fetchCurrentValues(Set<String> keySet) throws IOException {
        //TODO: Reuse a connection
        return getHelper().getHBaseManager().act(getHelper().getOutputTable(), table -> {
            Map<String, Result> resMap = new HashMap<>();
            List<Get> gets = new ArrayList<>(keySet.size());
            for(String rowKey : keySet){
                byte[] rkBytes = Bytes.toBytes(rowKey);
                gets.add(new Get(rkBytes));
>>>>>>> 156239b4
            }
            Result[] results = table.get(gets);
            for (Result result : results) {
                resMap.put(Bytes.toString(result.getRow()), result);
            }
            return resMap ;
        });
    }

    /**
     * Load (if available) current data, merge information and store new object in DB
     * @param context
     * @param summary
     * @param currentResults
     * @throws IOException
     * @throws InterruptedException
     */
    private void updateOutputTable(Context context, Map<String, Map<String, List<Integer>>> summary, Map<String, Result> currentResults)
            throws IOException, InterruptedException {
        for(String rowKey : summary.keySet()){
            byte[] rkBytes = Bytes.toBytes(rowKey);
            // Wrap data
            Put put = wrapData(context, summary, rowKey, rkBytes);
            // Load possible Row
<<<<<<< HEAD
            Result res = currentResults.get(rowKey); 
            if(null == res || res.isEmpty()){
=======
            Result res = currentResults.get(rowKey);
            if(res.isEmpty()){
>>>>>>> 156239b4
                context.write(new ImmutableBytesWritable(rkBytes), put);
                context.getCounter("OPENCGA.HBASE", "VCF_ROW_NEW").increment(1);
            } else {
                Put mergedPut = mergeData(res,put);
                context.write(new ImmutableBytesWritable(rkBytes), mergedPut);
                context.getCounter("OPENCGA.HBASE", "VCF_ROW_MERGED").increment(1);
            }
        }
    }

    /**
     * Merge Result set with Put object
     * @param res
     * @param put
     * @return Put object with merged data
     * @throws IOException
     */
    private Put mergeData(Result res, Put put) throws IOException {
        byte[] columnFamily = getHelper().getColumnFamily();
        Put nPut = new Put(put.getRow());

        NavigableMap<byte[], byte[]> resMap = res.getFamilyMap(columnFamily);
        Set<String> mergedColumns = new HashSet<>();
        for(Entry<byte[], byte[]> e : resMap.entrySet()){
            byte[] colQual = e.getKey();
            mergedColumns.add(Bytes.toString(colQual));
            if(! put.has(columnFamily, colQual)){
                nPut.addColumn(columnFamily, colQual, e.getValue());
            }else {
                byte[] valueArray = put.get(columnFamily, colQual).get(0).getValueArray();
                if(StringUtils.equals(Bytes.toString(colQual), _TABLE_COUNT_COLUMN)){
                    // Update count
                    int dbVal = Bytes.toInt(e.getValue());
                    int putVal = Bytes.toInt(valueArray);
                    int newVal = dbVal + putVal;
                    nPut.addColumn(columnFamily, colQual, Bytes.toBytes(newVal));
                } else {
                    // Merge lists
                    VariantCallProt a = VariantCallProt.parseFrom(e.getValue());
                    VariantCallProt b = VariantCallProt.parseFrom(valueArray);
                    List<Integer> lst = new ArrayList<Integer>(a.getSampleIdsList());
                    lst.addAll(b.getSampleIdsList());
                    Collections.sort(lst);
                    Set<Integer> set = new HashSet<Integer>(lst);
                    if(set.size() < lst.size()) // Check for duplicates!!!
                        throw new IllegalStateException(String.format("Duplicated samples in %s!!!", Arrays.toString(lst.toArray())));
                    byte[] nval = VariantCallProt.newBuilder().addAllSampleIds(lst).build().toByteArray();
                    nPut.addColumn(columnFamily, colQual, nval);
                }
            }
        }
        for(List<Cell> cl : put.getFamilyCellMap().values()){
            for(Cell c : cl){
                if(!mergedColumns.contains(Bytes.toString(c.getQualifierArray()))){
                    nPut.add(c);
                }
            }
        }
        return nPut;
    }

    private Put wrapData(Context context, Map<String, Map<String, List<Integer>>> summary, String rowKey, byte[] rkBytes)
            throws IOException, InterruptedException {
        Put put = new Put(rkBytes);
        for(Entry<String, List<Integer>> e : summary.get(rowKey).entrySet()){
            byte[] col = Bytes.toBytes(e.getKey());
            List<Integer> val = e.getValue();
            // to byte array (count or list of IDs)
            byte[] data = persist(e.getKey(), val);
            put.addColumn(getHelper().getColumnFamily(), col, data);
        }
        return put;
    }

    /**
     * Persist data depending on Column type (count or {@link VariantCallProt} )
     * @param key
     * @param val
     * @return byte[] of data
     */
    private byte[] persist(String key, List<Integer> val) {
        byte[] data = Bytes.toBytes(val.size());
        if(!StringUtils.equals(key, _TABLE_COUNT_COLUMN)){
            Collections.sort(val);
            Builder b = VariantCallProt.newBuilder();
            b.addAllSampleIds(val);
            data = b.build().toByteArray();
        }
        return data;
    }

    private void updateSummary(Map<String, Map<String, List<Integer>>> summary, Integer id, String row_key, String gt) {
        Map<String, List<Integer>> rkmap = summary.get(row_key);
        if(null == rkmap){
            rkmap = new HashMap<>();
            summary.put(row_key, rkmap);
        }
        List<Integer> idlst = rkmap.get(gt);

        if(null == idlst){
            idlst = new ArrayList<Integer>();
            rkmap.put(gt, idlst);
        }
        idlst.add(id);
    }

    private String generateKey(String chr, int vcfPos, String reference, String alternate) {
        return getHelper().generateVcfRowId(chr, (long) vcfPos, reference, alternate);
    }
    
    private String generatePositionKey(String chrom, int pos){
        return getHelper().generateRowPositionKey(chrom, (long) pos);
    }

<<<<<<< HEAD
    private String extractGt(Integer id,VcfRecord rec) {
        int gtidx = findGtIndex(id,rec);
=======
    private String extractGt(Integer id, VcfRecord rec) {
        int gtIdx = findGtIndex(id,rec);
>>>>>>> 156239b4
        if(rec.getSamplesCount() != 1)
            throw new NotImplementedException("Only one Sample per VCF record supported at the moment");
        VcfSample sample = rec.getSamples(0);
        return sample.getSampleValues(gtIdx);
    }

    private int findGtIndex(Integer id, VcfRecord rec) {
        if(rec.getSampleFormatNonDefaultCount() > 0){
            return findIndex("GT", rec.getSampleFormatNonDefaultList());
        }
        VcfMeta meta = getVcfMeta(id);
        return findIndex("GT", meta.getFormatDefaultList());
    }

    private int findIndex(String str,List<String> list){
        int idx = list.indexOf(str);
        if(idx < 0)
            throw new IllegalStateException(String.format("String %s not found in index!!!",str));
        return idx;
    }

    private VcfMeta getVcfMeta(Integer id) {
        return this.vcfMetaMap.get(id);
    }

    private VcfSlice asSlice(byte[] data) throws InvalidProtocolBufferException {
        return VcfSlice.parseFrom(data);
    }


}<|MERGE_RESOLUTION|>--- conflicted
+++ resolved
@@ -1,15 +1,29 @@
 /**
- *
+ * 
  */
 package org.opencb.opencga.storage.hadoop.mr;
 
-import com.google.protobuf.InvalidProtocolBufferException;
+import java.io.IOException;
+import java.util.ArrayList;
+import java.util.Arrays;
+import java.util.Collections;
+import java.util.HashMap;
+import java.util.HashSet;
+import java.util.List;
+import java.util.Map;
+import java.util.Map.Entry;
+import java.util.NavigableMap;
+import java.util.Set;
+import java.util.concurrent.ConcurrentHashMap;
+import java.util.concurrent.atomic.AtomicReference;
+import java.util.function.Function;
+import java.util.stream.Collectors;
+
 import org.apache.commons.lang.NotImplementedException;
 import org.apache.commons.lang3.StringUtils;
 import org.apache.hadoop.conf.Configuration;
 import org.apache.hadoop.hbase.Cell;
 import org.apache.hadoop.hbase.TableName;
-<<<<<<< HEAD
 import org.apache.hadoop.hbase.client.Connection;
 import org.apache.hadoop.hbase.client.ConnectionFactory;
 import org.apache.hadoop.hbase.client.Get;
@@ -19,14 +33,10 @@
 import org.apache.hadoop.hbase.client.Scan;
 import org.apache.hadoop.hbase.client.Table;
 import org.apache.hadoop.hbase.filter.PrefixFilter;
-=======
-import org.apache.hadoop.hbase.client.*;
->>>>>>> 156239b4
 import org.apache.hadoop.hbase.io.ImmutableBytesWritable;
 import org.apache.hadoop.hbase.mapreduce.TableMapper;
 import org.apache.hadoop.hbase.util.Bytes;
 import org.apache.hadoop.mapreduce.Mapper;
-import org.apache.htrace.commons.logging.LogFactory;
 import org.opencb.biodata.models.variant.protobuf.VcfSliceProtos.VcfMeta;
 import org.opencb.biodata.models.variant.protobuf.VcfSliceProtos.VcfRecord;
 import org.opencb.biodata.models.variant.protobuf.VcfSliceProtos.VcfSample;
@@ -34,15 +44,10 @@
 import org.opencb.opencga.storage.hadoop.models.variantcall.protobuf.VariantCallMeta;
 import org.opencb.opencga.storage.hadoop.models.variantcall.protobuf.VariantCallProtos.VariantCallProt;
 import org.opencb.opencga.storage.hadoop.models.variantcall.protobuf.VariantCallProtos.VariantCallProt.Builder;
-import org.opencb.opencga.storage.hadoop.mr.VariantTransformWrapper.CallStatus;
 import org.slf4j.Logger;
 import org.slf4j.LoggerFactory;
 
-import java.io.IOException;
-import java.util.*;
-import java.util.Map.Entry;
-import java.util.concurrent.ConcurrentHashMap;
-import java.util.concurrent.atomic.AtomicReference;
+import com.google.protobuf.InvalidProtocolBufferException;
 
 /**
  * @author Matthias Haimel mh719+git@cam.ac.uk
@@ -56,7 +61,7 @@
     private final AtomicReference<GenomeVariantTransformHelper> helper = new AtomicReference<>();
     private final AtomicReference<VariantCallMeta> meta = new AtomicReference<>();
     private final Map<Integer, VcfMeta> vcfMetaMap = new ConcurrentHashMap<>();
-
+    
     public Logger getLog() {
         return LOG;
     }
@@ -66,9 +71,9 @@
             InterruptedException {
         getLog().debug("Setup configuration");
         // Setup configuration
-        helper.set(loadHelper(context));
+        helper.set(loadHelper(context));;
         meta.set(loadMeta());
-
+        
         // Load VCF meta data for columns
         initVcfMetaMap(context.getConfiguration());
         super.setup(context);
@@ -110,15 +115,14 @@
     public GenomeVariantTransformHelper getHelper() {
         return helper.get();
     }
-
+    
     public VariantCallMeta getMeta() {
         return meta.get();
     }
-
+    
     @Override
-    protected void map(ImmutableBytesWritable key, Result value,
+    protected void map(ImmutableBytesWritable key, Result value, 
             Mapper<ImmutableBytesWritable, Result, ImmutableBytesWritable, Put>.Context context) throws IOException, InterruptedException {
-<<<<<<< HEAD
         context.getCounter("OPENCGA.HBASE", "VCF_BLOCK_READ").increment(1);
         // TODO count and look for reference blocks if there is one variant
         Map<String, Map<String, List<Integer>>> summary = new HashMap<>();
@@ -126,16 +130,9 @@
             if(Bytes.equals(key.get(), getHelper().getMetaColumnKey()))
                 return; // ignore metadata column
             
-=======
-
-        Map<String, Map<String, List<Integer>>> summary = new HashMap<>();
-        try {
-
->>>>>>> 156239b4
             String blockId = Bytes.toString(key.get());
-
+            
             GenomeVariantTransformHelper h = getHelper();
-<<<<<<< HEAD
             String chr = h.extractChromosomeFromBlockId(blockId );
             Long sliceReg = h.extractPositionFromBlockId(blockId);
             Long startPos = h.getStartPositionFromSlice(sliceReg);
@@ -149,107 +146,96 @@
 //                Integer id = getMeta().getIdFromColumn(Bytes.toString(cell.getQualifierArray()));
 //                VcfSlice vcfSlice = asSlice(cell.getValueArray());
 //            }
-            Map<Integer, List<VariantTransformWrapper>> positionMap = unpack(value, context);
+            Map<Integer, List<VariantTransformWrapper>> positionMap = unpack(value, context,false);
             
             Map<Integer,Result> vartableMap = loadCurrentVariantsRegion(context,key.get(), nextSliceKey);
             
             
-            NavigableMap<byte[], byte[]> fm = value.getFamilyMap(h.getColumnFamily());
-            for (Entry<byte[], byte[]> x : fm.entrySet()) {
-                Integer id = getMeta().getIdFromColumn(Bytes.toString(x.getKey()));
-                VcfSlice vcfSlice = asSlice(x.getValue());
-                context.getCounter("OPENCGA.HBASE", "VCF_SLICE_READ").increment(1);
-                List<VcfRecord> lst = vcfSlice.getRecordsList();
-                context.getCounter("OPENCGA.HBASE", "VCF_Record_Count").increment(vcfSlice.getRecordsCount());
-                for(VcfRecord rec : lst){
-                    VariantTransformWrapper wrapper = new VariantTransformWrapper(id);
-                    context.getCounter("OPENCGA.HBASE", "VCF_REC_READ").increment(1);
-                    String gt = extractGt(id,rec);
-                    wrapper.setGenotype(gt);
-                    String alternate = rec.getAlternate();
-                    wrapper.setStatus(CallStatus.VARIANT);
-                    if(isReference(gt)){
-                        wrapper.setStatus(CallStatus.REF);
-                        context.getCounter("OPENCGA.HBASE", "VCF_REC_CALL_REF").increment(1);
-                    } else if(isNoCall(gt)){
-                        wrapper.setStatus(CallStatus.NOCALL);
-                        context.getCounter("OPENCGA.HBASE", "VCF_REC_CALL_NO").increment(1);
-                    } else if( ! isVariant(gt)){ // should not be called (if not ref or no-call -> should be variant)
-                        context.getCounter("OPENCGA.HBASE", "VCF_REC_CALL_OTHER-unknown").increment(1);
-                        getLog().warn(String.format("Found Genotype with '%s'",gt));
-                        continue; // TODO monitor if this happens
-                    }   
-                    
-                    int vcfPos = vcfSlice.getPosition() + rec.getRelativeStart();
-                    wrapper.setPosition(vcfPos);
-                    wrapper.setReference(rec.getReference());
-                    wrapper.setChromosome(chr);
-                    
-                    String row_key = generateKey(chr,vcfPos,rec.getReference(),alternate);
-                    context.getCounter("OPENCGA.HBASE", "VCF_REC_UPDATE").increment(1);
-                    updateSummary(summary, id, row_key, gt);
-                }
-            }
+//            NavigableMap<byte[], byte[]> fm = value.getFamilyMap(h.getColumnFamily());
+//            for (Entry<byte[], byte[]> x : fm.entrySet()) {
+//                Integer id = getMeta().getIdFromColumn(Bytes.toString(x.getKey()));
+//                VcfSlice vcfSlice = asSlice(x.getValue());
+//                context.getCounter("OPENCGA.HBASE", "VCF_SLICE_READ").increment(1);
+//                List<VcfRecord> lst = vcfSlice.getRecordsList();
+//                context.getCounter("OPENCGA.HBASE", "VCF_Record_Count").increment(vcfSlice.getRecordsCount());
+//                for(VcfRecord rec : lst){
+//                    VariantTransformWrapper wrapper = new VariantTransformWrapper(id);
+//                    context.getCounter("OPENCGA.HBASE", "VCF_REC_READ").increment(1);
+//                    String gt = extractGt(id,rec);
+//                    wrapper.setGenotype(gt);
+//                    String alternate = rec.getAlternates();
+//                    wrapper.setStatus(CallStatus.VARIANT);
+//                    if(isReference(gt)){
+//                        wrapper.setStatus(CallStatus.REF);
+//                        context.getCounter("OPENCGA.HBASE", "VCF_REC_CALL_REF").increment(1);
+//                    } else if(isNoCall(gt)){
+//                        wrapper.setStatus(CallStatus.NOCALL);
+//                        context.getCounter("OPENCGA.HBASE", "VCF_REC_CALL_NO").increment(1);
+//                    } else if( ! isVariant(gt)){ // should not be called (if not ref or no-call -> should be variant)
+//                        context.getCounter("OPENCGA.HBASE", "VCF_REC_CALL_OTHER-unknown").increment(1);
+//                        getLog().warn(String.format("Found Genotype with '%s'",gt));
+//                        continue; // TODO monitor if this happens
+//                    }   
+//                    
+//                    int vcfPos = vcfSlice.getPosition() + rec.getRelativeStart();
+//                    wrapper.setPosition(vcfPos);
+//                    wrapper.setReference(rec.getReference());
+//                    wrapper.setChromosome(chr);
+//                    
+//                    String row_key = generateKey(chr,vcfPos,rec.getReference(),alternate);
+//                    context.getCounter("OPENCGA.HBASE", "VCF_REC_UPDATE").increment(1);
+//                    updateSummary(summary, id, row_key, gt);
+//                }
+//            }
             Map<String, Result> currRes = new HashMap<String, Result>();
 //                    fetchCurrentValues(context, summary.keySet());
             updateOutputTable(context,summary, currRes);
         }catch(InvalidProtocolBufferException e){
-=======
-            String chr = h.extractChromosomeFromBlockId(blockId);
-//            Long sliceReg = h.extractPositionFromBlockId(blockId);
-//            Long startPos = h.getStartPositionFromSlice(sliceReg);
-//            Long nextStartPos = h.getStartPositionFromSlice(sliceReg + 1);
-
-            NavigableMap<byte[], byte[]> familyMap = value.getFamilyMap(h.getColumnFamily());
-            for (Entry<byte[], byte[]> entry : familyMap.entrySet()) {
-                Integer id = getMeta().getIdFromColumn(Bytes.toString(entry.getKey()));
-                VcfSlice vcfSlice = asSlice(entry.getValue());
-                List<VcfRecord> records = vcfSlice.getRecordsList();
-                for (VcfRecord record : records) {
-                    int vcfPos = vcfSlice.getPosition() + record.getRelativeStart();
-
-                    String row_key = generateKey(chr, vcfPos, record.getReference(), record.getAlternate(0));
-                    String gt = extractGt(id, record);
-                    updateSummary(summary, id, row_key, gt);
-                }
-            }
-            Map<String, Result> currRes = fetchCurrentValues(summary.keySet());
-            updateOutputTable(context, summary, currRes);
-        } catch (InvalidProtocolBufferException e) {
->>>>>>> 156239b4
             throw new IOException(e);
         }
     }
-    
-    private Map<Integer, List<VariantTransformWrapper>> unpack(Result value, Context context) throws InvalidProtocolBufferException {
+
+    /**
+     * 
+     * @param value   {@link Result} object from Archive table
+     * @param context
+     * @param reload  TRUE, if values are reloaded from Archive table on demand to fill gaps - otherwise FALSE
+     * @return
+     * @throws InvalidProtocolBufferException
+     */
+    private Map<Integer, List<VariantTransformWrapper>> unpack(Result value, Context context, boolean reload) throws InvalidProtocolBufferException {
         Map<Integer, List<VariantTransformWrapper>> resMap = new HashMap<Integer, List<VariantTransformWrapper>>();
         NavigableMap<byte[], byte[]> fm = value.getFamilyMap(getHelper().getColumnFamily());
         for (Entry<byte[], byte[]> x : fm.entrySet()) {
             Integer id = getMeta().getIdFromColumn(Bytes.toString(x.getKey()));
             VcfSlice vcfSlice = asSlice(x.getValue());
-            context.getCounter("OPENCGA.HBASE", "VCF_SLICE_READ").increment(1);
             List<VcfRecord> lst = vcfSlice.getRecordsList();
-            context.getCounter("OPENCGA.HBASE", "VCF_Record_Count").increment(vcfSlice.getRecordsCount());
+            if( ! reload){ // count for map-reduce, not for reload
+                context.getCounter("OPENCGA.HBASE", "VCF_SLICE_READ").increment(1);
+                context.getCounter("OPENCGA.HBASE", "VCF_Record_Count").increment(vcfSlice.getRecordsCount());
+            }
             for(VcfRecord rec : lst){
                 VariantTransformWrapper wrapper = new VariantTransformWrapper(id, vcfSlice, rec);
-                context.getCounter("OPENCGA.HBASE", "VCF_REC_READ").increment(1);
                 String gt = extractGt(id,rec);
                 wrapper.setGenotype(gt);
-                if(wrapper.isHaploid()){
-                    context.getCounter("OPENCGA.HBASE", "VCF_REC_CALL-haploid").increment(1);
-                } else if(wrapper.isMultiAlternates()){
-                    context.getCounter("OPENCGA.HBASE", "VCF_REC_CALL-multi-ignore").increment(1);
-                } else if(wrapper.hasNoCall()){
-                    context.getCounter("OPENCGA.HBASE", "VCF_REC_CALL-no-call").increment(1);
-                } else if(wrapper.isAllelesRef()){
-                    context.getCounter("OPENCGA.HBASE", "VCF_REC_CALL-ref").increment(1);
-                } else if(wrapper.hasVariant()){
-                    context.getCounter("OPENCGA.HBASE", "VCF_REC_CALL-variant").increment(1);
-                } else{
-                    context.getCounter("OPENCGA.HBASE", "VCF_REC_CALL-unknown-PROBLEM").increment(1);
-                    getLog().warn(String.format("Found Genotype with '%s'",gt));
+                if(! reload){ // only show count if Map reduce and not reload
+                    context.getCounter("OPENCGA.HBASE", "VCF_REC_READ").increment(1);
+                    if(wrapper.isHaploid()){
+                        context.getCounter("OPENCGA.HBASE", "VCF_REC_CALL-haploid").increment(1);
+                    } else if(wrapper.isMultiAlternates()){
+                        context.getCounter("OPENCGA.HBASE", "VCF_REC_CALL-multi-ignore").increment(1);
+                    } else if(wrapper.hasNoCall()){
+                        context.getCounter("OPENCGA.HBASE", "VCF_REC_CALL-no-call").increment(1);
+                    } else if(wrapper.isAllelesRef()){
+                        context.getCounter("OPENCGA.HBASE", "VCF_REC_CALL-ref").increment(1);
+                    } else if(wrapper.hasVariant()){
+                        context.getCounter("OPENCGA.HBASE", "VCF_REC_CALL-variant").increment(1);
+                    } else{
+                        context.getCounter("OPENCGA.HBASE", "VCF_REC_CALL-unknown-PROBLEM").increment(1);
+                        getLog().warn(String.format("Found Genotype with '%s'",gt));
+                    }
                 }
-                int vcfPos = wrapper.getPosition();
+                int vcfPos = wrapper.getStartPosition();
                 List<VariantTransformWrapper> list = resMap.get(vcfPos);
                 if(list == null){
                     list = new ArrayList<VariantTransformWrapper>();
@@ -262,7 +248,6 @@
     }
 
 
-<<<<<<< HEAD
     protected Map<Integer, Result> loadCurrentVariantsRegion(Context context, byte[] sliceKey, String endKey) throws IOException {
         Map<Integer, Result> resMap = new HashMap<Integer, Result>();
         try (
@@ -282,51 +267,32 @@
                 if(!r.isEmpty()){ // only non empty rows
                     resMap.put(pos.intValue(), r);
                 }
-=======
-    protected Map<String, Result> fetchCurrentValues(Set<String> keySet) throws IOException {
-        //TODO: Reuse a connection
-        return getHelper().getHBaseManager().act(getHelper().getOutputTable(), table -> {
-            Map<String, Result> resMap = new HashMap<>();
-            List<Get> gets = new ArrayList<>(keySet.size());
-            for(String rowKey : keySet){
-                byte[] rkBytes = Bytes.toBytes(rowKey);
-                gets.add(new Get(rkBytes));
->>>>>>> 156239b4
-            }
-            Result[] results = table.get(gets);
-            for (Result result : results) {
-                resMap.put(Bytes.toString(result.getRow()), result);
-            }
-            return resMap ;
-        });
+            }
+        }
+        return resMap ;
     }
 
     /**
      * Load (if available) current data, merge information and store new object in DB
      * @param context
      * @param summary
-     * @param currentResults
-     * @throws IOException
-     * @throws InterruptedException
+     * @param currRes 
+     * @throws IOException 
+     * @throws InterruptedException 
      */
-    private void updateOutputTable(Context context, Map<String, Map<String, List<Integer>>> summary, Map<String, Result> currentResults)
+    private void updateOutputTable(Context context, Map<String, Map<String, List<Integer>>> summary, Map<String, Result> currentResults) 
             throws IOException, InterruptedException {
         for(String rowKey : summary.keySet()){
             byte[] rkBytes = Bytes.toBytes(rowKey);
             // Wrap data
             Put put = wrapData(context, summary, rowKey, rkBytes);
             // Load possible Row
-<<<<<<< HEAD
             Result res = currentResults.get(rowKey); 
             if(null == res || res.isEmpty()){
-=======
-            Result res = currentResults.get(rowKey);
-            if(res.isEmpty()){
->>>>>>> 156239b4
                 context.write(new ImmutableBytesWritable(rkBytes), put);
                 context.getCounter("OPENCGA.HBASE", "VCF_ROW_NEW").increment(1);
             } else {
-                Put mergedPut = mergeData(res,put);
+                Put mergedPut = mergetData(res,put);
                 context.write(new ImmutableBytesWritable(rkBytes), mergedPut);
                 context.getCounter("OPENCGA.HBASE", "VCF_ROW_MERGED").increment(1);
             }
@@ -340,10 +306,10 @@
      * @return Put object with merged data
      * @throws IOException
      */
-    private Put mergeData(Result res, Put put) throws IOException {
+    private Put mergetData(Result res, Put put) throws IOException {
         byte[] columnFamily = getHelper().getColumnFamily();
         Put nPut = new Put(put.getRow());
-
+        
         NavigableMap<byte[], byte[]> resMap = res.getFamilyMap(columnFamily);
         Set<String> mergedColumns = new HashSet<>();
         for(Entry<byte[], byte[]> e : resMap.entrySet()){
@@ -421,7 +387,7 @@
             summary.put(row_key, rkmap);
         }
         List<Integer> idlst = rkmap.get(gt);
-
+        
         if(null == idlst){
             idlst = new ArrayList<Integer>();
             rkmap.put(gt, idlst);
@@ -437,13 +403,8 @@
         return getHelper().generateRowPositionKey(chrom, (long) pos);
     }
 
-<<<<<<< HEAD
-    private String extractGt(Integer id,VcfRecord rec) {
-        int gtidx = findGtIndex(id,rec);
-=======
     private String extractGt(Integer id, VcfRecord rec) {
         int gtIdx = findGtIndex(id,rec);
->>>>>>> 156239b4
         if(rec.getSamplesCount() != 1)
             throw new NotImplementedException("Only one Sample per VCF record supported at the moment");
         VcfSample sample = rec.getSamples(0);
@@ -452,10 +413,14 @@
 
     private int findGtIndex(Integer id, VcfRecord rec) {
         if(rec.getSampleFormatNonDefaultCount() > 0){
-            return findIndex("GT", rec.getSampleFormatNonDefaultList());
+            return findIndex("GT",rec.getSampleFormatNonDefaultList());
         }
         VcfMeta meta = getVcfMeta(id);
-        return findIndex("GT", meta.getFormatDefaultList());
+        return findIndex("GT",meta.getFormatDefaultList());
+    }
+    
+    private VcfMeta getVcfMeta(Integer id) {
+        return this.vcfMetaMap.get(id);
     }
 
     private int findIndex(String str,List<String> list){
@@ -465,13 +430,9 @@
         return idx;
     }
 
-    private VcfMeta getVcfMeta(Integer id) {
-        return this.vcfMetaMap.get(id);
-    }
-
     private VcfSlice asSlice(byte[] data) throws InvalidProtocolBufferException {
         return VcfSlice.parseFrom(data);
     }
-
+    
 
 }