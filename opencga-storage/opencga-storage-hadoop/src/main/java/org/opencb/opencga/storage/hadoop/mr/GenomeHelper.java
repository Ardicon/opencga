--- conflicted
+++ resolved
@@ -230,16 +230,8 @@
      * @param ref      Alt name
      * @return {@link String} Row key string
      */
-<<<<<<< HEAD
-    public String generateVcfRowId (String chrom, long position,String ref,String alt) {
+    public String generateVcfRowId (String chrom, long position, String ref, String alt) {
         StringBuilder sb = new StringBuilder(generateRowPositionKey(chrom, position));
-=======
-    protected String generateVcfRowId(String chrom, long position, String ref, String alt) {
-        StringBuilder sb = new StringBuilder(standardChromosome(chrom));
-        sb.append(getSeparator());
-        sb.append(String.format("%012d", position));
-        sb.append(getSeparator());
->>>>>>> 156239b4
         sb.append(ref);
         sb.append(getSeparator());
         sb.append(alt);
