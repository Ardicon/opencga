package org.opencb.opencga.storage.hadoop.variant.index;

import com.google.common.collect.BiMap;
<<<<<<< HEAD
=======

>>>>>>> 3f19ae5e
import org.apache.commons.lang3.StringUtils;
import org.apache.hadoop.hbase.client.Result;
import org.opencb.biodata.models.feature.Genotype;
import org.opencb.biodata.models.variant.StudyEntry;
import org.opencb.biodata.models.variant.Variant;
import org.opencb.biodata.models.variant.avro.AlternateCoordinate;
import org.opencb.biodata.models.variant.avro.FileEntry;
import org.opencb.biodata.models.variant.avro.VariantAnnotation;
import org.opencb.biodata.models.variant.avro.VariantType;
import org.opencb.biodata.models.variant.protobuf.VariantProto;
import org.opencb.biodata.tools.variant.converter.Converter;
import org.opencb.biodata.tools.variant.merge.VariantMerger;
<<<<<<< HEAD
import org.opencb.datastore.core.ObjectMap;
import org.opencb.datastore.core.QueryOptions;
import org.opencb.datastore.core.QueryResult;
=======
import org.opencb.commons.datastore.core.ObjectMap;
import org.opencb.commons.datastore.core.QueryOptions;
import org.opencb.commons.datastore.core.QueryResult;
>>>>>>> 3f19ae5e
import org.opencb.opencga.storage.core.StudyConfiguration;
import org.opencb.opencga.storage.core.variant.StudyConfigurationManager;
import org.opencb.opencga.storage.hadoop.variant.GenomeHelper;
import org.opencb.opencga.storage.hadoop.variant.HBaseStudyConfigurationManager;
import org.opencb.opencga.storage.hadoop.variant.index.annotation.HBaseToVariantAnnotationConverter;
import org.opencb.opencga.storage.hadoop.variant.index.phoenix.VariantPhoenixHelper;
import org.opencb.opencga.storage.hadoop.variant.models.protobuf.SampleList;
import org.slf4j.Logger;
import org.slf4j.LoggerFactory;

import java.io.IOException;
import java.sql.ResultSet;
import java.sql.SQLException;
import java.util.*;
import java.util.Map.Entry;

/**
 * Created on 20/11/15.
 *
 * @author Jacobo Coll &lt;jacobo167@gmail.com&gt;
 */
public class HBaseToVariantConverter implements Converter<Result, Variant> {

    private final StudyConfigurationManager scm;
    private final HBaseToVariantAnnotationConverter annotationConverter;
    private final GenomeHelper genomeHelper;
    private final QueryOptions scmOptions = new QueryOptions(StudyConfigurationManager.READ_ONLY, true)
            .append(StudyConfigurationManager.CACHED, true);
    private final Map<Integer, LinkedHashMap<String, Integer>> returnedSamplesPosition = new HashMap<>();
    private final Logger logger = LoggerFactory.getLogger(HBaseToVariantConverter.class);

    private List<String> returnedSamples = Collections.emptyList();

    private static boolean failOnWrongVariants = false; //FIXME

    public HBaseToVariantConverter(VariantTableHelper variantTableHelper) throws IOException {
        this(variantTableHelper, new HBaseStudyConfigurationManager(variantTableHelper.getOutputTableAsString(),
                variantTableHelper.getConf(), new ObjectMap()));
    }

    public HBaseToVariantConverter(GenomeHelper genomeHelper, StudyConfigurationManager scm) {
        this.genomeHelper = genomeHelper;
        this.scm = scm;
        this.annotationConverter = new HBaseToVariantAnnotationConverter(genomeHelper);
    }

    @Override
    public Variant convert(Result result) {
        return convert(genomeHelper.extractVariantFromVariantRowKey(result.getRow()), VariantTableStudyRow.parse(result, genomeHelper),
                annotationConverter.convert(result));
    }

    public Variant convert(ResultSet resultSet) throws SQLException {
        Variant variant = new Variant(resultSet.getString(VariantPhoenixHelper.VariantColumn.CHROMOSOME.column()),
                resultSet.getInt(VariantPhoenixHelper.VariantColumn.POSITION.column()),
                resultSet.getString(VariantPhoenixHelper.VariantColumn.REFERENCE.column()),
                resultSet.getString(VariantPhoenixHelper.VariantColumn.ALTERNATE.column())
        );
        try {
            return convert(variant, VariantTableStudyRow.parse(variant, resultSet, genomeHelper), annotationConverter.convert(resultSet));
        } catch (RuntimeException e) {
            logger.error("Fail to parse variant: " + variant);
            throw e;
        }
    }

<<<<<<< HEAD
=======
    public Variant convert(VariantTableStudyRow row) {
        return convert(new Variant(row.getChromosome(), row.getPos(), row.getRef(), row.getAlt()),
                Collections.singletonList(row), null);

    }

>>>>>>> 3f19ae5e
    protected Variant convert(Variant variant, List<VariantTableStudyRow> rows, VariantAnnotation annotation) {
        if (annotation == null) {
            annotation = new VariantAnnotation();
        }
        if (annotation.getAdditionalAttributes() == null) {
            annotation.setAdditionalAttributes(new HashMap<String, Object>());
        }
        if (rows.isEmpty()) {
            throw new IllegalStateException("No Row columns supplied for row " + variant);
        }
        for (VariantTableStudyRow row : rows) {
            Map<String, String> annotMap = new HashMap<String, String>();
            Integer studyId = row.getStudyId();
            QueryResult<StudyConfiguration> queryResult = scm.getStudyConfiguration(studyId, scmOptions);
            if (queryResult.getResult().isEmpty()) {
                throw new IllegalStateException("No study found for study ID: " + studyId);
            }
            StudyConfiguration studyConfiguration = queryResult.first();

            LinkedHashMap<String, Integer> returnedSamplesPosition = new LinkedHashMap<>(getReturnedSamplesPosition(studyConfiguration));
<<<<<<< HEAD

            if (returnedSamplesPosition.isEmpty()) {
                throw new IllegalStateException("No samples found for study!!!");
            }
            Integer nSamples = returnedSamplesPosition.size();
            @SuppressWarnings ("unchecked")
            List<String>[] samplesDataArray = new List[nSamples];
            annotMap.put("PASS", row.getPassCount().toString());
            annotMap.put("CALL", row.getCallCount().toString());

            double passrate = row.getPassCount().doubleValue() / nSamples.doubleValue();
            double callrate = row.getCallCount().doubleValue() / nSamples.doubleValue();
            double opr = passrate * callrate;
            annotation.getAdditionalAttributes().put(studyId + "_PR", passrate);
            annotation.getAdditionalAttributes().put(studyId + "_CR", callrate);
            annotation.getAdditionalAttributes().put(studyId + "_OPR", opr); // OVERALL
                                                                             // pass
                                                                             // rate

=======

//            Do not throw any exception. It may happen that the study is not loaded yet or no samples are required!
//            if (returnedSamplesPosition.isEmpty()) {
//                throw new IllegalStateException("No samples found for study!!!");
//            }

            Integer nSamples = returnedSamplesPosition.size();
            @SuppressWarnings ("unchecked")
            List<String>[] samplesDataArray = new List[nSamples];
            annotMap.put("PASS", row.getPassCount().toString());
            annotMap.put("CALL", row.getCallCount().toString());

            double passrate = row.getPassCount().doubleValue() / nSamples.doubleValue();
            double callrate = row.getCallCount().doubleValue() / nSamples.doubleValue();
            double opr = passrate * callrate;
            annotation.getAdditionalAttributes().put(studyId + "_PR", passrate);
            annotation.getAdditionalAttributes().put(studyId + "_CR", callrate);
            annotation.getAdditionalAttributes().put(studyId + "_OPR", opr); // OVERALL
                                                                             // pass
                                                                             // rate

>>>>>>> 3f19ae5e
            BiMap<Integer, String> mapSampleIds = studyConfiguration.getSampleIds().inverse();
            for (String genotype : row.getGenotypes()) {
                if (genotype.equals(VariantTableStudyRow.OTHER)) {
                    continue; // skip OTHER -> see Complex type
                }
                String returnedGenotype = genotype;
                for (Integer sampleId : row.getSampleIds(genotype)) {
                    String sampleName = mapSampleIds.get(sampleId);
                    Integer sampleIdx = returnedSamplesPosition.get(sampleName);
                    if (sampleIdx == null) {
                        continue;   //Sample may not be required. Ignore this sample.
                    }
                    List<String> lst = Arrays.asList(returnedGenotype, StringUtils.EMPTY);
                    samplesDataArray[sampleIdx] = lst;
                }
            }
            // Load Secondary Index
            List<VariantProto.AlternateCoordinate> s2cgt = row.getComplexVariant().getSecondaryAlternatesList();
            int secondaryAlternatesCount = row.getComplexVariant().getSecondaryAlternatesCount();
            List<AlternateCoordinate> secAltArr = new ArrayList<AlternateCoordinate>(secondaryAlternatesCount);
            if (secondaryAlternatesCount > 0) {
                for (VariantProto.AlternateCoordinate altcoord : s2cgt) {
                    VariantType vart = VariantType.valueOf(altcoord.getType().name());
<<<<<<< HEAD
                    String chr = StringUtils.isEmpty(altcoord.getChromosome()) ? null : altcoord.getChromosome();
                    Integer start = altcoord.getStart() == 0 ? null : altcoord.getStart();
                    Integer end = altcoord.getEnd() == 0 ? null : altcoord.getEnd();
                    String reference = StringUtils.isEmpty(altcoord.getReference()) ? null : altcoord.getReference();
                    String alternate = StringUtils.isEmpty(altcoord.getAlternate()) ? null : altcoord.getAlternate();
=======
                    String chr = StringUtils.isEmpty(altcoord.getChromosome()) ? variant.getChromosome() : altcoord.getChromosome();
                    Integer start = altcoord.getStart() == 0 ? variant.getStart() : altcoord.getStart();
                    Integer end = altcoord.getEnd() == 0 ? variant.getEnd() : altcoord.getEnd();
                    String reference = StringUtils.isEmpty(altcoord.getReference()) ? "" : altcoord.getReference();
                    String alternate = StringUtils.isEmpty(altcoord.getAlternate()) ? "" : altcoord.getAlternate();
>>>>>>> 3f19ae5e
                    AlternateCoordinate alt = new AlternateCoordinate(chr, start, end, reference, alternate, vart);
                    secAltArr.add(alt);
                }
            }
            // Load complex genotypes
            for (Entry<Integer, VariantProto.Genotype> entry : row.getComplexVariant().getSampleToGenotype().entrySet()) {
<<<<<<< HEAD
                String sampleName = mapSampleIds.get(entry.getKey());
                Integer samplePosition = returnedSamplesPosition.get(sampleName);
=======
                Integer samplePosition = getSamplePosition(returnedSamplesPosition, mapSampleIds, entry.getKey());
>>>>>>> 3f19ae5e
                if (samplePosition == null) {
                    continue;   //Sample may not be required. Ignore this sample.
                }
                VariantProto.Genotype xgt = entry.getValue();
                String returnedGenotype = new Genotype(xgt).toGenotypeString();
                samplesDataArray[samplePosition] = Arrays.asList(returnedGenotype, StringUtils.EMPTY);
            }
            // Fill gaps (with HOM_REF)
            int homRef = 0;
            for (int i = 0; i < samplesDataArray.length; i++) {
                if (samplesDataArray[i] == null) {
                    ArrayList<String> data = new ArrayList<>(2);
                    data.add(VariantTableStudyRow.HOM_REF);
                    data.add(StringUtils.EMPTY);
                    samplesDataArray[i] = data;
                    homRef++;
                }
            }
            for (Entry<String, SampleList> entry : row.getComplexFilter().getFilterNonPass().entrySet()) {
                String filterString = entry.getKey();
                for (Integer id : entry.getValue().getSampleIdsList()) {
                    Integer samplePosition = getSamplePosition(returnedSamplesPosition, mapSampleIds, id);
                    if (samplePosition == null) {
                        continue; // Sample may not be required. Ignore this
                                  // sample.
                    }
                    samplesDataArray[samplePosition].set(1, filterString);
                }
                String sampleName = mapSampleIds.get(entry.getKey());
                Integer samplePosition = returnedSamplesPosition.get(sampleName);
                if (samplePosition == null) {
                    continue; // Sample may not be required. Ignore this sample.
                }
            }
            // Fill gaps (with PASS)
            int fillCnt = 0;
            for (int i = 0; i < samplesDataArray.length; i++) {
                if (StringUtils.isBlank(samplesDataArray[i].get(1))) {
                    samplesDataArray[i].set(1, "PASS");
                    ++fillCnt;
                }
            }
            if (fillCnt != row.getPassCount()) {
                String message = String.format("Error parsing variant %s. Pass count %s does not match filter fill count: %s",
                        row.toString(), row.getPassCount(), fillCnt);
                if (failOnWrongVariants) {
                    throw new RuntimeException(message);
                } else {
                    logger.warn(message);
                }
            }
            if (homRef != row.getHomRefCount()) {
                String message = "Wrong number of HomRef samples for variant " + variant + ". Got " + homRef + ", expect "
                        + row.getHomRefCount() + ". Samples number: " + samplesDataArray.length + " , ";
<<<<<<< HEAD
                for (String studyColumn : VariantTableStudyRow.STUDY_COLUMNS) {
=======
                message += "'" + VariantTableStudyRow.HOM_REF + "':" + row.getHomRefCount() + " , ";
                for (String studyColumn : VariantTableStudyRow.GENOTYPE_COLUMNS) {
>>>>>>> 3f19ae5e
                    message += "'" + studyColumn + "':" + row.getSampleIds(studyColumn) + " , ";
                }

                if (failOnWrongVariants) {
                    throw new RuntimeException(message);
                } else {
                    logger.warn(message);
                }
            }
            List<List<String>> samplesData = Arrays.asList(samplesDataArray);

            StudyEntry studyEntry = new StudyEntry(Integer.toString(studyConfiguration.getStudyId()));
            studyEntry.setSamplesPosition(returnedSamplesPosition);
            studyEntry.setSamplesData(samplesData);
<<<<<<< HEAD
            studyEntry.setFormat(Arrays.asList(VariantMerger.GT_KEY, VariantMerger.PASS_KEY));
=======
            studyEntry.setFormat(Arrays.asList(VariantMerger.GT_KEY, VariantMerger.GENOTYPE_FILTER_KEY));
>>>>>>> 3f19ae5e
            studyEntry.setFiles(Collections.singletonList(new FileEntry("", "", annotMap)));
            studyEntry.setSecondaryAlternates(secAltArr);
            variant.addStudyEntry(studyEntry);
        }
        variant.setAnnotation(annotation);
        if (variant.getStudiesMap().isEmpty()) {
            throw new IllegalStateException("No Studies registered for variant!!! " + variant);
        }
        return variant;
    }

<<<<<<< HEAD
=======
    private Integer getSamplePosition(LinkedHashMap<String, Integer> returnedSamplesPosition, BiMap<Integer, String> mapSampleIds,
            Integer id) {
        String sampleName = mapSampleIds.get(id);
        Integer samplePosition = returnedSamplesPosition.get(sampleName);
        return samplePosition;
    }

>>>>>>> 3f19ae5e
    /**
     * Creates a SORTED MAP with the required samples position.
     *
     * @param studyConfiguration Study Configuration
     * @return Sorted linked hash map
     */
    private LinkedHashMap<String, Integer> getReturnedSamplesPosition(StudyConfiguration studyConfiguration) {
        if (!returnedSamplesPosition.containsKey(studyConfiguration.getStudyId())) {
            LinkedHashMap<String, Integer> samplesPosition;
            if (returnedSamples.isEmpty()) {
                BiMap<Integer, String> unorderedSamplesPosition =
                        StudyConfiguration.getIndexedSamplesPosition(studyConfiguration).inverse();
                samplesPosition = new LinkedHashMap<>(unorderedSamplesPosition.size());
                for (int i = 0; i < unorderedSamplesPosition.size(); i++) {
                    samplesPosition.put(unorderedSamplesPosition.get(i), i);
                }
            } else {
                samplesPosition = new LinkedHashMap<>(returnedSamples.size());
                int index = 0;
                BiMap<String, Integer> indexedSamplesId = StudyConfiguration.getIndexedSamples(studyConfiguration);
                for (String returnedSample : returnedSamples) {
                    if (indexedSamplesId.containsKey(returnedSample)) {
                        samplesPosition.put(returnedSample, index++);
                    }
                }
            }
            returnedSamplesPosition.put(studyConfiguration.getStudyId(), samplesPosition);
        }
        return returnedSamplesPosition.get(studyConfiguration.getStudyId());
    }


    public static boolean isFailOnWrongVariants() {
        return failOnWrongVariants;
    }

    public static void setFailOnWrongVariants(boolean b) {
        failOnWrongVariants = b;
    }
}<|MERGE_RESOLUTION|>--- conflicted
+++ resolved
@@ -1,10 +1,7 @@
 package org.opencb.opencga.storage.hadoop.variant.index;
 
 import com.google.common.collect.BiMap;
-<<<<<<< HEAD
-=======
-
->>>>>>> 3f19ae5e
+
 import org.apache.commons.lang3.StringUtils;
 import org.apache.hadoop.hbase.client.Result;
 import org.opencb.biodata.models.feature.Genotype;
@@ -17,15 +14,9 @@
 import org.opencb.biodata.models.variant.protobuf.VariantProto;
 import org.opencb.biodata.tools.variant.converter.Converter;
 import org.opencb.biodata.tools.variant.merge.VariantMerger;
-<<<<<<< HEAD
-import org.opencb.datastore.core.ObjectMap;
-import org.opencb.datastore.core.QueryOptions;
-import org.opencb.datastore.core.QueryResult;
-=======
 import org.opencb.commons.datastore.core.ObjectMap;
 import org.opencb.commons.datastore.core.QueryOptions;
 import org.opencb.commons.datastore.core.QueryResult;
->>>>>>> 3f19ae5e
 import org.opencb.opencga.storage.core.StudyConfiguration;
 import org.opencb.opencga.storage.core.variant.StudyConfigurationManager;
 import org.opencb.opencga.storage.hadoop.variant.GenomeHelper;
@@ -92,15 +83,12 @@
         }
     }
 
-<<<<<<< HEAD
-=======
     public Variant convert(VariantTableStudyRow row) {
         return convert(new Variant(row.getChromosome(), row.getPos(), row.getRef(), row.getAlt()),
                 Collections.singletonList(row), null);
 
     }
 
->>>>>>> 3f19ae5e
     protected Variant convert(Variant variant, List<VariantTableStudyRow> rows, VariantAnnotation annotation) {
         if (annotation == null) {
             annotation = new VariantAnnotation();
@@ -121,11 +109,12 @@
             StudyConfiguration studyConfiguration = queryResult.first();
 
             LinkedHashMap<String, Integer> returnedSamplesPosition = new LinkedHashMap<>(getReturnedSamplesPosition(studyConfiguration));
-<<<<<<< HEAD
-
-            if (returnedSamplesPosition.isEmpty()) {
-                throw new IllegalStateException("No samples found for study!!!");
-            }
+
+//            Do not throw any exception. It may happen that the study is not loaded yet or no samples are required!
+//            if (returnedSamplesPosition.isEmpty()) {
+//                throw new IllegalStateException("No samples found for study!!!");
+//            }
+
             Integer nSamples = returnedSamplesPosition.size();
             @SuppressWarnings ("unchecked")
             List<String>[] samplesDataArray = new List[nSamples];
@@ -141,29 +130,6 @@
                                                                              // pass
                                                                              // rate
 
-=======
-
-//            Do not throw any exception. It may happen that the study is not loaded yet or no samples are required!
-//            if (returnedSamplesPosition.isEmpty()) {
-//                throw new IllegalStateException("No samples found for study!!!");
-//            }
-
-            Integer nSamples = returnedSamplesPosition.size();
-            @SuppressWarnings ("unchecked")
-            List<String>[] samplesDataArray = new List[nSamples];
-            annotMap.put("PASS", row.getPassCount().toString());
-            annotMap.put("CALL", row.getCallCount().toString());
-
-            double passrate = row.getPassCount().doubleValue() / nSamples.doubleValue();
-            double callrate = row.getCallCount().doubleValue() / nSamples.doubleValue();
-            double opr = passrate * callrate;
-            annotation.getAdditionalAttributes().put(studyId + "_PR", passrate);
-            annotation.getAdditionalAttributes().put(studyId + "_CR", callrate);
-            annotation.getAdditionalAttributes().put(studyId + "_OPR", opr); // OVERALL
-                                                                             // pass
-                                                                             // rate
-
->>>>>>> 3f19ae5e
             BiMap<Integer, String> mapSampleIds = studyConfiguration.getSampleIds().inverse();
             for (String genotype : row.getGenotypes()) {
                 if (genotype.equals(VariantTableStudyRow.OTHER)) {
@@ -187,31 +153,18 @@
             if (secondaryAlternatesCount > 0) {
                 for (VariantProto.AlternateCoordinate altcoord : s2cgt) {
                     VariantType vart = VariantType.valueOf(altcoord.getType().name());
-<<<<<<< HEAD
-                    String chr = StringUtils.isEmpty(altcoord.getChromosome()) ? null : altcoord.getChromosome();
-                    Integer start = altcoord.getStart() == 0 ? null : altcoord.getStart();
-                    Integer end = altcoord.getEnd() == 0 ? null : altcoord.getEnd();
-                    String reference = StringUtils.isEmpty(altcoord.getReference()) ? null : altcoord.getReference();
-                    String alternate = StringUtils.isEmpty(altcoord.getAlternate()) ? null : altcoord.getAlternate();
-=======
                     String chr = StringUtils.isEmpty(altcoord.getChromosome()) ? variant.getChromosome() : altcoord.getChromosome();
                     Integer start = altcoord.getStart() == 0 ? variant.getStart() : altcoord.getStart();
                     Integer end = altcoord.getEnd() == 0 ? variant.getEnd() : altcoord.getEnd();
                     String reference = StringUtils.isEmpty(altcoord.getReference()) ? "" : altcoord.getReference();
                     String alternate = StringUtils.isEmpty(altcoord.getAlternate()) ? "" : altcoord.getAlternate();
->>>>>>> 3f19ae5e
                     AlternateCoordinate alt = new AlternateCoordinate(chr, start, end, reference, alternate, vart);
                     secAltArr.add(alt);
                 }
             }
             // Load complex genotypes
             for (Entry<Integer, VariantProto.Genotype> entry : row.getComplexVariant().getSampleToGenotype().entrySet()) {
-<<<<<<< HEAD
-                String sampleName = mapSampleIds.get(entry.getKey());
-                Integer samplePosition = returnedSamplesPosition.get(sampleName);
-=======
                 Integer samplePosition = getSamplePosition(returnedSamplesPosition, mapSampleIds, entry.getKey());
->>>>>>> 3f19ae5e
                 if (samplePosition == null) {
                     continue;   //Sample may not be required. Ignore this sample.
                 }
@@ -266,12 +219,8 @@
             if (homRef != row.getHomRefCount()) {
                 String message = "Wrong number of HomRef samples for variant " + variant + ". Got " + homRef + ", expect "
                         + row.getHomRefCount() + ". Samples number: " + samplesDataArray.length + " , ";
-<<<<<<< HEAD
-                for (String studyColumn : VariantTableStudyRow.STUDY_COLUMNS) {
-=======
                 message += "'" + VariantTableStudyRow.HOM_REF + "':" + row.getHomRefCount() + " , ";
                 for (String studyColumn : VariantTableStudyRow.GENOTYPE_COLUMNS) {
->>>>>>> 3f19ae5e
                     message += "'" + studyColumn + "':" + row.getSampleIds(studyColumn) + " , ";
                 }
 
@@ -286,11 +235,7 @@
             StudyEntry studyEntry = new StudyEntry(Integer.toString(studyConfiguration.getStudyId()));
             studyEntry.setSamplesPosition(returnedSamplesPosition);
             studyEntry.setSamplesData(samplesData);
-<<<<<<< HEAD
-            studyEntry.setFormat(Arrays.asList(VariantMerger.GT_KEY, VariantMerger.PASS_KEY));
-=======
             studyEntry.setFormat(Arrays.asList(VariantMerger.GT_KEY, VariantMerger.GENOTYPE_FILTER_KEY));
->>>>>>> 3f19ae5e
             studyEntry.setFiles(Collections.singletonList(new FileEntry("", "", annotMap)));
             studyEntry.setSecondaryAlternates(secAltArr);
             variant.addStudyEntry(studyEntry);
@@ -302,8 +247,6 @@
         return variant;
     }
 
-<<<<<<< HEAD
-=======
     private Integer getSamplePosition(LinkedHashMap<String, Integer> returnedSamplesPosition, BiMap<Integer, String> mapSampleIds,
             Integer id) {
         String sampleName = mapSampleIds.get(id);
@@ -311,7 +254,6 @@
         return samplePosition;
     }
 
->>>>>>> 3f19ae5e
     /**
      * Creates a SORTED MAP with the required samples position.
      *
