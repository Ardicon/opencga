--- conflicted
+++ resolved
@@ -30,19 +30,13 @@
 public class GenomeHelper {
     private final static Logger log = LoggerFactory.getLogger(GenomeHelper.class);
 
-<<<<<<< HEAD
     @Deprecated public static final String CONFIG_VCF_META_PROTO_FILE = "opencga.storage.hadoop.vcf.meta.proto.file";
     @Deprecated public static final String CONFIG_VCF_META_PROTO_STRING = "opencga.storage.hadoop.vcf.meta.proto.string";
 
     public static final String CONFIG_FILE_ID = "opencga.storage.hadoop.file_id";
+    public static final String OPENCGA_STORAGE_HADOOP_STUDY_ID = "opencga.storage.hadoop.study.id";
     public static final String CONFIG_ARCHIVE_TABLE = "opencga.storage.hadoop.archive_table";
 
-=======
-    public static final String OPENCGA_STORAGE_HADOOP_STUDY_ID = "opencga.storage.hadoop.study.id";
-
-    public static final String CONFIG_VCF_META_PROTO_FILE = "opencga.storage.hadoop.vcf.meta.proto.file";
-    public static final String CONFIG_VCF_META_PROTO_STRING = "opencga.storage.hadoop.vcf.meta.proto.string";
->>>>>>> 1ce6c303
     public static final String CONFIG_GENOME_VARIANT_CHUNK_SIZE = "opencga.storage.hadoop.vcf.chunk_size";
     public static final String CONFIG_GENOME_VARIANT_COLUMN_FAMILY = "opencga.storage.hadoop.vcf.column_family";
     public static final String CONFIG_GENOME_VARIANT_ROW_KEY_SEP = "opencga.storage.hadoop.vcf.row_key_sep";
