--- conflicted
+++ resolved
@@ -18,10 +18,7 @@
 
 import org.apache.commons.lang.StringUtils;
 import org.apache.hadoop.hbase.client.Put;
-<<<<<<< HEAD
-=======
 import org.opencb.biodata.models.variant.Variant;
->>>>>>> e2a2964c
 import org.opencb.biodata.models.variant.avro.*;
 import org.opencb.biodata.tools.variant.converter.Converter;
 import org.opencb.opencga.storage.hadoop.variant.GenomeHelper;
@@ -171,16 +168,6 @@
                 map.put(column, score.getScore());
             }
         }
-        return map;
-    }
-
-    Put buildPut(VariantAnnotation variantAnnotation, Map<PhoenixHelper.Column, ?> map) {
-
-        byte[] bytesRowKey = genomeHelper.generateVariantRowKey(variantAnnotation.getChromosome(), variantAnnotation.getStart(),
-                variantAnnotation.getReference(), variantAnnotation.getAlternate());
-        Put put = new Put(bytesRowKey);
-
-        map.forEach((column, value) -> add(put, column, value));
 
         VariantType variantType = Variant.inferType(variantAnnotation.getReference(),
                 variantAnnotation.getAlternate(),
