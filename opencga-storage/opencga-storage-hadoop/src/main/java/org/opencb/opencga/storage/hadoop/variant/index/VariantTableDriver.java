/**
 *
 */
package org.opencb.opencga.storage.hadoop.variant.index;

import org.apache.hadoop.conf.Configuration;
<<<<<<< HEAD
import org.apache.hadoop.conf.Configured;
import org.apache.hadoop.hbase.client.*;
import org.apache.hadoop.hbase.io.compress.Compression;
import org.apache.hadoop.hbase.mapreduce.TableMapReduceUtil;
import org.apache.hadoop.hbase.util.Bytes;
import org.apache.hadoop.mapreduce.Job;
import org.apache.hadoop.util.GenericOptionsParser;
import org.apache.hadoop.util.Tool;
import org.apache.hadoop.util.ToolRunner;
import org.opencb.datastore.core.QueryOptions;
import org.opencb.datastore.core.QueryResult;
import org.opencb.hpg.bigdata.tools.utils.HBaseUtils;
=======
import org.apache.hadoop.hbase.mapreduce.TableMapper;
import org.opencb.commons.datastore.core.QueryOptions;
>>>>>>> 3f19ae5e
import org.opencb.opencga.storage.core.StudyConfiguration;
import org.opencb.opencga.storage.hadoop.variant.HBaseStudyConfigurationManager;
<<<<<<< HEAD
import org.opencb.opencga.storage.hadoop.variant.archive.ArchiveDriver;
import org.opencb.opencga.storage.hadoop.variant.archive.ArchiveHelper;
import org.slf4j.Logger;
import org.slf4j.LoggerFactory;
=======
import org.opencb.opencga.storage.hadoop.exceptions.StorageHadoopException;
import org.opencb.opencga.storage.hadoop.variant.metadata.BatchFileOperation;
import org.opencb.opencga.storage.hadoop.variant.metadata.HBaseVariantStudyConfiguration;
>>>>>>> 3f19ae5e

import java.io.IOException;
<<<<<<< HEAD
import java.util.Arrays;
import java.util.List;
import java.util.Map;
import java.util.stream.Collectors;
=======
import java.util.Calendar;
import java.util.List;
>>>>>>> 3f19ae5e

/**
 * @author Matthias Haimel mh719+git@cam.ac.uk
 */
public class VariantTableDriver extends AbstractVariantTableDriver {

<<<<<<< HEAD
    public static final String CONFIG_VARIANT_FILE_IDS          = "opencga.variant.input.file_ids";
    public static final String CONFIG_VARIANT_TABLE_NAME        = "opencga.variant.table.name";
    public static final String CONFIG_VARIANT_TABLE_COMPRESSION = "opencga.variant.table.compression";
=======
    private HBaseVariantStudyConfiguration studyConfiguration;
>>>>>>> 3f19ae5e

    public VariantTableDriver() { /* nothing */ }

    public VariantTableDriver(Configuration conf) {
        super(conf);
    }

    @SuppressWarnings ("rawtypes")
    @Override
    protected Class<? extends TableMapper> getMapperClass() {
        return VariantTableMapper.class;
    }

    @Override
    protected void check(List<Integer> fileIds) throws StorageHadoopException, IOException {
        Configuration conf = getConf();
<<<<<<< HEAD
        String inTable = conf.get(ArchiveDriver.CONFIG_ARCHIVE_TABLE_NAME, StringUtils.EMPTY);
        String outTable = conf.get(CONFIG_VARIANT_TABLE_NAME, StringUtils.EMPTY);
        String[] fileArr = conf.getStrings(CONFIG_VARIANT_FILE_IDS, new String[0]);
        Integer studyId = conf.getInt(GenomeHelper.CONFIG_STUDY_ID, -1);

        /* -------------------------------*/
        // Validate parameters CHECK
        if (StringUtils.isEmpty(inTable)) {
            throw new IllegalArgumentException("No input hbase table basename specified!!!");
        }
        if (StringUtils.isEmpty(outTable)) {
            throw new IllegalArgumentException("No output hbase table specified!!!");
        }
        if (inTable.equals(outTable)) {
            throw new IllegalArgumentException("Input and Output tables must be different");
        }
        if (studyId < 0) {
            throw new IllegalArgumentException("No Study id specified!!!");
        }
        int fileCnt = fileArr.length;
        if (fileCnt == 0) {
            throw new IllegalArgumentException("No files specified");
        }

        LOG.info(String.format("Use table %s as input", inTable));

        GenomeHelper.setStudyId(conf, studyId);
        VariantTableHelper.setOutputTableName(conf, outTable);
        VariantTableHelper.setInputTableName(conf, inTable);

        VariantTableHelper gh = new VariantTableHelper(conf);


        /* -------------------------------*/
        // Validate input CHECK
        if (!gh.getHBaseManager().act(inTable, ((Table table, Admin admin) -> HBaseUtils.exist(table.getName(), admin)))) {
            throw new IllegalArgumentException(String.format("Input table %s does not exist!!!", inTable));
        }

        /* -------------------------------*/
        // INIT META Data
        StudyConfiguration sconf = loadStudyConfiguration(conf, gh, studyId); // needed for query (column names)
        // TODO check if this needs further work

        /* -------------------------------*/
        // JOB setup
        Job job = Job.getInstance(conf, "opencga: Load file " + Arrays.toString(fileArr) + " to VariantTable '" + outTable + "'");
        job.setJarByClass(VariantTableMapper.class);    // class that contains mapper
        job.getConfiguration().set("mapreduce.job.user.classpath.first", "true");

        // QUERY design
        Scan scan = new Scan();
        scan.setCaching(100);        // 1 is the default in Scan, which will be bad for MapReduce jobs
        scan.setCacheBlocks(false);  // don't set to true for MR jobs

        // specify return columns (file IDs)
        for (String fileIdStr : fileArr) {
            int id = Integer.parseInt(fileIdStr);
            scan.addColumn(gh.getColumnFamily(), Bytes.toBytes(ArchiveHelper.getColumnName(id)));
        }

        // set other scan attrs
        TableMapReduceUtil.initTableMapperJob(
                inTable,      // input table
                scan,             // Scan instance to control CF and attribute selection
                VariantTableMapper.class,   // mapper class
                null,             // mapper output key
                null,             // mapper output value
                job,
                conf.getBoolean(GenomeHelper.CONFIG_HBASE_ADD_DEPENDENCY_JARS, true));
        TableMapReduceUtil.initTableReducerJob(
                outTable,      // output table
                null,             // reducer class
                job,
                null, null, null, null,
                conf.getBoolean(GenomeHelper.CONFIG_HBASE_ADD_DEPENDENCY_JARS, true));
        job.setNumReduceTasks(0);

        Thread hook = new Thread(() -> {
            try {
                if (!job.isComplete()) {
                    job.killJob();
                }
            } catch (IOException e) {
                e.printStackTrace();
            }
        });
        Runtime.getRuntime().addShutdownHook(hook);
        boolean succeed = job.waitForCompletion(true);
        Runtime.getRuntime().removeShutdownHook(hook);
        if (!succeed) {
            LOG.error("error with job!");
        }
        return succeed ? 0 : 1;
    }

    public static boolean createVariantTableIfNeeded(GenomeHelper genomeHelper, String tableName) throws IOException {
        try (Connection con = ConnectionFactory.createConnection(genomeHelper.getConf())) {
            return createVariantTableIfNeeded(genomeHelper, tableName, con);
        }
    }

    public static boolean createVariantTableIfNeeded(GenomeHelper genomeHelper, String tableName, Connection con) throws IOException {
        return genomeHelper.getHBaseManager().createTableIfNeeded(con, tableName, genomeHelper.getColumnFamily(),
                Compression.getCompressionAlgorithmByName(
                        genomeHelper.getConf().get(CONFIG_VARIANT_TABLE_COMPRESSION, Compression.Algorithm.SNAPPY.getName())));
=======
        HBaseStudyConfigurationManager scm = getStudyConfigurationManager();
        StudyConfiguration s = loadStudyConfiguration();
        this.studyConfiguration = scm.toHBaseStudyConfiguration(s);

        List<BatchFileOperation> batches = this.studyConfiguration.getBatches();
        BatchFileOperation batchFileOperation;
        if (!batches.isEmpty()) {
            batchFileOperation = batches.get(batches.size() - 1);
            BatchFileOperation.Status currentStatus = batchFileOperation.currentStatus();
            if (currentStatus != null) {
                switch (currentStatus) {
                    case RUNNING:
                        throw new StorageHadoopException("Unable to load a new batch. Already loading batch: "
                                + batchFileOperation);
                    case READY:
                        batchFileOperation = new BatchFileOperation(getJobOperationName(), fileIds, batchFileOperation.getTimestamp() + 1);
                        break;
                    case ERROR:
                        if (batchFileOperation.getFileIds().equals(fileIds)) {
                            LOG.info("Resuming Last batch loading due to error.");
                        } else {
                            throw new StorageHadoopException("Unable to resume last batch loading. Must load the same "
                                    + "files from the previous batch: " + batchFileOperation);
                        }
                        break;
                    default:
                        throw new IllegalArgumentException("Unknown Status " + currentStatus);
                }
            }
        } else {
            batchFileOperation = new BatchFileOperation(getJobOperationName(), fileIds, 1);
        }
        batchFileOperation.addStatus(Calendar.getInstance().getTime(), BatchFileOperation.Status.RUNNING);
        batches.add(batchFileOperation);

        scm.updateStudyConfiguration(this.studyConfiguration, new QueryOptions());
        conf.setLong(TIMESTAMP, batchFileOperation.getTimestamp());
    }

    @Override
    protected void onError() {
        super.onError();
        try {
            HBaseStudyConfigurationManager scm = getStudyConfigurationManager();
            BatchFileOperation batchFileOperation = studyConfiguration.getBatches().get(studyConfiguration.getBatches().size() - 1);
            batchFileOperation.addStatus(Calendar.getInstance().getTime(), BatchFileOperation.Status.ERROR);
            scm.updateStudyConfiguration(studyConfiguration, new QueryOptions());
        } catch (IOException e) {
            e.printStackTrace();
        }

>>>>>>> 3f19ae5e
    }

    @Override
    protected void onSuccess() {
        super.onSuccess();
        try {
            HBaseStudyConfigurationManager scm = getStudyConfigurationManager();
            BatchFileOperation batchFileOperation = studyConfiguration.getBatches().get(studyConfiguration.getBatches().size() - 1);
            batchFileOperation.addStatus(Calendar.getInstance().getTime(), BatchFileOperation.Status.READY);
            scm.updateStudyConfiguration(studyConfiguration, new QueryOptions());
        } catch (IOException e) {
            e.printStackTrace();
        }
    }

<<<<<<< HEAD
    public static String buildCommandLineArgs(String server, String inputTable, String outputTable, int studyId,
                                              List<Integer> fileIds, Map<String, Object> other) {
        StringBuilder stringBuilder = new StringBuilder().append(server).append(' ').append(inputTable).append(' ')
                .append(outputTable).append(' ').append(studyId).append(' ');

        stringBuilder.append(fileIds.stream().map(Object::toString).collect(Collectors.joining(",")));
        for (Map.Entry<String, Object> entry : other.entrySet()) {
            Object value = entry.getValue();
            if (value != null && (value instanceof Number
                    || value instanceof Boolean
                    || value instanceof String && !((String) value).contains(" "))) {
                stringBuilder.append(' ').append(entry.getKey()).append(' ').append(value);
            }
        }
        return stringBuilder.toString();
    }

    public static void main(String[] args) throws Exception {
        System.exit(privateMain(args, null));
    }

    public static int privateMain(String[] args, Configuration conf) throws Exception {
=======
    @Override
    protected String getJobOperationName() {
        return "Load";
    }

    public static void main(String[] args) throws Exception {
        System.exit(privateMain(args, null, new VariantTableDriver()));
    }

    public static int privateMain(String[] args, Configuration conf, VariantTableDriver driver) throws Exception {
>>>>>>> 3f19ae5e
        // info https://code.google.com/p/temapred/wiki/HbaseWithJava
        if (conf == null) {
            conf = new Configuration();
        }
<<<<<<< HEAD
        VariantTableDriver driver = new VariantTableDriver();
        GenericOptionsParser parser = new GenericOptionsParser(conf, args);

        //get the args w/o generic hadoop args
        String[] toolArgs = parser.getRemainingArgs();

        int fixedSizeArgs = 5;
        if (toolArgs.length < fixedSizeArgs || (toolArgs.length - fixedSizeArgs) % 2 != 0) {
            System.err.printf("Usage: %s [generic options] <server> <input-table> <output-table> <studyId> <fileIds>"
                    + " [<key> <value>]*\n",
                    VariantTableDriver.class.getSimpleName());
            System.err.println("Found " + Arrays.toString(toolArgs));
            ToolRunner.printGenericCommandUsage(System.err);
            return -1;
        }

        HBaseManager.addHBaseSettings(conf, toolArgs[0]);
        conf.set(ArchiveDriver.CONFIG_ARCHIVE_TABLE_NAME, toolArgs[1]);
        conf.set(CONFIG_VARIANT_TABLE_NAME, toolArgs[2]);
        conf.set(GenomeHelper.CONFIG_STUDY_ID, toolArgs[3]);
        conf.setStrings(CONFIG_VARIANT_FILE_IDS, toolArgs[4].split(","));
        for (int i = fixedSizeArgs; i < toolArgs.length; i = i + 2) {
            conf.set(toolArgs[i], toolArgs[i + 1]);
        }
=======
        String[] toolArgs = configure(args, conf);
        if (null == toolArgs) {
            return -1;
        }
>>>>>>> 3f19ae5e

        //set the configuration back, so that Tool can configure itself
        driver.setConf(conf);

        /* Alternative to using tool runner */
//      int exitCode = ToolRunner.run(conf,new GenomeVariantDriver(), args);
        int exitCode = driver.run(toolArgs);
<<<<<<< HEAD

=======
>>>>>>> 3f19ae5e
        return exitCode;
    }

}<|MERGE_RESOLUTION|>--- conflicted
+++ resolved
@@ -4,59 +4,24 @@
 package org.opencb.opencga.storage.hadoop.variant.index;
 
 import org.apache.hadoop.conf.Configuration;
-<<<<<<< HEAD
-import org.apache.hadoop.conf.Configured;
-import org.apache.hadoop.hbase.client.*;
-import org.apache.hadoop.hbase.io.compress.Compression;
-import org.apache.hadoop.hbase.mapreduce.TableMapReduceUtil;
-import org.apache.hadoop.hbase.util.Bytes;
-import org.apache.hadoop.mapreduce.Job;
-import org.apache.hadoop.util.GenericOptionsParser;
-import org.apache.hadoop.util.Tool;
-import org.apache.hadoop.util.ToolRunner;
-import org.opencb.datastore.core.QueryOptions;
-import org.opencb.datastore.core.QueryResult;
-import org.opencb.hpg.bigdata.tools.utils.HBaseUtils;
-=======
 import org.apache.hadoop.hbase.mapreduce.TableMapper;
 import org.opencb.commons.datastore.core.QueryOptions;
->>>>>>> 3f19ae5e
 import org.opencb.opencga.storage.core.StudyConfiguration;
 import org.opencb.opencga.storage.hadoop.variant.HBaseStudyConfigurationManager;
-<<<<<<< HEAD
-import org.opencb.opencga.storage.hadoop.variant.archive.ArchiveDriver;
-import org.opencb.opencga.storage.hadoop.variant.archive.ArchiveHelper;
-import org.slf4j.Logger;
-import org.slf4j.LoggerFactory;
-=======
 import org.opencb.opencga.storage.hadoop.exceptions.StorageHadoopException;
 import org.opencb.opencga.storage.hadoop.variant.metadata.BatchFileOperation;
 import org.opencb.opencga.storage.hadoop.variant.metadata.HBaseVariantStudyConfiguration;
->>>>>>> 3f19ae5e
 
 import java.io.IOException;
-<<<<<<< HEAD
-import java.util.Arrays;
-import java.util.List;
-import java.util.Map;
-import java.util.stream.Collectors;
-=======
 import java.util.Calendar;
 import java.util.List;
->>>>>>> 3f19ae5e
 
 /**
  * @author Matthias Haimel mh719+git@cam.ac.uk
  */
 public class VariantTableDriver extends AbstractVariantTableDriver {
 
-<<<<<<< HEAD
-    public static final String CONFIG_VARIANT_FILE_IDS          = "opencga.variant.input.file_ids";
-    public static final String CONFIG_VARIANT_TABLE_NAME        = "opencga.variant.table.name";
-    public static final String CONFIG_VARIANT_TABLE_COMPRESSION = "opencga.variant.table.compression";
-=======
     private HBaseVariantStudyConfiguration studyConfiguration;
->>>>>>> 3f19ae5e
 
     public VariantTableDriver() { /* nothing */ }
 
@@ -73,114 +38,6 @@
     @Override
     protected void check(List<Integer> fileIds) throws StorageHadoopException, IOException {
         Configuration conf = getConf();
-<<<<<<< HEAD
-        String inTable = conf.get(ArchiveDriver.CONFIG_ARCHIVE_TABLE_NAME, StringUtils.EMPTY);
-        String outTable = conf.get(CONFIG_VARIANT_TABLE_NAME, StringUtils.EMPTY);
-        String[] fileArr = conf.getStrings(CONFIG_VARIANT_FILE_IDS, new String[0]);
-        Integer studyId = conf.getInt(GenomeHelper.CONFIG_STUDY_ID, -1);
-
-        /* -------------------------------*/
-        // Validate parameters CHECK
-        if (StringUtils.isEmpty(inTable)) {
-            throw new IllegalArgumentException("No input hbase table basename specified!!!");
-        }
-        if (StringUtils.isEmpty(outTable)) {
-            throw new IllegalArgumentException("No output hbase table specified!!!");
-        }
-        if (inTable.equals(outTable)) {
-            throw new IllegalArgumentException("Input and Output tables must be different");
-        }
-        if (studyId < 0) {
-            throw new IllegalArgumentException("No Study id specified!!!");
-        }
-        int fileCnt = fileArr.length;
-        if (fileCnt == 0) {
-            throw new IllegalArgumentException("No files specified");
-        }
-
-        LOG.info(String.format("Use table %s as input", inTable));
-
-        GenomeHelper.setStudyId(conf, studyId);
-        VariantTableHelper.setOutputTableName(conf, outTable);
-        VariantTableHelper.setInputTableName(conf, inTable);
-
-        VariantTableHelper gh = new VariantTableHelper(conf);
-
-
-        /* -------------------------------*/
-        // Validate input CHECK
-        if (!gh.getHBaseManager().act(inTable, ((Table table, Admin admin) -> HBaseUtils.exist(table.getName(), admin)))) {
-            throw new IllegalArgumentException(String.format("Input table %s does not exist!!!", inTable));
-        }
-
-        /* -------------------------------*/
-        // INIT META Data
-        StudyConfiguration sconf = loadStudyConfiguration(conf, gh, studyId); // needed for query (column names)
-        // TODO check if this needs further work
-
-        /* -------------------------------*/
-        // JOB setup
-        Job job = Job.getInstance(conf, "opencga: Load file " + Arrays.toString(fileArr) + " to VariantTable '" + outTable + "'");
-        job.setJarByClass(VariantTableMapper.class);    // class that contains mapper
-        job.getConfiguration().set("mapreduce.job.user.classpath.first", "true");
-
-        // QUERY design
-        Scan scan = new Scan();
-        scan.setCaching(100);        // 1 is the default in Scan, which will be bad for MapReduce jobs
-        scan.setCacheBlocks(false);  // don't set to true for MR jobs
-
-        // specify return columns (file IDs)
-        for (String fileIdStr : fileArr) {
-            int id = Integer.parseInt(fileIdStr);
-            scan.addColumn(gh.getColumnFamily(), Bytes.toBytes(ArchiveHelper.getColumnName(id)));
-        }
-
-        // set other scan attrs
-        TableMapReduceUtil.initTableMapperJob(
-                inTable,      // input table
-                scan,             // Scan instance to control CF and attribute selection
-                VariantTableMapper.class,   // mapper class
-                null,             // mapper output key
-                null,             // mapper output value
-                job,
-                conf.getBoolean(GenomeHelper.CONFIG_HBASE_ADD_DEPENDENCY_JARS, true));
-        TableMapReduceUtil.initTableReducerJob(
-                outTable,      // output table
-                null,             // reducer class
-                job,
-                null, null, null, null,
-                conf.getBoolean(GenomeHelper.CONFIG_HBASE_ADD_DEPENDENCY_JARS, true));
-        job.setNumReduceTasks(0);
-
-        Thread hook = new Thread(() -> {
-            try {
-                if (!job.isComplete()) {
-                    job.killJob();
-                }
-            } catch (IOException e) {
-                e.printStackTrace();
-            }
-        });
-        Runtime.getRuntime().addShutdownHook(hook);
-        boolean succeed = job.waitForCompletion(true);
-        Runtime.getRuntime().removeShutdownHook(hook);
-        if (!succeed) {
-            LOG.error("error with job!");
-        }
-        return succeed ? 0 : 1;
-    }
-
-    public static boolean createVariantTableIfNeeded(GenomeHelper genomeHelper, String tableName) throws IOException {
-        try (Connection con = ConnectionFactory.createConnection(genomeHelper.getConf())) {
-            return createVariantTableIfNeeded(genomeHelper, tableName, con);
-        }
-    }
-
-    public static boolean createVariantTableIfNeeded(GenomeHelper genomeHelper, String tableName, Connection con) throws IOException {
-        return genomeHelper.getHBaseManager().createTableIfNeeded(con, tableName, genomeHelper.getColumnFamily(),
-                Compression.getCompressionAlgorithmByName(
-                        genomeHelper.getConf().get(CONFIG_VARIANT_TABLE_COMPRESSION, Compression.Algorithm.SNAPPY.getName())));
-=======
         HBaseStudyConfigurationManager scm = getStudyConfigurationManager();
         StudyConfiguration s = loadStudyConfiguration();
         this.studyConfiguration = scm.toHBaseStudyConfiguration(s);
@@ -232,7 +89,6 @@
             e.printStackTrace();
         }
 
->>>>>>> 3f19ae5e
     }
 
     @Override
@@ -248,30 +104,6 @@
         }
     }
 
-<<<<<<< HEAD
-    public static String buildCommandLineArgs(String server, String inputTable, String outputTable, int studyId,
-                                              List<Integer> fileIds, Map<String, Object> other) {
-        StringBuilder stringBuilder = new StringBuilder().append(server).append(' ').append(inputTable).append(' ')
-                .append(outputTable).append(' ').append(studyId).append(' ');
-
-        stringBuilder.append(fileIds.stream().map(Object::toString).collect(Collectors.joining(",")));
-        for (Map.Entry<String, Object> entry : other.entrySet()) {
-            Object value = entry.getValue();
-            if (value != null && (value instanceof Number
-                    || value instanceof Boolean
-                    || value instanceof String && !((String) value).contains(" "))) {
-                stringBuilder.append(' ').append(entry.getKey()).append(' ').append(value);
-            }
-        }
-        return stringBuilder.toString();
-    }
-
-    public static void main(String[] args) throws Exception {
-        System.exit(privateMain(args, null));
-    }
-
-    public static int privateMain(String[] args, Configuration conf) throws Exception {
-=======
     @Override
     protected String getJobOperationName() {
         return "Load";
@@ -282,42 +114,14 @@
     }
 
     public static int privateMain(String[] args, Configuration conf, VariantTableDriver driver) throws Exception {
->>>>>>> 3f19ae5e
         // info https://code.google.com/p/temapred/wiki/HbaseWithJava
         if (conf == null) {
             conf = new Configuration();
         }
-<<<<<<< HEAD
-        VariantTableDriver driver = new VariantTableDriver();
-        GenericOptionsParser parser = new GenericOptionsParser(conf, args);
-
-        //get the args w/o generic hadoop args
-        String[] toolArgs = parser.getRemainingArgs();
-
-        int fixedSizeArgs = 5;
-        if (toolArgs.length < fixedSizeArgs || (toolArgs.length - fixedSizeArgs) % 2 != 0) {
-            System.err.printf("Usage: %s [generic options] <server> <input-table> <output-table> <studyId> <fileIds>"
-                    + " [<key> <value>]*\n",
-                    VariantTableDriver.class.getSimpleName());
-            System.err.println("Found " + Arrays.toString(toolArgs));
-            ToolRunner.printGenericCommandUsage(System.err);
-            return -1;
-        }
-
-        HBaseManager.addHBaseSettings(conf, toolArgs[0]);
-        conf.set(ArchiveDriver.CONFIG_ARCHIVE_TABLE_NAME, toolArgs[1]);
-        conf.set(CONFIG_VARIANT_TABLE_NAME, toolArgs[2]);
-        conf.set(GenomeHelper.CONFIG_STUDY_ID, toolArgs[3]);
-        conf.setStrings(CONFIG_VARIANT_FILE_IDS, toolArgs[4].split(","));
-        for (int i = fixedSizeArgs; i < toolArgs.length; i = i + 2) {
-            conf.set(toolArgs[i], toolArgs[i + 1]);
-        }
-=======
         String[] toolArgs = configure(args, conf);
         if (null == toolArgs) {
             return -1;
         }
->>>>>>> 3f19ae5e
 
         //set the configuration back, so that Tool can configure itself
         driver.setConf(conf);
@@ -325,10 +129,6 @@
         /* Alternative to using tool runner */
 //      int exitCode = ToolRunner.run(conf,new GenomeVariantDriver(), args);
         int exitCode = driver.run(toolArgs);
-<<<<<<< HEAD
-
-=======
->>>>>>> 3f19ae5e
         return exitCode;
     }
 
