/**
 * 
 */
package org.opencb.opencga.storage.hadoop.variant.index;

import java.io.IOException;
import java.util.concurrent.atomic.AtomicReference;

import javax.ws.rs.NotSupportedException;

import org.apache.commons.lang3.StringUtils;
import org.apache.hadoop.conf.Configuration;
import org.apache.hadoop.hbase.client.Connection;
import org.apache.hadoop.hbase.client.Table;
import org.apache.hadoop.hbase.util.Bytes;
import org.opencb.datastore.core.QueryOptions;
import org.opencb.datastore.core.QueryResult;
import org.opencb.opencga.storage.core.StudyConfiguration;
import org.opencb.opencga.storage.hadoop.utils.HBaseManager;
import org.opencb.opencga.storage.hadoop.variant.GenomeHelper;
import org.opencb.opencga.storage.hadoop.variant.HBaseStudyConfigurationManager;

/**
 * @author Matthias Haimel mh719+git@cam.ac.uk
 *
 */
public class VariantTableHelper extends GenomeHelper {

    public static final String OPENCGA_STORAGE_HADOOP_VCF_TRANSFORM_TABLE_OUTPUT = "opencga.storage.hadoop.vcf.transform.table.output";
    public static final String OPENCGA_STORAGE_HADOOP_VCF_TRANSFORM_TABLE_INPUT = "opencga.storage.hadoop.vcf.transform.table.input";
    private final AtomicReference<byte[]> outtable = new AtomicReference<>();
    private final AtomicReference<byte[]> intable = new AtomicReference<>();

    /**
     * 
     * @param conf
     */
    public VariantTableHelper (Configuration conf) {
        super(conf);
        String outTable = conf.get(OPENCGA_STORAGE_HADOOP_VCF_TRANSFORM_TABLE_OUTPUT, StringUtils.EMPTY);
        String intable = conf.get(OPENCGA_STORAGE_HADOOP_VCF_TRANSFORM_TABLE_INPUT, StringUtils.EMPTY);
        if(StringUtils.isEmpty(outTable)){
            throw new IllegalArgumentException("Property for Output Table name missing or empty!!!");
        }
        if(StringUtils.isEmpty(intable)){
            throw new IllegalArgumentException("Property for Input Table name missing or empty!!!");
        }
        setOutputTable(outTable);
        setInputTable(intable);
    }

    public StudyConfiguration loadMeta() throws IOException{
        HBaseStudyConfigurationManager scm = new HBaseStudyConfigurationManager(null, this.hBaseManager.getConf(), null);
        QueryResult<StudyConfiguration> query = scm.getStudyConfiguration(getStudyId(),new QueryOptions());
        if(query.getResult().size() != 1){
            throw new NotSupportedException("Only one study configuration expected for study");
        }
        return query.first();
    }
    // TODO for the future: 
    // Table locking
    // http://grokbase.com/t/hbase/user/1169nsvfcx/does-put-support-dont-put-if-row-exists
    public void storeMeta(StudyConfiguration studyConf) throws IOException{
        HBaseStudyConfigurationManager scm = new HBaseStudyConfigurationManager(null, this.hBaseManager.getConf(), null);
        scm.updateStudyConfiguration(studyConf, new QueryOptions());
    }

    public byte[] getOutputTable() {
        return outtable.get();
    }
    
    public byte[] getIntputTable(){
        return intable.get();
    }

<<<<<<< HEAD
    public void act(HBaseManager.HBaseTableConsumer func) throws IOException {
        hBaseManager.act(getOutputTable(), func);
=======
    public void act(Connection con, HBaseManager.HBaseTableConsumer<Table> func) throws IOException {
        hBaseManager.act(con, getOutputTable(), func);
>>>>>>> 1ce6c303
    }

    public <T> T actOnTable(Connection con, HBaseManager.HBaseTableAdminFunction<T> func) throws IOException {
        return hBaseManager.act(con, getOutputTableAsString(), func);
    }

    public String getOutputTableAsString() {
        return Bytes.toString(getOutputTable());
    }

    private void setOutputTable(String table_name){
        this.outtable.set(Bytes.toBytes(table_name));
    }

    private void setInputTable(String table_name){
        this.intable.set(Bytes.toBytes(table_name));
    }

    public static void setOutputTableName(Configuration conf, String out_table) {
        conf.set(OPENCGA_STORAGE_HADOOP_VCF_TRANSFORM_TABLE_OUTPUT, out_table);
    }
    public static void setInputTableName(Configuration conf, String in_table) {
        conf.set(OPENCGA_STORAGE_HADOOP_VCF_TRANSFORM_TABLE_INPUT, in_table);
    }

}<|MERGE_RESOLUTION|>--- conflicted
+++ resolved
@@ -73,13 +73,8 @@
         return intable.get();
     }
 
-<<<<<<< HEAD
-    public void act(HBaseManager.HBaseTableConsumer func) throws IOException {
-        hBaseManager.act(getOutputTable(), func);
-=======
-    public void act(Connection con, HBaseManager.HBaseTableConsumer<Table> func) throws IOException {
+    public void act(Connection con, HBaseManager.HBaseTableConsumer func) throws IOException {
         hBaseManager.act(con, getOutputTable(), func);
->>>>>>> 1ce6c303
     }
 
     public <T> T actOnTable(Connection con, HBaseManager.HBaseTableAdminFunction<T> func) throws IOException {
