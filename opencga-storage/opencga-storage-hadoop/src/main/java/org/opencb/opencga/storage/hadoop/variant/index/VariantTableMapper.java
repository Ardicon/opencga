/**
 *
 */
package org.opencb.opencga.storage.hadoop.variant.index;

import org.apache.commons.lang3.StringUtils;
import org.apache.hadoop.hbase.Cell;
import org.apache.hadoop.hbase.TableName;
import org.apache.hadoop.hbase.client.*;
import org.apache.hadoop.hbase.filter.ColumnPrefixFilter;
import org.apache.hadoop.hbase.util.Bytes;
<<<<<<< HEAD
import org.apache.hadoop.mapreduce.Mapper;
import org.opencb.biodata.models.variant.Variant;
import org.opencb.biodata.models.variant.avro.VariantType;
import org.opencb.biodata.models.variant.protobuf.VcfMeta;
import org.opencb.biodata.tools.variant.merge.VariantMerger;
import org.opencb.datastore.core.ObjectMap;
import org.opencb.datastore.core.QueryResult;
import org.opencb.opencga.storage.core.StudyConfiguration;
import org.opencb.opencga.storage.hadoop.variant.archive.ArchiveFileMetadataManager;
import org.opencb.opencga.storage.hadoop.variant.archive.ArchiveResultToVariantConverter;
import org.slf4j.Logger;
import org.slf4j.LoggerFactory;

import java.io.IOException;
import java.util.ArrayList;
import java.util.Arrays;
import java.util.Collection;
import java.util.Collections;
import java.util.HashMap;
import java.util.HashSet;
import java.util.LinkedHashSet;
import java.util.List;
import java.util.Map;
import java.util.Map.Entry;
import java.util.NavigableMap;
import java.util.Set;
import java.util.SortedMap;
import java.util.TreeMap;
=======
import org.opencb.biodata.models.variant.Variant;
import org.opencb.biodata.models.variant.avro.VariantType;
import org.opencb.opencga.storage.hadoop.variant.GenomeHelper;

import java.io.IOException;
import java.util.*;
>>>>>>> 3f19ae5e
import java.util.stream.Collectors;
import java.util.stream.Stream;

/**
 * @author Matthias Haimel mh719+git@cam.ac.uk
 */
<<<<<<< HEAD
public class VariantTableMapper extends TableMapper<ImmutableBytesWritable, Put> {

    public static final VariantType[] TARGET_VARIANT_TYPE = new VariantType[] { VariantType.SNV, VariantType.SNP };

    private final Logger LOG = LoggerFactory.getLogger(VariantTableDriver.class);

    private VariantTableHelper helper;
    private StudyConfiguration studyConfiguration = null;
//    private final Map<Integer, VcfMeta> vcfMetaMap = new ConcurrentHashMap<>();
    private Connection dbConnection = null;
    private Map<String, Long> timeSum = new HashMap<String, Long>();
    private ArchiveResultToVariantConverter resultConverter;
    private VariantMerger variantMerger;
    private HBaseToVariantConverter hbaseToVariantConverter;

    private Logger getLog() {
        return LOG;
    }

    @Override
    protected void setup(Mapper<ImmutableBytesWritable, Result, ImmutableBytesWritable, Put>.Context context) throws IOException,
            InterruptedException {
        getLog().debug("Setup configuration");
        // Setup configuration
        helper = new VariantTableHelper(context.getConfiguration());
        this.studyConfiguration = getHelper().loadMeta(); // Variant meta

        // Open DB connection
        dbConnection = ConnectionFactory.createConnection(context.getConfiguration());

        // Load VCF meta data for columns
        Map<Integer, VcfMeta> vcfMetaMap = loadVcfMetaMap(context.getConfiguration()); // Archive meta
        resultConverter = new ArchiveResultToVariantConverter(vcfMetaMap, helper.getColumnFamily());
        hbaseToVariantConverter = new HBaseToVariantConverter(this.helper);
        variantMerger = new VariantMerger();
        super.setup(context);
    }

    @Override
    protected void cleanup(Mapper<ImmutableBytesWritable, Result, ImmutableBytesWritable, Put>.Context context) throws IOException,
            InterruptedException {
        for (Entry<String, Long> entry : this.timeSum.entrySet()) {
            context.getCounter("OPENCGA.HBASE", "VCF_TIMER_" + entry.getKey()).increment(entry.getValue());
        }
        if (null != this.dbConnection) {
            dbConnection.close();
        }
    }

    @Override
    protected void map(ImmutableBytesWritable key, Result value,
            Mapper<ImmutableBytesWritable, Result, ImmutableBytesWritable, Put>.Context context) throws IOException, InterruptedException {
        if (value.isEmpty()) {
            context.getCounter("OPENCGA.HBASE", "VCF_RESULT_EMPTY").increment(1);
            return; // TODO search backwards?
        }
        try {
            if (Bytes.equals(key.get(), getHelper().getMetaRowKey())) {
                return; // ignore metadata column
            }

            context.getCounter("OPENCGA.HBASE", "VCF_BLOCK_READ").increment(1);
            SortedMap<Long, String> times = new TreeMap<Long, String>();

            times.put(System.currentTimeMillis(), "Unpack slice");

            // Calculate various positions
            byte[] currRowKey = key.get();
            String sliceKey = Bytes.toString(currRowKey);
            VariantTableHelper h = getHelper();
            String chr = h.extractChromosomeFromBlockId(sliceKey);
            Long sliceReg = h.extractSliceFromBlockId(sliceKey);
            long startPos = h.getStartPositionFromSlice(sliceReg);
            long nextStartPos = h.getStartPositionFromSlice(sliceReg + 1);

            Set<String> fileIds = extractFileIds(value);
            getLog().info("Results contain file IDs : " + StringUtils.join(fileIds, ','));

            getLog().info("Processing slice " + sliceKey);

            // Archive: unpack Archive data (selection only
            List<Variant> archiveVar = getResultConverter().convert(value, startPos,  nextStartPos, true);
            times.put(System.currentTimeMillis(), "Filter slice");
            // Variants of target type
            List<Variant> archiveTarget = filterForVariant(archiveVar.stream(), TARGET_VARIANT_TYPE).collect(Collectors.toList());
            if (!archiveTarget.isEmpty()) {
                Variant tmpVar = archiveTarget.get(0);
                getLog().info("Loaded variant from archive table: " + tmpVar.toJson());
            }
            times.put(System.currentTimeMillis(), "Load Analysis");

            // Analysis: Load variants for region (study specific)
            List<Variant> analysisVar = loadCurrentVariantsRegion(context, chr, startPos, nextStartPos);
            Set<Variant> analysisVarSet = new HashSet<>(analysisVar);
            getLog().info(String.format("Loaded %s variants ... ", analysisVar.size()));
            if (!analysisVar.isEmpty()) {
                Variant tmpVar = analysisVar.get(0);
                getLog().info("Loaded variant from analysis table: " + tmpVar.toJson());
            }
            times.put(System.currentTimeMillis(), "Check consistency");

            // Check if Archive covers all bases in Analysis
            checkArchiveConsistency(context, startPos, nextStartPos, archiveVar, analysisVar);

            /* ******** Update Analysis Variants ************** */
            // (1) NEW variants (only create the position, no filling yet)
            times.put(System.currentTimeMillis(), "Merge NEW variants");
            Set<Variant> analysisNew = new HashSet<>();
            for (Variant tar : archiveTarget) {
                // Get all the archive target variants that are not in the analysis variants.
//                Optional<Variant> any = analysisVar.stream().filter(v -> VariantMerger.isSameVariant(v, tar)).findAny();
                // is new Variant?
                if (!analysisVarSet.contains(tar)) {
                    // Empty variant with no Sample information
                    // Filled with Sample information later (see 2)
                    Variant tarNew = this.variantMerger.createFromTemplate(tar);
                    analysisNew.add(tarNew);
                }
            }
            // with current files of same region
            for (Variant var : analysisNew) {
                this.variantMerger.merge(var, archiveVar);
            }
            times.put(System.currentTimeMillis(), "Load archive slice from hbase");
            // with all other gVCF files of same region
            // NOT the most efficient way to do this
            List<Variant> archiveOther = loadFromArchive(context, sliceKey, fileIds);
            times.put(System.currentTimeMillis(), "Merge NEW with archive slice");
            for (Variant var : analysisNew) {
                this.variantMerger.merge(var, archiveOther);
            }
            // (2) and (3): Same / overlapping position
            times.put(System.currentTimeMillis(), "Merge same / overlapping");
            for (Variant var : analysisVar) {
                this.variantMerger.merge(var, archiveVar);
            }
            // (1) Merge NEW into Analysis table
//            analysisVar.addAll(analysisNew);

            times.put(System.currentTimeMillis(), "Store analysis");

            // fetchCurrentValues(context, summary.keySet());
            updateOutputTable(context, analysisNew);
            updateOutputTable(context, analysisVar);

            times.put(System.currentTimeMillis(), "Done");
            addTimes(times);
        } catch (InvalidProtocolBufferException e) {
            throw new IOException(e);
        }
=======
public class VariantTableMapper extends AbstractVariantTableMapReduce {

    public static final VariantType[] TARGET_VARIANT_TYPE = new VariantType[] { VariantType.SNV, VariantType.SNP };

    /*
     *
     *             +---------+----------+
     *             | ARCHIVE | ANALYSIS |
     *  +----------+---------+----------+
     *  | 1:10:A:T |   DATA  |   ----   |   <= New variant          (1)
     *  +----------+---------+----------+
     *  | 1:20:C:G |   ----  |   DATA   |   <= Missing variant      (2)
     *  +----------+---------+----------+
     *  | 1:30:G:T |   DATA  |   DATA   |   <= Same variant         (3)
     *  +----------+---------+----------+
     *  | 1:40:T:C |   DATA  |   ----   |   <= Overlapped variant (new)
     *  | 1:40:T:G |   ----  |   DATA   |   <= Overlapped variant (missing)
     *  +----------+---------+----------+
     *
     */
    public enum OpenCGAVariantTableCounters {
        ARCHIVE_TABLE_VARIANTS,
        ANALYSIS_TABLE_VARIANTS,
        NEW_VARIANTS,
        MISSING_VARIANTS,
        SAME_VARIANTS
    }

    @Override
    protected void doMap(VariantMapReduceContext ctx) throws IOException, InterruptedException {

        Cell latestCell = ctx.value.getColumnLatestCell(getHelper().getColumnFamily(), GenomeHelper.VARIANT_COLUMN_B);
        if (latestCell != null) {
            if (latestCell.getTimestamp() == timestamp) {

                List<VariantTableStudyRow> variants = parseVariantStudyRowsFromArchive(ctx.getValue(), ctx.getChromosome());

                ctx.context.getCounter(COUNTER_GROUP_NAME, "ALREADY_LOADED_SLICE").increment(1);
                ctx.context.getCounter(COUNTER_GROUP_NAME, "ALREADY_LOADED_ROWS").increment(variants.size());

                updateOutputTable(ctx.context, variants);
                endTime("X Unpack, convert and write ANALYSIS variants (" + GenomeHelper.VARIANT_COLUMN + ")");
                return;
            }
        }

        List<Variant> analysisVar = parseCurrentVariantsRegion(ctx.getValue(), ctx.getChromosome());
        ctx.getContext().getCounter(COUNTER_GROUP_NAME, "VARIANTS_FROM_ANALYSIS").increment(analysisVar.size());
        endTime("2 Unpack and convert input ANALYSIS variants (" + GenomeHelper.VARIANT_COLUMN + ")");


        // Archive: unpack Archive data (selection only
        List<Variant> archiveVar = getResultConverter().convert(ctx.value, ctx.startPos, ctx.nextStartPos, true);
        ctx.context.getCounter(COUNTER_GROUP_NAME, "VARIANTS_FROM_ARCHIVE").increment(archiveVar.size());

        endTime("3 Unpack and convert input ARCHIVE variants");

        // Variants of target type
        List<Variant> archiveTarget = filterForVariant(archiveVar.stream(), TARGET_VARIANT_TYPE).collect(Collectors.toList());
        if (!archiveTarget.isEmpty()) {
            Variant tmpVar = archiveTarget.get(0);
            if (getLog().isDebugEnabled()) {
                getLog().debug("Loaded variant from archive table: " + tmpVar.toJson());
            }
        }
        ctx.context.getCounter(COUNTER_GROUP_NAME, "VARIANTS_FROM_ARCHIVE_TARGET").increment(archiveTarget.size());

//            Set<Variant> analysisVarSet = new HashSet<>(analysisVar);
        endTime("4 Filter archive variants by target");

        // Check if Archive covers all bases in Analysis
        checkArchiveConsistency(ctx.context, ctx.startPos, ctx.nextStartPos, archiveVar, analysisVar);

        endTime("5 Check consistency");

        /* ******** Update Analysis Variants ************** */
        // (1) NEW variants (only create the position, no filling yet)
        Set<String> analysisVarSet = analysisVar.stream().map(Variant::toString).collect(Collectors.toSet());
        Set<Variant> analysisNew = new HashSet<>();
        Set<String> archiveTargetSet = new HashSet<>();
        for (Variant tar : archiveTarget) {
            // Get all the archive target variants that are not in the analysis variants.
//                Optional<Variant> any = analysisVar.stream().filter(v -> VariantMerger.isSameVariant(v, tar)).findAny();
            // is new Variant?
            String tarString = tar.toString();
            archiveTargetSet.add(tarString);
            if (!analysisVarSet.contains(tarString)) {
                // Empty variant with no Sample information
                // Filled with Sample information later (see 2)
                Variant tarNew = this.getVariantMerger().createFromTemplate(tar);
                analysisNew.add(tarNew);
            }
        }
        endTime("6 Create NEW variants");

        int sameVariants = archiveTargetSet.size() - analysisNew.size();
        ctx.context.getCounter(OpenCGAVariantTableCounters.NEW_VARIANTS).increment(analysisNew.size());
        ctx.context.getCounter(OpenCGAVariantTableCounters.SAME_VARIANTS).increment(sameVariants);
        ctx.context.getCounter(OpenCGAVariantTableCounters.MISSING_VARIANTS).increment(analysisVar.size() - sameVariants);
        ctx.context.getCounter(OpenCGAVariantTableCounters.ARCHIVE_TABLE_VARIANTS).increment(archiveTargetSet.size());
        ctx.context.getCounter(OpenCGAVariantTableCounters.ANALYSIS_TABLE_VARIANTS).increment(analysisVar.size());

        // with current files of same region
        for (Variant var : analysisNew) {
            this.getVariantMerger().merge(var, archiveVar);
        }
        endTime("7 Merge NEW variants");

        // with all other gVCF files of same region
        if (!analysisNew.isEmpty()) {
            List<Variant> archiveOther = loadFromArchive(ctx.context, ctx.sliceKey, ctx.fileIds);
            endTime("8 Load archive slice from hbase");
            if (!archiveOther.isEmpty()) {
                ctx.context.getCounter(COUNTER_GROUP_NAME, "OTHER_VARIANTS_FROM_ARCHIVE").increment(archiveOther.size());
                ctx.context.getCounter(COUNTER_GROUP_NAME, "OTHER_VARIANTS_FROM_ARCHIVE_NUM_QUERIES").increment(1);
                for (Variant var : analysisNew) {
                    this.getVariantMerger().merge(var, archiveOther);
                }
                endTime("8 Merge NEW with archive slice");
            }
        }

        // (2) and (3): Same, missing (and overlapping missing) variants
        for (Variant var : analysisVar) {
            this.getVariantMerger().merge(var, archiveVar);
        }
        endTime("9 Merge same and missing");

        // WRITE VALUES
        List<VariantTableStudyRow> rows = new ArrayList<>(analysisNew.size() + analysisVar.size());
        updateOutputTable(ctx.context, analysisNew, rows, null);
        updateOutputTable(ctx.context, analysisVar, rows, ctx.sampleIds);
        endTime("10 Update OUTPUT table");

        updateArchiveTable(ctx.key, ctx.context, rows);
        endTime("11 Update INPUT table");
>>>>>>> 3f19ae5e
    }

    /**
     * Load all variants for all files (except in currFileIds) listed in the study configuration for the specified sliceKey.
     * @param context Context
     * @param sliceKey Slice to extract data for
     * @param currFileIds File ids to ignore
     * @return Variants all variants for the slice
     * @throws IOException
     */
<<<<<<< HEAD
    private List<Variant> loadFromArchive(Context context, String sliceKey, Set<String> currFileIds) throws IOException {
        // Extract File IDs to search through
        LinkedHashSet<Integer> indexedFiles = getStudyConfiguration().getIndexedFiles();
        Set<String> archiveFileIds = indexedFiles.stream().map(v -> v.toString()).filter(k -> !currFileIds.contains(k))
=======
    private List<Variant> loadFromArchive(Context context, String sliceKey, Set<Integer> currFileIds) throws IOException {
        // Extract File IDs to search through
        LinkedHashSet<Integer> indexedFiles = getStudyConfiguration().getIndexedFiles();
        Set<String> archiveFileIds = indexedFiles.stream().filter(k -> !currFileIds.contains(k)).map(s -> s.toString())
>>>>>>> 3f19ae5e
                .collect(Collectors.toSet());
        if (archiveFileIds.isEmpty()) {
            getLog().info("No files found to search for in archive table");
            return Collections.emptyList();
        }
<<<<<<< HEAD
        getLog().info("Add files to search in archive: " + StringUtils.join(archiveFileIds, ','));
=======
        if (getLog().isDebugEnabled()) {
            getLog().debug("Add files to search in archive: " + StringUtils.join(archiveFileIds, ','));
        }
>>>>>>> 3f19ae5e
        Get get = new Get(Bytes.toBytes(sliceKey));
        byte[] cf = getHelper().getColumnFamily();
        archiveFileIds.forEach(e -> get.addColumn(cf, Bytes.toBytes(e)));
        Result res = getHelper().getHBaseManager().act(getDbConnection(), getHelper().getIntputTable(), table -> {
            return table.get(get);
        });
        if (res.isEmpty()) {
            getLog().warn("No data found in archive table!!!");
            return Collections.emptyList();
        }
        List<Variant> var = getResultConverter().convert(res, true);
        return var;
<<<<<<< HEAD
    }

    /**
     * Check if Archive has Variant objects covering all bases (including no-call objects).
     * Increases HBase counter with the name VCF_VARIANT-error-FIXME to act on.
     * @param context
     * @param startPos
     * @param nextStartPos
     * @param archiveVar
     * @param analysisVar
     */
    private void checkArchiveConsistency(Context context, long startPos,
            long nextStartPos, List<Variant> archiveVar, List<Variant> analysisVar) {
        // Report Missing regions in ARCHIVE table, which are seen in VAR table
        Set<Integer> archPosMissing = generateCoveredPositions(analysisVar.stream(), startPos, nextStartPos);
        archPosMissing.removeAll(generateCoveredPositions(archiveVar.stream(), startPos, nextStartPos));
        if (!archPosMissing.isEmpty()) {
            // should never happen - positions exist in variant table but not in archive table
            context.getCounter("OPENCGA.HBASE", "VCF_VARIANT-error-FIXME").increment(1);
            getLog().error(
                    String.format("Positions found in variant table but not in Archive table: %s",
                            Arrays.toString(archPosMissing.toArray(new Integer[0]))));
=======
    }

    /**
     * Check if Archive has Variant objects covering all bases (including no-call objects).
     * Increases HBase counter with the name VCF_VARIANT-error-FIXME to act on.
     * @param context
     * @param startPos
     * @param nextStartPos
     * @param archiveVar
     * @param analysisVar
     */
    private void checkArchiveConsistency(Context context, long startPos,
            long nextStartPos, List<Variant> archiveVar, List<Variant> analysisVar) {
        // Report Missing regions in ARCHIVE table, which are seen in VAR table
        Set<Integer> archPosMissing = generateCoveredPositions(analysisVar.stream(), startPos, nextStartPos);
        archPosMissing.removeAll(generateCoveredPositions(archiveVar.stream(), startPos, nextStartPos));
        if (!archPosMissing.isEmpty()) {
            // should never happen - positions exist in variant table but not in archive table
            context.getCounter(COUNTER_GROUP_NAME, "VCF_VARIANT-error-FIXME").increment(1);
            getLog().error(
                    String.format("Positions found in variant table but not in Archive table: %s",
                            Arrays.toString(archPosMissing.toArray(new Integer[0]))));
        }
    }

    protected Set<Integer> generateCoveredPositions(Stream<Variant> variants, long startPos, long nextStartPos) {
        final int sPos = (int) startPos;
        final int ePos = (int) (nextStartPos - 1);
        // limit to max start position end min end position (only slice region)
        // hope this works
        return variants.map(v -> generateRegion(Math.max(v.getStart(), sPos), Math.min(v.getEnd(), ePos))).flatMap(l -> l.stream())
                .collect(Collectors.toSet());
    }

    private Set<Integer> generateRegion(Integer start, Integer end) {
        if (end < start) {
            throw new IllegalStateException(String.format("End position (%s) is < than Start (%s)!!!", start, end));
        }
        int len = end - start;
        Integer[] array = new Integer[len + 1];
        for (int a = 0; a <= len; a++) { // <= to be inclusive
            array[a] = (start + a);
>>>>>>> 3f19ae5e
        }
    }

<<<<<<< HEAD
    private Set<String> extractFileIds(Result value) {
        Set<String> fieldIds = new HashSet<String>();
        for (Entry<byte[], NavigableMap<byte[], NavigableMap<Long, byte[]>>> grp : value.getMap().entrySet()) {
            Set<String> keys = grp.getValue().keySet().stream().map(k -> Bytes.toString(k)).collect(Collectors.toSet());
            fieldIds.addAll(keys);
        }
        return fieldIds;
    }

    private void addTimes(SortedMap<Long, String> times) {
        long prev = -1;
        String id = "";
        for (Entry<Long, String> e : times.entrySet()) {
            if (prev > 0) {
                long curr = timeSum.getOrDefault(id, 0L);
                long diff = e.getKey() - prev;
                if (prev < 0) {
                    diff = 0;
                }
                timeSum.put(id, curr + diff);
            }
            prev = e.getKey();
            id = e.getValue();
        }
    }

    protected Set<Integer> generateCoveredPositions(Stream<Variant> variants, long startPos, long nextStartPos) {
        final int sPos = (int) startPos;
        final int ePos = (int) (nextStartPos - 1);
        // limit to max start position end min end position (only slice region)
        // hope this works
        return variants.map(v -> generateRegion(Math.max(v.getStart(), sPos), Math.min(v.getEnd(), ePos))).flatMap(l -> l.stream())
                .collect(Collectors.toSet());
    }

    private Set<Integer> generateRegion(Integer start, Integer end) {
        if (end < start) {
            throw new IllegalStateException(String.format("End position (%s) is < than Start (%s)!!!", start, end));
        }
        int len = end - start;
        Integer[] array = new Integer[len + 1];
        for (int a = 0; a <= len; a++) { // <= to be inclusive
            array[a] = (start + a);
        }
        return new HashSet<Integer>(Arrays.asList(array));
    }

=======
>>>>>>> 3f19ae5e

    protected Stream<Variant> filterForVariant(Stream<Variant> variants, VariantType ... types) {
        Set<VariantType> whileList = new HashSet<>(Arrays.asList(types));
        return variants.filter(v -> whileList.contains(v.getType()));
    }

    /**
     * Fetch already loaded variants in the Variant Table.
<<<<<<< HEAD
     * @param context {@link org.apache.hadoop.mapreduce.Mapper.Context}
=======
     * @param context {@link Context}
>>>>>>> 3f19ae5e
     * @param chr Chromosome
     * @param start Start (inclusive) position
     * @param end End (exclusive) position
     * @return L
     * @throws IOException If any IO issue occurs
<<<<<<< HEAD
     */
=======
     * @deprecated Do not read from VariantTable anymore! Use {@link #parseCurrentVariantsRegion} instead
     */
    @Deprecated
>>>>>>> 3f19ae5e
    protected List<Variant> loadCurrentVariantsRegion(Context context, String chr, Long start, Long end)
            throws IOException {
        String colPrefix = getHelper().getStudyId() + "_";
        byte[] startKey = getHelper().generateVariantPositionPrefix(chr, start);
        byte[] endKey = getHelper().generateVariantPositionPrefix(chr, end);
        List<Variant> analysisVariants = new ArrayList<Variant>();
//        boolean foundScan = false; // FIXME clean up
        try (Table table = getDbConnection().getTable(TableName.valueOf(getHelper().getOutputTable()));) {
<<<<<<< HEAD
            context.getCounter("OPENCGA.HBASE", "VCF_TABLE_SCAN-query").increment(1);
            getLog().info(
                    String.format("Scan chr %s from %s to %s with column prefix %s", chr, start, end, colPrefix));
=======
            context.getCounter(COUNTER_GROUP_NAME, "VCF_TABLE_SCAN-query").increment(1);
            if (getLog().isDebugEnabled()) {
                getLog().debug(String.format("Scan chr %s from %s to %s with column prefix %s", chr, start, end, colPrefix));
            }
>>>>>>> 3f19ae5e

            Scan scan = new Scan(startKey, endKey);
            scan.setFilter(new ColumnPrefixFilter(Bytes.toBytes(colPrefix))); // Limit to current study
            ResultScanner rs = table.getScanner(scan);
            for (Result r : rs) {
//                foundScan = true;
<<<<<<< HEAD
                Variant var = this.hbaseToVariantConverter.convert(r);
=======
                Variant var = this.getHbaseToVariantConverter().convert(r);
>>>>>>> 3f19ae5e
                if (var.getStudiesMap().isEmpty()) {
                    throw new IllegalStateException("No Studies registered for variant!!! " + var);
                }
                analysisVariants.add(var);
                if (!r.containsColumn(this.getHelper().getColumnFamily(), Bytes.toBytes(colPrefix + "0/0"))) {
                    throw new IllegalStateException("Hom-ref column not found for prefix: " + var);
                }
            }
        }
//        if (!foundScan) {
//            throw new IllegalStateException(String.format("No result returned after scan using prefix %s", colPrefix));
//        }
//        if (analysisVariants.isEmpty()) {
//            throw new IllegalStateException(String.format("No Variants found using prefix %s", colPrefix));
//        }
//        Set<String> maplst = analysisVariants.stream().flatMap(v -> v.getStudiesMap().keySet().stream()).collect(Collectors.toSet());
//        if (maplst.isEmpty()) {
//            throw new IllegalStateException("No study data loaded at all for " + colPrefix + "; ");
//        }
//        List<Variant> noStudy = analysisVariants.stream().filter(v -> v.getStudy(Integer.toString(getHelper().getStudyId())) == null)
//                .collect(Collectors.toList());
//        if (!noStudy.isEmpty()) {
//            throw new IllegalStateException("Loaded variants with no Study id!!! using prefix  " + colPrefix + "; " + noStudy.size() + ";"
//                    + Strings.join(maplst, ","));
//        }
        return analysisVariants;
<<<<<<< HEAD
    }

    /**
     * Load (if available) current data, merge information and store new object
     * in DB.
     *
     * @param context
     * @param analysisVar
     * @throws IOException
     * @throws InterruptedException
     */
    private void updateOutputTable(Context context, Collection<Variant> analysisVar)
            throws IOException, InterruptedException {
        int studyId = getStudyConfiguration().getStudyId();
        BiMap<String, Integer> idMapping = getStudyConfiguration().getSampleIds();
        for (Variant variant : analysisVar) {
            VariantTableStudyRow row = VariantTableStudyRow.build(variant, studyId, idMapping);
            Put put = row.createPut(getHelper());
            context.write(new ImmutableBytesWritable(put.getRow()), put);
            context.getCounter("OPENCGA.HBASE", "VCF_ROW-put").increment(1);
        }
    }

    public VariantTableHelper getHelper() {
        return helper;
    }

    protected void setHelper(VariantTableHelper helper) {
        this.helper = helper;
    }

    protected Connection getDbConnection() {
        return dbConnection;
    }

    /**
     * Load VCF Meta data from input table and create table index.
     *
     * @param conf
     *            Hadoop configuration object
     * @throws IOException
     *             If any IO problem occurs
     * @return {@link Map} from file id to {@link VcfMeta}
     */
    protected Map<Integer, VcfMeta> loadVcfMetaMap(Configuration conf) throws IOException {
        Map<Integer, VcfMeta> vcfMetaMap = new HashMap<Integer, VcfMeta>();
        String tableName = Bytes.toString(getHelper().getIntputTable());
        getLog().debug("Load VcfMETA from {}", tableName);
        try (ArchiveFileMetadataManager metadataManager = new ArchiveFileMetadataManager(tableName, conf, null)) {
            QueryResult<VcfMeta> allVcfMetas = metadataManager.getAllVcfMetas(new ObjectMap());
            for (VcfMeta vcfMeta : allVcfMetas.getResult()) {
                vcfMetaMap.put(Integer.parseInt(vcfMeta.getVariantSource().getFileId()), vcfMeta);
            }
        }
        getLog().info(String.format("Loaded %s VcfMETA data!!!", vcfMetaMap.size()));
        return vcfMetaMap;
    }

    private ArchiveResultToVariantConverter getResultConverter() {
        return resultConverter;
    }

    private StudyConfiguration getStudyConfiguration() {
        return studyConfiguration;
=======
>>>>>>> 3f19ae5e
    }

}<|MERGE_RESOLUTION|>--- conflicted
+++ resolved
@@ -9,201 +9,18 @@
 import org.apache.hadoop.hbase.client.*;
 import org.apache.hadoop.hbase.filter.ColumnPrefixFilter;
 import org.apache.hadoop.hbase.util.Bytes;
-<<<<<<< HEAD
-import org.apache.hadoop.mapreduce.Mapper;
-import org.opencb.biodata.models.variant.Variant;
-import org.opencb.biodata.models.variant.avro.VariantType;
-import org.opencb.biodata.models.variant.protobuf.VcfMeta;
-import org.opencb.biodata.tools.variant.merge.VariantMerger;
-import org.opencb.datastore.core.ObjectMap;
-import org.opencb.datastore.core.QueryResult;
-import org.opencb.opencga.storage.core.StudyConfiguration;
-import org.opencb.opencga.storage.hadoop.variant.archive.ArchiveFileMetadataManager;
-import org.opencb.opencga.storage.hadoop.variant.archive.ArchiveResultToVariantConverter;
-import org.slf4j.Logger;
-import org.slf4j.LoggerFactory;
-
-import java.io.IOException;
-import java.util.ArrayList;
-import java.util.Arrays;
-import java.util.Collection;
-import java.util.Collections;
-import java.util.HashMap;
-import java.util.HashSet;
-import java.util.LinkedHashSet;
-import java.util.List;
-import java.util.Map;
-import java.util.Map.Entry;
-import java.util.NavigableMap;
-import java.util.Set;
-import java.util.SortedMap;
-import java.util.TreeMap;
-=======
 import org.opencb.biodata.models.variant.Variant;
 import org.opencb.biodata.models.variant.avro.VariantType;
 import org.opencb.opencga.storage.hadoop.variant.GenomeHelper;
 
 import java.io.IOException;
 import java.util.*;
->>>>>>> 3f19ae5e
 import java.util.stream.Collectors;
 import java.util.stream.Stream;
 
 /**
  * @author Matthias Haimel mh719+git@cam.ac.uk
  */
-<<<<<<< HEAD
-public class VariantTableMapper extends TableMapper<ImmutableBytesWritable, Put> {
-
-    public static final VariantType[] TARGET_VARIANT_TYPE = new VariantType[] { VariantType.SNV, VariantType.SNP };
-
-    private final Logger LOG = LoggerFactory.getLogger(VariantTableDriver.class);
-
-    private VariantTableHelper helper;
-    private StudyConfiguration studyConfiguration = null;
-//    private final Map<Integer, VcfMeta> vcfMetaMap = new ConcurrentHashMap<>();
-    private Connection dbConnection = null;
-    private Map<String, Long> timeSum = new HashMap<String, Long>();
-    private ArchiveResultToVariantConverter resultConverter;
-    private VariantMerger variantMerger;
-    private HBaseToVariantConverter hbaseToVariantConverter;
-
-    private Logger getLog() {
-        return LOG;
-    }
-
-    @Override
-    protected void setup(Mapper<ImmutableBytesWritable, Result, ImmutableBytesWritable, Put>.Context context) throws IOException,
-            InterruptedException {
-        getLog().debug("Setup configuration");
-        // Setup configuration
-        helper = new VariantTableHelper(context.getConfiguration());
-        this.studyConfiguration = getHelper().loadMeta(); // Variant meta
-
-        // Open DB connection
-        dbConnection = ConnectionFactory.createConnection(context.getConfiguration());
-
-        // Load VCF meta data for columns
-        Map<Integer, VcfMeta> vcfMetaMap = loadVcfMetaMap(context.getConfiguration()); // Archive meta
-        resultConverter = new ArchiveResultToVariantConverter(vcfMetaMap, helper.getColumnFamily());
-        hbaseToVariantConverter = new HBaseToVariantConverter(this.helper);
-        variantMerger = new VariantMerger();
-        super.setup(context);
-    }
-
-    @Override
-    protected void cleanup(Mapper<ImmutableBytesWritable, Result, ImmutableBytesWritable, Put>.Context context) throws IOException,
-            InterruptedException {
-        for (Entry<String, Long> entry : this.timeSum.entrySet()) {
-            context.getCounter("OPENCGA.HBASE", "VCF_TIMER_" + entry.getKey()).increment(entry.getValue());
-        }
-        if (null != this.dbConnection) {
-            dbConnection.close();
-        }
-    }
-
-    @Override
-    protected void map(ImmutableBytesWritable key, Result value,
-            Mapper<ImmutableBytesWritable, Result, ImmutableBytesWritable, Put>.Context context) throws IOException, InterruptedException {
-        if (value.isEmpty()) {
-            context.getCounter("OPENCGA.HBASE", "VCF_RESULT_EMPTY").increment(1);
-            return; // TODO search backwards?
-        }
-        try {
-            if (Bytes.equals(key.get(), getHelper().getMetaRowKey())) {
-                return; // ignore metadata column
-            }
-
-            context.getCounter("OPENCGA.HBASE", "VCF_BLOCK_READ").increment(1);
-            SortedMap<Long, String> times = new TreeMap<Long, String>();
-
-            times.put(System.currentTimeMillis(), "Unpack slice");
-
-            // Calculate various positions
-            byte[] currRowKey = key.get();
-            String sliceKey = Bytes.toString(currRowKey);
-            VariantTableHelper h = getHelper();
-            String chr = h.extractChromosomeFromBlockId(sliceKey);
-            Long sliceReg = h.extractSliceFromBlockId(sliceKey);
-            long startPos = h.getStartPositionFromSlice(sliceReg);
-            long nextStartPos = h.getStartPositionFromSlice(sliceReg + 1);
-
-            Set<String> fileIds = extractFileIds(value);
-            getLog().info("Results contain file IDs : " + StringUtils.join(fileIds, ','));
-
-            getLog().info("Processing slice " + sliceKey);
-
-            // Archive: unpack Archive data (selection only
-            List<Variant> archiveVar = getResultConverter().convert(value, startPos,  nextStartPos, true);
-            times.put(System.currentTimeMillis(), "Filter slice");
-            // Variants of target type
-            List<Variant> archiveTarget = filterForVariant(archiveVar.stream(), TARGET_VARIANT_TYPE).collect(Collectors.toList());
-            if (!archiveTarget.isEmpty()) {
-                Variant tmpVar = archiveTarget.get(0);
-                getLog().info("Loaded variant from archive table: " + tmpVar.toJson());
-            }
-            times.put(System.currentTimeMillis(), "Load Analysis");
-
-            // Analysis: Load variants for region (study specific)
-            List<Variant> analysisVar = loadCurrentVariantsRegion(context, chr, startPos, nextStartPos);
-            Set<Variant> analysisVarSet = new HashSet<>(analysisVar);
-            getLog().info(String.format("Loaded %s variants ... ", analysisVar.size()));
-            if (!analysisVar.isEmpty()) {
-                Variant tmpVar = analysisVar.get(0);
-                getLog().info("Loaded variant from analysis table: " + tmpVar.toJson());
-            }
-            times.put(System.currentTimeMillis(), "Check consistency");
-
-            // Check if Archive covers all bases in Analysis
-            checkArchiveConsistency(context, startPos, nextStartPos, archiveVar, analysisVar);
-
-            /* ******** Update Analysis Variants ************** */
-            // (1) NEW variants (only create the position, no filling yet)
-            times.put(System.currentTimeMillis(), "Merge NEW variants");
-            Set<Variant> analysisNew = new HashSet<>();
-            for (Variant tar : archiveTarget) {
-                // Get all the archive target variants that are not in the analysis variants.
-//                Optional<Variant> any = analysisVar.stream().filter(v -> VariantMerger.isSameVariant(v, tar)).findAny();
-                // is new Variant?
-                if (!analysisVarSet.contains(tar)) {
-                    // Empty variant with no Sample information
-                    // Filled with Sample information later (see 2)
-                    Variant tarNew = this.variantMerger.createFromTemplate(tar);
-                    analysisNew.add(tarNew);
-                }
-            }
-            // with current files of same region
-            for (Variant var : analysisNew) {
-                this.variantMerger.merge(var, archiveVar);
-            }
-            times.put(System.currentTimeMillis(), "Load archive slice from hbase");
-            // with all other gVCF files of same region
-            // NOT the most efficient way to do this
-            List<Variant> archiveOther = loadFromArchive(context, sliceKey, fileIds);
-            times.put(System.currentTimeMillis(), "Merge NEW with archive slice");
-            for (Variant var : analysisNew) {
-                this.variantMerger.merge(var, archiveOther);
-            }
-            // (2) and (3): Same / overlapping position
-            times.put(System.currentTimeMillis(), "Merge same / overlapping");
-            for (Variant var : analysisVar) {
-                this.variantMerger.merge(var, archiveVar);
-            }
-            // (1) Merge NEW into Analysis table
-//            analysisVar.addAll(analysisNew);
-
-            times.put(System.currentTimeMillis(), "Store analysis");
-
-            // fetchCurrentValues(context, summary.keySet());
-            updateOutputTable(context, analysisNew);
-            updateOutputTable(context, analysisVar);
-
-            times.put(System.currentTimeMillis(), "Done");
-            addTimes(times);
-        } catch (InvalidProtocolBufferException e) {
-            throw new IOException(e);
-        }
-=======
 public class VariantTableMapper extends AbstractVariantTableMapReduce {
 
     public static final VariantType[] TARGET_VARIANT_TYPE = new VariantType[] { VariantType.SNV, VariantType.SNP };
@@ -340,7 +157,6 @@
 
         updateArchiveTable(ctx.key, ctx.context, rows);
         endTime("11 Update INPUT table");
->>>>>>> 3f19ae5e
     }
 
     /**
@@ -351,29 +167,18 @@
      * @return Variants all variants for the slice
      * @throws IOException
      */
-<<<<<<< HEAD
-    private List<Variant> loadFromArchive(Context context, String sliceKey, Set<String> currFileIds) throws IOException {
-        // Extract File IDs to search through
-        LinkedHashSet<Integer> indexedFiles = getStudyConfiguration().getIndexedFiles();
-        Set<String> archiveFileIds = indexedFiles.stream().map(v -> v.toString()).filter(k -> !currFileIds.contains(k))
-=======
     private List<Variant> loadFromArchive(Context context, String sliceKey, Set<Integer> currFileIds) throws IOException {
         // Extract File IDs to search through
         LinkedHashSet<Integer> indexedFiles = getStudyConfiguration().getIndexedFiles();
         Set<String> archiveFileIds = indexedFiles.stream().filter(k -> !currFileIds.contains(k)).map(s -> s.toString())
->>>>>>> 3f19ae5e
                 .collect(Collectors.toSet());
         if (archiveFileIds.isEmpty()) {
             getLog().info("No files found to search for in archive table");
             return Collections.emptyList();
         }
-<<<<<<< HEAD
-        getLog().info("Add files to search in archive: " + StringUtils.join(archiveFileIds, ','));
-=======
         if (getLog().isDebugEnabled()) {
             getLog().debug("Add files to search in archive: " + StringUtils.join(archiveFileIds, ','));
         }
->>>>>>> 3f19ae5e
         Get get = new Get(Bytes.toBytes(sliceKey));
         byte[] cf = getHelper().getColumnFamily();
         archiveFileIds.forEach(e -> get.addColumn(cf, Bytes.toBytes(e)));
@@ -386,30 +191,6 @@
         }
         List<Variant> var = getResultConverter().convert(res, true);
         return var;
-<<<<<<< HEAD
-    }
-
-    /**
-     * Check if Archive has Variant objects covering all bases (including no-call objects).
-     * Increases HBase counter with the name VCF_VARIANT-error-FIXME to act on.
-     * @param context
-     * @param startPos
-     * @param nextStartPos
-     * @param archiveVar
-     * @param analysisVar
-     */
-    private void checkArchiveConsistency(Context context, long startPos,
-            long nextStartPos, List<Variant> archiveVar, List<Variant> analysisVar) {
-        // Report Missing regions in ARCHIVE table, which are seen in VAR table
-        Set<Integer> archPosMissing = generateCoveredPositions(analysisVar.stream(), startPos, nextStartPos);
-        archPosMissing.removeAll(generateCoveredPositions(archiveVar.stream(), startPos, nextStartPos));
-        if (!archPosMissing.isEmpty()) {
-            // should never happen - positions exist in variant table but not in archive table
-            context.getCounter("OPENCGA.HBASE", "VCF_VARIANT-error-FIXME").increment(1);
-            getLog().error(
-                    String.format("Positions found in variant table but not in Archive table: %s",
-                            Arrays.toString(archPosMissing.toArray(new Integer[0]))));
-=======
     }
 
     /**
@@ -452,60 +233,10 @@
         Integer[] array = new Integer[len + 1];
         for (int a = 0; a <= len; a++) { // <= to be inclusive
             array[a] = (start + a);
->>>>>>> 3f19ae5e
-        }
-    }
-
-<<<<<<< HEAD
-    private Set<String> extractFileIds(Result value) {
-        Set<String> fieldIds = new HashSet<String>();
-        for (Entry<byte[], NavigableMap<byte[], NavigableMap<Long, byte[]>>> grp : value.getMap().entrySet()) {
-            Set<String> keys = grp.getValue().keySet().stream().map(k -> Bytes.toString(k)).collect(Collectors.toSet());
-            fieldIds.addAll(keys);
-        }
-        return fieldIds;
-    }
-
-    private void addTimes(SortedMap<Long, String> times) {
-        long prev = -1;
-        String id = "";
-        for (Entry<Long, String> e : times.entrySet()) {
-            if (prev > 0) {
-                long curr = timeSum.getOrDefault(id, 0L);
-                long diff = e.getKey() - prev;
-                if (prev < 0) {
-                    diff = 0;
-                }
-                timeSum.put(id, curr + diff);
-            }
-            prev = e.getKey();
-            id = e.getValue();
-        }
-    }
-
-    protected Set<Integer> generateCoveredPositions(Stream<Variant> variants, long startPos, long nextStartPos) {
-        final int sPos = (int) startPos;
-        final int ePos = (int) (nextStartPos - 1);
-        // limit to max start position end min end position (only slice region)
-        // hope this works
-        return variants.map(v -> generateRegion(Math.max(v.getStart(), sPos), Math.min(v.getEnd(), ePos))).flatMap(l -> l.stream())
-                .collect(Collectors.toSet());
-    }
-
-    private Set<Integer> generateRegion(Integer start, Integer end) {
-        if (end < start) {
-            throw new IllegalStateException(String.format("End position (%s) is < than Start (%s)!!!", start, end));
-        }
-        int len = end - start;
-        Integer[] array = new Integer[len + 1];
-        for (int a = 0; a <= len; a++) { // <= to be inclusive
-            array[a] = (start + a);
         }
         return new HashSet<Integer>(Arrays.asList(array));
     }
 
-=======
->>>>>>> 3f19ae5e
 
     protected Stream<Variant> filterForVariant(Stream<Variant> variants, VariantType ... types) {
         Set<VariantType> whileList = new HashSet<>(Arrays.asList(types));
@@ -514,23 +245,15 @@
 
     /**
      * Fetch already loaded variants in the Variant Table.
-<<<<<<< HEAD
-     * @param context {@link org.apache.hadoop.mapreduce.Mapper.Context}
-=======
      * @param context {@link Context}
->>>>>>> 3f19ae5e
      * @param chr Chromosome
      * @param start Start (inclusive) position
      * @param end End (exclusive) position
      * @return L
      * @throws IOException If any IO issue occurs
-<<<<<<< HEAD
-     */
-=======
      * @deprecated Do not read from VariantTable anymore! Use {@link #parseCurrentVariantsRegion} instead
      */
     @Deprecated
->>>>>>> 3f19ae5e
     protected List<Variant> loadCurrentVariantsRegion(Context context, String chr, Long start, Long end)
             throws IOException {
         String colPrefix = getHelper().getStudyId() + "_";
@@ -539,27 +262,17 @@
         List<Variant> analysisVariants = new ArrayList<Variant>();
 //        boolean foundScan = false; // FIXME clean up
         try (Table table = getDbConnection().getTable(TableName.valueOf(getHelper().getOutputTable()));) {
-<<<<<<< HEAD
-            context.getCounter("OPENCGA.HBASE", "VCF_TABLE_SCAN-query").increment(1);
-            getLog().info(
-                    String.format("Scan chr %s from %s to %s with column prefix %s", chr, start, end, colPrefix));
-=======
             context.getCounter(COUNTER_GROUP_NAME, "VCF_TABLE_SCAN-query").increment(1);
             if (getLog().isDebugEnabled()) {
                 getLog().debug(String.format("Scan chr %s from %s to %s with column prefix %s", chr, start, end, colPrefix));
             }
->>>>>>> 3f19ae5e
 
             Scan scan = new Scan(startKey, endKey);
             scan.setFilter(new ColumnPrefixFilter(Bytes.toBytes(colPrefix))); // Limit to current study
             ResultScanner rs = table.getScanner(scan);
             for (Result r : rs) {
 //                foundScan = true;
-<<<<<<< HEAD
-                Variant var = this.hbaseToVariantConverter.convert(r);
-=======
                 Variant var = this.getHbaseToVariantConverter().convert(r);
->>>>>>> 3f19ae5e
                 if (var.getStudiesMap().isEmpty()) {
                     throw new IllegalStateException("No Studies registered for variant!!! " + var);
                 }
@@ -586,73 +299,6 @@
 //                    + Strings.join(maplst, ","));
 //        }
         return analysisVariants;
-<<<<<<< HEAD
-    }
-
-    /**
-     * Load (if available) current data, merge information and store new object
-     * in DB.
-     *
-     * @param context
-     * @param analysisVar
-     * @throws IOException
-     * @throws InterruptedException
-     */
-    private void updateOutputTable(Context context, Collection<Variant> analysisVar)
-            throws IOException, InterruptedException {
-        int studyId = getStudyConfiguration().getStudyId();
-        BiMap<String, Integer> idMapping = getStudyConfiguration().getSampleIds();
-        for (Variant variant : analysisVar) {
-            VariantTableStudyRow row = VariantTableStudyRow.build(variant, studyId, idMapping);
-            Put put = row.createPut(getHelper());
-            context.write(new ImmutableBytesWritable(put.getRow()), put);
-            context.getCounter("OPENCGA.HBASE", "VCF_ROW-put").increment(1);
-        }
-    }
-
-    public VariantTableHelper getHelper() {
-        return helper;
-    }
-
-    protected void setHelper(VariantTableHelper helper) {
-        this.helper = helper;
-    }
-
-    protected Connection getDbConnection() {
-        return dbConnection;
-    }
-
-    /**
-     * Load VCF Meta data from input table and create table index.
-     *
-     * @param conf
-     *            Hadoop configuration object
-     * @throws IOException
-     *             If any IO problem occurs
-     * @return {@link Map} from file id to {@link VcfMeta}
-     */
-    protected Map<Integer, VcfMeta> loadVcfMetaMap(Configuration conf) throws IOException {
-        Map<Integer, VcfMeta> vcfMetaMap = new HashMap<Integer, VcfMeta>();
-        String tableName = Bytes.toString(getHelper().getIntputTable());
-        getLog().debug("Load VcfMETA from {}", tableName);
-        try (ArchiveFileMetadataManager metadataManager = new ArchiveFileMetadataManager(tableName, conf, null)) {
-            QueryResult<VcfMeta> allVcfMetas = metadataManager.getAllVcfMetas(new ObjectMap());
-            for (VcfMeta vcfMeta : allVcfMetas.getResult()) {
-                vcfMetaMap.put(Integer.parseInt(vcfMeta.getVariantSource().getFileId()), vcfMeta);
-            }
-        }
-        getLog().info(String.format("Loaded %s VcfMETA data!!!", vcfMetaMap.size()));
-        return vcfMetaMap;
-    }
-
-    private ArchiveResultToVariantConverter getResultConverter() {
-        return resultConverter;
-    }
-
-    private StudyConfiguration getStudyConfiguration() {
-        return studyConfiguration;
-=======
->>>>>>> 3f19ae5e
     }
 
 }