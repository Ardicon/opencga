/**
 *
 */
package org.opencb.opencga.storage.hadoop.variant.index;

import static org.opencb.biodata.tools.variant.merge.VariantMerger.GT_KEY;

import java.io.IOException;
import java.sql.Array;
import java.sql.ResultSet;
import java.sql.ResultSetMetaData;
import java.sql.SQLException;
import java.util.ArrayList;
import java.util.Arrays;
import java.util.Collection;
import java.util.Collections;
import java.util.HashMap;
import java.util.HashSet;
import java.util.LinkedList;
import java.util.List;
import java.util.Map;
import java.util.Map.Entry;
import java.util.NavigableMap;
import java.util.Set;
import java.util.stream.Collectors;

import org.apache.commons.lang3.StringUtils;
import org.apache.hadoop.hbase.client.Put;
import org.apache.hadoop.hbase.client.Result;
import org.apache.hadoop.hbase.util.Bytes;
import org.apache.phoenix.schema.types.PUnsignedIntArray;
import org.apache.phoenix.schema.types.PhoenixArray;
import org.opencb.biodata.models.feature.Genotype;
import org.opencb.biodata.models.variant.StudyEntry;
import org.opencb.biodata.models.variant.Variant;
import org.opencb.biodata.models.variant.protobuf.VariantProto;
import org.opencb.biodata.models.variant.protobuf.VariantProto.AlternateCoordinate;
import org.opencb.biodata.models.variant.protobuf.VariantProto.VariantType;
import org.opencb.biodata.tools.variant.merge.VariantMerger;
import org.opencb.opencga.storage.hadoop.variant.GenomeHelper;
import org.opencb.opencga.storage.hadoop.variant.index.phoenix.VariantPhoenixHelper;
import org.opencb.opencga.storage.hadoop.variant.models.protobuf.ComplexFilter;
import org.opencb.opencga.storage.hadoop.variant.models.protobuf.ComplexFilter.Builder;
import org.opencb.opencga.storage.hadoop.variant.models.protobuf.ComplexVariant;
import org.opencb.opencga.storage.hadoop.variant.models.protobuf.SampleList;
import org.opencb.opencga.storage.hadoop.variant.models.protobuf.VariantTableStudyRowProto;
import org.opencb.opencga.storage.hadoop.variant.models.protobuf.VariantTableStudyRowsProto;

import com.google.common.base.Objects;
import com.google.protobuf.InvalidProtocolBufferException;

/**
 *
 * @author Matthias Haimel mh719+git@cam.ac.uk
 */
public class VariantTableStudyRow {
    public static final String NOCALL = ".";
    public static final String HOM_REF = "0/0";
    public static final String HET_REF = "0/1";
    public static final String HOM_VAR = "1/1";
    public static final String OTHER = "?";
    public static final String COMPLEX = "X";
    public static final String PASS_CNT = "P";
    public static final String FILTER_OTHER = "F";
    public static final String CALL_CNT = "C";

    public static final List<String> STUDY_COLUMNS = Collections.unmodifiableList(
            Arrays.asList(NOCALL, HOM_REF, HET_REF, HOM_VAR, OTHER, COMPLEX, PASS_CNT, CALL_CNT, FILTER_OTHER));

    public static final char COLUMN_KEY_SEPARATOR = '_';

    private Integer studyId;
    private Integer homRefCount = 0;
    private Integer passCount = 0;
    private Integer callCount = 0;
    private String chromosome;
    private int pos;
    private String ref;
    private String alt;
    private Map<String, Set<Integer>> callMap = new HashMap<>();
    private Map<Integer, VariantProto.Genotype> sampleToGenotype = new HashMap<>();
    private Map<String, Set<Integer>> filterToSamples = new HashMap<>();
    private List<AlternateCoordinate> secAlternate = new ArrayList<>();

    public VariantTableStudyRow(Integer studyId, String chr, int pos, String ref, String alt) {
        this.studyId = studyId;
        this.chromosome = chr;
        this.pos = pos;
        this.ref = ref;
        this.alt = alt;
    }

    public VariantTableStudyRow(VariantTableStudyRow row) {
        this(row.studyId, row.chromosome, row.pos, row.ref, row.alt);
        this.homRefCount = row.homRefCount;
        this.callCount = row.callCount;
        this.passCount = row.passCount;
        this.callMap.putAll(row.callMap.entrySet().stream().collect(Collectors.toMap(p -> p.getKey(), p -> new HashSet<>(p.getValue()))));
        this.secAlternate.addAll(row.secAlternate != null ? row.secAlternate : Collections.emptyList());
        this.sampleToGenotype.putAll(row.sampleToGenotype != null ? row.sampleToGenotype : Collections.emptyMap());
    }

    public VariantTableStudyRow(VariantTableStudyRowProto proto, String chromosome, Integer studyId) {
        this.studyId = studyId;
//        this.chromosome = proto.getChromosome();
        this.chromosome = chromosome;
        this.pos = proto.getStart();
        this.ref = proto.getReference();
        this.alt = proto.getAlternate();
        this.callCount = proto.getCallCount();
        this.passCount = proto.getPassCount();
        this.homRefCount = proto.getHomRefCount();
        this.callMap = new HashMap<>(4);
        callMap.put(HOM_VAR, new HashSet<>(proto.getHomVarList()));
        callMap.put(HET_REF, new HashSet<>(proto.getHetList()));
        callMap.put(NOCALL, new HashSet<>(proto.getNocallList()));
        callMap.put(OTHER, new HashSet<>(proto.getOtherList()));
        for (Map.Entry<String, SampleList> entry : proto.getOtherGt().entrySet()) {
            Genotype gt = new Genotype(entry.getKey());
            VariantProto.Genotype gtProto = gt.toProtobuf();
            for (Integer sid : entry.getValue().getSampleIdsList()) {
                sampleToGenotype.put(sid, gtProto);
            }
        }
        this.filterToSamples = proto.getFilterNonPass().entrySet().stream()
                .collect(Collectors.toMap(k -> k.getKey(), e -> new HashSet<>(e.getValue().getSampleIdsList())));
        this.secAlternate = proto.getSecondaryAlternateList();
    }

    /**
     * Calls {@link #VariantTableStudyRow(Integer, String, int, String, String)} using the Variant information.
     * @param studyId Study id
     * @param variant Variant to extrac the region from
     */
    public VariantTableStudyRow(Integer studyId, Variant variant) {
        this(studyId, variant.getChromosome(), variant.getStart(), variant.getReference(), variant.getAlternate());
    }

    public int getPos() {
        return pos;
    }

    public ComplexFilter getComplexFilter() {
        Builder b = ComplexFilter.newBuilder();
        Map<String, SampleList> map = toSampleListMap(this.filterToSamples);
        b.putAllFilterNonPass(map);
        return b.build();
    }

    private void setComplexFilter(ComplexFilter cf) {
        Map<String, Set<Integer>> map = cf.getFilterNonPass().entrySet().stream().collect(
                Collectors.toMap(e -> e.getKey(), e -> new HashSet<>(e.getValue().getSampleIdsList())));
        this.filterToSamples.putAll(map);
    }

    public ComplexVariant getComplexVariant() {
        return ComplexVariant.newBuilder()
                .putAllSampleToGenotype(this.sampleToGenotype)
                .addAllSecondaryAlternates(this.secAlternate).build();
    }

    public void setComplexVariant(ComplexVariant complexVariant) {
        Map<Integer, VariantProto.Genotype> map = complexVariant.getSampleToGenotype();
        if (map != null && map.size() > 0) {
            this.sampleToGenotype.putAll(map);
        }
        List<AlternateCoordinate> secAlt = complexVariant.getSecondaryAlternatesList();
        if (secAlt != null && secAlt.size() > 0) {
            this.secAlternate.addAll(secAlt);
        }
    }

    public Set<String> getGenotypes() {
        return callMap.keySet();
    }

    public Set<Integer> getSampleIds(String gt) {
        Set<Integer> set = this.callMap.get(gt);
        if (null == set) {
            return Collections.emptySet();
        }
        return set;
    }

    public Set<Integer> getSampleIds(Genotype gt) {
        return getSampleIds(gt.toString());
    }

    public Integer getStudyId() {
        return studyId;
    }

    /**
     * @param gt Genotype code for the samples
     * @param sampleIds Sample numeric codes
     * @throws IllegalStateException in case the sample already exists in the collection
     */
    public void addSampleId(String gt, Collection<Integer> sampleIds) throws IllegalStateException {
        Set<Integer> set = this.callMap.get(gt);
        if (null == set) {
            set = new HashSet<>();
            this.callMap.put(gt, set);
        }
        set.addAll(sampleIds);
    }

    /**
     * @param gt       Genotype code for the samples
     * @param sampleId Sample numeric codes
     * @throws IllegalStateException in case the sample already exists in the collection
     */
    public void addSampleId(String gt, Integer sampleId) throws IllegalStateException {
        Set<Integer> set = this.callMap.get(gt);
        if (null == set) {
            set = new HashSet<>();
            this.callMap.put(gt, set);
        }
        if (!set.add(sampleId)) {
            throw new IllegalStateException(String.format("Sample id %s already in gt set %s", sampleId, gt));
        }
    }

    public byte[] generateRowKey(VariantTableHelper helper) {
        return helper.generateVariantRowKey(this.chromosome, this.pos, this.ref, this.alt);
    }

    public void addHomeRefCount(Integer cnt) {
        this.homRefCount += cnt;
    }

    public Integer getHomRefCount() {
        return homRefCount;
    }

    public void addPassCount(Integer cnt) {
        passCount += cnt;
    }

    public Integer getPassCount() {
        return passCount;
    }

    public void setPassCount(Integer passCount) {
        this.passCount = passCount;
    }

    public void addCallCount(Integer cnt) {
        callCount += cnt;
    }

    public void setCallCount(Integer callCount) {
        this.callCount = callCount;
    }

    public Integer getCallCount() {
        return callCount;
    }

    public void setHomRefCount(Integer homRefCount) {
        this.homRefCount = homRefCount;
    }

    public String getAlt() {
        return alt;
    }

    public VariantTableStudyRow setAlt(String alt) {
        this.alt = alt;
        return this;
    }

    public String getRef() {
        return ref;
    }

    public VariantTableStudyRow setRef(String ref) {
        this.ref = ref;
        return this;
    }

    public VariantTableStudyRow setPos(int pos) {
        this.pos = pos;
        return this;
    }

    public String getChromosome() {
        return chromosome;
    }

    public VariantTableStudyRow setChromosome(String chromosome) {
        this.chromosome = chromosome;
        return this;
    }

    public VariantTableStudyRow setStudyId(Integer studyId) {
        this.studyId = studyId;
        return this;
    }

    /**
     * Fills only changed columns of a PUT object. If no column changed, returns NULL
<<<<<<< HEAD
     * @param helper        VariantTableHelper
     * @param newSampleIds  Samples that were not in the original variant
=======
     * @param helper VariantTableHelper
     * @param newSampleIds Sample IDs which are loaded
>>>>>>> 68efeb67
     * @return NULL if no changes, else PUT object with changed columns
     */
    public Put createSpecificPut(VariantTableHelper helper, Set<Integer> newSampleIds) {
        boolean doPut = false;
        byte[] generateRowKey = generateRowKey(helper);
        byte[] cf = helper.getColumnFamily();
        Integer sid = helper.getStudyId();
        Put put = new Put(generateRowKey);
        Set<Integer> newHomRef = new HashSet<>(newSampleIds);

        /***** Complex GT *****/
        Set<Integer> foundIds = this.sampleToGenotype.entrySet().stream().filter(e -> newSampleIds.contains(e.getKey()))
                .map(e -> e.getKey()).collect(Collectors.toSet());
        /***** Secondary Alt list *****/
        // newRow.secAlternate // not needed to filter down //TODO check if a
        // new alternate is referenced
        Set<Integer> oldIdx = this.sampleToGenotype.entrySet().stream().filter(e -> !newSampleIds.contains(e.getKey()))
                .map(e -> e.getValue().getAllelesIdxList()).flatMap(l -> l.stream()).collect(Collectors.toSet());
        Set<Integer> newIdx = this.sampleToGenotype.entrySet().stream().filter(e -> newSampleIds.contains(e.getKey()))
                .map(e -> e.getValue().getAllelesIdxList()).flatMap(l -> l.stream()).collect(Collectors.toSet());
        newIdx.removeAll(oldIdx);
        if (newIdx.size() > 0 || foundIds.size() > 0) {
            doPut = true;
            put.addColumn(cf, Bytes.toBytes(buildColumnKey(sid, COMPLEX)), this.getComplexVariant().toByteArray());
            newHomRef.removeAll(foundIds);
        }

        /***** Filter *****/
        long cntFilter = this.filterToSamples.entrySet().stream().filter(e -> !Collections.disjoint(e.getValue(), newSampleIds)).count();
        if (cntFilter > 0) {
            doPut = true;
            put.addColumn(cf, Bytes.toBytes(buildColumnKey(sid, FILTER_OTHER)), this.getComplexFilter().toByteArray());
        }
        /**** PASS CNT ***/
        Set<Integer> newPassIds = new HashSet<>(newSampleIds);
        this.filterToSamples.values().forEach(l -> newPassIds.removeAll(l));
        if (newPassIds.size() > 0) {
            doPut = true;
            put.addColumn(cf, Bytes.toBytes(buildColumnKey(sid, PASS_CNT)), Bytes.toBytes(this.passCount));
        }

        /**** GT ***/
        Set<Integer> newCalls = new HashSet<>(newSampleIds);
        for (Entry<String, Set<Integer>> entry : this.callMap.entrySet()) {
            byte[] column = Bytes.toBytes(buildColumnKey(sid, entry.getKey()));
            boolean disjoint = Collections.disjoint(entry.getValue(), newSampleIds);
            if (!disjoint) {
                doPut = true;
                List<Integer> value = new ArrayList<>(entry.getValue());
                Collections.sort(value);
                byte[] bytesArray = VariantPhoenixHelper.toBytes(value, PUnsignedIntArray.INSTANCE);
                put.addColumn(cf, column, bytesArray);
                newHomRef.removeAll(value);
                if (StringUtils.equals(entry.getKey(), NOCALL)) {
                    newCalls.removeAll(value);
                }
            }
        }
        if (newHomRef.size() > 0) {
            doPut = true;
            put.addColumn(cf, Bytes.toBytes(buildColumnKey(sid, HOM_REF)), Bytes.toBytes(this.homRefCount));
        }

        if (!this.callCount.equals(newCalls.size())) {
            doPut = true;
            put.addColumn(cf, Bytes.toBytes(buildColumnKey(sid, CALL_CNT)), Bytes.toBytes(this.callCount));
        }

        if (this.callMap.containsKey(HOM_REF)) {
            throw new IllegalStateException(
                    String.format("HOM_REF data found for row %s for sample IDs %s",
                            Arrays.toString(generateRowKey), StringUtils.join(this.callMap.get(HOM_REF), ",")));
        }
        if (doPut) {
            return put;
        }
        return null;
    }

    public Put createPut(VariantTableHelper helper) {
        byte[] generateRowKey = generateRowKey(helper);
        if (this.callMap.containsKey(HOM_REF)) {
            throw new IllegalStateException(
                    String.format("HOM_REF data found for row %s for sample IDs %s",
                            Arrays.toString(generateRowKey), StringUtils.join(this.callMap.get(HOM_REF), ",")));
        }
        byte[] cf = helper.getColumnFamily();
        Integer sid = helper.getStudyId();
        Put put = new Put(generateRowKey);
        put.addColumn(cf, Bytes.toBytes(buildColumnKey(sid, HOM_REF)), Bytes.toBytes(this.homRefCount));
        put.addColumn(cf, Bytes.toBytes(buildColumnKey(sid, PASS_CNT)), Bytes.toBytes(this.passCount));
        put.addColumn(cf, Bytes.toBytes(buildColumnKey(sid, CALL_CNT)), Bytes.toBytes(this.callCount));
        if (this.secAlternate.size() > 0 || this.sampleToGenotype.size() > 0) { //add complex genotype column if required
            put.addColumn(cf, Bytes.toBytes(buildColumnKey(sid, COMPLEX)), this.getComplexVariant().toByteArray());
        }
        if (!this.filterToSamples.isEmpty()) {
            put.addColumn(cf, Bytes.toBytes(buildColumnKey(sid, FILTER_OTHER)), this.getComplexFilter().toByteArray());
        }
        for (Entry<String, Set<Integer>> entry : this.callMap.entrySet()) {
            byte[] column = Bytes.toBytes(buildColumnKey(sid, entry.getKey()));

            List<Integer> value = new ArrayList<>(entry.getValue());
            if (!value.isEmpty()) {
                Collections.sort(value);
                byte[] bytesArray = VariantPhoenixHelper.toBytes(value, PUnsignedIntArray.INSTANCE);
                put.addColumn(cf, column, bytesArray);
            }
        }
        return put;
    }

    public static VariantTableStudyRowsProto toProto(List<VariantTableStudyRow> rows) {
        return VariantTableStudyRowsProto.newBuilder()
                .addAllRows(rows.stream().map(VariantTableStudyRow::toProto).collect(Collectors.toList()))
                .build();
    }

    public VariantTableStudyRowProto toProto() {
        Map<String, List<Integer>> otherGt = new HashMap<>();
        for (Entry<Integer, VariantProto.Genotype> entry : sampleToGenotype.entrySet()) {
            String gt = entry.getValue().getAllelesIdxList().stream().map(Object::toString)
                    .collect(Collectors.joining(entry.getValue().getPhased() ? "|" : "/"));
            List<Integer> samples = otherGt.get(gt);
            if (samples == null) {
                samples = new LinkedList<>();
                otherGt.put(gt, samples);
            }
            samples.add(entry.getKey());
        }
        return VariantTableStudyRowProto.newBuilder()
                .setStart(pos)
                .setReference(ref)
                .setAlternate(alt)
                .setCallCount(callCount)
                .setPassCount(passCount)
                .setHomRefCount(homRefCount)
                .addAllHomVar(callMap.getOrDefault(HOM_VAR, Collections.emptySet()))
                .addAllHet(callMap.getOrDefault(HET_REF, Collections.emptySet()))
                .addAllNocall(callMap.getOrDefault(NOCALL, Collections.emptySet()))
                .addAllOther(callMap.getOrDefault(OTHER, Collections.emptySet()))
                .addAllSecondaryAlternate(secAlternate)
                .putAllOtherGt(toSampleListMap(otherGt))
                .putAllFilterNonPass(toSampleListMap(this.filterToSamples))
                .build();
    }

    private Map<String, SampleList> toSampleListMap(Map<String, ? extends Collection<Integer>> map) {
        return map.entrySet().stream()
                .collect(Collectors.toMap(
                        Entry::getKey,
                        entry -> SampleList.newBuilder().addAllSampleIds(entry.getValue()).build()));
    }

    public static List<VariantTableStudyRow> parse(Result result, GenomeHelper helper) {
        NavigableMap<byte[], byte[]> familyMap = result.getFamilyMap(helper.getColumnFamily());
        Set<Integer> studyIds = familyMap.entrySet().stream()
                .filter(entry -> entry.getValue() != null && entry.getValue().length > 0)
                .map(entry -> extractStudyId(Bytes.toString(entry.getKey()), true))
                .filter(integer -> integer != null)
                .collect(Collectors.toSet());

        if (studyIds.isEmpty()) {
            throw new IllegalStateException("No studies found!!!");
        }
        List<VariantTableStudyRow> rows = new ArrayList<>(studyIds.size());
        for (Integer studyId : studyIds) {
            Variant variant = helper.extractVariantFromVariantRowKey(result.getRow());
            rows.add(new VariantTableStudyRow(variant, studyId, familyMap, true));
        }
        return rows;
    }

    public VariantTableStudyRow(Variant variant, Integer studyId, NavigableMap<byte[], byte[]> familyMap,
                boolean skipOtherStudies) {
            this(studyId, variant);
            for (Entry<byte[], byte[]> entry : familyMap.entrySet()) {
                if (entry.getValue() == null || entry.getValue().length == 0) {
                    continue; // use default values, if no data for column exist
                }
                String colStr = Bytes.toString(entry.getKey());
                String[] colSplit = colStr.split("_", 2);
                if (!colSplit[0].equals(studyId.toString())) { // check study ID for consistency check
                    if (skipOtherStudies) {
                        continue;
                    } else {
                        throw new IllegalStateException(String.format("Expected study id %s, but found %s in row %s",
                                studyId.toString(), colSplit[0], colStr));
                    }
                }
                String gt = colSplit[1];
                switch (gt) {
                case HOM_REF:
                    homRefCount = parseCount(entry.getValue());
                    break;
                case CALL_CNT:
                    callCount = parseCount(entry.getValue());
                    break;
                case PASS_CNT:
                    passCount = parseCount(entry.getValue());
                    break;
                case COMPLEX:
                    try {
                        ComplexVariant complexVariant = ComplexVariant.parseFrom(entry.getValue());
                        setComplexVariant(complexVariant);
                    } catch (InvalidProtocolBufferException e) {
                        throw new RuntimeException(e);
                    }
                    break;
                case FILTER_OTHER:
                    try {
                        ComplexFilter complexFilter = ComplexFilter.parseFrom(entry.getValue());
                        setComplexFilter(complexFilter);
                    } catch (InvalidProtocolBufferException e) {
                        throw new RuntimeException(e);
                    }
                    break;
                default:
                    PhoenixArray phoenixArray = ((PhoenixArray) PUnsignedIntArray.INSTANCE.toObject(entry.getValue()));
                    try {
                        HashSet<Integer> value = new HashSet<>();
                        if (phoenixArray.getArray() != null) {
                            int[] array = (int[]) phoenixArray.getArray();
                            for (int i : array) {
                                value.add(i);
                            }
                        }
                        callMap.put(gt, value);
                    } catch (SQLException e) {
                        //Impossible
                        throw new RuntimeException(e);
                    }
                    break;
                }
            }
        }

    public static List<VariantTableStudyRow> parse(Variant variant, ResultSet resultSet, GenomeHelper helper) throws SQLException {
        ResultSetMetaData metaData = resultSet.getMetaData();
        Set<Integer> studyIds = new HashSet<>();
        for (int i = 0; i < metaData.getColumnCount(); i++) {
            String columnName = metaData.getColumnName(i + 1);
            if (columnName != null && !columnName.isEmpty()) {
                Integer studyId = extractStudyId(columnName, false);
                if (studyId != null) {
                    studyIds.add(studyId);
                }
            }
        }
        List<VariantTableStudyRow> rows = new ArrayList<>(studyIds.size());
        for (Integer studyId : studyIds) {
            rows.add(new VariantTableStudyRow(variant, resultSet, studyId));
        }
        return rows;
    }

    /**
     * Parse Phoenix ResultSet.
     * @param variant Variant to create {@link VariantTableStudyRow#VariantTableStudyRow(Integer, Variant)} with
     * @param resultSet Phoenix result set
     * @param studyId Study id
     * @return variantTableStudyRow {@link VariantTableStudyRow} object filled with data
     * @throws SQLException Problems accessing data in {@link ResultSet}
     */
    public VariantTableStudyRow(Variant variant, ResultSet resultSet, int studyId) throws SQLException {
        this(studyId, variant);
        homRefCount = resultSet.getInt(buildColumnKey(studyId, HOM_REF));
        callCount = resultSet.getInt(buildColumnKey(studyId, CALL_CNT));
        passCount = resultSet.getInt(buildColumnKey(studyId, PASS_CNT));
        byte[] xArr = resultSet.getBytes(buildColumnKey(studyId, COMPLEX));
        if (xArr != null && xArr.length > 0) {
            try {
                ComplexVariant complexVariant = ComplexVariant.parseFrom(xArr);
                setComplexVariant(complexVariant);
            } catch (IOException e) {
                throw new RuntimeException(e);
            }
        }
        byte[] fArr = resultSet.getBytes(buildColumnKey(studyId, FILTER_OTHER));
        if (fArr != null && fArr.length > 0) {
            try {
                ComplexFilter complexFilter = ComplexFilter.parseFrom(fArr);
                setComplexFilter(complexFilter);
            } catch (IOException e) {
                throw new RuntimeException(e);
            }
        }
        for (String gt : new String[] { HET_REF, HOM_VAR, OTHER, NOCALL }) {
            Array sqlArray = resultSet.getArray(buildColumnKey(studyId, gt));
            HashSet<Integer> value = new HashSet<>();
            if (sqlArray != null && sqlArray.getArray() != null) {
                int[] array = (int[]) sqlArray.getArray();
                for (int i : array) {
                    value.add(i);
                }
            }
            callMap.put(gt, value);
        }
    }

    private static Integer parseCount(byte[] value) {
        if (value == null || value.length == 0) {
            return 0;
        } else {
            return Bytes.toInt(value);
        }
    }

    public static String buildColumnKey(Integer sid, String gt) {
        return String.valueOf(sid) + COLUMN_KEY_SEPARATOR + gt;
    }

    public static Integer extractStudyId(String columnKey, boolean failOnMissing) {
        String study = StringUtils.split(columnKey, COLUMN_KEY_SEPARATOR)[0];
        if (StringUtils.isNumeric(study)) {
            return Integer.parseInt(study);
        } else {
            if (failOnMissing) {
                throw new IllegalStateException(String.format("Integer expected for study ID: extracted %s from %s ", study, columnKey));
            } else {
                return null;
            }
        }
    }

    /**
     * Creates a new VariantTableStudyRow from a single Variant object.
     *
     * @param variant The variant to convert
     * @param studyId Study identifier
     * @param sampleIds Sample id mapping
     */
    public VariantTableStudyRow(Variant variant, Integer studyId, Map<String, Integer> sampleIds) {
        this(studyId, variant);
        int[] homRef = new Genotype("0/0").getAllelesIdx();
        int[] hetRef = new Genotype("0/1").getAllelesIdx();
        int[] hetRefOther = new Genotype("1|0").getAllelesIdx();
        int[] homVar = new Genotype("1/1").getAllelesIdx();
        int[] nocall = new Genotype(".").getAllelesIdx();
        int[] nocallBoth = new Genotype("./.").getAllelesIdx();

        Set<Integer> homref = new HashSet<Integer>();
        StudyEntry se = variant.getStudy(studyId.toString());
        if (null == se) {
            throw new IllegalStateException("Study Entry of variant is null: " + variant);
        }
        // PASS flag should now be populated
//        if (se.getFiles() != null && !se.getFiles().isEmpty() && se.getFiles().get(0) != null
//                && se.getFiles().get(0).getAttributes() != null && !se.getFiles().get(0).getAttributes().isEmpty()) {
//            String passStr = se.getFiles().get(0).getAttributes().getOrDefault(VariantMerger.VCF_FILTER, "0");
//            setPassCount(Integer.valueOf(passStr));
//        }
        Set<String> sampleSet = se.getSamplesName();
        // Create Secondary index
        List<VariantProto.AlternateCoordinate> arr = Collections.emptyList();
        if (null != se.getSecondaryAlternates() && se.getSecondaryAlternates().size() > 0) {
            arr = new ArrayList<>(se.getSecondaryAlternates().size());
            for (org.opencb.biodata.models.variant.avro.AlternateCoordinate altCoord : se.getSecondaryAlternates()) {
                VariantProto.AlternateCoordinate.Builder ac = AlternateCoordinate.newBuilder();
                ac.setChromosome(Objects.firstNonNull(altCoord.getChromosome(), ""))
                    .setStart(Objects.firstNonNull(altCoord.getStart(), 0))
                    .setEnd(Objects.firstNonNull(altCoord.getEnd(), 0))
                    .setReference(Objects.firstNonNull(altCoord.getReference(), ""))
                    .setAlternate(Objects.firstNonNull(altCoord.getAlternate(), ""));
                VariantType vt = VariantType.valueOf(altCoord.getType().name());
                ac.setType(vt);
                arr.add(ac.build());
            }
            secAlternate = arr;
        }

        for (String sample : sampleSet) {
            Integer sid = sampleIds.get(sample);
            // Work out Genotype
            String gtStr = se.getSampleData(sample, GT_KEY);
            Genotype gt = new Genotype(gtStr);
            int[] alleleIdx = gt.getAllelesIdx();
            if (Arrays.equals(alleleIdx, homRef)) {
                addCallCount(1);
                if (!homref.add(sid)) {
                    throw new IllegalStateException("Sample already exists as hom_ref " + sample);
                }
            } else if (Arrays.equals(alleleIdx, hetRef) || Arrays.equals(alleleIdx, hetRefOther)) {
                addSampleId(HET_REF, sid);
                addCallCount(1);
            } else if (Arrays.equals(alleleIdx, homVar)) {
                addSampleId(HOM_VAR, sid);
                addCallCount(1);
            } else if (Arrays.equals(alleleIdx, nocall) || Arrays.equals(alleleIdx, nocallBoth)) {
                addSampleId(NOCALL, sid);
            } else {
                addSampleId(OTHER, sid);
                addCallCount(1);
                sampleToGenotype.put(sid, gt.toProtobuf());
            }
            // Work out PASS / CALL count
            // Samples from Archive table have PASS/etc set. From Analysis table, the flag is empty (already counted)
            String filterString = se.getSampleData(sample, VariantMerger.VCF_FILTER);
            if (StringUtils.equals("PASS", filterString)) {
                addPassCount(1);
            } else { // Must count missing filter values!
                if (StringUtils.isBlank(filterString) || StringUtils.equals("-", filterString)) {
                    filterString = "."; // Blank and '-' filters are saved together as missing
                }
                Set<Integer> set = filterToSamples.get(filterString);
                if (set == null) {
                    set = new HashSet<Integer>();
                    filterToSamples.put(filterString, set);
                }
                set.add(sid);
            }
        }
        addHomeRefCount(homref.size());
    }

    @Override
    public String toString() {
        return chromosome + ':' + pos + ':' + ref + ':' + alt;
    }

    public String toSummaryString() {
        return String.format(
                "Submit %s: pass: %s; call: %s; hr: %s; 0/1: %s; 1/1: %s; ?: %s; .: %s",
                getPos(),
                getPassCount(),
                getCallCount(),
                getHomRefCount(),
                Arrays.toString(getSampleIds(HET_REF).toArray()),
                Arrays.toString(getSampleIds(HOM_VAR).toArray()),
                Arrays.toString(getSampleIds(OTHER).toArray()),
                Arrays.toString(getSampleIds(NOCALL).toArray())
        );
    }

}<|MERGE_RESOLUTION|>--- conflicted
+++ resolved
@@ -299,13 +299,8 @@
 
     /**
      * Fills only changed columns of a PUT object. If no column changed, returns NULL
-<<<<<<< HEAD
-     * @param helper        VariantTableHelper
-     * @param newSampleIds  Samples that were not in the original variant
-=======
      * @param helper VariantTableHelper
-     * @param newSampleIds Sample IDs which are loaded
->>>>>>> 68efeb67
+     * @param newSampleIds Sample IDs which are loaded were not in the original variant
      * @return NULL if no changes, else PUT object with changed columns
      */
     public Put createSpecificPut(VariantTableHelper helper, Set<Integer> newSampleIds) {
@@ -566,7 +561,6 @@
      * @param variant Variant to create {@link VariantTableStudyRow#VariantTableStudyRow(Integer, Variant)} with
      * @param resultSet Phoenix result set
      * @param studyId Study id
-     * @return variantTableStudyRow {@link VariantTableStudyRow} object filled with data
      * @throws SQLException Problems accessing data in {@link ResultSet}
      */
     public VariantTableStudyRow(Variant variant, ResultSet resultSet, int studyId) throws SQLException {
