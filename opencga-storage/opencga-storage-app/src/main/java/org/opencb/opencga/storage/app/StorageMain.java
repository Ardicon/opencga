/*
 * Copyright 2015 OpenCB
 *
 * Licensed under the Apache License, Version 2.0 (the "License");
 * you may not use this file except in compliance with the License.
 * You may obtain a copy of the License at
 *
 *     http://www.apache.org/licenses/LICENSE-2.0
 *
 * Unless required by applicable law or agreed to in writing, software
 * distributed under the License is distributed on an "AS IS" BASIS,
 * WITHOUT WARRANTIES OR CONDITIONS OF ANY KIND, either express or implied.
 * See the License for the specific language governing permissions and
 * limitations under the License.
 */

package org.opencb.opencga.storage.app;

import com.beust.jcommander.ParameterException;
import org.opencb.opencga.core.common.GitRepositoryState;
import org.opencb.opencga.storage.app.cli.CommandExecutor;
import org.opencb.opencga.storage.app.cli.client.AlignmentCommandExecutor;
import org.opencb.opencga.storage.app.cli.client.CliOptionsParser;
import org.opencb.opencga.storage.app.cli.client.VariantCommandExecutor;

import java.io.IOException;

/**
 * Created by imedina on 02/03/15.
 */
public class StorageMain {

    public static void main(String[] args) {
        System.exit(privateMain(args));
    }

    public static int privateMain(String[] args) {
        CliOptionsParser cliOptionsParser = new CliOptionsParser();

        try {
            cliOptionsParser.parse(args);
        } catch (ParameterException e) {
            System.err.println(e.getMessage());
            cliOptionsParser.printUsage();
            return 1;
        }

        String parsedCommand = cliOptionsParser.getCommand();
        if (parsedCommand == null || parsedCommand.isEmpty()) {
            if (cliOptionsParser.getGeneralOptions().version) {
                System.out.println("Version " + GitRepositoryState.get().getBuildVersion());
                System.out.println("Git version: " + GitRepositoryState.get().getBranch() + " " + GitRepositoryState.get().getCommitId());
//                System.out.println(GitRepositoryState.get());
                return 0;
            } else if (cliOptionsParser.getGeneralOptions().help) {
                cliOptionsParser.printUsage();
                return 0;
            } else {
                cliOptionsParser.printUsage();
                return 1;
            }
        } else {
            CommandExecutor commandExecutor = null;
            // Check if any command -h option is present
            if (cliOptionsParser.isHelp()) {
                cliOptionsParser.printUsage();
                return 0;
            } else {
                String parsedSubCommand = cliOptionsParser.getSubCommand();
                if (parsedSubCommand == null || parsedSubCommand.isEmpty()) {
                    cliOptionsParser.printUsage();
                } else {
                    switch (parsedCommand) {
//                        case "feature":
//                            commandExecutor = new IndexAlignmentsCommandExecutor(cliOptionsParser.getIndexAlignmentsCommandOptions());
//                            break;
                        case "alignment":
                            commandExecutor = new AlignmentCommandExecutor(cliOptionsParser.getAlignmentCommandOptions());
                            break;
                        case "variant":
                            commandExecutor = new VariantCommandExecutor(cliOptionsParser.getVariantCommandOptions());
                            break;
                        default:
                            System.out.printf("ERROR: not valid command passed: '" + parsedCommand + "'");
                            break;
                    }

                    if (commandExecutor != null) {
                        try {
                            commandExecutor.loadStorageConfiguration();
<<<<<<< HEAD
                            commandExecutor.execute();
=======
>>>>>>> 048f61ac
                        } catch (IOException ex) {
                            if (commandExecutor.getLogger() == null) {
                                ex.printStackTrace();
                            } else {
                                commandExecutor.getLogger().error("Error reading OpenCGA Storage configuration: " + ex.getMessage());
                            }
<<<<<<< HEAD
=======
                        }
                        try {
                            commandExecutor.execute();
                        } catch (IOException ex) {
                            ex.printStackTrace();
>>>>>>> 048f61ac
                            return 1;
                        } catch (Exception e) {
                            e.printStackTrace();
                            return 1;
                        }
                    } else {
                        cliOptionsParser.printUsage();
                        return 1;
                    }
                }

            }
        }
        return 0;
    }

}<|MERGE_RESOLUTION|>--- conflicted
+++ resolved
@@ -88,24 +88,17 @@
                     if (commandExecutor != null) {
                         try {
                             commandExecutor.loadStorageConfiguration();
-<<<<<<< HEAD
-                            commandExecutor.execute();
-=======
->>>>>>> 048f61ac
                         } catch (IOException ex) {
                             if (commandExecutor.getLogger() == null) {
                                 ex.printStackTrace();
                             } else {
                                 commandExecutor.getLogger().error("Error reading OpenCGA Storage configuration: " + ex.getMessage());
                             }
-<<<<<<< HEAD
-=======
                         }
                         try {
                             commandExecutor.execute();
                         } catch (IOException ex) {
                             ex.printStackTrace();
->>>>>>> 048f61ac
                             return 1;
                         } catch (Exception e) {
                             e.printStackTrace();
