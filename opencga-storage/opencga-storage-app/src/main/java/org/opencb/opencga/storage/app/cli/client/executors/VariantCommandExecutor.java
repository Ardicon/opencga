--- conflicted
+++ resolved
@@ -27,7 +27,6 @@
 import htsjdk.variant.vcf.VCFHeader;
 import org.apache.avro.generic.GenericRecord;
 import org.apache.commons.lang3.StringUtils;
-import org.apache.solr.common.SolrException;
 import org.opencb.biodata.formats.io.FileFormatException;
 import org.opencb.biodata.formats.variant.vcf4.VcfUtils;
 import org.opencb.biodata.models.variant.Variant;
@@ -296,17 +295,9 @@
             doTransform = true;
             doLoad = true;
         } else {
-<<<<<<< HEAD
-            try {
-                variantStorageEngine.searchIndex();
-            } catch (SolrException e) {
-                e.printStackTrace();
-            }
-=======
             doExtract = indexVariantsCommandOptions.transform;
             doTransform = indexVariantsCommandOptions.transform;
             doLoad = indexVariantsCommandOptions.load;
->>>>>>> cb41f3d3
         }
         variantStorageEngine.index(inputUris, outdirUri, doExtract, doTransform, doLoad);
     }
