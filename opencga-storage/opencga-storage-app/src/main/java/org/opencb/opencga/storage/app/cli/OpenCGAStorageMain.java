--- conflicted
+++ resolved
@@ -514,12 +514,8 @@
         }
     }
 
-<<<<<<< HEAD
-    private static void indexAlignments(OptionsParser.CommandIndexAlignments c) throws ClassNotFoundException, IllegalAccessException, InstantiationException, URISyntaxException, IOException, FileFormatException, StorageManagerException {
-=======
     private static void indexAlignments(OptionsParser.CommandIndexAlignments c)
             throws ClassNotFoundException, IllegalAccessException, InstantiationException, URISyntaxException, IOException, FileFormatException, StorageManagerException {
->>>>>>> aadba07b
         AlignmentStorageManager alignmentStorageManager;
         String storageEngine = parser.getGeneralParameters().storageEngine;
         if (storageEngine == null || storageEngine.isEmpty()) {
