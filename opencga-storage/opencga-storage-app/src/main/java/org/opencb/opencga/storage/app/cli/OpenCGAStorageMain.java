--- conflicted
+++ resolved
@@ -75,7 +75,7 @@
                 logLevel = parser.getGeneralParameters().logLevel;
             }
             setLogLevel(logLevel);
-            setOpenCGAHome();
+            Config.setOpenCGAHome(opencgaHome);
 
             if(parser.getGeneralParameters().help || args.length == 0) {
                 System.out.println(parser.usage());
@@ -485,118 +485,6 @@
         }
     }
 
-<<<<<<< HEAD
-    private static void setOpenCGAHome() {
-        // Finds the installation directory (opencgaHome).
-        // Searches first in System Property "app.home" set by the shell script.
-        // If not found, then in the environment variable "OPENCGA_HOME".
-        // If none is found, it supposes "debug-mode" and the opencgaHome is in .../opencga/opencga-app/build/
-        String propertyAppHome = System.getProperty("app.home");
-        logger.debug("propertyAppHome = {}", propertyAppHome);
-        if (propertyAppHome != null) {
-            opencgaHome = propertyAppHome;
-        } else {
-            String envAppHome = System.getenv("OPENCGA_HOME");
-            if (envAppHome != null) {
-                opencgaHome = envAppHome;
-            } else {
-                opencgaHome = Paths.get("opencga-app", "build").toString(); //If it has not been run from the shell script (debug)
-            }
-=======
-    private static void annotateVariants(OptionsParser.CommandAnnotateVariants c)
-            throws ClassNotFoundException, IllegalAccessException, InstantiationException, URISyntaxException, IOException, VariantAnnotatorException {
-        /**
-         * Create DBAdaptor
-         */
-        VariantStorageManager variantStorageManager = StorageManagerFactory.getVariantStorageManager(parser.getGeneralParameters().storageEngine);
-        if(c.credentials != null && !c.credentials.isEmpty()) {
-            variantStorageManager.addConfigUri(new URI(null, c.credentials, null));
-        }
-        ObjectMap params = new ObjectMap();
-        VariantDBAdaptor dbAdaptor = variantStorageManager.getDBAdaptor(c.dbName, params);
-
-        /**
-         * Create Annotator
-         */
-        Properties annotatorProperties = Config.getStorageProperties();
-        if(c.annotatorConfig != null && !c.annotatorConfig.isEmpty()) {
-            annotatorProperties.load(new FileInputStream(c.annotatorConfig));
-        }
-
-
-        VariantAnnotationManager.AnnotationSource annotatorSource = c.annotator;
-        if(annotatorSource == null) {
-            annotatorSource = VariantAnnotationManager.AnnotationSource.valueOf(
-                    annotatorProperties.getProperty(
-                            OPENCGA_STORAGE_ANNOTATOR,
-                            VariantAnnotationManager.AnnotationSource.CELLBASE_REST.name()
-                    ).toUpperCase()
-            );
-        }
-        logger.info("Annotating with {}", annotatorSource);
-        VariantAnnotator annotator = VariantAnnotationManager.buildVariantAnnotator(annotatorSource, annotatorProperties, c.species, c.assembly);
-        VariantAnnotationManager variantAnnotationManager =
-                new VariantAnnotationManager(annotator, dbAdaptor);
-
-        /**
-         * Annotation options
-         */
-        QueryOptions createOptions = new QueryOptions();
-        if (c.filterRegion != null) {
-            createOptions.add(VariantDBAdaptor.REGION, c.filterRegion);
-        }
-        if (!c.overwriteAnnotations) {
-            createOptions.add(VariantDBAdaptor.ANNOTATION_EXISTS, false);
-        }
-        if (c.filterChromosome != null) {
-            createOptions.add(VariantDBAdaptor.CHROMOSOME, c.filterChromosome);
-        }
-        if (c.filterGene != null) {
-            createOptions.add(VariantDBAdaptor.GENE, c.filterGene);
-        }
-        if (c.filterAnnotConsequenceType != null) {
-            createOptions.add(VariantDBAdaptor.ANNOT_CONSEQUENCE_TYPE, c.filterAnnotConsequenceType);
-        }
-        if (!c.overwriteAnnotations) {
-            createOptions.add(VariantDBAdaptor.ANNOTATION_EXISTS, false);
-        }
-        Path outDir = Paths.get(c.outDir);
-
-        createOptions.putAll(c.params);
-
-        /**
-         * Create and load annotations
-         */
-        boolean doCreate = c.create, doLoad = c.load != null;
-        if (!c.create && c.load == null) {
-            doCreate = true;
-            doLoad = true;
-        }
-
-        URI annotationFile = null;
-        if (doCreate) {
-            long start = System.currentTimeMillis();
-            logger.info("Starting annotation creation ");
-            annotationFile = variantAnnotationManager.createAnnotation(outDir, c.fileName.isEmpty() ? c.dbName : c.fileName, createOptions);
-            logger.info("Finished annotation creation {}ms", System.currentTimeMillis() - start);
-        }
-
-        if (doLoad) {
-            long start = System.currentTimeMillis();
-            logger.info("Starting annotation load");
-            if (annotationFile == null) {
-//                annotationFile = new URI(null, c.load, null);
-                annotationFile = Paths.get(c.load).toUri();
-            }
-            QueryOptions loadOptions = new QueryOptions();
-            loadOptions.putAll(c.params);
-            variantAnnotationManager.loadAnnotation(annotationFile, loadOptions);
-            logger.info("Finished annotation load {}ms", System.currentTimeMillis() - start);
->>>>>>> a5edd272
-        }
-        Config.setOpenCGAHome(opencgaHome);
-    }
-
     private static void indexSequence(OptionsParser.CommandIndexSequence c) throws URISyntaxException, IOException, FileFormatException {
         if (c.input.endsWith(".fasta") || c.input.endsWith(".fasta.gz")) {
             Path input = Paths.get(new URI(c.input).getPath());
@@ -657,16 +545,8 @@
         params.put(AlignmentStorageManager.COPY_FILE, false);
         params.put(AlignmentStorageManager.ENCRYPT, "null");
 
-<<<<<<< HEAD
-=======
         params.putAll(c.params);
 
-        URI input = new URI(null, c.input, null);
-        URI outdir = c.outdir.isEmpty() ? input.resolve(".") : new URI(null, c.outdir + "/", null).resolve(".");
-//                Path tmp = c.tmp.isEmpty() ? outdir : Paths.get(URI.create(c.tmp).getPath());
-//                Path credentials = Paths.get(c.credentials);
-
->>>>>>> a5edd272
         boolean extract, transform, load;
         URI nextFileUri = input;
 
@@ -819,7 +699,6 @@
         System.out.println("Variants accessioned!");
     }
 
-<<<<<<< HEAD
     private static void annotateVariants(OptionsParser.CommandAnnotateVariants c)
             throws ClassNotFoundException, IllegalAccessException, InstantiationException, URISyntaxException, IOException, VariantAnnotatorException {
         /**
@@ -981,59 +860,12 @@
 // by setting the DEFAULT_LOG_LEVEL_KEY before the logger object is created.
         System.setProperty(org.slf4j.impl.SimpleLogger.DEFAULT_LOG_LEVEL_KEY, logLevel);
         logger = LoggerFactory.getLogger(OpenCGAStorageMain.class);
-
-//        logger.error("error log");
-//        logger.warn("warn log");
-//        logger.info("info log");
-//        logger.debug("debug log");
-//        logger.trace("trace log");
-//        System.out.println("error?: " + logger.isErrorEnabled());
-//        System.out.println("info?: " + logger.isInfoEnabled());
-//        System.out.println("debug?: " + logger.isDebugEnabled());
-//        System.out.println("logger.getClass() = " + logger.getClass());
-
-    }
-
-    private static void assertDirectoryExists(URI outdir) {
+    }
+
+    private static void assertDirectoryExists(URI outdir){
         if (!java.nio.file.Files.exists(Paths.get(outdir.getPath()))) {
             logger.error("given output directory does not exist, please create it first.");
             System.exit(1);
         }
-=======
-    /* AUX METHODS */
-
-    private static String getDefault(String value, String defaultValue) {
-        return value == null || value.isEmpty() ? defaultValue : value;
->>>>>>> a5edd272
-    }
-
-    private static void checkNull(Integer value, String name) {
-        if(value == null || value.equals(0)) {
-            missingValue(name);
-        }
-    }
-
-    private static void checkNull(String value, String name) {
-        if(value == null || value.isEmpty()) {
-            missingValue(name);
-        }
-    }
-
-    private static void missingValue(String name) {
-        logger.info("The following options are required: " + name + "");
-        logger.info(parser.usage());
-//            throw new IllegalArgumentException("The following options are required: " + name + "");
-        System.exit(1);
-    }
-
-    private static void printVersion(String version) {
-        System.out.println("OpenCGA Storage CLI. Version " + version);
-    }
-
-    private static void setLogLevel(String logLevel) {
-// This small hack allow to configure the appropriate Logger level from the command line, this is done
-// by setting the DEFAULT_LOG_LEVEL_KEY before the logger object is created.
-        System.setProperty(org.slf4j.impl.SimpleLogger.DEFAULT_LOG_LEVEL_KEY, logLevel);
-        logger = LoggerFactory.getLogger(OpenCGAStorageMain.class);
     }
 }