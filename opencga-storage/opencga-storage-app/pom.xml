--- conflicted
+++ resolved
@@ -22,11 +22,7 @@
     <parent>
         <groupId>org.opencb.opencga</groupId>
         <artifactId>opencga-storage</artifactId>
-<<<<<<< HEAD
-        <version>1.4.1</version>
-=======
         <version>1.4.2</version>
->>>>>>> 2a4bd3a7
         <relativePath>../pom.xml</relativePath>
     </parent>
 
