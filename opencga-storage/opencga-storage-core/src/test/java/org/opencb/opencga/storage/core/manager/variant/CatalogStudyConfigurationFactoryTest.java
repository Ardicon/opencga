/*
 * Copyright 2015-2016 OpenCB
 *
 * Licensed under the Apache License, Version 2.0 (the "License");
 * you may not use this file except in compliance with the License.
 * You may obtain a copy of the License at
 *
 *     http://www.apache.org/licenses/LICENSE-2.0
 *
 * Unless required by applicable law or agreed to in writing, software
 * distributed under the License is distributed on an "AS IS" BASIS,
 * WITHOUT WARRANTIES OR CONDITIONS OF ANY KIND, either express or implied.
 * See the License for the specific language governing permissions and
 * limitations under the License.
 */

package org.opencb.opencga.storage.core.manager.variant;

import org.junit.BeforeClass;
import org.junit.ClassRule;
import org.junit.Test;
import org.opencb.commons.datastore.core.QueryOptions;
import org.opencb.commons.datastore.core.QueryResult;
import org.opencb.opencga.catalog.CatalogManagerExternalResource;
import org.opencb.opencga.catalog.exceptions.CatalogException;
import org.opencb.opencga.catalog.managers.CatalogFileUtils;
import org.opencb.opencga.catalog.managers.CatalogManager;
import org.opencb.opencga.catalog.models.*;
import org.opencb.opencga.catalog.utils.FileMetadataReader;
import org.opencb.opencga.storage.core.metadata.StudyConfiguration;
import org.opencb.opencga.storage.core.metadata.StudyConfigurationManager;
import org.opencb.opencga.storage.core.variant.dummy.DummyStudyConfigurationAdaptor;
import org.slf4j.Logger;
import org.slf4j.LoggerFactory;

import java.io.IOException;
import java.net.URI;
import java.nio.file.Paths;
import java.util.*;
import java.util.stream.Collectors;

import static org.junit.Assert.*;
import static org.mockito.Mockito.*;
import static org.opencb.opencga.storage.core.variant.VariantStorageBaseTest.DB_NAME;
import static org.opencb.opencga.storage.core.variant.VariantStorageBaseTest.getResourceUri;

/**
 * Created by hpccoll1 on 16/07/15.
 */
public class CatalogStudyConfigurationFactoryTest {
    @ClassRule
    public static CatalogManagerExternalResource catalogManagerExternalResource = new CatalogManagerExternalResource();

    static private CatalogManager catalogManager;
    static private String sessionId;
    static private long projectId;
    static private long studyId;
    static private FileMetadataReader fileMetadataReader;
    static private CatalogFileUtils catalogFileUtils;
    static private long outputId;
    static Logger logger = LoggerFactory.getLogger(CatalogStudyConfigurationFactoryTest.class);
    static private String catalogPropertiesFile;
    static private final String userId = "user";
    static private List<File> files = new ArrayList<>();
    static private LinkedHashSet<Integer> indexedFiles = new LinkedHashSet<>();

    @BeforeClass
    public static void beforeClass() throws Exception {
//        ConsoleAppender stderr = (ConsoleAppender) LogManager.getRootLogger().getAppender("stderr");
//        stderr.setThreshold(Level.toLevel("debug"));

        catalogManager = catalogManagerExternalResource.getCatalogManager();
        fileMetadataReader = FileMetadataReader.get(catalogManager);
        catalogFileUtils = new CatalogFileUtils(catalogManager);

        User user = catalogManager.createUser(userId, "User", "user@email.org", "user", "ACME", null, null).first();
        sessionId = catalogManager.login(userId, "user", "localhost").first().getId();
        projectId = catalogManager.getProjectManager().create("p1", "p1", "Project 1", "ACME", "Homo sapiens",
                null, null, "GRCh38", new QueryOptions(), sessionId).first().getId();
        studyId = catalogManager.createStudy(projectId, "s1", "s1", Study.Type.CASE_CONTROL, null, "Study 1", null, null, null, null, Collections.singletonMap(File.Bioformat.VARIANT, new DataStore("mongodb", DB_NAME)), null, null, null, sessionId).first().getId();
        outputId = catalogManager.getFileManager().createFolder(Long.toString(studyId), Paths.get("data", "index").toString(), null,
                true, null, QueryOptions.empty(), sessionId).first().getId();
        files.add(create("1000g_batches/1-500.filtered.10k.chr22.phase3_shapeit2_mvncall_integrated_v5.20130502.genotypes.vcf.gz"));
        files.add(create("1000g_batches/501-1000.filtered.10k.chr22.phase3_shapeit2_mvncall_integrated_v5.20130502.genotypes.vcf.gz", true));
        files.add(create("1000g_batches/1001-1500.filtered.10k.chr22.phase3_shapeit2_mvncall_integrated_v5.20130502.genotypes.vcf.gz"));
        files.add(create("1000g_batches/1501-2000.filtered.10k.chr22.phase3_shapeit2_mvncall_integrated_v5.20130502.genotypes.vcf.gz", true));
        files.add(create("1000g_batches/2001-2504.filtered.10k.chr22.phase3_shapeit2_mvncall_integrated_v5.20130502.genotypes.vcf.gz"));

    }

    public static File create(String resourceName) throws IOException, CatalogException {
        return create(resourceName, false);
    }

    public static File create(String resourceName, boolean indexed) throws IOException, CatalogException {
        File file;
        URI uri = getResourceUri(resourceName);
        file = fileMetadataReader.create(studyId, uri, "data/vcfs/", "", true, null, sessionId).first();
        catalogFileUtils.upload(uri, file, null, sessionId, false, false, true, false, Long.MAX_VALUE);
        if (indexed) {
            FileIndex fileIndex = new FileIndex("user", "today", new FileIndex.IndexStatus(FileIndex.IndexStatus.READY), 1234,
                    Collections.emptyMap());
            catalogManager.getFileManager().setFileIndex(file.getId(), fileIndex, sessionId);
            indexedFiles.add((int) file.getId());
        }
        return catalogManager.getFile(file.getId(), sessionId).first();
    }

    @Test
    public void getNewStudyConfiguration() throws Exception {
        CatalogStudyConfigurationFactory studyConfigurationManager = new CatalogStudyConfigurationFactory(catalogManager);

        Study study = catalogManager.getStudy(studyId, sessionId).first();

        DummyStudyConfigurationAdaptor scAdaptor = spy(new DummyStudyConfigurationAdaptor());
        doReturn(new QueryResult<StudyConfiguration>("", 0, 0, 0, "", "", Collections.emptyList()))
                .when(scAdaptor).getStudyConfiguration(anyInt(), any(), any());

        StudyConfigurationManager scm = new StudyConfigurationManager(scAdaptor);
        StudyConfiguration studyConfiguration = studyConfigurationManager.getStudyConfiguration(studyId, scm, new QueryOptions(), sessionId);

        checkStudyConfiguration(study, studyConfiguration);
    }

    @Test
    public void getNewStudyConfigurationNullManager() throws Exception {
        CatalogStudyConfigurationFactory studyConfigurationManager = new CatalogStudyConfigurationFactory(catalogManager);

        Study study = catalogManager.getStudy(studyId, sessionId).first();
        StudyConfiguration studyConfiguration = studyConfigurationManager.getStudyConfiguration(studyId, null, new QueryOptions(), sessionId);

        checkStudyConfiguration(study, studyConfiguration);
    }

    @Test
    public void getStudyConfiguration() throws Exception {
        CatalogStudyConfigurationFactory studyConfigurationManager = new CatalogStudyConfigurationFactory(catalogManager);

        Study study = catalogManager.getStudy(studyId, sessionId).first();

        DummyStudyConfigurationAdaptor scAdaptor = spy(new DummyStudyConfigurationAdaptor());
        StudyConfiguration studyConfigurationToReturn = new StudyConfiguration((int) study.getId(), "user@p1:s1");
        studyConfigurationToReturn.setIndexedFiles(indexedFiles);
        doReturn(new QueryResult<>("", 0, 1, 1, "", "", Collections.singletonList(studyConfigurationToReturn)))
                .when(scAdaptor).getStudyConfiguration(anyInt(), any(), any());


        StudyConfigurationManager scm = new StudyConfigurationManager(scAdaptor);
        StudyConfiguration studyConfiguration = studyConfigurationManager.getStudyConfiguration(studyId, scm, new QueryOptions(), sessionId);

        checkStudyConfiguration(study, studyConfiguration);
    }

    private void checkStudyConfiguration(Study study, StudyConfiguration studyConfiguration) throws CatalogException {
        assertEquals("user@p1:s1", studyConfiguration.getStudyName());
        assertEquals(study.getId(), studyConfiguration.getStudyId());

        assertTrue(studyConfiguration.getInvalidStats().isEmpty());

        for (Map.Entry<String, Integer> entry : studyConfiguration.getFileIds().entrySet()) {
            File file = catalogManager.getFile(entry.getValue(), sessionId).first();

            assertEquals(file.getName(), entry.getKey());
            int id = (int) file.getId();
            assertEquals(file.getSampleIds().stream().map(Long::intValue).collect(Collectors.toSet()), studyConfiguration.getSamplesInFiles().get((id)));
<<<<<<< HEAD
            if (file.getIndex() != null && file.getIndex().getStatus() != null && file.getIndex().getStatus().getName() != null
                    && file.getIndex().getStatus().getName().equals(FileIndex.IndexStatus.READY)) {
//                assertTrue(studyConfiguration.getIndexedFiles().contains(id));
//                assertTrue("Missing header for file " + file.getId(), studyConfiguration.getHeaders().containsKey(id));
//                assertTrue("Missing header for file " + file.getId(), !studyConfiguration.getHeaders().get(id).isEmpty());
            } else {
=======
            if (file.getIndex() == null || !file.getIndex().getStatus().getName().equals(FileIndex.IndexStatus.READY)) {
>>>>>>> e21e17af
                assertFalse(studyConfiguration.getIndexedFiles().contains(id));
//                assertFalse("Should not contain header for file " + file.getId(), studyConfiguration.getHeaders().containsKey(id));
            }
//            else {
//                assertTrue(studyConfiguration.getIndexedFiles().contains(id));
//                assertTrue("Missing header for file " + file.getId(), studyConfiguration.getHeaders().containsKey(id));
//                assertTrue("Missing header for file " + file.getId(), !studyConfiguration.getHeaders().get(id).isEmpty());
//            }
        }
    }

}<|MERGE_RESOLUTION|>--- conflicted
+++ resolved
@@ -163,16 +163,8 @@
             assertEquals(file.getName(), entry.getKey());
             int id = (int) file.getId();
             assertEquals(file.getSampleIds().stream().map(Long::intValue).collect(Collectors.toSet()), studyConfiguration.getSamplesInFiles().get((id)));
-<<<<<<< HEAD
-            if (file.getIndex() != null && file.getIndex().getStatus() != null && file.getIndex().getStatus().getName() != null
-                    && file.getIndex().getStatus().getName().equals(FileIndex.IndexStatus.READY)) {
-//                assertTrue(studyConfiguration.getIndexedFiles().contains(id));
-//                assertTrue("Missing header for file " + file.getId(), studyConfiguration.getHeaders().containsKey(id));
-//                assertTrue("Missing header for file " + file.getId(), !studyConfiguration.getHeaders().get(id).isEmpty());
-            } else {
-=======
-            if (file.getIndex() == null || !file.getIndex().getStatus().getName().equals(FileIndex.IndexStatus.READY)) {
->>>>>>> e21e17af
+            if (file.getIndex() == null || file.getIndex().getStatus() == null || file.getIndex().getStatus().getName() == null
+                    || !file.getIndex().getStatus().getName().equals(FileIndex.IndexStatus.READY)) {
                 assertFalse(studyConfiguration.getIndexedFiles().contains(id));
 //                assertFalse("Should not contain header for file " + file.getId(), studyConfiguration.getHeaders().containsKey(id));
             }
