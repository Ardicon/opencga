/*
 * Copyright 2015 OpenCB
 *
 * Licensed under the Apache License, Version 2.0 (the "License");
 * you may not use this file except in compliance with the License.
 * You may obtain a copy of the License at
 *
 *     http://www.apache.org/licenses/LICENSE-2.0
 *
 * Unless required by applicable law or agreed to in writing, software
 * distributed under the License is distributed on an "AS IS" BASIS,
 * WITHOUT WARRANTIES OR CONDITIONS OF ANY KIND, either express or implied.
 * See the License for the specific language governing permissions and
 * limitations under the License.
 */

package org.opencb.opencga.storage.core.variant.adaptors;

import com.fasterxml.jackson.databind.ObjectMapper;
import org.junit.*;
import org.opencb.biodata.models.core.Region;
import org.opencb.biodata.models.variant.Variant;
import org.opencb.biodata.models.variant.StudyEntry;
import org.opencb.biodata.models.variant.VariantStudy;
import org.opencb.biodata.models.variant.avro.PopulationFrequency;
import org.opencb.datastore.core.ObjectMap;
import org.opencb.datastore.core.Query;
import org.opencb.datastore.core.QueryOptions;
import org.opencb.datastore.core.QueryResult;
import org.opencb.opencga.storage.core.StudyConfiguration;
import org.opencb.opencga.storage.core.variant.VariantStorageManager;
import org.opencb.opencga.storage.core.variant.VariantStorageManagerTestUtils;
import org.opencb.opencga.storage.core.variant.stats.VariantStatisticsManager;

import java.io.IOException;
import java.net.URI;
import java.util.*;
import java.util.function.Predicate;
import java.util.stream.Collectors;

import static org.junit.Assert.*;

/**
 * @author Jacobo Coll &lt;jacobo167@gmail.com&gt;
 */
@Ignore
public abstract class VariantDBAdaptorTest extends VariantStorageManagerTestUtils {

    public static final int NUM_VARIANTS = 999;
    protected static boolean fileIndexed;
    protected VariantDBAdaptor dbAdaptor;
    protected QueryOptions options;
    protected QueryResult<Variant> queryResult;
    protected static StudyConfiguration studyConfiguration;

    @BeforeClass
    public static void beforeClass() throws IOException {
        fileIndexed = false;
    }

    @Override
    @Before
    public void before() throws Exception {
        if (!fileIndexed) {
            studyConfiguration = newStudyConfiguration();
//            variantSource = new VariantSource(smallInputUri.getPath(), "testAlias", "testStudy", "Study for testing purposes");
            clearDB(DB_NAME);
            ObjectMap params = new ObjectMap(VariantStorageManager.Options.STUDY_TYPE.key(), VariantStudy.StudyType.FAMILY)
                    .append(VariantStorageManager.Options.ANNOTATE.key(), false);
            runDefaultETL(smallInputUri, getVariantStorageManager(), studyConfiguration, params);
            fileIndexed = true;

            VariantStatisticsManager vsm = new VariantStatisticsManager();

            QueryOptions options = new QueryOptions(VariantStorageManager.Options.STUDY_ID.key(), STUDY_ID);
            options.put(VariantStorageManager.Options.LOAD_BATCH_SIZE.key(), 100);
            Iterator<String> iterator = studyConfiguration.getSampleIds().keySet().iterator();

            /** Create cohorts **/
            HashSet<String> cohort1 = new HashSet<>();
            cohort1.add(iterator.next());
            cohort1.add(iterator.next());

            HashSet<String> cohort2 = new HashSet<>();
            cohort2.add(iterator.next());
            cohort2.add(iterator.next());

            Map<String, Set<String>> cohorts = new HashMap<>();
            Map<String, Integer> cohortIds = new HashMap<>();
            cohorts.put("cohort1", cohort1);
            cohorts.put("cohort2", cohort2);
            cohortIds.put("cohort1", 10);
            cohortIds.put("cohort2", 11);

            //Calculate stats
            dbAdaptor = getVariantStorageManager().getDBAdaptor(DB_NAME);
            URI stats = vsm.createStats(dbAdaptor, outputUri.resolve("cohort1.cohort2.stats"), cohorts, cohortIds, studyConfiguration, options);
            vsm.loadStats(dbAdaptor, stats, studyConfiguration, options);

        }
        options = new QueryOptions();
        dbAdaptor = getVariantStorageManager().getDBAdaptor(DB_NAME);
    }

    @After
    public void after() {
        dbAdaptor.close();
    }

    @Test
    public void testGetAllVariants() {
        long numResults = dbAdaptor.count(null).first();
        assertEquals(NUM_VARIANTS, numResults);
    }

    @Test
    public void testGetAllVariants_populationFrequency() {
        Query query = new Query(VariantDBAdaptor.VariantQueryParams.REFERENCE_FREQUENCY.key(),"1000GENOMES_phase_1:AFR<=0.05");
        queryResult = dbAdaptor.get(query, options);
        assertEquals(43, queryResult.getNumResults());
        assertEquals(0, filterPopulation(map -> !(map.get("1000GENOMES_phase_1:AFR").getRefAlleleFreq() <= 0.05)));

        query = new Query(VariantDBAdaptor.VariantQueryParams.ALTERNATE_FREQUENCY.key(),"ESP_6500:African_American>0.05");
        queryResult = dbAdaptor.get(query, options);
        assertEquals(677, queryResult.getNumResults());
        assertEquals(0, filterPopulation(map -> !(map.get("ESP_6500:African_American").getAltAlleleFreq() > 0.05)));

        query = new Query(VariantDBAdaptor.VariantQueryParams.ALTERNATE_FREQUENCY.key(),"1000GENOMES_phase_1:AFR<=0.05");
        queryResult = dbAdaptor.get(query, options);
        assertEquals(139, queryResult.getNumResults());
        assertEquals(0, filterPopulation(map -> !(map.get("1000GENOMES_phase_1:AFR").getAltAlleleFreq() <= 0.05)));

        query = new Query(VariantDBAdaptor.VariantQueryParams.ALTERNATE_FREQUENCY.key(),"ESP_6500:African_American>0.05;1000GENOMES_phase_1:AFR<=0.05");
        queryResult = dbAdaptor.get(query, options);
        assertEquals(22, queryResult.getNumResults());
        assertEquals(0, filterPopulation(map -> !(map.get("ESP_6500:African_American").getAltAlleleFreq() > 0.05 && map.get("1000GENOMES_phase_1:AFR").getAltAlleleFreq() <= 0.05)));

        query = new Query(VariantDBAdaptor.VariantQueryParams.ALTERNATE_FREQUENCY.key(),"ESP_6500:African_American>0.05,1000GENOMES_phase_1:AFR<=0.05");
        queryResult = dbAdaptor.get(query, options);
        assertEquals(794, queryResult.getNumResults());
        assertEquals(0, filterPopulation(map -> !(map.containsKey("ESP_6500:African_American") && map.get("ESP_6500:African_American").getAltAlleleFreq() > 0.05
                || map.containsKey("1000GENOMES_phase_1:AFR") && map.get("1000GENOMES_phase_1:AFR").getAltAlleleFreq() <= 0.05)));

    }

    public long filterPopulation(Predicate<Map<String, PopulationFrequency>> predicate) {
        queryResult.getResult().forEach(variant -> {
            assertNotNull(variant);
            assertNotNull("In" + variant, variant.getAnnotation());
            assertNotNull("In" + variant, variant.getAnnotation().getPopulationFrequencies());
        });
        return queryResult.getResult().stream()
                .map(variant -> variant.getAnnotation().getPopulationFrequencies().stream()
                        .collect(Collectors.toMap(p -> p.getStudy() + ":" + p.getPopulation(), p -> p)))
                .filter(predicate)
                .count();
    }

    @Test
    public void testGetAllVariants_id() {
        // This test queries a single ID with no more options
        Query query = new Query(VariantDBAdaptor.VariantQueryParams.ID.key(), "rs1137005");
        queryResult = dbAdaptor.get(query, null);
        Variant variant = queryResult.first();
        assertEquals(1, queryResult.getNumResults());
        assertEquals(variant.getStart(), Integer.valueOf(1650807));
        assertTrue(variant.getIds().contains("rs1137005"));

        query = new Query(VariantDBAdaptor.VariantQueryParams.ID.key(), "rs1137005,rs150535390");
        queryResult = dbAdaptor.get(query, options);
        assertEquals(2, queryResult.getNumResults());
    }

    @Test
    public void testGetAllVariants_ct() {
        Query query;

        query = new Query(VariantDBAdaptor.VariantQueryParams.ANNOT_CONSEQUENCE_TYPE.key(), "SO:0001566");
        queryResult = dbAdaptor.get(query, null);
        assertEquals(911, queryResult.getNumResults());

        query = new Query(VariantDBAdaptor.VariantQueryParams.ANNOT_CONSEQUENCE_TYPE.key(), "1566");
        queryResult = dbAdaptor.get(query, null);
        assertEquals(911, queryResult.getNumResults());

        query = new Query(VariantDBAdaptor.VariantQueryParams.ANNOT_CONSEQUENCE_TYPE.key(), "SO:0001566,SO:0001583");
        queryResult = dbAdaptor.get(query, options);
        assertEquals(947, queryResult.getNumResults());

        query = new Query(VariantDBAdaptor.VariantQueryParams.ANNOT_CONSEQUENCE_TYPE.key(), "1566,SO:0001583");
        queryResult = dbAdaptor.get(query, options);
        assertEquals(947, queryResult.getNumResults());

        query = new Query(VariantDBAdaptor.VariantQueryParams.ANNOT_CONSEQUENCE_TYPE.key(), "SO:0001566;SO:0001583");
        queryResult = dbAdaptor.get(query, options);
        assertEquals(396, queryResult.getNumResults());
    }

    @Test
    public void testGetAllVariants_region() {
        Query query = new Query(VariantDBAdaptor.VariantQueryParams.REGION.key(), "1:13910417-13910417,1:165389129-165389129");
        queryResult = dbAdaptor.get(query, options);
        assertEquals(2, queryResult.getNumResults());

        query = new Query(VariantDBAdaptor.VariantQueryParams.REGION.key(), Arrays.asList("1:13910417-13910417", "1:165389129-165389129"));
        queryResult = dbAdaptor.get(query, options);
        assertEquals(2, queryResult.getNumResults());

        query = new Query(VariantDBAdaptor.VariantQueryParams.REGION.key(),
                Arrays.asList(Region.parseRegion("1:13910417-13910417"), Region.parseRegion("1:165389129-165389129")));
        queryResult = dbAdaptor.get(query, options);
        assertEquals(2, queryResult.getNumResults());

        query = new Query(VariantDBAdaptor.VariantQueryParams.REGION.key(), "1:14000000-160000000");
        queryResult = dbAdaptor.get(query, options);
        assertEquals(64, queryResult.getNumResults());

        options.put("sort", true);
        query = new Query(VariantDBAdaptor.VariantQueryParams.REGION.key(), "1:14000000-160000000");
        queryResult = dbAdaptor.get(query, options);
        assertEquals(64, queryResult.getNumResults());

        int lastStart = 0;
        for (Variant variant : queryResult.getResult()) {
            assertEquals("1", variant.getChromosome());
            assertTrue(lastStart <= variant.getStart());
            lastStart = variant.getStart();
        }
    }

    @Test
    public void testGetAllVariants_files() {

        Query query = new Query(VariantDBAdaptor.VariantQueryParams.FILES.key(), 6);
        long numResults = dbAdaptor.count(query).first();
        assertEquals(NUM_VARIANTS, numResults);

        query = new Query(VariantDBAdaptor.VariantQueryParams.FILES.key(), -1);
        numResults = dbAdaptor.count(query).first();
        assertEquals("There is no file with ID -1", 0, numResults);
    }
    @Test
    public void testGetAllVariants_returned_samples() {
        QueryOptions options = new QueryOptions("limit", 0); //no limit;

        Query query = new Query()
                .append(VariantDBAdaptor.VariantQueryParams.STUDIES.key(), studyConfiguration.getStudyId());
        queryResult = dbAdaptor.get(query, options);
        List<Variant> variants = queryResult.getResult();

        checkSamplesData("NA19600", variants, query, options);
        checkSamplesData("NA19660", variants, query, options);
        checkSamplesData("NA19661", variants, query, options);
        checkSamplesData("NA19685", variants, query, options);
        checkSamplesData("NA19600,NA19685", variants, query, options);
        checkSamplesData("NA19685,NA19600", variants, query, options);
        checkSamplesData("NA19660,NA19661,NA19600", variants, query, options);
    }

    public void checkSamplesData(String samples, List<Variant> allVariants, Query query, QueryOptions options) {
        query.put(VariantDBAdaptor.VariantQueryParams.RETURNED_SAMPLES.key(), samples);
        queryResult = dbAdaptor.get(query, options);
        List<String> samplesName = query.getAsStringList(VariantDBAdaptor.VariantQueryParams.RETURNED_SAMPLES.key());

        Iterator<Variant> it_1 = allVariants.iterator();
        Iterator<Variant> it_2 = queryResult.getResult().iterator();

        LinkedHashMap<String, Integer> samplesPosition1 = null;
        LinkedHashMap<String, Integer> samplesPosition2 = null;
        for (int i = 0; i < queryResult.getNumResults(); i++) {
            Variant variant1 = it_1.next();
            Variant variant2 = it_2.next();

            if (samplesPosition1 == null) {
<<<<<<< HEAD
                samplesPosition1 = variant1.getSourceEntry(studyConfiguration.getStudyName()).getSamplesPosition();
            }
            if (samplesPosition2 == null) {
                samplesPosition2 = variant2.getSourceEntry(studyConfiguration.getStudyName()).getSamplesPosition();
                assertEquals(samplesName, new ArrayList<>(samplesPosition2.keySet()));
            }
            assertSame(samplesPosition1, variant1.getSourceEntry(studyConfiguration.getStudyName()).getSamplesPosition());
            assertSame(samplesPosition2, variant2.getSourceEntry(studyConfiguration.getStudyName()).getSamplesPosition());
            for (String sampleName: samplesName) {
                String gt1 = variant1.getSourceEntry(studyConfiguration.getStudyName()).getSampleData(sampleName, "GT");
                String gt2 = variant2.getSourceEntry(studyConfiguration.getStudyName()).getSampleData(sampleName, "GT");
=======
                samplesPosition1 = variant1.getStudy(studyConfiguration.getStudyName()).getSamplesPosition();
            }
            if (samplesPosition2 == null) {
                samplesPosition2 = variant2.getStudy(studyConfiguration.getStudyName()).getSamplesPosition();
                assertEquals(samplesName, new ArrayList<>(samplesPosition2.keySet()));
            }
            assertSame(samplesPosition1, variant1.getStudy(studyConfiguration.getStudyName()).getSamplesPosition());
            assertSame(samplesPosition2, variant2.getStudy(studyConfiguration.getStudyName()).getSamplesPosition());
            for (String sampleName: samplesName) {
                String gt1 = variant1.getStudy(studyConfiguration.getStudyName()).getSampleData(sampleName, "GT");
                String gt2 = variant2.getStudy(studyConfiguration.getStudyName()).getSampleData(sampleName, "GT");
>>>>>>> 34a431c3
                assertEquals(sampleName + " " + variant1.getChromosome() + ":" + variant1.getStart(), gt1, gt2);
            }
        }
    }

    @Test
    public void testIterator() {
        int numVariants = 0;
        Query query = new Query(VariantDBAdaptor.VariantQueryParams.RETURNED_FILES.key(), 6);
        for (VariantDBIterator iterator = dbAdaptor.iterator(query, new QueryOptions()); iterator.hasNext(); ) {
            Variant variant = iterator.next();
            numVariants++;
            StudyEntry entry = variant.getStudiesMap().entrySet().iterator().next().getValue();
//            assertEquals("6", entry.getFileId());
            assertEquals(studyConfiguration.getStudyName(), entry.getStudyId());
            assertEquals(studyConfiguration.getSampleIds().keySet(), entry.getSamplesName());
        }
        assertEquals(NUM_VARIANTS, numVariants);
    }

    @Test
    public void testGetAllVariants_genotypes() {
        Integer na19600 = studyConfiguration.getSampleIds().get("NA19600");
        Integer na19685 = studyConfiguration.getSampleIds().get("NA19685");

        Query query = new Query(VariantDBAdaptor.VariantQueryParams.GENOTYPE.key(), na19600+":1|1");
        queryResult = dbAdaptor.get(query, new QueryOptions());
        assertEquals(282, queryResult.getNumTotalResults());
        queryResult.getResult().forEach(v -> v.getStudiesMap().forEach((s, vse) -> assertEquals("1|1", vse.getSampleData("NA19600", "GT"))));

        query = new Query(VariantDBAdaptor.VariantQueryParams.GENOTYPE.key(), STUDY_NAME + ":NA19600:1|1");
        queryResult = dbAdaptor.get(query, new QueryOptions());
        assertEquals(282, queryResult.getNumTotalResults());
        queryResult.getResult().forEach(v -> v.getStudiesMap().forEach((s, vse) -> assertEquals("1|1", vse.getSampleData("NA19600", "GT"))));

        query = new Query(VariantDBAdaptor.VariantQueryParams.GENOTYPE.key(), "NA19600:1|1").append(VariantDBAdaptor.VariantQueryParams.STUDIES.key(), STUDY_NAME);
        queryResult = dbAdaptor.get(query, new QueryOptions());
        assertEquals(282, queryResult.getNumTotalResults());
        queryResult.getResult().forEach(v -> v.getStudiesMap().forEach((s, vse) -> assertEquals("1|1", vse.getSampleData("NA19600", "GT"))));

        query = new Query(VariantDBAdaptor.VariantQueryParams.GENOTYPE.key(), "NA19600:1|1");
        queryResult = dbAdaptor.get(query, new QueryOptions());
        assertEquals(282, queryResult.getNumTotalResults());
        queryResult.getResult().forEach(v -> v.getStudiesMap().forEach((s, vse) -> assertEquals("1|1", vse.getSampleData("NA19600", "GT"))));


        //get for each genotype. Should return all variants
        query = new Query(VariantDBAdaptor.VariantQueryParams.GENOTYPE.key(), na19600+":0|0,0|1,1|0,1|1,./.");
        long numResults = dbAdaptor.count(null).first();
        assertEquals(NUM_VARIANTS, numResults);

        //Get all missing genotypes for sample na19600
        query = new Query(VariantDBAdaptor.VariantQueryParams.GENOTYPE.key(), na19600+":./.");
        queryResult = dbAdaptor.get(query, new QueryOptions());
        assertEquals(9, queryResult.getNumTotalResults());
        queryResult.getResult().forEach(v -> v.getStudiesMap().forEach((s, vse) -> assertEquals("./.", vse.getSampleData("NA19600", "GT"))));

        //This works, but is incorrect. Better use "./."
        query = new Query(VariantDBAdaptor.VariantQueryParams.GENOTYPE.key(), na19600+":-1/-1");
        queryResult = dbAdaptor.get(query, new QueryOptions());
        assertEquals(9, queryResult.getNumTotalResults());
        queryResult.getResult().forEach(v -> v.getStudiesMap().forEach((s, vse) -> assertEquals("./.", vse.getSampleData("NA19600", "GT"))));


        //Get all variants with 1|1 for na19600 and 0|0 or 1|0 for na19685
        query = new Query(VariantDBAdaptor.VariantQueryParams.GENOTYPE.key(), na19600+":1|1"+";"+na19685+":0|0,1|0");
        queryResult = dbAdaptor.get(query, new QueryOptions());
        assertEquals(14, queryResult.getNumTotalResults());
        queryResult.getResult().forEach(v -> v.getStudiesMap().forEach((s, vse) -> {
            assertEquals("1|1", vse.getSampleData("NA19600", "GT"));
            assertTrue(Arrays.asList("0|0", "1|0").contains(vse.getSampleData("NA19685", "GT")));
        }));
    }

    @Test
    public void testGetAllVariants_genotypes_wrong_values() {
        Query query = new Query(VariantDBAdaptor.VariantQueryParams.GENOTYPE.key(), "WRONG_SAMPLE:1|1");
        thrown.expect(IllegalArgumentException.class);
        queryResult = dbAdaptor.get(query, new QueryOptions());
    }

    @Test
    public void groupBy_gene() throws Exception {
        int limit = 10;
        QueryResult<Map<String, Object>> queryResult_count = dbAdaptor.groupBy(new Query(), "gene", new QueryOptions("limit", limit).append("count", true));
        Map<String, Long> counts = queryResult_count.getResult().stream().collect(Collectors.toMap(o -> ((Map<String, Object>) o).get("id").toString(), o -> Long.parseLong(((Map<String, Object>) o).get("count").toString())));
        QueryResult<Map<String, Object>> queryResult_group = dbAdaptor.groupBy(new Query(), "gene", new QueryOptions("limit", limit));

//        System.out.println(new ObjectMapper().writerWithDefaultPrettyPrinter().writeValueAsString(queryResult_group));
        System.out.println(new ObjectMapper().writerWithDefaultPrettyPrinter().writeValueAsString(queryResult_count));

        assertEquals(limit, queryResult_count.getNumResults());
        assertEquals(limit, queryResult_group.getNumResults());
        for (Map<String, Object> resultMap : queryResult_group.getResult()) {
            System.out.println("resultMap = " + resultMap);
            String id = resultMap.get("id").toString();
            assertTrue("Should contain key " + id, counts.containsKey(id));
            assertEquals("Size and count for id (" + id + ")are different", ((List) resultMap.get("values")).size(), counts.get(id).intValue());

            QueryResult<Variant> queryResult3 = dbAdaptor.get(new Query(VariantDBAdaptor.VariantQueryParams.GENE.key(), id), new QueryOptions("limit", 1));
            assertEquals("Count for ID " + id, counts.get(id).longValue(), queryResult3.getNumTotalResults());
            assertEquals(1, queryResult3.getNumResults());
        }
    }

    @Test
    public void rank_gene() throws Exception {
        int limit = 40;
        QueryResult<Map<String, Object>> queryResult_rank = dbAdaptor.rank(new Query(), "gene", limit, false);
        System.out.println(new ObjectMapper().writerWithDefaultPrettyPrinter().writeValueAsString(queryResult_rank));

        assertEquals(limit, queryResult_rank.getNumResults());
        for (Map<String, Object> map : queryResult_rank.getResult()) {
            QueryResult<Variant> variantQueryResult = dbAdaptor.get(new Query(VariantDBAdaptor.VariantQueryParams.GENE.key(), map.get("id")), new QueryOptions("limit", 1));
            assertEquals(((Number) variantQueryResult.getNumTotalResults()).intValue(), ((Number) map.get("count")).intValue());
        }
    }

    @Test
    public void rank_ct() throws Exception {
        int limit = 20;
        QueryResult<Map<String, Object>> queryResult_rank = dbAdaptor.rank(new Query(), "ct", limit, false);
        System.out.println(new ObjectMapper().writerWithDefaultPrettyPrinter().writeValueAsString(queryResult_rank));

        assertEquals(limit, queryResult_rank.getNumResults());
        for (Map<String, Object> map : queryResult_rank.getResult()) {
            QueryResult<Variant> variantQueryResult = dbAdaptor.get(new Query(VariantDBAdaptor.VariantQueryParams.ANNOT_CONSEQUENCE_TYPE.key(), map.get("id")), new QueryOptions("limit", 1));
            assertEquals(((Number) variantQueryResult.getNumTotalResults()).intValue(), ((Number) map.get("count")).intValue());
        }
    }

    @Test
    public void testGetAllVariants_maf() throws Exception {

        QueryResult<Variant> queryResult;
        long numResults = dbAdaptor.count(new Query(VariantDBAdaptor.VariantQueryParams.STATS_MAF.key(), ">0.2")).first();
        System.out.println("queryResult.getNumTotalResults() = " + numResults);

        queryResult = dbAdaptor.get(new Query(VariantDBAdaptor.VariantQueryParams.STATS_MAF.key(), "1000g:" + StudyEntry.DEFAULT_COHORT + ">0.2"), null);
        assertEquals(625, queryResult.getNumResults());
<<<<<<< HEAD
        queryResult.getResult().stream().map(variant -> variant.getSourceEntries().get("1000g").getCohortStats())
                .forEach(map -> assertTrue(map.get(VariantSourceEntry.DEFAULT_COHORT).getMaf() > 0.2));
=======
        queryResult.getResult().stream().map(variant -> variant.getStudiesMap().get("1000g").getStats())
                .forEach(map -> assertTrue(map.get(StudyEntry.DEFAULT_COHORT).getMaf() > 0.2));
>>>>>>> 34a431c3

        numResults = dbAdaptor.count(new Query(VariantDBAdaptor.VariantQueryParams.STATS_MAF.key(), "1000g:cohort1>0.2")).first();
        assertEquals(749, numResults);
        numResults = dbAdaptor.count(new Query(VariantDBAdaptor.VariantQueryParams.STATS_MAF.key(), "1:10>0.2")).first();
        assertEquals(749, numResults);
        numResults = dbAdaptor.count(new Query(VariantDBAdaptor.VariantQueryParams.STATS_MAF.key(), "1000g:10>0.2")).first();
        assertEquals(749, numResults);
        queryResult = dbAdaptor.get(new Query(VariantDBAdaptor.VariantQueryParams.STATS_MAF.key(), "1:cohort1>0.2"), null);
        assertEquals(749, queryResult.getNumResults());
        queryResult.getResult().stream().map(variant -> variant.getStudiesMap().get("1000g").getStats())
                .forEach(map -> assertTrue(map.get("cohort1").getMaf() > 0.2));

        numResults = dbAdaptor.count(new Query(VariantDBAdaptor.VariantQueryParams.STATS_MAF.key(), "1000g:cohort2>0.2")).first();
        assertEquals(691, numResults);
<<<<<<< HEAD
        queryResult.getResult().stream().map(variant -> variant.getSourceEntries().get("1000g").getCohortStats())
=======
        queryResult.getResult().stream().map(variant -> variant.getStudiesMap().get("1000g").getStats())
>>>>>>> 34a431c3
                .forEach(map -> assertTrue(map.get("cohort2").getMaf() > 0.2));


        queryResult = dbAdaptor.get(new Query(VariantDBAdaptor.VariantQueryParams.STATS_MAF.key(), "1000g:cohort2>0.2,1000g:cohort2<=0.2"), null);
        assertEquals(NUM_VARIANTS, queryResult.getNumTotalResults());
        queryResult = dbAdaptor.get(new Query(VariantDBAdaptor.VariantQueryParams.STATS_MAF.key(), "1000g:cohort2>0.2;1000g:cohort2<=0.2"), null);
        assertEquals(0, queryResult.getNumTotalResults());

        queryResult = dbAdaptor.get(new Query(VariantDBAdaptor.VariantQueryParams.STATS_MAF.key(), "1000g:cohort2>0.2;1000g:cohort1<0.2"), null);
        assertEquals(75, queryResult.getNumResults());
        queryResult.getResult().stream().map(variant -> variant.getStudiesMap().get("1000g").getStats())
                .forEach(map -> assertTrue(map.get("cohort2").getMaf() > 0.2 && map.get("cohort1").getMaf() < 0.2));

        queryResult = dbAdaptor.get(new Query(VariantDBAdaptor.VariantQueryParams.STATS_MAF.key(), "1000g:cohort2>0.2,1000g:cohort1<0.2"), null);
        assertEquals(866, queryResult.getNumResults());
        queryResult.getResult().stream().map(variant -> variant.getStudiesMap().get("1000g").getStats())
                .forEach(map -> assertTrue(map.get("cohort2").getMaf() > 0.2 || map.get("cohort1").getMaf() < 0.2));


    }

    @Test
    public void testGetAllVariants_missingAllele() throws Exception {

        queryResult = dbAdaptor.get(new Query(VariantDBAdaptor.VariantQueryParams.MISSING_ALLELES.key(), "1000g:" + StudyEntry.DEFAULT_COHORT + ">4"), null);
        assertEquals(9, queryResult.getNumTotalResults());
        queryResult.getResult().stream().map(variant -> variant.getStudiesMap().get("1000g").getStats())
                .forEach(map -> assertTrue(map.get(StudyEntry.DEFAULT_COHORT).getMissingAlleles() > 4));

    }
/*
    @Test
    public void testGetAllVariants() {
        QueryOptions options = new QueryOptions();
        options.put("id", "rs1137005,rs150535390");
        options.put("region", "1:13910417-13910417,1:165389129-165389129");
        options.put("gene", "RCC2,HRNR");
        options.put("mgf", "<=0.5");

        QueryResult queryResult = vqb.getAllVariants(options);
        assertEquals(5, queryResult.getNumResults());
//        System.out.println(queryResult);
    }

    @Test
    public void testGetVariantById() {
        QueryResult queryResult;

        // This test queries a single ID with no more options
        queryResult = vqb.getVariantById("rs1137005", null);
        Variant object = (Variant) queryResult.getResult().get(0);
        assertEquals(object.getStart(), 1650807);

        // This test adds a few other options. Options related with genomic coordinates must be
        // added as a logical OR while others as and logical AND.
        QueryOptions options = new QueryOptions("type", "SNV");
        options.put("id", "rs150535390");
        options.put("region", "1:13910417-13910417,1:165389129-165389129");
        options.put("gene", "RCC2,HRNR");
        options.put("mgf", "<=0.5");

        queryResult = vqb.getVariantById("rs1137005", options);
        assertEquals(5, queryResult.getNumResults());
//        System.out.println("queryResult = " + queryResult);
    }

    @Test
    public void testGetAllVariantsByRegion() {
        QueryResult queryResult;

        // Basic queries
        queryResult = vqb.getAllVariantsByRegion(new Region("1:1000000-2000000"), null);
        assertEquals(3, queryResult.getNumResults());
        queryResult = vqb.getAllVariantsByRegion(new Region("1:10000000-20000000"), null);
        assertEquals(11, queryResult.getNumResults());
        queryResult = vqb.getAllVariantsByRegion(new Region("3:1-200000000"), null);
        assertEquals(50, queryResult.getNumResults());
        queryResult = vqb.getAllVariantsByRegion(new Region("X:1-200000000"), null);
        assertEquals(11, queryResult.getNumResults());

        // Exactly in the limits
        queryResult = vqb.getAllVariantsByRegion(new Region("20:238441-7980390"), null);
        assertEquals(5, queryResult.getNumResults());

        // Just inside the limits
        queryResult = vqb.getAllVariantsByRegion(new Region("20:238440-7980391"), null);
        assertEquals(5, queryResult.getNumResults());

        // Just outside the limits
        queryResult = vqb.getAllVariantsByRegion(new Region("20:238441-7980389"), null);
        assertEquals(4, queryResult.getNumResults());
        queryResult = vqb.getAllVariantsByRegion(new Region("20:238442-7980390"), null);
        assertEquals(4, queryResult.getNumResults());
        queryResult = vqb.getAllVariantsByRegion(new Region("20:238442-7980389"), null);
        assertEquals(3, queryResult.getNumResults());
    }

    @Test
    public void testGetAllVariantFrequencyByRegion() {
        QueryResult queryResult;

        QueryOptions options = new QueryOptions("interval", 100000);
        options.put("mgf", "<=0.5");
        // Basic queries
        queryResult = vqb.getVariantFrequencyByRegion(new Region("1:10000000-20000000"), options);
        System.out.println("queryResult = " + queryResult);
//        assertEquals(3, queryResult.getNumResults());
    }

    @Test
    public void testGetAllVariantsByRegionAndStudy() {
        QueryResult queryResult;

        // Basic queries
        queryResult = vqb.getAllVariantsByRegionAndStudies(new Region("1:1000000-2000000"), Arrays.asList(study.getStudyId()), null);
        System.out.println("queryResult = " + queryResult);
        assertEquals(3, queryResult.getNumResults());
        queryResult = vqb.getAllVariantsByRegionAndStudies(new Region("1:10000000-20000000"), Arrays.asList(study.getStudyId()), null);
        assertEquals(11, queryResult.getNumResults());
        queryResult = vqb.getAllVariantsByRegionAndStudies(new Region("3:1-200000000"), Arrays.asList(study.getStudyId()), null);
        assertEquals(50, queryResult.getNumResults());
        queryResult = vqb.getAllVariantsByRegionAndStudies(new Region("X:1-200000000"), Arrays.asList(study.getStudyId()), null);
        assertEquals(11, queryResult.getNumResults());

        // Exactly in the limits
        queryResult = vqb.getAllVariantsByRegionAndStudies(new Region("20:238441-7980390"), Arrays.asList(study.getStudyId()), null);
        assertEquals(5, queryResult.getNumResults());

        // Just inside the limits
        queryResult = vqb.getAllVariantsByRegionAndStudies(new Region("20:238440-7980391"), Arrays.asList(study.getStudyId()), null);
        assertEquals(5, queryResult.getNumResults());

        // Just outside the limits
        queryResult = vqb.getAllVariantsByRegionAndStudies(new Region("20:238441-7980389"), Arrays.asList(study.getStudyId()), null);
        assertEquals(4, queryResult.getNumResults());
        queryResult = vqb.getAllVariantsByRegionAndStudies(new Region("20:238442-7980390"), Arrays.asList(study.getStudyId()), null);
        assertEquals(4, queryResult.getNumResults());
        queryResult = vqb.getAllVariantsByRegionAndStudies(new Region("20:238442-7980389"), Arrays.asList(study.getStudyId()), null);
        assertEquals(3, queryResult.getNumResults());

        // Non-existing study
        queryResult = vqb.getAllVariantsByRegionAndStudies(new Region("1:1000000-2000000"), Arrays.asList("FalseStudy"), null);
        assertEquals(0, queryResult.getNumResults());
    }

    @Test
    public void testGetAllVariantsByGene() {
        QueryResult queryResult;

        // Gene present in the dataset
        queryResult = vqb.getAllVariantsByGene("MIB2", null);
        assertNotEquals(0, queryResult.getNumResults());
        List<Variant> variantsInGene = queryResult.getResult();

        for (Variant v : variantsInGene) {
            assertEquals("1", v.getChromosome());
        }

        // Gene not present in the dataset
        queryResult = vqb.getAllVariantsByGene("NonExistingGene", null);
        assertEquals(0, queryResult.getNumResults());
    }

    @Test
    public void testGetMostAffectedGenes() {
//        QueryResult queryResult = vqb.getMostAffectedGenes(10, null);

        QueryResult queryResult = vqb.groupBy("gene", null);
        assertEquals(10, queryResult.getNumResults());
        System.out.println(Arrays.deepToString(queryResult.getResult().toArray()));

        System.out.println("queryResult = " + queryResult);

        List<DBObject> result = queryResult.getResult();
        for (int i = 1; i < queryResult.getNumResults(); i++) {
            DBObject prevObject = result.get(i-1);
            DBObject object = result.get(i);
            assertTrue(((int) prevObject.get("count")) >= ((int) object.get("count")));
        }
    }

    @Test
    public void testGetLeastAffectedGenes() {
        QueryResult queryResult = vqb.getLeastAffectedGenes(10, null);
        assertEquals(10, queryResult.getNumResults());
        System.out.println(Arrays.deepToString(queryResult.getResult().toArray()));

        List<DBObject> result = queryResult.getResult();
        for (int i = 1; i < queryResult.getNumResults(); i++) {
            DBObject prevObject = result.get(i-1);
            DBObject object = result.get(i);
            assertTrue(((int) prevObject.get("count")) <= ((int) object.get("count")));
        }
    }

    @Test
    public void testGetTopConsequenceTypes() {
        QueryResult queryResult = vqb.getTopConsequenceTypes(5, null);
        assertEquals(5, queryResult.getNumResults());
        System.out.println(Arrays.deepToString(queryResult.getResult().toArray()));

        List<DBObject> result = queryResult.getResult();
        for (int i = 1; i < queryResult.getNumResults(); i++) {
            DBObject prevObject = result.get(i-1);
            DBObject object = result.get(i);
            assertTrue(((int) prevObject.get("count")) >= ((int) object.get("count")));
        }
    }

    @Test
    public void testGetBottomConsequenceTypes() {
        QueryResult queryResult = vqb.getBottomConsequenceTypes(5, null);
        assertEquals(5, queryResult.getNumResults());
        System.out.println(Arrays.deepToString(queryResult.getResult().toArray()));

        List<DBObject> result = queryResult.getResult();
        for (int i = 1; i < queryResult.getNumResults(); i++) {
            DBObject prevObject = result.get(i-1);
            DBObject object = result.get(i);
            assertTrue(((int) prevObject.get("count")) <= ((int) object.get("count")));
        }
    }



//    @Test
//    public void testGetRecords() throws Exception {
//
//        Map<String, String> opts = new HashMap<>();
//        opts.put("studyId", "aaleman_-_XOidGTJMUq1Cr1J");
////        opts.put("region_list", "6:1-15021068");
////        opts.put("sampleGT_D801[]", "1/1,0/1");
////        opts.put("sampleGT_muestra_B[]", "0/1");
////        opts.put("conseq_type[]", "non_synonymous_codon,intron_variant");
////        opts.put("mend_error", "1");
////        opts.put("option_mend_error", ">=");
////        opts.put("maf", "0.1");
////        opts.put("option_maf", "<=");
//
//        MutableInt count = new MutableInt(-1);
//
//        QueryResult<VariantInfo> records = ((VariantMongoDBAdaptor) vqb).getRecordsMongo(1, 0, 25, count, opts);
////
//        System.out.println(records.getResult().get(0).getSampleGenotypes());
//    }
//
//    @Test
//    public void testAnalysisInfo() throws Exception {
//
//        QueryResult<VariantAnalysisInfo> res = ((VariantMongoDBAdaptor) vqb).getAnalysisInfo("aaleman_-_XOidGTJMUq1Cr1J");
//        VariantAnalysisInfo vi = res.getResult().get(0);
//
//        System.out.println("vi.getSamples() = " + vi.getSamples());
//        System.out.println("vi.getConsequenceTypes() = " + vi.getConsequenceTypes());
//        System.out.println("vi.getGlobalStats() = " + vi.getGlobalStats());
//
//
//    }
*/


}<|MERGE_RESOLUTION|>--- conflicted
+++ resolved
@@ -66,7 +66,7 @@
 //            variantSource = new VariantSource(smallInputUri.getPath(), "testAlias", "testStudy", "Study for testing purposes");
             clearDB(DB_NAME);
             ObjectMap params = new ObjectMap(VariantStorageManager.Options.STUDY_TYPE.key(), VariantStudy.StudyType.FAMILY)
-                    .append(VariantStorageManager.Options.ANNOTATE.key(), false);
+                    .append(VariantStorageManager.Options.ANNOTATE.key(), true);
             runDefaultETL(smallInputUri, getVariantStorageManager(), studyConfiguration, params);
             fileIndexed = true;
 
@@ -272,19 +272,6 @@
             Variant variant2 = it_2.next();
 
             if (samplesPosition1 == null) {
-<<<<<<< HEAD
-                samplesPosition1 = variant1.getSourceEntry(studyConfiguration.getStudyName()).getSamplesPosition();
-            }
-            if (samplesPosition2 == null) {
-                samplesPosition2 = variant2.getSourceEntry(studyConfiguration.getStudyName()).getSamplesPosition();
-                assertEquals(samplesName, new ArrayList<>(samplesPosition2.keySet()));
-            }
-            assertSame(samplesPosition1, variant1.getSourceEntry(studyConfiguration.getStudyName()).getSamplesPosition());
-            assertSame(samplesPosition2, variant2.getSourceEntry(studyConfiguration.getStudyName()).getSamplesPosition());
-            for (String sampleName: samplesName) {
-                String gt1 = variant1.getSourceEntry(studyConfiguration.getStudyName()).getSampleData(sampleName, "GT");
-                String gt2 = variant2.getSourceEntry(studyConfiguration.getStudyName()).getSampleData(sampleName, "GT");
-=======
                 samplesPosition1 = variant1.getStudy(studyConfiguration.getStudyName()).getSamplesPosition();
             }
             if (samplesPosition2 == null) {
@@ -296,7 +283,6 @@
             for (String sampleName: samplesName) {
                 String gt1 = variant1.getStudy(studyConfiguration.getStudyName()).getSampleData(sampleName, "GT");
                 String gt2 = variant2.getStudy(studyConfiguration.getStudyName()).getSampleData(sampleName, "GT");
->>>>>>> 34a431c3
                 assertEquals(sampleName + " " + variant1.getChromosome() + ":" + variant1.getStart(), gt1, gt2);
             }
         }
@@ -437,13 +423,8 @@
 
         queryResult = dbAdaptor.get(new Query(VariantDBAdaptor.VariantQueryParams.STATS_MAF.key(), "1000g:" + StudyEntry.DEFAULT_COHORT + ">0.2"), null);
         assertEquals(625, queryResult.getNumResults());
-<<<<<<< HEAD
-        queryResult.getResult().stream().map(variant -> variant.getSourceEntries().get("1000g").getCohortStats())
-                .forEach(map -> assertTrue(map.get(VariantSourceEntry.DEFAULT_COHORT).getMaf() > 0.2));
-=======
         queryResult.getResult().stream().map(variant -> variant.getStudiesMap().get("1000g").getStats())
                 .forEach(map -> assertTrue(map.get(StudyEntry.DEFAULT_COHORT).getMaf() > 0.2));
->>>>>>> 34a431c3
 
         numResults = dbAdaptor.count(new Query(VariantDBAdaptor.VariantQueryParams.STATS_MAF.key(), "1000g:cohort1>0.2")).first();
         assertEquals(749, numResults);
@@ -458,11 +439,7 @@
 
         numResults = dbAdaptor.count(new Query(VariantDBAdaptor.VariantQueryParams.STATS_MAF.key(), "1000g:cohort2>0.2")).first();
         assertEquals(691, numResults);
-<<<<<<< HEAD
-        queryResult.getResult().stream().map(variant -> variant.getSourceEntries().get("1000g").getCohortStats())
-=======
         queryResult.getResult().stream().map(variant -> variant.getStudiesMap().get("1000g").getStats())
->>>>>>> 34a431c3
                 .forEach(map -> assertTrue(map.get("cohort2").getMaf() > 0.2));
 
 
