/*
 * Copyright 2015-2017 OpenCB
 *
 * Licensed under the Apache License, Version 2.0 (the "License");
 * you may not use this file except in compliance with the License.
 * You may obtain a copy of the License at
 *
 *     http://www.apache.org/licenses/LICENSE-2.0
 *
 * Unless required by applicable law or agreed to in writing, software
 * distributed under the License is distributed on an "AS IS" BASIS,
 * WITHOUT WARRANTIES OR CONDITIONS OF ANY KIND, either express or implied.
 * See the License for the specific language governing permissions and
 * limitations under the License.
 */

package org.opencb.opencga.storage.core.variant.adaptors;

import com.fasterxml.jackson.databind.ObjectMapper;
import com.google.common.collect.HashMultiset;
import com.google.common.collect.Multiset;
import htsjdk.variant.variantcontext.VariantContext;
import org.apache.commons.collections.CollectionUtils;
import org.apache.commons.lang3.StringUtils;
import org.hamcrest.CoreMatchers;
import org.hamcrest.Matcher;
import org.hamcrest.core.IsAnything;
import org.junit.*;
import org.opencb.biodata.models.core.Region;
import org.opencb.biodata.models.metadata.SampleSetType;
import org.opencb.biodata.models.variant.StudyEntry;
import org.opencb.biodata.models.variant.Variant;
import org.opencb.biodata.models.variant.VariantFileMetadata;
import org.opencb.biodata.models.variant.annotation.ConsequenceTypeMappings;
import org.opencb.biodata.models.variant.avro.*;
import org.opencb.biodata.models.variant.stats.VariantStats;
import org.opencb.commons.datastore.core.ObjectMap;
import org.opencb.commons.datastore.core.Query;
import org.opencb.commons.datastore.core.QueryOptions;
import org.opencb.commons.datastore.core.QueryResult;
import org.opencb.opencga.core.results.VariantQueryResult;
import org.opencb.opencga.storage.core.StoragePipelineResult;
import org.opencb.opencga.storage.core.exceptions.StorageEngineException;
import org.opencb.opencga.storage.core.metadata.VariantStorageMetadataManager;
import org.opencb.opencga.storage.core.metadata.models.StudyMetadata;
import org.opencb.opencga.storage.core.utils.CellBaseUtils;
import org.opencb.opencga.storage.core.variant.VariantStorageBaseTest;
import org.opencb.opencga.storage.core.variant.VariantStorageEngine;
import org.opencb.opencga.storage.core.variant.adaptors.iterators.VariantDBIterator;
import org.opencb.opencga.storage.core.variant.annotation.VariantAnnotationManager;
import org.opencb.opencga.storage.core.variant.annotation.annotators.CellBaseRestVariantAnnotator;
import org.opencb.opencga.storage.core.variant.stats.DefaultVariantStatisticsManager;
import org.slf4j.Logger;
import org.slf4j.LoggerFactory;

import java.io.IOException;
import java.nio.file.Paths;
import java.util.*;
import java.util.function.Function;
import java.util.function.Predicate;
import java.util.stream.Collectors;

import static org.hamcrest.CoreMatchers.*;
import static org.junit.Assert.*;
import static org.opencb.opencga.storage.core.variant.adaptors.VariantMatchers.*;
import static org.opencb.opencga.storage.core.variant.adaptors.VariantQueryParam.*;
import static org.opencb.opencga.storage.core.variant.adaptors.VariantQueryUtils.*;

/**
 * Tests that all the VariantDBAdaptor filters and methods work correctly.
 *
 * Do not check that all the values are loaded correctly
 * Do not check that variant annotation is correct
 *
 * @author Jacobo Coll &lt;jacobo167@gmail.com&gt;
 */
@Ignore
public abstract class VariantDBAdaptorTest extends VariantStorageBaseTest {

    private static final int QUERIES_LIM = 50;
    //    private static final String GENOMES_PHASE_3 = "1000GENOMES_phase_3";
    //    private static final String ESP_6500 = "ESP_6500";
    private static final String GENOMES_PHASE_3 = "1kG_phase3";
    private static final String ESP_6500 = "ESP6500";
    protected static int NUM_VARIANTS = 998;
    protected static Set<String> FORMAT;
    protected static boolean fileIndexed;
    protected static VariantFileMetadata fileMetadata;
    protected static StudyMetadata studyMetadata;
    protected VariantDBAdaptor dbAdaptor;
    protected QueryOptions options;
    protected QueryResult<Variant> queryResult;
    protected QueryResult<Variant> allVariants;
    private static Logger logger = LoggerFactory.getLogger(VariantDBAdaptorTest.class);
    private String homAlt;
    private String homRef;
    private String het;
    private String het1;
    private String het2;
    protected int fileId = 1;
    protected static int na19600;
    protected static int na19660;
    protected static int na19661;
    protected static int na19685;

    protected List<String> sampleNames = Arrays.asList("NA19600", "NA19660", "NA19661", "NA19685");
    protected Set<String> cohorts = new HashSet<>(Arrays.asList("ALL", "cohort1", "cohort2"));



    @BeforeClass
    public static void beforeClass() throws IOException {
        fileIndexed = false;
    }

    @Override
    @Before
    public void before() throws Exception {

        dbAdaptor = getVariantStorageEngine().getDBAdaptor();
        VariantStorageMetadataManager metadataManager = dbAdaptor.getMetadataManager();
        if (!fileIndexed) {
            studyMetadata = newStudyMetadata();
//            variantSource = new VariantSource(smallInputUri.getPath(), "testAlias", "testStudy", "Study for testing purposes");
            clearDB(DB_NAME);
            ObjectMap params = new ObjectMap(VariantStorageEngine.Options.STUDY_TYPE.key(), SampleSetType.FAMILY)
                    .append(VariantStorageEngine.Options.ANNOTATE.key(), true)
                    .append(VariantStorageEngine.Options.EXTRA_GENOTYPE_FIELDS.key(), "DS,GL")
                    .append(VariantAnnotationManager.VARIANT_ANNOTATOR_CLASSNAME, CellBaseRestVariantAnnotator.class.getName())
                    .append(VariantStorageEngine.Options.CALCULATE_STATS.key(), true);
            params.putAll(getOtherParams());
            FORMAT = new HashSet<>();
            if (!params.getBoolean(VariantStorageEngine.Options.EXCLUDE_GENOTYPES.key(),
                    VariantStorageEngine.Options.EXCLUDE_GENOTYPES.defaultValue())) {
                FORMAT.add("GT");
            }
            FORMAT.addAll(params.getAsStringList(VariantStorageEngine.Options.EXTRA_GENOTYPE_FIELDS.key()));

            StoragePipelineResult etlResult = runDefaultETL(smallInputUri, getVariantStorageEngine(), studyMetadata, params);
            fileMetadata = variantStorageEngine.getVariantReaderUtils().readVariantFileMetadata(Paths.get(etlResult.getTransformResult().getPath()).toUri());
            NUM_VARIANTS = getExpectedNumLoadedVariants(fileMetadata);
            fileIndexed = true;
            Integer indexedFileId = metadataManager.getIndexedFiles(studyMetadata.getId()).iterator().next();

            na19600 = metadataManager.getSampleId(studyMetadata.getId(), "NA19600");
            na19660 = metadataManager.getSampleId(studyMetadata.getId(), "NA19660");
            na19661 = metadataManager.getSampleId(studyMetadata.getId(), "NA19661");
            na19685 = metadataManager.getSampleId(studyMetadata.getId(), "NA19685");

            //Calculate stats
            if (getOtherParams().getBoolean(VariantStorageEngine.Options.CALCULATE_STATS.key(), true)) {
                QueryOptions options = new QueryOptions(VariantStorageEngine.Options.STUDY.key(), STUDY_NAME)
                        .append(VariantStorageEngine.Options.LOAD_BATCH_SIZE.key(), 100)
                        .append(DefaultVariantStatisticsManager.OUTPUT, outputUri)
                        .append(DefaultVariantStatisticsManager.OUTPUT_FILE_NAME, "cohort1.cohort2.stats");
                Iterator<Integer> iterator = metadataManager.getFileMetadata(studyMetadata.getId(), indexedFileId).getSamples().iterator();

                /** Create cohorts **/
                HashSet<String> cohort1 = new HashSet<>();
                cohort1.add(metadataManager.getSampleName(studyMetadata.getId(), iterator.next()));
                cohort1.add(metadataManager.getSampleName(studyMetadata.getId(), iterator.next()));
<<<<<<< HEAD

                HashSet<String> cohort2 = new HashSet<>();
                cohort2.add(metadataManager.getSampleName(studyMetadata.getId(), iterator.next()));
                cohort2.add(metadataManager.getSampleName(studyMetadata.getId(), iterator.next()));

                Map<String, Set<String>> cohorts = new HashMap<>();
                cohorts.put("cohort1", cohort1);
                cohorts.put("cohort2", cohort2);
                metadataManager.registerCohorts(studyMetadata.getName(), cohorts);

=======

                HashSet<String> cohort2 = new HashSet<>();
                cohort2.add(metadataManager.getSampleName(studyMetadata.getId(), iterator.next()));
                cohort2.add(metadataManager.getSampleName(studyMetadata.getId(), iterator.next()));

                Map<String, Set<String>> cohorts = new HashMap<>();
                cohorts.put("cohort1", cohort1);
                cohorts.put("cohort2", cohort2);
                metadataManager.registerCohorts(studyMetadata.getName(), cohorts);

>>>>>>> 6c04fdf1
                variantStorageEngine.calculateStats(studyMetadata.getName(),
                        new ArrayList<>(cohorts.keySet()), options);

            }
            if (params.getBoolean(VariantStorageEngine.Options.ANNOTATE.key())) {
                for (int i = 0; i < 30  ; i++) {
                    allVariants = dbAdaptor.get(new Query(), new QueryOptions(QueryOptions.SORT, true));
                    Long annotated = dbAdaptor.count(new Query(ANNOTATION_EXISTS.key(), true)).first();
                    Long all = dbAdaptor.count(new Query()).first();

                    System.out.println("count annotated = " + annotated);
                    System.out.println("count           = " + all);
                    System.out.println("get             = " + allVariants.getNumResults());

                    List<Variant> nonAnnotatedVariants = allVariants.getResult()
                            .stream()
                            .filter(variant -> variant.getAnnotation() == null)
                            .collect(Collectors.toList());
                    if (!nonAnnotatedVariants.isEmpty()) {
                        System.out.println(nonAnnotatedVariants.size() + " variants not annotated:");
                        System.out.println("Variants not annotated: " + nonAnnotatedVariants);
                    }
                    if (Objects.equals(annotated, all)) {
                        break;
                    }
                }
                assertEquals(count(new Query(ANNOTATION_EXISTS.key(), true)), count(new Query()));
            }
        }
        allVariants = dbAdaptor.get(new Query(), new QueryOptions(QueryOptions.SORT, true));
        options = new QueryOptions();

        homAlt = getHomAltGT();
        homRef = getHomRefGT();
        het = getHetGT();
        String[] hetGts = het.split(",");
        het1 = hetGts[0];
        het2 = hetGts[hetGts.length - 1];
    }

    @After
    public void after() throws IOException {
        dbAdaptor.close();
    }

    public VariantQueryResult<Variant> query(Query query, QueryOptions options) {
        query = preProcessQuery(query, options);
        return dbAdaptor.get(query, options);
    }

    public VariantDBIterator iterator(Query query, QueryOptions options) {
        query = preProcessQuery(query, options);
        return dbAdaptor.iterator(query, options);
    }

    protected Query preProcessQuery(Query query, QueryOptions options) {
        return variantStorageEngine.preProcessQuery(query, options);
    }

    public Long count(Query query) {
        query = preProcessQuery(query, null);
        return dbAdaptor.count(query).first();
    }

    public QueryResult groupBy(Query query, String field, QueryOptions options) {
        return dbAdaptor.groupBy(query, field, options);
    }

    public QueryResult rank(int limit, Query query, String field, boolean asc) {
        return dbAdaptor.rank(query, field, limit, asc);
    }

    protected String getHetGT() {
        return "0|1,1|0";
    }

    protected String getHomRefGT() {
        return "0/0";
    }

    protected String getHomAltGT() {
        return "1|1";
    }

    protected ObjectMap getOtherParams() {
        return new ObjectMap();
    }

    @Test
    public void multiIterator() throws Exception {
        List<String> variantsToQuery = allVariants.getResult()
                .stream()
                .filter(v -> !v.isSymbolic())
                .map(Variant::toString)
                .limit(allVariants.getResult().size() / 2)
                .collect(Collectors.toList());

        VariantDBIterator iterator = dbAdaptor.iterator(variantsToQuery.iterator(), new Query(), new QueryOptions());

        QueryResult<Variant> queryResult = iterator.toQueryResult();
        assertEquals(variantsToQuery.size(), queryResult.getResult().size());
    }

    @Test
    public void testGetAllVariants() {
        long numResults = count(null);
        assertEquals(NUM_VARIANTS, numResults);
    }

    @Test
    public void testGetAllVariants_limit_skip() {
        limitSkip(new Query(), new QueryOptions());
    }

    @Test
    public void testGetAllVariants_limit_skip_sorted() {
        limitSkip(new Query(), new QueryOptions(QueryOptions.SORT, true));
    }

    @Test
    public void testGetAllVariants_limit_skip_filters() {
        limitSkip(new Query(ANNOT_POLYPHEN.key(), "<0.5"), new QueryOptions());
    }

    @Test
    public void testGetAllVariants_limit_skip_sorted_filters() {
        limitSkip(new Query(ANNOT_POLYPHEN.key(), "<0.5"), new QueryOptions(QueryOptions.SORT, true));
    }

    public void limitSkip(Query query, QueryOptions options) {
        VariantQueryResult<Variant> expected = query(query, options);
        int numVariants = expected.getNumResults();
//        expected.getResult().forEach(v -> logger.info("expected variant: == " + v));
        for (int batchSize : new int[]{50, 100, 1000}) {
            List<Variant> variants = new ArrayList<>();
            Set<String> variantStr = new HashSet<>();
            for (int i = 0; i < numVariants / batchSize + 1; i++) {
                QueryResult<Variant> result = query(query, new QueryOptions(options)
                        .append(QueryOptions.LIMIT, batchSize)
                        .append(QueryOptions.SKIP, i * batchSize));
                logger.info("Got " + result.getNumResults() + " results");
                variants.addAll(result.getResult());
                for (Variant variant : result.getResult()) {
                    boolean repeated = !variantStr.add(variant.toString());
                    assertFalse("Repeated variant! : " + variant.toString(), repeated);
                }
            }
            assertEquals(numVariants, variants.size());
            assertEquals(numVariants, variantStr.size());
            assertEquals(expected.getResult().stream().map(Object::toString).collect(Collectors.toSet()), variantStr);
        }
    }

    @Test
    public void testGetVariantsByType() {
        Set<Variant> snv = new HashSet<>(query(new Query(VariantQueryParam.TYPE.key(), VariantType.SNV), new QueryOptions()).getResult());
        System.out.println("SNV = " + snv.size());
        snv.forEach(variant -> assertThat(EnumSet.of(VariantType.SNV, VariantType.SNP), hasItem(variant.getType())));

        Set<Variant> not_snv = new HashSet<>(query(new Query(VariantQueryParam.TYPE.key(), "!" + VariantType.SNV), new QueryOptions()).getResult());
        System.out.println("!SNV = " + not_snv.size());
        not_snv.forEach(variant -> assertFalse(EnumSet.of(VariantType.SNV, VariantType.SNP).contains(variant.getType())));

        Set<Variant> snv_snp = new HashSet<>(query(new Query(VariantQueryParam.TYPE.key(), VariantType.SNV + "," + VariantContext.Type.SNP), new QueryOptions()).getResult());
        System.out.println("SNV_SNP = " + snv_snp.size());
        assertEquals(snv_snp, snv);

        Set<Variant> snp = new HashSet<>(query(new Query(VariantQueryParam.TYPE.key(), VariantType.SNP), new QueryOptions()).getResult());
        snp.forEach(variant -> assertEquals(VariantType.SNP, variant.getType()));
        snp.forEach(variant -> assertThat(snv, hasItem(variant)));
        System.out.println("SNP = " + snp.size());

        Set<Variant> indels = new HashSet<>(query(new Query(VariantQueryParam.TYPE.key(), VariantType.INDEL), new QueryOptions()).getResult());
        indels.forEach(variant -> assertEquals(VariantType.INDEL, variant.getType()));
        System.out.println("INDEL = " + indels.size());

        Set<Variant> indels_snp = new HashSet<>(query(new Query(VariantQueryParam.TYPE.key(), VariantType.INDEL + "," + VariantType.SNP), new QueryOptions()).getResult());
        indels_snp.forEach(variant -> assertThat(EnumSet.of(VariantType.INDEL, VariantType.SNP), hasItem(variant.getType())));
        indels_snp.forEach(variant -> assertTrue(indels.contains(variant) || snp.contains(variant)));
        System.out.println("INDEL_SNP = " + indels_snp.size());

        Set<Variant> indels_snv = new HashSet<>(query(new Query(VariantQueryParam.TYPE.key(), VariantType.INDEL + "," + VariantType.SNV), new QueryOptions()).getResult());
        indels_snv.forEach(variant -> assertThat(EnumSet.of(VariantType.INDEL, VariantType.SNP, VariantType.SNV), hasItem(variant.getType())));
        indels_snv.forEach(variant -> assertTrue(indels.contains(variant) || snv.contains(variant)));
        System.out.println("INDEL_SNV = " + indels_snv.size());
    }

    @Test
    public void testGetAllVariants_populationFrequencyRef() {
        Query query;
        query = new Query()
                .append(ANNOT_POPULATION_REFERENCE_FREQUENCY.key(), GENOMES_PHASE_3 + ":AFR<=0.05001");
        queryResult = query(query, options);
        assertThat(queryResult, everyResult(allVariants, hasAnnotation(hasPopRefFreq(GENOMES_PHASE_3, "AFR", lte(0.05001)))));
    }

    @Test
    public void testGetAllVariants_populationFrequency() {
        Query query;

        query = new Query()
                .append(ANNOT_POPULATION_ALTERNATE_FREQUENCY.key(), ESP_6500 + ":AA>0.05001");
        queryResult = query(query, options);
        assertThat(queryResult, everyResult(allVariants, hasAnnotation(hasPopAltFreq(ESP_6500, "AA", gt(0.05001)))));

//        filterPopulation(map -> (map.containsKey(ESP_6500 + ":AA") && map.get(ESP_6500 + ":AA").getAltAlleleFreq() > 0.05001), filter);

        query = new Query()
                .append(ANNOT_POPULATION_ALTERNATE_FREQUENCY.key(), GENOMES_PHASE_3 + ":AFR<=0.05001");
        queryResult = query(query, options);
        assertThat(queryResult, everyResult(allVariants, hasAnnotation(hasPopAltFreq(GENOMES_PHASE_3, "AFR", lte(0.05001)))));

//        filterPopulation(map -> (!map.containsKey(GENOMES_PHASE_3 + ":AFR") || map.get(GENOMES_PHASE_3 + ":AFR").getAltAlleleFreq() <= 0.05001), filter);

        query = new Query()
                .append(ANNOT_POPULATION_ALTERNATE_FREQUENCY.key(), ESP_6500 + ":AA>0.05001;" + GENOMES_PHASE_3 + ":AFR<=0.05001");
        queryResult = query(query, options);
        assertThat(queryResult, everyResult(allVariants, hasAnnotation(allOf(
                        hasPopAltFreq(ESP_6500, "AA", gt(0.05001)),
                        hasPopAltFreq(GENOMES_PHASE_3, "AFR", lte(0.05001))))));

//        filterPopulation(map -> (map.containsKey(ESP_6500 + ":AA") && map.get(ESP_6500 + ":AA").getAltAlleleFreq() > 0.05001
//                        && (!map.containsKey(GENOMES_PHASE_3 + ":AFR") || map.get(GENOMES_PHASE_3 + ":AFR").getAltAlleleFreq() <= 0.05001)), filter);

        query = new Query()
                .append(ANNOT_POPULATION_ALTERNATE_FREQUENCY.key(), ESP_6500 + ":AA>0.05001," + GENOMES_PHASE_3 + ":AFR<=0.05001");
        queryResult = query(query, options);

        assertThat(queryResult, everyResult(allVariants, hasAnnotation(anyOf(
                hasPopAltFreq(ESP_6500, "AA", gt(0.05001)),
                hasPopAltFreq(GENOMES_PHASE_3, "AFR", lte(0.05001))))));

//        filterPopulation(map -> (map.containsKey(ESP_6500 + ":AA") && map.get(ESP_6500 + ":AA").getAltAlleleFreq() > 0.05001
//                        || (!map.containsKey(GENOMES_PHASE_3 + ":AFR") || map.get(GENOMES_PHASE_3 + ":AFR").getAltAlleleFreq() <= 0.05001)), filter);

    }

    @Test
    public void testGetAllVariants_population_maf() {
        Query baseQuery = new Query();

        Query query = new Query(baseQuery).append(ANNOT_POPULATION_MINOR_ALLELE_FREQUENCY.key(),
                GENOMES_PHASE_3 + ":AFR<=0.0501");
        queryResult = query(query, options);
//        filterPopulation(map -> (Math.min(map.getOrDefault(GENOMES_PHASE_3 + ":AFR", defaultPopulation).getRefAlleleFreq(),
//                map.getOrDefault(GENOMES_PHASE_3 + ":AFR", defaultPopulation).getAltAlleleFreq()) <= 0.0501));
        assertThat(queryResult, everyResult(allVariants, hasAnnotation(hasPopMaf(GENOMES_PHASE_3, "AFR", lte(0.05001)))));

        query = new Query(baseQuery).append(ANNOT_POPULATION_MINOR_ALLELE_FREQUENCY.key(),
                ESP_6500 + ":AA>0.0501");
        queryResult = query(query, options);
//        filterPopulation(map -> (map.containsKey(ESP_6500 + ":AA") && Math.min(map.get(ESP_6500 + ":AA").getRefAlleleFreq(),
//                map.get(ESP_6500 + ":AA").getAltAlleleFreq()) > 0.0501));
        assertThat(queryResult, everyResult(allVariants, hasAnnotation(hasPopMaf(ESP_6500, "AA", gt(0.05001)))));

        query = new Query(baseQuery).append(ANNOT_POPULATION_MINOR_ALLELE_FREQUENCY.key(),
                GENOMES_PHASE_3 + ":ALL<=0.0501");
        queryResult = query(query, options);
//        filterPopulation(map -> (Math.min(map.getOrDefault(GENOMES_PHASE_3 + ":ALL", defaultPopulation).getRefAlleleFreq(),
//                map.getOrDefault(GENOMES_PHASE_3 + ":ALL", defaultPopulation).getAltAlleleFreq()) <= 0.0501));
        assertThat(queryResult, everyResult(allVariants, hasAnnotation(hasPopMaf(GENOMES_PHASE_3, "ALL", lt(0.05001)))));

        query = new Query(baseQuery).append(ANNOT_POPULATION_MINOR_ALLELE_FREQUENCY.key(),
                ESP_6500 + ":AA>0.0501" + AND + GENOMES_PHASE_3 + ":AFR<=0.0501");
        queryResult = query(query, options);
//        filterPopulation(map -> (map.containsKey(ESP_6500 + ":AA") && Math.min(map.get(ESP_6500 + ":AA").getRefAlleleFreq(),
//                map.get(ESP_6500 + ":AA").getAltAlleleFreq()) > 0.0501
//                && Math.min(map.getOrDefault(GENOMES_PHASE_3 + ":AFR", defaultPopulation).getRefAlleleFreq(),
//                map.getOrDefault(GENOMES_PHASE_3 + ":AFR", defaultPopulation).getAltAlleleFreq()) <= 0.0501));
        assertThat(queryResult, everyResult(allVariants, hasAnnotation(allOf(
                hasPopMaf(ESP_6500, "AA", gt(0.0501)),
                hasPopMaf(GENOMES_PHASE_3, "AFR", lte(0.0501))))));

        query = new Query(baseQuery).append(ANNOT_POPULATION_MINOR_ALLELE_FREQUENCY.key(),
                ESP_6500 + ":AA>0.0501" + OR + GENOMES_PHASE_3 + ":AFR<=0.0501");
        queryResult = query(query, options);
//        filterPopulation(map -> (map.containsKey(ESP_6500 + ":AA") && Math.min(map.get(ESP_6500 + ":AA").getRefAlleleFreq(),
//                map.get(ESP_6500 + ":AA").getAltAlleleFreq()) > 0.0501
//                || Math.min(map.getOrDefault(GENOMES_PHASE_3 + ":AFR", defaultPopulation).getRefAlleleFreq(),
//                map.getOrDefault(GENOMES_PHASE_3 + ":AFR", defaultPopulation).getAltAlleleFreq()) <= 0.0501));
        assertThat(queryResult, everyResult(allVariants, hasAnnotation(anyOf(
                hasPopMaf(ESP_6500, "AA", gt(0.0501)),
                hasPopMaf(GENOMES_PHASE_3, "AFR", lte(0.0501))))));

    }

    public long filterPopulation(Predicate<Map<String, PopulationFrequency>> predicate) {
        return filterPopulation(queryResult, v -> true, predicate);
    }

    public long filterPopulation(QueryResult<Variant> queryResult, Predicate<Variant> filterVariants, Predicate<Map<String, PopulationFrequency>> predicate) {
        queryResult.getResult().forEach(variant -> {
            assertNotNull(variant);
            assertNotNull("In " + variant, variant.getAnnotation());
//            assertNotNull("In " + variant, variant.getAnnotation().getPopulationFrequencies());
        });
        Set<String> expectedVariants = allVariants.getResult()
                .stream()
                .filter(filterVariants.and(variant -> variant.getAnnotation() != null))
                .filter(variant -> {
                    Map<String, PopulationFrequency> map;
                    if (variant.getAnnotation().getPopulationFrequencies() == null) {
                        map = Collections.emptyMap();
                    } else {
                        map = new HashMap<>();
                        for (PopulationFrequency p : variant.getAnnotation().getPopulationFrequencies()) {
                            map.put(p.getStudy() + ":" + p.getPopulation(), p);
                        }
                    }
                    return predicate.test(map);
                })
                .map(Variant::toString)
                .collect(Collectors.toSet());

        assertTrue("Expect to get at least one result", expectedVariants.size() > 0);

        for (String variant : expectedVariants) {
            Set<String> result = queryResult.getResult().stream().map(Variant::toString).collect(Collectors.toSet());
            if (!result.contains(variant)) {
                System.out.println("variant missing = " + variant);
            }
        }
        for (Variant variant : queryResult.getResult()) {
            if (!expectedVariants.contains(variant.toString())) {
                System.out.println("variant not suppose to be = " + variant);
            }
        }

        assertEquals(expectedVariants.size(), queryResult.getNumResults());
        long count = queryResult.getResult().stream()
                .map(variant -> {
                    Map<String, PopulationFrequency> map;
                    if (variant.getAnnotation().getPopulationFrequencies() == null) {
                        map = Collections.emptyMap();
                    } else {
                        map = new HashMap<>();
                        for (PopulationFrequency p : variant.getAnnotation().getPopulationFrequencies()) {
                            map.put(p.getStudy() + ":" + p.getPopulation(), p);
                        }
                    }
                    return map;
                })
                .filter(predicate.negate())
                .count();
        assertEquals(0, count);
        return count;
    }

    @Test
    public void testGetAllVariants_id() {
        testGetAllVariants_rs(ID.key());
    }

    @Test
    public void testGetAllVariants_variantId() {
        int i = 0;
        List<Variant> variants = new ArrayList<>();
        for (Variant variant : allVariants.getResult()) {
            if (i++ % 10 == 0) {
                if (!variant.isSymbolic()) {
                    variants.add(variant);
                }
            }
        }
        List<Variant> result = query(new Query(ID.key(), variants), new QueryOptions()).getResult();

        assertTrue(variants.size() > 0);
        List<String> expectedList = variants.stream().map(Object::toString).sorted().collect(Collectors.toList());
        List<String> actualList = result.stream().map(Object::toString).sorted().collect(Collectors.toList());
        for (String expected : expectedList) {
            if (!actualList.contains(expected)) {
                System.out.println("missing expected = " + expected);
            }
        }
        for (String actual : actualList) {
            if (!expectedList.contains(actual)) {
                System.out.println("extra actual = " + actual);
            }
        }
        assertEquals(expectedList, actualList);
    }

    @Test
    public void testGetAllVariants_xref() {
        Query query = new Query(ANNOT_XREF.key(), "3:108634973:C:A,rs2032582,HP:0001250,VAR_048225,Q9BY64,ENSG00000250026,TMPRSS11B,COSM1421316");
        queryResult = query(query, null);
        assertThat(queryResult, everyResult(allVariants, anyOf(
                hasAnnotation(at("3:108634973:C:A")),
                with("id", Variant::getId, is("rs2032582")),
                hasAnnotation(with("GeneTraitAssociation", VariantAnnotation::getGeneTraitAssociation,
                        hasItem(with("HPO", GeneTraitAssociation::getHpo, is("HP:0001250"))))),
                hasAnnotation(with("ConsequenceType", VariantAnnotation::getConsequenceTypes,
                        hasItem(with("ProteinVariantAnnotation", ConsequenceType::getProteinVariantAnnotation,
                                with("UniprotVariantId", ProteinVariantAnnotation::getUniprotVariantId, is("VAR_048225")))))),
                hasAnnotation(with("ConsequenceType", VariantAnnotation::getConsequenceTypes,
                        hasItem(with("ProteinVariantAnnotation", ConsequenceType::getProteinVariantAnnotation,
                                with("UniprotName", ProteinVariantAnnotation::getUniprotAccession, is("Q9BY64")))))),
                hasAnnotation(with("ConsequenceType", VariantAnnotation::getConsequenceTypes,
                        hasItem(with("EnsemblGene", ConsequenceType::getEnsemblGeneId, is("ENSG00000250026"))))),
                hasAnnotation(with("ConsequenceType", VariantAnnotation::getConsequenceTypes,
                        hasItem(with("GeneName", ConsequenceType::getGeneName, is("TMPRSS11B"))))),
                hasAnnotation(with("VariantTraitAssociation", VariantAnnotation::getVariantTraitAssociation,
                        with("Cosmic", VariantTraitAssociation::getCosmic,
                                hasItem(with("MutationId", Cosmic::getMutationId, is("COSM1421316"))))))
        )));

    }

    @Test
    public void testGetAllVariants_xref_rs() {
        testGetAllVariants_rs(ANNOT_XREF.key());
    }

    public void testGetAllVariants_rs(String key) {
        // This test queries a single ID with no more options
        Query query = new Query(key, "rs1137005");
        queryResult = query(query, null);
        Variant variant = queryResult.first();
        assertEquals(1, queryResult.getNumResults());
        assertEquals(variant.getStart(), Integer.valueOf(1650807));
        assertThat(variant.getIds(), hasItem("rs1137005"));

        query = new Query(key, "rs1137005,rs150535390");
        queryResult = query(query, this.options);
        assertEquals(2, queryResult.getNumResults());
        queryResult.getResult().forEach(v -> assertThat(v.getIds(), anyOf(hasItem("rs1137005"), hasItem("rs150535390"))));
    }

    @Test
    public void testGetAllVariants_ct() {
        Query query;

        query = new Query(ANNOT_CONSEQUENCE_TYPE.key(), "SO:0001566");
        queryResult = query(query, null);
        assertThat(queryResult, everyResult(allVariants, hasAnnotation(hasSO(hasItem("SO:0001566")))));
        assertThat(queryResult, numResults(gt(0)));
//        assertEquals(911, queryResult.getNumResults());

        query = new Query(ANNOT_CONSEQUENCE_TYPE.key(), "1566");
        queryResult = query(query, null);
        assertThat(queryResult, everyResult(allVariants, hasAnnotation(hasSO(hasItem("SO:0001566")))));
        assertThat(queryResult, numResults(gt(0)));
//        assertEquals(911, queryResult.getNumResults());

        query = new Query(ANNOT_CONSEQUENCE_TYPE.key(), "SO:0001566,SO:0001583");
        queryResult = query(query, options);
        assertThat(queryResult, everyResult(allVariants, hasAnnotation(hasSO(anyOf(hasItem("SO:0001566"), hasItem("SO:0001583"))))));
        assertThat(queryResult, numResults(gt(0)));
//        assertEquals(947, queryResult.getNumResults());

        query = new Query(ANNOT_CONSEQUENCE_TYPE.key(), ConsequenceTypeMappings.accessionToTerm.get(1566) + ",SO:0001583");
        queryResult = query(query, options);
        assertThat(queryResult, everyResult(allVariants, hasAnnotation(hasSO(anyOf(hasItem("SO:0001566"), hasItem("SO:0001583"))))));
        assertThat(queryResult, numResults(gt(0)));

        query = new Query(ANNOT_CONSEQUENCE_TYPE.key(), "1566,SO:0001583");
        queryResult = query(query, options);
        assertThat(queryResult, everyResult(allVariants, hasAnnotation(hasSO(anyOf(hasItem("SO:0001566"), hasItem("SO:0001583"))))));
        assertThat(queryResult, numResults(gt(0)));
//        assertEquals(947, queryResult.getNumResults());

        query = new Query(ANNOT_CONSEQUENCE_TYPE.key(), "SO:0001566;SO:0001583");
        queryResult = query(query, options);
        assertThat(queryResult, everyResult(allVariants, hasAnnotation(hasSO(allOf(hasItem("SO:0001566"), hasItem("SO:0001583"))))));
        assertThat(queryResult, numResults(gt(0)));

//        assertEquals(396, queryResult.getNumResults());
    }

    /*
       # Get variants grouped by transcript
       zcat opencga_variants_test.*.annot.json.gz |
            jq '
                def unwind(key): (key | .[]) as $value | . + ({} | (key = $value));
                unwind(.consequenceTypes) | {
                    so:.consequenceTypes.sequenceOntologyTerms,
                    gene:.consequenceTypes.geneName,
                    transcript:.consequenceTypes.ensemblTranscriptId,
                    biotype:.consequenceTypes.biotype,
                    flags:.consequenceTypes.transcriptAnnotationFlags,
                    var: (.chromosome+":"+ (.start  | tostring ) +":"+.reference+":"+.alternate),
                    id:.id
                }' -c | gzip > annotation_by_transcript.json.gz &
     */

    @Test
    public void testCombineGeneBtSoFlag() {
        // Expected match at PLCH2
        queryCombined(
                Arrays.asList(),
                Arrays.asList("PLCH2", "ERMAP", "SH2D5"),
                "protein_coding",
                "downstream_gene_variant",
                "basic");

        // Expected match at PLCH2 and 1:150970577:G:T
        queryCombined(
                Arrays.asList("1:150970577:G:T", "1:92445257:C:G", "1:104116413:T:C"),
                Arrays.asList("PLCH2", "ERMAP", "SH2D5"),
                "protein_coding",
                "downstream_gene_variant",
                "basic");
    }

    @Test
    public void testCombineGeneBtSo() {
        queryCombined(
                Arrays.asList(),
                Arrays.asList("ERMAP", "SH2D5"),
                "protein_coding",
                "downstream_gene_variant");

        // Expected match at ERMAP and 1:92445257:C:G
        queryCombined(
                Arrays.asList("1:92445257:C:G", "1:104116413:T:C"),
                Arrays.asList("ERMAP", "SH2D5"),
                "protein_coding",
                "downstream_gene_variant");
    }
    @Test
    public void testCombineGeneBt() {
        queryCombined(
                Arrays.asList(),
                Arrays.asList("ERMAP", "MIR431"),
                "protein_coding",
                null);

        // Expected match at ERMAP and 1:92445257:C:G.
        // Other two are miRNA
        queryCombined(
                Arrays.asList("1:92445257:C:G", "14:101350721:T:C"),
                Arrays.asList("ERMAP", "MIR431"),
                "protein_coding",
                null);

    }

    @Test
    public void testCombineBtSo() {
        queryCombined(
                Collections.emptyList(),
                Collections.emptyList(),
                "protein_coding",
                "downstream_gene_variant");

        // Expected match at 1:92445257:C:G
        queryCombined(
                Arrays.asList("1:92445257:C:G", "1:104116413:T:C"),
                Arrays.asList(),
                "protein_coding",
                "downstream_gene_variant");
    }

    @Test
    public void testCombineBtSoFlag() {
        // May have extra values!

        // Combine bt+so+flag
        queryCombined(
                Collections.emptyList(),
                Collections.emptyList(),
                "protein_coding",
                "downstream_gene_variant",
                "basic");
    }

    @Test
    public void testCombineGeneSo() {
        queryGeneCT("BIRC6", "SO:0001566");  // Should return 0 results
        queryGeneCT("BIRC6", "SO:0001583");
        queryGeneCT("DNAJC6", "SO:0001819");
        queryGeneCT("SH2D5", "SO:0001632");
        queryGeneCT("ERMAP,SH2D5", "SO:0001632");
    }

    @Test
    public void testCombineGeneSoVariants() {
        queryCombined(
                Arrays.asList("7:100807230:G:T"),
                Arrays.asList("ERMAP", "SH2D5"),
                null,
                "downstream_gene_variant");

        queryGeneCT("ERMAP,SH2D5", "SO:0001632", new Query()
                .append(GENE.key(), "ERMAP")
                .append(ANNOT_XREF.key(), "SH2D5,rs12345")
                .append(ANNOT_CONSEQUENCE_TYPE.key(), "SO:0001632"),
                with("id", VariantAnnotation::getId, is("rs1171830")));

        queryGeneCT("ERMAP,SH2D5", "SO:0001632", new Query()
                        .append(ANNOT_XREF.key(), "ERMAP,rs1171830,SH2D5,RCV000036856,7:100807230:G:T,COSM3760638")
                        .append(ANNOT_CONSEQUENCE_TYPE.key(), "SO:0001632"),
                anyOf(
                        with("id", VariantAnnotation::getId, is("rs1171830")),
                        at("7:100807230:G:T")));

        assertThat(query(new Query(ANNOT_XREF.key(), "rs1171830").append(ANNOT_CONSEQUENCE_TYPE.key(), "SO:0001566"), null),
                everyResult(allVariants, allOf(
                        with("id", Variant::getId, is("rs1171830")),
                        hasAnnotation(hasSO(hasItem(is("SO:0001566")))))));
    }

    private void queryGeneCT(String gene, String so) {
        queryGeneCT(gene, so, new Query().append(ANNOT_CONSEQUENCE_TYPE.key(), so).append(GENE.key(), gene), not(new IsAnything<>()));
    }

    private void queryGeneCT(String gene, String so, Query query, Matcher<VariantAnnotation> regionMatcher) {
        logger.info(query.toJson());
        queryResult = query(query, null);
        logger.info(" -> numResults " + queryResult.getNumResults());

        Matcher<String> geneMatcher;
        List<String> genes = Arrays.asList(gene.split(","));
        if (gene.contains(",")) {
            geneMatcher = anyOf(genes.stream().map(CoreMatchers::is).collect(Collectors.toList()));
        } else {
            geneMatcher = is(gene);
        }
        assertThat(queryResult, everyResult(allVariants, hasAnnotation(
                anyOf(
                        allOf(
                                hasAnyGeneOf(genes),
                                withAny("consequence type", VariantAnnotation::getConsequenceTypes, allOf(
                                        with("gene", ConsequenceType::getGeneName, geneMatcher),
                                        withAny("SO", ConsequenceType::getSequenceOntologyTerms,
                                                with("accession", SequenceOntologyTerm::getAccession, is(so))))))
                        ,
                        allOf(
                                regionMatcher,
//                                not(hasAnyGeneOf(genes)),
                                hasSO(hasItem(so))
                )))));
    }

    private void queryCombined(List<String> variants,
                               List<String> genes,
                               String biotype,
                               String so) {
        queryCombined(variants, genes, biotype, so, null);
    }

    private void queryCombined(List<String> variants,
                               List<String> genes,
                               String biotype,
                               String so, String flag) {
        List<String> xrefs = new ArrayList<>();
        if (variants != null) {
            xrefs.addAll(variants);
        }
        if (genes != null) {
            xrefs.addAll(genes);
        }
        Query query = new Query()
//                .append(REGION.key(), region)
                .append(ANNOT_XREF.key(), xrefs)
                .append(ANNOT_BIOTYPE.key(), biotype)
                .append(ANNOT_CONSEQUENCE_TYPE.key(), so)
                .append(ANNOT_TRANSCRIPT_FLAG.key(), flag);
        logger.info(query.toJson());
        queryResult = query(query, null);
        logger.info(" -> numResults " + queryResult.getNumResults());

        Matcher<VariantAnnotation> regionMatcher;
        Matcher<String> geneMatcher;
        Matcher<String> biotypeMatcher;
        Matcher<String> soMatcher;
        Matcher<ConsequenceType> flagMatcher;

        if (CollectionUtils.isEmpty(variants)) {
            if (CollectionUtils.isEmpty(genes)) {
                // No gene or region filter, accept anything as region
                regionMatcher = any(VariantAnnotation.class);
            } else {
                regionMatcher = not(any(VariantAnnotation.class));
            }
        } else {
            regionMatcher = anyOf(variants.stream().map(VariantMatchers::at).collect(Collectors.toList()));
        }

        if (CollectionUtils.isEmpty(genes)) {
            geneMatcher = not(any(String.class));
        } else {
            geneMatcher = anyOf(genes.stream().map(CoreMatchers::is).collect(Collectors.toList()));
        }

        soMatcher = StringUtils.isEmpty(so) ? any(String.class) : is(so);
        if (StringUtils.isEmpty(flag)) {
            flagMatcher = any(ConsequenceType.class);
        } else {
            flagMatcher = withAny("flag", ConsequenceType::getTranscriptAnnotationFlags, is(flag));
        }

        if (StringUtils.isEmpty(biotype)) {
            biotypeMatcher = any(String.class);
        } else {
            biotypeMatcher = is(biotype);
        }

        assertThat(queryResult, everyResult(allVariants, hasAnnotation(
                anyOf(
                        allOf(
                                hasAnyGeneOf(genes),
                                withAny("consequence type", VariantAnnotation::getConsequenceTypes, allOf(
                                        with("gene", ConsequenceType::getGeneName, geneMatcher),
                                        withAny("SO", ConsequenceType::getSequenceOntologyTerms,
                                                anyOf(
                                                        with("soAccession", SequenceOntologyTerm::getAccession, soMatcher),
                                                        with("soName", SequenceOntologyTerm::getName, soMatcher)
                                                )
                                        ),
                                        with("biotype", ConsequenceType::getBiotype, biotypeMatcher),
                                        flagMatcher)))
                        ,
                        allOf(
                                regionMatcher,
//                                not(hasAnyGeneOf(genes)),
                                withAny("consequence type", VariantAnnotation::getConsequenceTypes, allOf(
                                        withAny("SO", ConsequenceType::getSequenceOntologyTerms,
                                                anyOf(
                                                        with("soAccession", SequenceOntologyTerm::getAccession, soMatcher),
                                                        with("soName", SequenceOntologyTerm::getName, soMatcher)
                                                )
                                        ),
                                        with("biotype", ConsequenceType::getBiotype, biotypeMatcher),
                                        flagMatcher
                                )))
                ))
        ));
    }

    @Test
    public void testGetAllVariants_transcriptionAnnotationFlags() {
        //ANNOT_TRANSCRIPTION_FLAGS
        Query query;
        Multiset<String> flags = HashMultiset.create();
        Set<String> flagsInVariant = new HashSet<>();
        for (Variant variant : allVariants.getResult()) {
            if (variant.getAnnotation().getConsequenceTypes() != null) {
                for (ConsequenceType consequenceType : variant.getAnnotation().getConsequenceTypes()) {
                    if (consequenceType.getTranscriptAnnotationFlags() != null) {
                        flagsInVariant.addAll(consequenceType.getTranscriptAnnotationFlags());
                    }
                }
            }
            flags.addAll(flagsInVariant);
            flagsInVariant.clear();
        }

        System.out.println(flags);
        assertThat(flags, hasItem("basic"));
        assertThat(flags, hasItem("CCDS"));
        assertThat(flags, hasItem("mRNA_start_NF"));
        assertThat(flags, hasItem("mRNA_end_NF"));
        assertThat(flags, hasItem("cds_start_NF"));
        assertThat(flags, hasItem("cds_end_NF"));

        for (String flag : flags.elementSet()) {
            System.out.println(flag + ", " + flags.count(flag));
            query = new Query(ANNOT_TRANSCRIPT_FLAG.key(), flag);
            queryResult = query(query, null);
            assertEquals(flags.count(flag), queryResult.getNumResults());
        }

    }

    @Test
    public void testGetAllVariants_geneTrait() {
        //ANNOT_GENE_TRAIT_ID
        //ANNOT_GENE_TRAIT_NAME
        Query query;
        Map<String, Integer> idsMap = new HashMap<>();
        Map<String, Integer> namesMap = new HashMap<>();
        Map<String, Integer> hposMap = new HashMap<>();
        for (Variant variant : allVariants.getResult()) {
            Set<String> ids = new HashSet<>();
            Set<String> names = new HashSet<>();
            Set<String> hpos = new HashSet<>();
            if (variant.getAnnotation().getGeneTraitAssociation() != null) {
                for (GeneTraitAssociation geneTrait : variant.getAnnotation().getGeneTraitAssociation()) {
                    ids.add(geneTrait.getId());
                    names.add(geneTrait.getName());
                    if (StringUtils.isNotEmpty(geneTrait.getHpo())) {
                        hpos.add(geneTrait.getHpo());
                    }
                }
            }
            for (String id : ids) {
                idsMap.put(id, idsMap.getOrDefault(id, 0) + 1);
            }
            for (String name : names) {
                namesMap.put(name, namesMap.getOrDefault(name, 0) + 1);
            }
            for (String hpo : hpos) {
                hposMap.put(hpo, hposMap.getOrDefault(hpo, 0) + 1);
            }
        }

        System.out.println(idsMap.size());
        System.out.println(namesMap.size());
        System.out.println(hposMap.size());

        namesMap.entrySet().stream().limit(QUERIES_LIM).forEach(entry -> {
            Query q = new Query(ANNOT_GENE_TRAIT_NAME.key(), '"' + entry.getKey() + '"');
            queryResult = query(q, null);
            assertEquals(entry.getKey(), entry.getValue().intValue(), queryResult.getNumResults());
        });

        idsMap.entrySet().stream().limit(QUERIES_LIM).forEach(entry -> {
            Query q = new Query(ANNOT_GENE_TRAIT_ID.key(), entry.getKey());
            queryResult = query(q, null);
            assertEquals(entry.getValue().intValue(), queryResult.getNumResults());
        });

        hposMap.entrySet().stream().limit(QUERIES_LIM).forEach(entry -> {
            Query q = new Query(ANNOT_HPO.key(), entry.getKey());
            queryResult = query(q, null);
            assertEquals(entry.getKey(), entry.getValue().intValue(), queryResult.getNumResults());
        });

        List<String> ids = idsMap.keySet().stream().limit(10).collect(Collectors.toList());
        query = new Query(ANNOT_GENE_TRAIT_ID.key(), String.join(OR, ids));
        queryResult = query(query, null);
        System.out.println("queryResult.getNumResults() = " + queryResult.getNumResults());
        assertThat(queryResult, everyResult(allVariants,
                hasAnnotation(with("GeneTraitAssociation", VariantAnnotation::getGeneTraitAssociation,
                        hasItem(with("GeneTraitId", GeneTraitAssociation::getId, is(anyOf(ids.stream().map(CoreMatchers::is).collect(Collectors.toList())))))))));

        List<String> hpos = hposMap.keySet().stream().limit(10).collect(Collectors.toList());
        query = new Query(ANNOT_GENE_TRAIT_ID.key(), String.join(OR, ids) + OR + String.join(OR, hpos));
        queryResult = query(query, null);
        System.out.println("queryResult.getNumResults() = " + queryResult.getNumResults());
        assertThat(queryResult, everyResult(allVariants,
                hasAnnotation(with("GeneTraitAssociation", VariantAnnotation::getGeneTraitAssociation, anyOf(
                                hasItem(with("GeneTraitId", GeneTraitAssociation::getId, is(anyOf(ids.stream().map(CoreMatchers::is).collect(Collectors.toList()))))),
                                hasItem(with("HPO", GeneTraitAssociation::getHpo, is(anyOf(hpos.stream().map(CoreMatchers::is).collect(Collectors.toList())))))
                        )))));

        ids = Arrays.asList("umls:C0007131", "umls:C0000786");
        query = new Query(ANNOT_GENE_TRAIT_ID.key(), String.join(AND, ids));
        queryResult = query(query, null);
        System.out.println("queryResult.getNumResults() = " + queryResult.getNumResults());
        assertThat(queryResult, everyResult(allVariants,
                hasAnnotation(with("GeneTraitAssociation", VariantAnnotation::getGeneTraitAssociation,
                        allOf(ids.stream().map(id -> hasItem(with("GeneTraitId", GeneTraitAssociation::getId, is(id)))).collect(Collectors.toList()))))));

        ids = Arrays.asList("umls:C0007131", "umls:C0000786", "HP:0002483");
        query = new Query(ANNOT_GENE_TRAIT_ID.key(), String.join(AND, ids));
        queryResult = query(query, null);
        System.out.println("queryResult.getNumResults() = " + queryResult.getNumResults());
        assertThat(queryResult, everyResult(allVariants,
                hasAnnotation(with("GeneTraitAssociation", VariantAnnotation::getGeneTraitAssociation,
                        allOf(
                                hasItem(with("GeneTraitId", GeneTraitAssociation::getId, is("umls:C0007131"))),
                                hasItem(with("GeneTraitId", GeneTraitAssociation::getId, is("umls:C0000786"))),
                                hasItem(with("HPO", GeneTraitAssociation::getHpo, is("HP:0002483")))
                        )))));
    }

    @Test
    public void testGoQuery() throws StorageEngineException {

        // MMP26 -> GO:0004222,GO:0005578,GO:0006508
        // CEBPA -> GO:0000050

        int totalResults = 0;
        Collection<String> genes;
        Query query;
        QueryResult<Variant> result;

        query = new Query(ANNOT_GO.key(), "GO:XXXXXXX");
        result = variantStorageEngine.get(query, null);
        assertEquals(0, result.getNumResults());

        query = new Query(ANNOT_GO.key(), "GO:0006508");
        result = variantStorageEngine.get(query, null);
        System.out.println("numResults: " + result.getNumResults());
        for (Variant variant : result.getResult()) {
            System.out.println(variant);
        }
        assertNotEquals(0, result.getNumResults());
        CellBaseUtils cellBaseUtils = variantStorageEngine.getCellBaseUtils();
        genes = cellBaseUtils.getGenesByGo(query.getAsStringList(ANNOT_GO.key()));
        assertThat(result, everyResult(hasAnnotation(hasAnyGeneOf(genes))));
        totalResults = result.getNumResults();

        genes = Arrays.asList("MMP11", "KLK15", "HPR", "GZMA", "METAP1D", "MMP23B");
        // Last 3 genes does not match with that GO term
        List<String> extraGenes = Arrays.asList("MMP11", "KLK15", "HPR", "GZMA", "METAP1D", "MMP23B", "MIB2", "ADSL", "BRCA2");
        query = new Query(ANNOT_GO.key(), "GO:0006508").append(GENE.key(), extraGenes);
        result = variantStorageEngine.get(query, null);
        System.out.println("numResults: " + result.getNumResults());
        for (Variant variant : result.getResult()) {
            System.out.println(variant);
        }
        assertNotEquals(0, result.getNumResults());
        assertThat(result, everyResult(hasAnnotation(hasAnyGeneOf(genes))));

        query = new Query(ANNOT_GO.key(), "GO:0000050");
        result = variantStorageEngine.get(query, null);
        System.out.println("numResults: " + result.getNumResults());
        for (Variant variant : result.getResult()) {
            System.out.println(variant);
        }
        genes = cellBaseUtils.getGenesByGo(query.getAsStringList(ANNOT_GO.key()));
        assertThat(result, everyResult(hasAnnotation(hasAnyGeneOf(genes))));
        assertNotEquals(0, result.getNumResults());
        totalResults += result.getNumResults();

        query = new Query(ANNOT_GO.key(), "GO:0006508,GO:0000050");
        result = variantStorageEngine.get(query, null);
        System.out.println("numResults: " + result.getNumResults());
        for (Variant variant : result.getResult()) {
            System.out.println(variant);
        }
        genes = cellBaseUtils.getGenesByGo(query.getAsStringList(ANNOT_GO.key()));
        assertThat(result, everyResult(hasAnnotation(hasAnyGeneOf(genes))));
        assertNotEquals(0, result.getNumResults());
        assertEquals(result.getNumResults(), totalResults);
    }


    @Test
    public void testExpressionQuery() throws StorageEngineException {
        Collection<String> genes;
        Query query = new Query(ANNOT_EXPRESSION.key(), "non_existing_tissue");
        QueryResult<Variant> result = variantStorageEngine.get(query, null);
        assertEquals(0, result.getNumResults());

        for (String tissue : Arrays.asList("umbilical cord", "midbrain")) {

            query = new Query(ANNOT_EXPRESSION.key(), tissue);
            result = variantStorageEngine.get(query, null);
            System.out.println("result.getNumResults() = " + result.getNumResults());
            assertNotEquals(0, result.getNumResults());
            assertNotEquals(allVariants.getNumResults(), result.getNumResults());
            genes = variantStorageEngine.getCellBaseUtils()
                    .getGenesByExpression(query.getAsStringList(ANNOT_EXPRESSION.key()));
            assertThat(result, everyResult(hasAnnotation(hasAnyGeneOf(genes))));
        }
    }


    @Test
    public void testGetAllVariants_proteinKeywords() {
        //ANNOT_PROTEIN_KEYWORDS
        Query query;
        Map<String, Integer> keywords = new HashMap<>();
        int combinedKeywordsOr = 0;
        int combinedKeywordsAnd = 0;
        int combinedKeywordsAndNot = 0;
        for (Variant variant : allVariants.getResult()) {
            Set<String> keywordsInVariant = new HashSet<>();
            if (variant.getAnnotation().getConsequenceTypes() != null) {
                for (ConsequenceType consequenceType : variant.getAnnotation().getConsequenceTypes()) {
                    if (consequenceType.getProteinVariantAnnotation() != null && consequenceType.getProteinVariantAnnotation().getKeywords() != null) {
                        keywordsInVariant.addAll(consequenceType.getProteinVariantAnnotation().getKeywords());
                    }
                }
            }
            for (String flag : keywordsInVariant) {
                keywords.put(flag, keywords.getOrDefault(flag, 0) + 1);
            }
            if (keywordsInVariant.contains("Complete proteome") || keywordsInVariant.contains("Transmembrane helix")) {
                combinedKeywordsOr++;
            }
            if (keywordsInVariant.contains("Complete proteome") && keywordsInVariant.contains("Transmembrane helix")) {
                combinedKeywordsAnd++;
            }
            if (keywordsInVariant.contains("Complete proteome") && !keywordsInVariant.contains("Transmembrane helix")) {
                combinedKeywordsAndNot++;
            }
        }

        assertTrue(combinedKeywordsOr > 0);
        assertTrue(combinedKeywordsAnd > 0);
        assertTrue(combinedKeywordsAndNot > 0);

        query = new Query(ANNOT_PROTEIN_KEYWORD.key(), "Complete proteome,Transmembrane helix");
        assertEquals(combinedKeywordsOr, count(query).intValue());
        query = new Query(ANNOT_PROTEIN_KEYWORD.key(), "Complete proteome;Transmembrane helix");
        assertEquals(combinedKeywordsAnd, count(query).intValue());
        query = new Query(ANNOT_PROTEIN_KEYWORD.key(), "Complete proteome;!Transmembrane helix");
        assertEquals(combinedKeywordsAndNot, count(query).intValue());

        int i = 0;
        for (Map.Entry<String, Integer> entry : keywords.entrySet()) {
            System.out.println(entry);
            query = new Query(ANNOT_PROTEIN_KEYWORD.key(), entry.getKey());
            queryResult = query(query, null);
            assertEquals(entry.getValue().intValue(), queryResult.getNumResults());
            if (++i > QUERIES_LIM) {
                break;
            }
        }

    }

    @Test
    public void testGetAllVariants_drugs() {
        //ANNOT_DRUG
        Query query;
        Map<String, Integer> drugs = new HashMap<>();
        for (Variant variant : allVariants.getResult()) {
            if (variant.getAnnotation().getGeneDrugInteraction() != null) {
                Set<String> drugsInVariant = new HashSet<>();
                for (GeneDrugInteraction drugInteraction : variant.getAnnotation().getGeneDrugInteraction()) {
                    drugsInVariant.add(drugInteraction.getDrugName());
                }
                for (String flag : drugsInVariant) {
                    drugs.put(flag, drugs.getOrDefault(flag, 0) + 1);
                }
            }
        }

        int i = 0;
        for (Map.Entry<String, Integer> entry : drugs.entrySet()) {
            if (entry.getKey().contains(",")) {
                continue;
            }
            query = new Query(ANNOT_DRUG.key(), entry.getKey());
            queryResult = query(query, null);
            assertEquals(entry.getKey(), entry.getValue().intValue(), queryResult.getNumResults());
            if (++i > QUERIES_LIM) {
                break;
            }
        }

    }

    @Test
    public void testGetAllVariants_polyphenSift() {
        //POLYPHEN
        //SIFT

        Map<String, Matcher<Double>> queries = new HashMap<>();
        queries.put("<0.101", lt(0.101));
        queries.put("<0.201", lt(0.201));
        queries.put("<0.501", lt(0.501));
        queries.put("<0.901", lt(0.901));

        queries.put(">0.101", gt(0.101));
        queries.put(">0.201", gt(0.201));
        queries.put(">0.501", gt(0.501));
        queries.put(">0.901", gt(0.901));

        for (Map.Entry<String, Matcher<Double>> entry : queries.entrySet()) {
            String q = entry.getKey();
            Matcher<Double> m = entry.getValue();

            System.out.println("q = " + q + " -> " + m);
            queryResult = query(new Query(ANNOT_SIFT.key(), q), null);
            assertThat(queryResult, everyResult(allVariants, hasAnnotation(hasAnySift(m))));

            queryResult = query(new Query(ANNOT_POLYPHEN.key(), q), null);
            assertThat(queryResult, everyResult(allVariants, hasAnnotation(hasAnyPolyphen(m))));

            queryResult = query(new Query(ANNOT_PROTEIN_SUBSTITUTION.key(), "polyphen" + q), null);
            assertThat(queryResult, everyResult(allVariants, hasAnnotation(hasAnyPolyphen(m))));

            queryResult = query(new Query(ANNOT_PROTEIN_SUBSTITUTION.key(), "sift" + q), null);
            assertThat(queryResult, everyResult(allVariants, hasAnnotation(hasAnySift(m))));

            // Duplicate operator
            q = q.charAt(0) + q;
            System.out.println("q = " + q);

            queryResult = query(new Query(ANNOT_PROTEIN_SUBSTITUTION.key(), "polyphen" + q), null);
            assertThat(queryResult, everyResult(allVariants, hasAnnotation(hasPolyphen(anyOf(hasItem(m), isEmpty())))));

            queryResult = query(new Query(ANNOT_PROTEIN_SUBSTITUTION.key(), "sift" + q), null);
            assertThat(queryResult, everyResult(allVariants, hasAnnotation(hasSift(anyOf(hasItem(m), isEmpty())))));
        }

//        for (Map.Entry<Double, Integer> entry : polyphen.entrySet()) {
//            query = new Query(VariantDBAdaptor.VariantQueryParams.SIFT.key(), entry.getKey());
//            queryResult = dbAdaptor.get(query, null);
//            assertEquals(entry.getKey(), entry.getValue(), queryResult.getNumResults());
//        }

    }

    @Test
    public void testGetAllVariants_polyphenSiftMalformed() {
        Query query = new Query(ANNOT_POLYPHEN.key(), "sift>0.5");
        thrown.expect(VariantQueryException.class);
        query(query, null);
    }

    @Test
    public void testGetAlVariants_polyphenSiftDescription() {
        for (String p : Arrays.asList("benign", "possibly damaging", "probably damaging", "unknown")) {
            queryResult = query(new Query(ANNOT_POLYPHEN.key(), p), null);
            assertThat(queryResult, everyResult(allVariants, hasAnnotation(hasAnyPolyphenDesc(equalTo(p)))));
            queryResult = query(new Query(ANNOT_PROTEIN_SUBSTITUTION.key(), "polyphen=" + p), null);
            assertThat(queryResult, everyResult(allVariants, hasAnnotation(hasAnyPolyphenDesc(equalTo(p)))));
        }

        for (String s : Arrays.asList("deleterious", "tolerated")) {
            queryResult = query(new Query(ANNOT_SIFT.key(), s), null);
            assertThat(queryResult, everyResult(allVariants, hasAnnotation(hasAnySiftDesc(equalTo(s)))));
            queryResult = query(new Query(ANNOT_PROTEIN_SUBSTITUTION.key(), "sift=" + s), null);
            assertThat(queryResult, everyResult(allVariants, hasAnnotation(hasAnySiftDesc(equalTo(s)))));
        }
    }

    @Test
    public void testGetAllVariants_functionalScore() {
        //ANNOT_FUNCTIONAL_SCORE

        assertTrue(countFunctionalScore("cadd_scaled", allVariants, s -> s > 5.0) > 0);
        System.out.println("countFunctionalScore(\"cadd_scaled\", allVariants, s -> s > 5.0) = " + countFunctionalScore("cadd_scaled", allVariants, s -> s > 5.0));

        checkFunctionalScore(new Query(ANNOT_FUNCTIONAL_SCORE.key(), "cadd_scaled>5"), s -> s > 5.0, "cadd_scaled");

        checkFunctionalScore(new Query(ANNOT_FUNCTIONAL_SCORE.key(), "cadd_raw<0.5"), s1 -> s1 < 0.5, "cadd_raw");

        checkFunctionalScore(new Query(ANNOT_FUNCTIONAL_SCORE.key(), "cadd_scaled<=0.5"), s -> s <= 0.5, "cadd_scaled");

//        checkFunctionalScore(new Query(ANNOT_FUNCTIONAL_SCORE.key(), "cadd_scaled<<0.5"), s -> s < 0.5, "cadd_scaled");

        checkScore(new Query(ANNOT_FUNCTIONAL_SCORE.key(), "cadd_scaled<<0.5"),
                ((Predicate<List<Score>>) scores -> scores.stream()
                        .anyMatch(s -> s.getSource().equalsIgnoreCase("cadd_scaled") && s.getScore() < 0.5))
                        .or(List::isEmpty),
                VariantAnnotation::getFunctionalScore);

        checkScore(new Query(ANNOT_FUNCTIONAL_SCORE.key(), "cadd_scaled<<=0.5"),
                ((Predicate<List<Score>>) scores -> scores.stream()
                        .anyMatch(s -> s.getSource().equalsIgnoreCase("cadd_scaled") && s.getScore() <= 0.5))
                        .or(List::isEmpty),
                VariantAnnotation::getFunctionalScore);

        checkScore(new Query(ANNOT_FUNCTIONAL_SCORE.key(), "cadd_raw>>0.5"),
                ((Predicate<List<Score>>) scores -> scores.stream()
                        .anyMatch(s -> s.getSource().equalsIgnoreCase("cadd_raw") && s.getScore() > 0.5))
                        .or(List::isEmpty),
                VariantAnnotation::getFunctionalScore);

        checkScore(new Query(ANNOT_FUNCTIONAL_SCORE.key(), "cadd_raw>>=0.5"),
                ((Predicate<List<Score>>) scores -> scores.stream()
                        .anyMatch(s -> s.getSource().equalsIgnoreCase("cadd_raw") && s.getScore() >= 0.5))
                        .or(List::isEmpty),
                VariantAnnotation::getFunctionalScore);

    }

    @Test
    public void testGetAllVariants_functionalScore_wrongSource() {
        String value = "cad<=0.5";
        VariantQueryException expected = VariantQueryException.malformedParam(ANNOT_FUNCTIONAL_SCORE, value);
        thrown.expect(expected.getClass());
        thrown.expectMessage(expected.getMessage());
        query(new Query(ANNOT_FUNCTIONAL_SCORE.key(), value), null);
    }

    @Test
    public void testGetAllVariants_functionalScore_wrongValue() {
        String value = "cadd_scaled<=A";
        VariantQueryException expected = VariantQueryException.malformedParam(ANNOT_FUNCTIONAL_SCORE, value);
        thrown.expect(expected.getClass());
        thrown.expectMessage(expected.getMessage());
        query(new Query(ANNOT_FUNCTIONAL_SCORE.key(), value), null);
    }

    @Test
    public void testGetAllVariants_conservationScore() {
        //ANNOT_CONSERVATION

        long phastCons = countConservationScore("phastCons", allVariants, s -> s > 0.5);
        assertTrue(phastCons > 0);

        checkConservationScore(new Query(ANNOT_CONSERVATION.key(), "phylop>0.5"), s -> s > 0.5, "phylop");

        checkConservationScore(new Query(ANNOT_CONSERVATION.key(), "phastCons<0.5"), s1 -> s1 < 0.5, "phastCons");

        checkConservationScore(new Query(ANNOT_CONSERVATION.key(), "gerp<=0.5"), s -> s <= 0.5, "gerp");
        checkScore(new Query(ANNOT_CONSERVATION.key(), "gerp<=0.5,phastCons<0.5"),
                ((Predicate<List<Score>>) scores -> scores.stream().anyMatch(s -> s.getSource().equalsIgnoreCase("gerp") && s.getScore() <= 0.5))
                        .or(scores -> scores.stream().anyMatch(s -> s.getSource().equalsIgnoreCase("phastCons") && s.getScore() < 0.5)), VariantAnnotation::getConservation);

        checkScore(new Query(ANNOT_CONSERVATION.key(), "gerp<=0.5;phastCons<0.5"),
                ((Predicate<List<Score>>) scores -> scores.stream().anyMatch(s -> s.getSource().equalsIgnoreCase("gerp") && s.getScore() <= 0.5))
                        .and(scores -> scores.stream().anyMatch(s -> s.getSource().equalsIgnoreCase("phastCons") && s.getScore() < 0.5)),
                VariantAnnotation::getConservation);

        checkScore(new Query(ANNOT_CONSERVATION.key(), "gerp<<0.5"),
                scores ->
                        scores.stream().anyMatch(s -> s.getSource().equalsIgnoreCase("gerp") && s.getScore() < 0.5)
                                || scores.stream().noneMatch(s -> s.getSource().equalsIgnoreCase("gerp")),
                VariantAnnotation::getConservation);

        checkScore(new Query(ANNOT_CONSERVATION.key(), "phastCons>>=0.5"),
                scores ->
                        scores.stream().anyMatch(s -> s.getSource().equalsIgnoreCase("phastCons") && s.getScore() >= 0.5)
                                || scores.stream().noneMatch(s -> s.getSource().equalsIgnoreCase("phastCons")),
                VariantAnnotation::getConservation);

        checkScore(new Query(ANNOT_CONSERVATION.key(), "gerp<<=0.5;phastCons<0.5"),
                scores -> (scores.stream().anyMatch(s -> s.getSource().equalsIgnoreCase("gerp") && s.getScore() <= 0.5)
                        || scores.stream().noneMatch(s -> s.getSource().equalsIgnoreCase("gerp")))
                        && scores.stream().anyMatch(s -> s.getSource().equalsIgnoreCase("phastCons") && s.getScore() < 0.5),
                VariantAnnotation::getConservation);

    }

    @Test
    public void testGetAllVariants_conservationScoreWrongSource() {
        VariantQueryException e = VariantQueryException.malformedParam(ANNOT_CONSERVATION, "phast<0.5");
        thrown.expect(e.getClass());
        thrown.expectMessage(e.getMessage());
        query(new Query(ANNOT_CONSERVATION.key(), "phast<0.5"), null);
    }

    @Test
    public void testGetAllVariants_conservationScoreWrongValue() {
        VariantQueryException e = VariantQueryException.malformedParam(ANNOT_CONSERVATION, "phastCons<a");
        thrown.expect(e.getClass());
        thrown.expectMessage(e.getMessage());
        query(new Query(ANNOT_CONSERVATION.key(), "phastCons<a"), null);
    }

    public void checkConservationScore(Query query, Predicate<Double> doublePredicate, String source) {
        checkScore(query, doublePredicate, source, VariantAnnotation::getConservation);
    }

    public void checkFunctionalScore(Query query, Predicate<Double> doublePredicate, String source) {
        checkScore(query, doublePredicate, source, VariantAnnotation::getFunctionalScore);
    }

    public void checkScore(Query query, Predicate<Double> doublePredicate, String source, Function<VariantAnnotation, List<Score>> mapper) {
        checkScore(query, scores -> scores.stream().anyMatch(score -> score.getSource().equalsIgnoreCase(source) && doublePredicate.test(score.getScore())), mapper);
    }

    public void checkScore(Query query, Predicate<List<Score>> scorePredicate, Function<VariantAnnotation, List<Score>> mapper) {
        QueryResult<Variant> result = query(query, null);
        Collection<Variant> expected = filterByScore(allVariants, scorePredicate, mapper);
        Collection<Variant> filteredResult = filterByScore(result, scorePredicate, mapper);
        TreeSet<Variant> actual = new TreeSet<>(Comparator.comparing(Variant::getChromosome).thenComparing(Variant::getStart).thenComparing(Variant::toString));
        actual.addAll(result.getResult());
        if (expected.size()!=actual.size()) {
            System.out.println("expected = " + expected);
            System.out.println("actual   = " + actual);
        }
        assertTrue("Expecting a query returning some value.", expected.size() > 0);
        assertEquals(expected.size(), result.getNumResults());
        assertEquals(expected.size(), actual.size());
        assertEquals(expected.size(), filteredResult.size());
    }

    private long countConservationScore(String source, QueryResult<Variant> variantQueryResult, Predicate<Double> doublePredicate) {
        return countScore(source, variantQueryResult, doublePredicate, VariantAnnotation::getConservation);
    }

    private long countFunctionalScore(String source, QueryResult<Variant> variantQueryResult, Predicate<Double> doublePredicate) {
        return countScore(source, variantQueryResult, doublePredicate, VariantAnnotation::getFunctionalScore);
    }

    private long countScore(String source, QueryResult<Variant> variantQueryResult, Predicate<Double> doublePredicate, Function<VariantAnnotation, List<Score>> mapper) {
        return countScore(variantQueryResult, scores -> scores.stream().anyMatch(score -> score.getSource().equalsIgnoreCase(source) && doublePredicate.test(score.getScore())), mapper);
    }

    private long countScore(QueryResult<Variant> variantQueryResult, Predicate<List<Score>> predicate, Function<VariantAnnotation, List<Score>> mapper) {
        return filterByScore(variantQueryResult, predicate, mapper).size();
    }

    private Collection<Variant> filterByScore(QueryResult<Variant> variantQueryResult, Predicate<List<Score>> predicate, Function<VariantAnnotation, List<Score>> mapper) {
        TreeSet<Variant> variants = new TreeSet<>(Comparator.comparing(Variant::getChromosome).thenComparing(Variant::getStart).thenComparing(Variant::toString));
        for (Variant variant : variantQueryResult.getResult()) {
            List<Score> list = mapper.apply(variant.getAnnotation());
            if (list == null) {
                list = Collections.emptyList();
            }
            if (predicate.test(list)) {
                variants.add(variant);
            }
        }
        return variants;
    }

    @Test
    public void testGetSortedVariantsDefault() {
        QueryOptions options = new QueryOptions(QueryOptions.SORT, true);
        VariantDBIterator iterator = iterator(null, options);
        Variant next, prev;
        prev = iterator.next();
        while (iterator.hasNext()) {
            next = iterator.next();
            if (next.getChromosome().equals(prev.getChromosome())) {
                assertTrue(prev + " <= " + next, prev.getStart() <= next.getStart());
            }
            prev = next;
        }
    }

    @Test
    public void testGetSortedVariantsAscending() {
        QueryOptions options = new QueryOptions(QueryOptions.SORT, true).append(QueryOptions.ORDER, QueryOptions.ASCENDING);
        VariantDBIterator iterator = iterator(null, options);
        Variant next, prev;
        prev = iterator.next();
        while (iterator.hasNext()) {
            next = iterator.next();
            if (next.getChromosome().equals(prev.getChromosome())) {
                assertTrue(prev + " <= " + next, prev.getStart() <= next.getStart());
            }
            prev = next;
        }
    }

    @Test
    public void testGetSortedVariantsReverse() {
        QueryOptions options = new QueryOptions(QueryOptions.SORT, true).append(QueryOptions.ORDER, QueryOptions.DESCENDING);
        VariantDBIterator iterator = iterator(null, options);
        Variant next, prev;
        prev = iterator.next();
        while (iterator.hasNext()) {
            next = iterator.next();
            if (next.getChromosome().equals(prev.getChromosome())) {
                assertTrue(prev + " >= " + next, prev.getStart() >= next.getStart());
            }
            prev = next;
        }
    }

    @Test
    public void testGetAllVariants_region() {
        Query query = new Query(REGION.key(), "1:13910417-13910417,1:165389129-165389129");
        queryResult = query(query, options);
        assertEquals(2, queryResult.getNumResults());

        query = new Query(REGION.key(), Arrays.asList("1:13910417-13910417", "1:165389129-165389129"));
        queryResult = query(query, options);
        assertEquals(2, queryResult.getNumResults());

        query = new Query(REGION.key(),
                Arrays.asList(Region.parseRegion("1:13910417-13910417"), Region.parseRegion("1:165389129-165389129")));
        queryResult = query(query, options);
        assertEquals(2, queryResult.getNumResults());

        options.put(QueryOptions.SORT, true);
        query = new Query(REGION.key(), "1:14000000-160000000");
        queryResult = query(query, options);
        assertThat(queryResult, everyResult(allVariants, overlaps(new Region("1:14000000-160000000"))));

        int lastStart = 0;
        for (Variant variant : queryResult.getResult()) {
            assertEquals("1", variant.getChromosome());
            assertTrue(lastStart <= variant.getStart());
            lastStart = variant.getStart();
        }

        // Basic queries
        checkRegion(new Region("1:1000000-2000000"));
        checkRegion(new Region("1:10000000-20000000"));
        checkRegion(new Region("1:14000000-160000000"));
        checkRegion(new Region("1"), new Region("1"));
        checkRegion(new Region("ch1"), new Region("1"));
        checkRegion(new Region("chr1"), new Region("1"));
        checkRegion(new Region("chrm1"), new Region("1"));
        checkRegion(new Region("chrom1"), new Region("1"));
        checkRegion(new Region("2"));
        checkRegion(new Region("X"));
        checkRegion(new Region("30"));
        checkRegion(new Region("3:1-200000000"));
        checkRegion(new Region("X:1-200000000"));

        // Exactly in the limits
        checkRegion(new Region("20:238441-7980390"));

        // Just inside the limits
        checkRegion(new Region("20:238440-7980391"));

        // Just outside the limits
        checkRegion(new Region("20:238441-7980389"));
        checkRegion(new Region("20:238442-7980390"));
        checkRegion(new Region("20:238442-7980389"));

        query = new Query(REGION.key(), "chr2");
        queryResult = query(query, options);
        assertThat(queryResult, everyResult(allVariants, overlaps(new Region("2"))));
    }

    public void checkRegion(Region region) {
        checkRegion(region, region);
    }

    public void checkRegion(Region queryRegion, Region overlappingRegion) {
        queryResult = query(new Query(REGION.key(), queryRegion), null);
        assertThat(queryResult, everyResult(allVariants, overlaps(overlappingRegion)));
    }

    @Test
    public void testGetAllVariants_genes() {
        Query query = new Query(GENE.key(), "FLG-AS1");
        QueryResult<Variant> result = query(query, new QueryOptions());

        assertThat(result, everyResult(allVariants, hasAnnotation(hasGenes(Collections.singletonList("FLG-AS1")))));

        for (Variant variant : result.getResult()) {
            System.out.println("variant = " + variant);
        }

        query = new Query(GENE.key(), "WRONG_GENE");

        VariantQueryException exception = VariantQueryException.geneNotFound("WRONG_GENE");
        thrown.expect(exception.getClass());
        thrown.expectMessage(exception.getMessage());
        result = query(query, new QueryOptions());
    }

    @Test
    public void testGetAllVariants_studies() {

        Query query = new Query(STUDY.key(), studyMetadata.getName());
        long numResults = count(query);
        assertEquals(allVariants.getNumResults(), numResults);

        query = new Query(STUDY.key(), studyMetadata.getId());
        numResults = count(query);
        assertEquals(allVariants.getNumResults(), numResults);

    }

    @Test
    public void testGetAllVariants_Negatedstudies() {
//        query = new Query(STUDY.key(), NOT + studyConfiguration.getStudyId());
//        numResults = count(query);
//        assertEquals(0, numResults);

        Query query = new Query(STUDY.key(), NOT + studyMetadata.getName());
        long numResults = count(query);
        assertEquals(0, numResults);

    }

    @Test
    public void testGetAllVariants_files() {

        Query query = new Query(FILE.key(), fileId);
        long numResults = count(query);
        assertEquals(NUM_VARIANTS, numResults);

        query = new Query(FILE.key(), fileId).append(STUDY.key(), studyMetadata.getId());
        numResults = count(query);
        assertEquals(NUM_VARIANTS, numResults);

        query = new Query().append(STUDY.key(), studyMetadata.getId());
        numResults = count(query);
        assertEquals(NUM_VARIANTS, numResults);

    }

    @Test
    public void testGetAllVariants_fileNotFound() {
        VariantQueryException e = VariantQueryException.missingStudyForFile("-1", Collections.singletonList(studyMetadata.getName()));
        thrown.expectMessage(e.getMessage());
        thrown.expect(e.getClass());
        count(new Query(FILE.key(), -1));
//        assertEquals("There is no file with ID -1", 0, numResults);
    }

    @Test
    public void testGetAllVariants_filterNoFile() {
        // FILTER
        Query query = new Query(FILTER.key(), "PASS");
        long numResults = count(query);
        assertEquals(NUM_VARIANTS, numResults);

        query.append(FILTER.key(), "NO_PASS");
        assertEquals(0, count(query).longValue());

        // FILTER+STUDY
        query = new Query(STUDY.key(), studyMetadata.getId()).append(FILTER.key(), "PASS");
        numResults = count(query);
        assertEquals(NUM_VARIANTS, numResults);

        query.append(FILTER.key(), "NO_PASS");
        assertEquals(0, count(query).longValue());

    }

    @Test
    public void testGetAllVariants_filter() {
        Query query;
        long numResults;

        // FILTER+FILE
        query = new Query(FILE.key(), fileId).append(FILTER.key(), "PASS");
        numResults = count(query);
        assertEquals(NUM_VARIANTS, numResults);

        query.append(FILTER.key(), "NO_PASS");
        assertEquals(0, count(query).longValue());

        // FILTER+FILE+STUDY
        query = new Query(FILE.key(), fileId).append(STUDY.key(), studyMetadata.getId()).append(FILTER.key(), "PASS");
        numResults = count(query);
        assertEquals(NUM_VARIANTS, numResults);

        query.append(FILTER.key(), "NO_PASS");
        assertEquals(0, count(query).longValue());
    }

    @Test
    public void testGetAllVariants_include_samples() {
        checkSamplesData("NA19600");
        checkSamplesData("NA19660");
        checkSamplesData("NA19661");
        checkSamplesData("NA19685");
        checkSamplesData("NA19600,NA19685");
        checkSamplesData("NA19685,NA19600");
        checkSamplesData("NA19660,NA19661,NA19600");
        checkSamplesData(null);
        checkSamplesData(VariantQueryUtils.ALL);
        checkSamplesData(VariantQueryUtils.NONE);
    }

    public void checkSamplesData(String returnedSamples) {
        Query query = new Query(SAMPLE_METADATA.key(), true);
        QueryOptions options = new QueryOptions(QueryOptions.SORT, true); //no limit;

        query.put(INCLUDE_SAMPLE.key(), returnedSamples);
        VariantQueryResult<Variant> queryResult = query(query, options);
        List<String> samplesName;
        if (returnedSamples == null || returnedSamples.equals(VariantQueryUtils.ALL)) {
            samplesName = this.sampleNames;
        } else if (returnedSamples.equals(VariantQueryUtils.NONE)) {
            samplesName = Collections.emptyList();
        } else {
            samplesName = query.getAsStringList(VariantQueryParam.INCLUDE_SAMPLE.key());
        }
        Map<String, List<String>> expectedSamples = Collections.singletonMap(studyMetadata.getName(), samplesName);

        Iterator<Variant> it_1 = allVariants.getResult().iterator();
        Iterator<Variant> it_2 = queryResult.getResult().iterator();

        assertEquals(allVariants.getResult().size(), queryResult.getResult().size());

        LinkedHashMap<String, Integer> samplesPosition1 = null;
        LinkedHashMap<String, Integer> samplesPosition2 = null;
        for (int i = 0; i < queryResult.getNumResults(); i++) {
            Variant variant1 = it_1.next();
            Variant variant2 = it_2.next();

            assertEquals(variant1.toString(), variant2.toString());
            assertEquals(expectedSamples, queryResult.getSamples());

            if (samplesPosition1 == null) {
                samplesPosition1 = variant1.getStudy(studyMetadata.getName()).getSamplesPosition();
            }
            if (samplesPosition2 == null) {
                samplesPosition2 = variant2.getStudy(studyMetadata.getName()).getSamplesPosition();
                assertEquals(samplesName, new ArrayList<>(samplesPosition2.keySet()));
            }
            assertSame(samplesPosition1, variant1.getStudy(studyMetadata.getName()).getSamplesPosition());
            assertSame(samplesPosition2, variant2.getStudy(studyMetadata.getName()).getSamplesPosition());
            for (String sampleName : samplesName) {
                String gt1 = variant1.getStudy(studyMetadata.getName()).getSampleData(sampleName, "GT");
                String gt2 = variant2.getStudy(studyMetadata.getName()).getSampleData(sampleName, "GT");
                assertEquals(sampleName + " " + variant1.getChromosome() + ":" + variant1.getStart(), gt1, gt2);
            }
        }
    }

    @Test
    public void testIterator() {
        int numVariants = 0;
        Query query = new Query();
        for (VariantDBIterator iterator = iterator(query, new QueryOptions()); iterator.hasNext(); ) {
            Variant variant = iterator.next();
            numVariants++;
            StudyEntry entry = variant.getStudiesMap().entrySet().iterator().next().getValue();
//            assertEquals("6", entry.getFileId());
            assertEquals(studyMetadata.getName(), entry.getStudyId());
            assertEquals(sampleNames, new ArrayList<>(entry.getSamplesName()));
        }
        assertEquals(NUM_VARIANTS, numVariants);
    }

    @Test
    public void testGetAllVariants_genotypes() {

        Query query = new Query(GENOTYPE.key(), na19600 + IS + homAlt);
        queryResult = query(query, new QueryOptions());
        assertEquals(282, queryResult.getNumResults());
        queryResult.getResult().forEach(v -> v.getStudiesMap().forEach((s, vse) -> assertEquals(homAlt, vse.getSampleData("NA19600", "GT")
        )));

        query = new Query(GENOTYPE.key(), STUDY_NAME + ":NA19600" + IS + homAlt);
        queryResult = query(query, new QueryOptions());
        assertEquals(282, queryResult.getNumResults());
        queryResult.getResult().forEach(v -> v.getStudiesMap().forEach((s, vse) -> assertEquals(homAlt, vse.getSampleData("NA19600", "GT")
        )));

        query = new Query(GENOTYPE.key(), STUDY_NAME + ":NA19600" + IS + GenotypeClass.HOM_ALT);
        queryResult = query(query, new QueryOptions());
        assertEquals(282, queryResult.getNumResults());
        queryResult.getResult().forEach(v -> v.getStudiesMap().forEach((s, vse) -> assertEquals(homAlt, vse.getSampleData("NA19600", "GT")
        )));

        query = new Query(GENOTYPE.key(), "NA19600" + IS + homAlt)
                .append(STUDY.key(), STUDY_NAME);
        queryResult = query(query, new QueryOptions());
        assertEquals(282, queryResult.getNumResults());
        queryResult.getResult().forEach(v -> v.getStudiesMap().forEach((s, vse) -> assertEquals(homAlt, vse.getSampleData("NA19600", "GT")
        )));

        query = new Query(GENOTYPE.key(), "NA19600" + IS + homAlt);
        queryResult = query(query, new QueryOptions());
        assertEquals(282, queryResult.getNumResults());
        queryResult.getResult().forEach(v -> v.getStudiesMap().forEach((s, vse) -> assertEquals(homAlt, vse.getSampleData("NA19600", "GT")
        )));

        //get for each genotype. Should return all variants
        query = new Query(GENOTYPE.key(), na19600 + IS + homRef + OR + het + OR + homAlt + OR + "./.");
        long numResults = count(query);
        assertEquals(NUM_VARIANTS, numResults);

        //get for each genotype. Should return all variants
        query = new Query(GENOTYPE.key(), na19600 + IS + GenotypeClass.HOM_REF + OR + GenotypeClass.HET + OR + GenotypeClass.HOM_ALT + OR + GenotypeClass.MISS);
        numResults = count(query);
        assertEquals(NUM_VARIANTS, numResults);

        //Get all missing genotypes for sample na19600
        query = new Query(GENOTYPE.key(), na19600 + IS + "./.");
        queryResult = query(query, new QueryOptions());
        assertEquals(9, queryResult.getNumResults());
        queryResult.getResult().forEach(v -> v.getStudiesMap().forEach((s, vse) -> {
            assertThat(Arrays.asList(".", "./."), hasItem(vse.getSampleData("NA19600", "GT")));
        }));

        //Get all variants with 1|1 for na19600 and 0|0 or 1|0 for na19685
        query = new Query(GENOTYPE.key(), na19600 + IS + homAlt + AND + na19685 + IS + homRef + OR + het);
        queryResult = query(query, new QueryOptions());
        assertEquals(40, queryResult.getNumResults());
        Set<String> refHet = new HashSet<>();
        refHet.add(homRef);
        refHet.addAll(Arrays.asList(het.split(OR)));
        queryResult.getResult().forEach(v -> v.getStudiesMap().forEach((s, vse) -> {
            assertEquals(homAlt, vse.getSampleData("NA19600", "GT"));
            assertTrue(refHet.contains(vse.getSampleData("NA19685", "GT")));
        }));
    }

    @Test
    public void testGetAllVariants_negatedGenotypes() {
        Query query;

        QueryResult<Variant> allVariants = query(new Query(INCLUDE_SAMPLE.key(), "NA19600"), new QueryOptions());
        //Get all variants with not 1|1 for na19600
        query = new Query(GENOTYPE.key(), na19600 + IS + NOT + homAlt);
        queryResult = query(query, new QueryOptions());
        assertThat(queryResult, everyResult(allVariants, withStudy(STUDY_NAME, withSampleData("NA19600", "GT", not(is(homAlt))))));

        //Get all variants with not 0/0 for na19600
        query = new Query(GENOTYPE.key(), na19600 + IS + NOT + homRef);
        queryResult = query(query, new QueryOptions());
        assertThat(queryResult, everyResult(allVariants, withStudy(STUDY_NAME, withSampleData("NA19600", "GT", not(is(homRef))))));

        //Get all variants with not 0/0 or 0|1 for na19600
        query = new Query(GENOTYPE.key(), na19600 + IS + NOT + homRef + OR + NOT + het1);
        queryResult = query(query, new QueryOptions());
        assertThat(queryResult, everyResult(allVariants, withStudy(STUDY_NAME, withSampleData("NA19600", "GT", allOf(not(is(homRef)), not(is(het1)))))));

        allVariants = query(new Query(INCLUDE_SAMPLE.key(), "NA19600,NA19685"), new QueryOptions());
        //Get all variants with 1|1 for na19600 and 0|0 or 1|0 for na19685
        query = new Query(GENOTYPE.key(), na19600 + IS + homAlt + AND + na19685 + IS + NOT + homRef + OR + NOT + het2);
        queryResult = query(query, new QueryOptions());
        assertThat(queryResult, everyResult(allVariants, withStudy(STUDY_NAME, allOf(
                withSampleData("NA19600", "GT", is(homAlt)),
                withSampleData("NA19685", "GT", allOf(not(is(homRef)), not(is(het2))))))));

    }

    @Test
    public void testGetAllVariants_negatedGenotypesMixed() {
        Query query;

        query = new Query(GENOTYPE.key(), na19600 + IS + NOT + homRef + OR + het1)
                .append(INCLUDE_SAMPLE.key(), ALL);
        thrown.expect(VariantQueryException.class);
        queryResult = query(query, new QueryOptions());
//        assertThat(queryResult, everyResult(allVariants, withStudy(STUDY_NAME, withSampleData("NA19600", "GT", is(het1)))));
    }

    @Test
    public void testGetAllVariants_samples() {
        Query query;

        QueryResult<Variant> allVariants = query(new Query(INCLUDE_SAMPLE.key(), "NA19600"), new QueryOptions());
        query = new Query(SAMPLE.key(), "NA19600");
        queryResult = query(query, new QueryOptions());
        assertThat(queryResult, everyResult(allVariants, withStudy(STUDY_NAME, withSampleData("NA19600", "GT", containsString("1")))));

        allVariants = query(new Query(INCLUDE_SAMPLE.key(), "NA19685"), new QueryOptions());
        query = new Query(SAMPLE.key(), "NA19685");
        queryResult = query(query, new QueryOptions());
        assertThat(queryResult, everyResult(allVariants, withStudy(STUDY_NAME, withSampleData("NA19685", "GT", containsString("1")))));

        query = new Query(STUDY.key(), studyMetadata.getName()).append(SAMPLE.key(), "NA19685");
        queryResult = query(query, new QueryOptions());
        assertThat(queryResult, everyResult(allVariants, withStudy(STUDY_NAME, withSampleData("NA19685", "GT", containsString("1")))));

        allVariants = query(new Query(INCLUDE_SAMPLE.key(), "NA19600,NA19685"), new QueryOptions());
        query = new Query(SAMPLE.key(), "NA19600,NA19685");
        queryResult = query(query, new QueryOptions());
        assertThat(queryResult, everyResult(allVariants, withStudy(STUDY_NAME, anyOf(
                withSampleData("NA19600", "GT", containsString("1")),
                withSampleData("NA19685", "GT", containsString("1"))))));

        query = new Query(SAMPLE.key(), "NA19600;NA19685");
        queryResult = query(query, new QueryOptions());
        assertThat(queryResult, everyResult(allVariants, withStudy(STUDY_NAME, allOf(
                withSampleData("NA19600", "GT", containsString("1")),
                withSampleData("NA19685", "GT", containsString("1"))))));
    }

    @Test
    public void testGetAllVariants_samples_gt() {
        Query query = new Query(SAMPLE.key(), "NA19600").append(GENOTYPE.key(), "NA19685" + IS + homRef).append(INCLUDE_SAMPLE.key(), ALL);
        thrown.expect(VariantQueryException.class);
        thrown.expectMessage("Can not be used along with filter \"genotype\"");
        queryResult = query(query, new QueryOptions());
        assertThat(queryResult, everyResult(allVariants, withStudy(STUDY_NAME, allOf(
                withSampleData("NA19600", "GT", containsString("1")),
                withSampleData("NA19685", "GT", is(homRef))))));
    }

    @Test
    public void testGetAllVariants_genotypes_wrong_values() {
        Query query = new Query(GENOTYPE.key(), "WRONG_SAMPLE:1|1");
        thrown.expect(VariantQueryException.class);
        queryResult = query(query, new QueryOptions());
    }

    @Test
    public void testGetAllVariants_clinicalSignificance() {
        for (ClinicalSignificance clinicalSignificance : ClinicalSignificance.values()) {
            if (ClinicalSignificance.uncertain_significance.equals(clinicalSignificance)) {
                continue;
            }
            Query query = new Query(ANNOT_CLINICAL_SIGNIFICANCE.key(), clinicalSignificance);
            queryResult = query(query, new QueryOptions());
            assertThat(queryResult, everyResult(allVariants, hasAnnotation(with("clinicalSignificance",
                    va -> va == null || va.getTraitAssociation() == null
                            ? Collections.emptyList()
                            : va.getTraitAssociation()
                            .stream()
                            .map(EvidenceEntry::getVariantClassification)
                            .filter(Objects::nonNull)
                            .map(VariantClassification::getClinicalSignificance)
                            .filter(Objects::nonNull)
                            .collect(Collectors.toList()),
                    hasItem(clinicalSignificance)))));
        }
    }

    @Test
    public void groupBy_gene_limit_0() throws Exception {
        QueryResult queryResult = groupBy(new Query(), "gene", new QueryOptions("limit", 0).append("count", true));
        assertTrue(queryResult.getNumResults() > 0);
    }

    @Test
    public void groupBy_gene() throws Exception {
        int limit = 10;
        QueryResult<Map<String, Object>> queryResult_count = groupBy(new Query(), "gene", new QueryOptions("limit", limit)
                .append("count", true));
        Map<String, Long> counts = queryResult_count.getResult().stream().collect(Collectors.toMap(o -> ((Map<String, Object>) o).get
                ("id").toString(), o -> Long.parseLong(((Map<String, Object>) o).get("count").toString())));
        QueryResult<Map<String, Object>> queryResult_group = groupBy(new Query(), "gene", new QueryOptions("limit", limit));

//        System.out.println(new ObjectMapper().writerWithDefaultPrettyPrinter().writeValueAsString(queryResult_group));
        System.out.println(new ObjectMapper().writerWithDefaultPrettyPrinter().writeValueAsString(queryResult_count));

        assertEquals(limit, queryResult_count.getNumResults());
        assertEquals(limit, queryResult_group.getNumResults());
        for (Map<String, Object> resultMap : queryResult_group.getResult()) {
            System.out.println("resultMap = " + resultMap);
            String id = resultMap.get("id").toString();
            assertTrue("Should contain key " + id, counts.containsKey(id));
            assertEquals("Size and count for id (" + id + ")are different", ((List) resultMap.get("values")).size(), counts.get(id)
                    .intValue());

            QueryOptions queryOptions = new QueryOptions("limit", 1).append("skipCount", false);
            QueryResult<Variant> queryResult3 = query(new Query(GENE.key(), id), queryOptions);
            assertEquals("Count for ID " + id, counts.get(id).longValue(), queryResult3.getNumTotalResults());
            assertEquals(1, queryResult3.getNumResults());
        }
    }

    @Test
    public void rank_gene() throws Exception {
        QueryResult<Map<String, Object>> queryResult_rank = rank(40, new Query(), "gene", false);
        System.out.println(new ObjectMapper().writerWithDefaultPrettyPrinter().writeValueAsString(queryResult_rank));

        assertEquals(40, queryResult_rank.getNumResults());
        for (Map<String, Object> map : queryResult_rank.getResult()) {
            Long variantQueryResult = count(new Query(GENE.key(), map.get("id")));
            assertEquals((variantQueryResult).intValue(), ((Number) map.get("count")).intValue());
        }
    }

    @Test
    public void rank_ct() throws Exception {
        int limit = 20;
        QueryResult<Map<String, Object>> queryResult_rank = rank(limit, new Query(), "ct", false);
        System.out.println(new ObjectMapper().writerWithDefaultPrettyPrinter().writeValueAsString(queryResult_rank));

        assertEquals(limit, queryResult_rank.getNumResults());
        for (Map<String, Object> map : queryResult_rank.getResult()) {
            Long variantQueryResult = count(new Query(ANNOT_CONSEQUENCE_TYPE.key(), map.get("id")));
            assertEquals((variantQueryResult).intValue(), ((Number) map.get("count")).intValue());
        }
    }

    @Test
    public void testGetAllVariants_Freqs() throws Exception {
//        STATS_REF
//        STATS_ALT

        QueryResult<Variant> queryResult;
        long numResults = 0;
        long expectedNumResults = 0;


        queryResult = query(new Query(STATS_ALT.key(), STUDY_NAME + ":" + StudyEntry.DEFAULT_COHORT + "<0.3"), null);
        assertThat(queryResult, everyResult(allVariants, withStudy(STUDY_NAME, withStats(StudyEntry.DEFAULT_COHORT, with("af",
                VariantStats::getAltAlleleFreq, lt(0.3))))));

        numResults += queryResult.getNumResults();
        numResults += query(new Query(STATS_REF.key(), STUDY_NAME + ":" + StudyEntry.DEFAULT_COHORT + "<0.3"), null).getNumResults();
        expectedNumResults = query(new Query(STATS_MAF.key(), STUDY_NAME + ":" + StudyEntry.DEFAULT_COHORT + "<0.3"), null).getNumResults();
        assertEquals(expectedNumResults, numResults);

    }

    @Test
    public void testGetAllVariants_maf() throws Exception {

        QueryResult<Variant> queryResult;
        long numResults;
//        numResults = dbAdaptor.count(new Query(STATS_MAF.key(), ">0.2")).first();
//        System.out.println("queryResult.getNumTotalResults() = " + numResults);

        queryResult = query(new Query(STATS_MAF.key(), STUDY_NAME + ":" + StudyEntry.DEFAULT_COHORT + ">0.2"), null);
        assertThat(queryResult, everyResult(allVariants, withStudy(STUDY_NAME, withStats(StudyEntry.DEFAULT_COHORT, withMaf(gt(0.2))))));

        int expectedCount = (int) VariantMatchers.count(allVariants.getResult(), withStudy(STUDY_NAME, withStats("cohort1", withMaf(gt(0.2)))));
        numResults = count(new Query(STATS_MAF.key(), STUDY_NAME + ":cohort1>0.2"));
        assertEquals(expectedCount, numResults);
        numResults = count(new Query(STATS_MAF.key(), STUDY_NAME + ":cohort1>0.2"));
        assertEquals(expectedCount, numResults);
        queryResult = query(new Query(STATS_MAF.key(), "1:cohort1>0.2"), null);
        assertEquals(expectedCount, queryResult.getNumResults());
        queryResult = query(new Query(STUDY.key(), STUDY_NAME).append(STATS_MAF.key(), "cohort1>0.2"), null);
        assertEquals(expectedCount, queryResult.getNumResults());
        assertThat(queryResult, everyResult(allVariants, withStudy(STUDY_NAME, withStats("cohort1", withMaf(gt(0.2))))));

        queryResult = query(new Query(STATS_MAF.key(), STUDY_NAME + ":cohort2>0.2"), null);
        assertThat(queryResult, everyResult(allVariants, withStudy(STUDY_NAME, withStats("cohort2", withMaf(gt(0.2))))));

        queryResult = query(new Query(STATS_MAF.key(), STUDY_NAME + ":cohort2>0.2," + STUDY_NAME + ":cohort2<=0.2"), null);
        assertThat(queryResult, numResults(is(allVariants.getNumResults())));

        queryResult = query(new Query(STATS_MAF.key(), STUDY_NAME + ":cohort2>0.2;" + STUDY_NAME + ":cohort2<=0.2"), null);
        assertThat(queryResult, numResults(is(0)));

        queryResult = query(new Query(STATS_MAF.key(), STUDY_NAME + ":cohort2>0.2;" + STUDY_NAME + ":cohort1<0.2"), null);
        assertThat(queryResult, everyResult(allVariants, withStudy(STUDY_NAME, allOf(
                withStats("cohort2", withMaf(gt(0.2))),
                withStats("cohort1", withMaf(lt(0.2)))))));

        queryResult = query(new Query(STATS_MAF.key(), STUDY_NAME + ":cohort2>0.2," + STUDY_NAME + ":cohort1<0.2"), null);
        assertThat(queryResult, everyResult(allVariants, withStudy(STUDY_NAME, anyOf(
                withStats("cohort2", withMaf(gt(0.2))),
                withStats("cohort1", withMaf(lt(0.2)))))));
    }

    @Test
    public void testGetAllVariants_maf_cohortNotFound() throws Exception {
        VariantQueryException exception = VariantQueryException.cohortNotFound("cohort3", studyMetadata.getId(), cohorts);
        thrown.expect(instanceOf(exception.getClass()));
        thrown.expectCause(is(exception.getCause()));
        query(new Query(STATS_MAF.key(), STUDY_NAME + ":cohort3>0.2"), null);
    }

    @Test
    public void testGetAllVariants_mgf() throws Exception {
        queryResult = query(new Query(STATS_MGF.key(), STUDY_NAME + ":ALL>0.2"), null);
        System.out.println(queryResult.getNumResults());
        assertThat(queryResult, everyResult(allVariants, withStudy(STUDY_NAME, withStats("ALL", withMgf(gt(0.2))))));

        queryResult = query(new Query(STATS_MGF.key(), STUDY_NAME + ":ALL<0.2"), null);
        System.out.println(queryResult.getNumResults());
        assertThat(queryResult, everyResult(allVariants, withStudy(STUDY_NAME, withStats("ALL", withMgf(lt(0.2))))));
    }

    @Test
    public void testGetAllVariants_cohorts() throws Exception {

        queryResult = query(new Query(COHORT.key(), STUDY_NAME + ":cohort2"), null);
        assertEquals(allVariants.getNumResults(), queryResult.getNumResults());

        queryResult = query(new Query(COHORT.key(), STUDY_NAME + ":cohort1"), null);
        assertEquals(allVariants.getNumResults(), queryResult.getNumResults());

        queryResult = query(new Query(STUDY.key(), STUDY_NAME)
                .append(COHORT.key(), "cohort1"), null);
        assertEquals(allVariants.getNumResults(), queryResult.getNumResults());

        queryResult = query(new Query(STUDY.key(), 1)
                .append(COHORT.key(), "cohort1"), null);
        assertEquals(allVariants.getNumResults(), queryResult.getNumResults());

        queryResult = query(new Query(STUDY.key(), 1)
                .append(COHORT.key(), "!cohort1"), null);
        assertEquals(0, queryResult.getNumResults());

    }

    @Test
    public void testGetAllVariants_cohorts_fail1() throws Exception {
        VariantQueryException expected = VariantQueryException.cohortNotFound("cohort5_dont_exists", 1, cohorts);
        thrown.expect(expected.getClass());
        thrown.expectMessage(expected.getMessage());
        queryResult = query(new Query(STUDY.key(), 1)
                .append(COHORT.key(), "!cohort5_dont_exists"), null);
    }

    @Test
    public void testGetAllVariants_missingAllele() throws Exception {

        queryResult = query(new Query(MISSING_ALLELES.key(), STUDY_NAME + ":" + StudyEntry.DEFAULT_COHORT + ">4"), null);
        assertEquals(9, queryResult.getNumResults());
        queryResult.getResult().stream().map(variant -> variant.getStudiesMap().get(STUDY_NAME).getStats())
                .forEach(map -> assertTrue(map.get(StudyEntry.DEFAULT_COHORT).getMissingAlleleCount() > 4));

    }

    @Test
    public void testIncludeAll() {
        for (Variant variant : allVariants.getResult()) {
            assertThat(variant.getStudies(), not(is(Collections.emptyList())));
            assertThat(variant.getStudies().get(0).getStats(), not(is(Collections.emptyList())));
            assertThat(variant.getStudies().get(0).getFiles(), not(is(Collections.emptyList())));
            assertThat(variant.getStudies().get(0).getSamplesData(), not(is(Collections.emptyList())));
            assertNotNull(variant.getAnnotation());
        }
    }

    @Test
    public void testExcludeChromosome() {

        queryResult = query(new Query(), new QueryOptions(QueryOptions.EXCLUDE, "chromosome"));
        assertEquals(allVariants.getResult().size(), queryResult.getResult().size());
        for (Variant variant : queryResult.getResult()) {
            assertNotNull(variant.getChromosome());
        }
    }

    @Test
    public void testExcludeStudies() {
        queryResult = query(new Query(), new QueryOptions(QueryOptions.EXCLUDE, "studies"));
        assertEquals(allVariants.getResult().size(), queryResult.getResult().size());
        for (Variant variant : queryResult.getResult()) {
            assertThat(variant.getStudies(), is(Collections.emptyList()));
        }
    }

    @Test
    public void testReturnNoneStudies() {
        queryResult = query(new Query(INCLUDE_STUDY.key(), VariantQueryUtils.NONE), new QueryOptions());
        assertEquals(allVariants.getResult().size(), queryResult.getResult().size());
        for (Variant variant : queryResult.getResult()) {
            assertThat(variant.getStudies(), is(Collections.emptyList()));
        }
    }

    @Test
    public void testExcludeStats() {
        for (String exclude : Arrays.asList("studies.stats", "stats")) {
            queryResult = query(new Query(), new QueryOptions(QueryOptions.EXCLUDE, exclude));
            assertEquals(allVariants.getResult().size(), queryResult.getResult().size());
            for (Variant variant : queryResult.getResult()) {
                assertThat(variant.getStudies().get(0).getStats(), not(is(Collections.emptyList())));
            }
        }

    }

    @Test
    public void testExcludeFiles() {
        for (String exclude : Arrays.asList("studies.files", "files")) {
            queryResult = query(new Query(), new QueryOptions(QueryOptions.EXCLUDE, exclude));
            assertEquals(allVariants.getResult().size(), queryResult.getResult().size());
            for (Variant variant : queryResult.getResult()) {
                assertThat(variant.getStudies().get(0).getFiles(), is(Collections.emptyList()));
                assertThat(new HashSet<>(variant.getStudies().get(0).getFormat()), is(FORMAT));
            }
        }
    }

    @Test
    public void testReturnNoneFiles() {
        queryResult = query(new Query(INCLUDE_FILE.key(), VariantQueryUtils.NONE), new QueryOptions());
        assertEquals(allVariants.getResult().size(), queryResult.getResult().size());
        for (Variant variant : queryResult.getResult()) {
            assertThat(variant.getStudies().get(0).getFiles(), is(Collections.emptyList()));
            assertThat(new HashSet<>(variant.getStudies().get(0).getFormat()), is(FORMAT));
        }
    }

    @Test
    public void testExcludeSamples() {
        for (String exclude : Arrays.asList("studies.samplesData", "samplesData", "samples")) {
            queryResult = query(new Query(), new QueryOptions(QueryOptions.EXCLUDE, exclude));
            assertEquals(allVariants.getResult().size(), queryResult.getResult().size());
            for (Variant variant : queryResult.getResult()) {
                assertThat(variant.getStudies().get(0).getSamplesData(), is(Collections.emptyList()));
            }
        }
    }

    @Test
    public void testReturnNoneSamples() {
        queryResult = query(new Query(INCLUDE_SAMPLE.key(), VariantQueryUtils.NONE), new QueryOptions());
        assertEquals(allVariants.getResult().size(), queryResult.getResult().size());
        for (Variant variant : queryResult.getResult()) {
            assertThat(variant.getStudies().get(0).getSamplesData(), is(Collections.emptyList()));
        }
    }

    @Test
    public void testSummary() {
        queryResult = query(new Query(), new QueryOptions(VariantField.SUMMARY, true).append(QueryOptions.LIMIT, 1000));
        System.out.println("queryResult = " + ((VariantQueryResult) queryResult).getSource());
        assertEquals(allVariants.getResult().size(), queryResult.getResult().size());
        for (Variant variant : queryResult.getResult()) {
            assertThat(variant.getStudies().get(0).getSamplesData(), is(Collections.emptyList()));
            assertThat(variant.getStudies().get(0).getFiles(), is(Collections.emptyList()));
        }
    }

    @Test
    public void testExcludeAnnotation() {
        queryResult = query(new Query(), new QueryOptions(QueryOptions.EXCLUDE, "annotation"));
        assertEquals(allVariants.getResult().size(), queryResult.getResult().size());
        VariantAnnotation defaultAnnotation = new VariantAnnotation();
        defaultAnnotation.setConsequenceTypes(Collections.emptyList());
        for (Variant variant : queryResult.getResult()) {
            assertThat(variant.getAnnotation(), anyOf(is((VariantAnnotation) null), is(defaultAnnotation)));
        }

    }

    @Test
    public void testExcludeAnnotationParts() {
        List<Variant> allVariants = query(new Query(), new QueryOptions(QueryOptions.SORT, true)).getResult();
        queryResult = query(new Query(), new QueryOptions(QueryOptions.SORT, true).append(QueryOptions.EXCLUDE, VariantField.ANNOTATION_XREFS));
        assertEquals(allVariants.size(), queryResult.getResult().size());

        List<Variant> result = queryResult.getResult();
        for (int i = 0; i < result.size(); i++) {
            Variant expectedVariant = allVariants.get(i);
            Variant variant = result.get(i);
            assertEquals(expectedVariant.toString(), variant.toString());

            assertNotNull(expectedVariant.getAnnotation());
            assertNotNull(variant.getAnnotation());
            VariantAnnotation expectedAnnotation = expectedVariant.getAnnotation();
            VariantAnnotation annotation = variant.getAnnotation();

            expectedAnnotation.setXrefs(null);
            expectedAnnotation.setId(null);
            assertEquals("\n" + expectedAnnotation + "\n" + annotation, expectedAnnotation, annotation);
        }
    }

    @Test
    public void testInclude() {
        queryResult = query(new Query(), new QueryOptions(QueryOptions.INCLUDE, "studies"));
        assertEquals(allVariants.getResult().size(), queryResult.getResult().size());
        for (Variant variant : queryResult.getResult()) {
            assertThat(variant.getStudies(), not(is(Collections.emptyList())));
            assertThat(variant.getStudies().get(0).getStats(), not(is(Collections.emptyList())));
            assertThat(variant.getStudies().get(0).getFiles(), not(is(Collections.emptyList())));
            assertThat(variant.getStudies().get(0).getSamplesData(), not(is(Collections.emptyList())));
            assertNull(variant.getAnnotation());
        }

        queryResult = query(new Query(), new QueryOptions(QueryOptions.INCLUDE, "annotation"));
        assertEquals(allVariants.getResult().size(), queryResult.getResult().size());
        for (Variant variant : queryResult.getResult()) {
            assertThat(variant.getStudies(), is(Collections.emptyList()));
            assertNotNull(variant.getAnnotation());
        }

    }

    @Test
    public void testIncludeFormat() {
        Variant variant = query(new Query(INCLUDE_FORMAT.key(), "GT"), new QueryOptions(QueryOptions.LIMIT, 1)).first();
        System.out.println("variant.toJson() = " + variant.toJson());
        assertEquals("GT", variant.getStudies().get(0).getFormatAsString());

        variant = query(new Query(INCLUDE_FORMAT.key(), "GL"), new QueryOptions(QueryOptions.LIMIT, 1)).first();
        System.out.println("variant.toJson() = " + variant.toJson());
        assertEquals("GL", variant.getStudies().get(0).getFormatAsString());

        variant = query(new Query(INCLUDE_FORMAT.key(), "GT,GL,DS"), new QueryOptions(QueryOptions.LIMIT, 1)).first();
        System.out.println("variant.toJson() = " + variant.toJson());
        assertEquals("GT:GL:DS", variant.getStudies().get(0).getFormatAsString());

        variant = query(new Query(INCLUDE_FORMAT.key(), "GT,XX,GL"), new QueryOptions(QueryOptions.LIMIT, 1)).first();
        System.out.println("variant.toJson() = " + variant.toJson());
        assertEquals("GT:XX:GL", variant.getStudies().get(0).getFormatAsString());
    }

/*
    @Test
    public void testGetAllVariants() {
        QueryOptions options = new QueryOptions();
        options.put("id", "rs1137005,rs150535390");
        options.put("region", "1:13910417-13910417,1:165389129-165389129");
        options.put("gene", "RCC2,HRNR");
        options.put("mgf", "<=0.5");

        QueryResult queryResult = vqb.getAllVariants(options);
        assertEquals(5, queryResult.getNumResults());
//        System.out.println(queryResult);
    }

    @Test
    public void testGetVariantById() {
        QueryResult queryResult;

        // This test queries a single ID with no more options
        queryResult = vqb.getVariantById("rs1137005", null);
        Variant object = (Variant) queryResult.getResult().get(0);
        assertEquals(object.getStart(), 1650807);

        // This test adds a few other options. Options related with genomic coordinates must be
        // added as a logical OR while others as and logical AND.
        QueryOptions options = new QueryOptions("type", "SNV");
        options.put("id", "rs150535390");
        options.put("region", "1:13910417-13910417,1:165389129-165389129");
        options.put("gene", "RCC2,HRNR");
        options.put("mgf", "<=0.5");

        queryResult = vqb.getVariantById("rs1137005", options);
        assertEquals(5, queryResult.getNumResults());
//        System.out.println("queryResult = " + queryResult);
    }

    @Test
    public void testGetAllVariantsByRegion() {
        QueryResult queryResult;

        // Basic queries
        queryResult = vqb.getAllVariantsByRegion(new Region("1:1000000-2000000"), null);
        assertEquals(3, queryResult.getNumResults());
        queryResult = vqb.getAllVariantsByRegion(new Region("1:10000000-20000000"), null);
        assertEquals(11, queryResult.getNumResults());
        queryResult = vqb.getAllVariantsByRegion(new Region("3:1-200000000"), null);
        assertEquals(50, queryResult.getNumResults());
        queryResult = vqb.getAllVariantsByRegion(new Region("X:1-200000000"), null);
        assertEquals(11, queryResult.getNumResults());

        // Exactly in the limits
        queryResult = vqb.getAllVariantsByRegion(new Region("20:238441-7980390"), null);
        assertEquals(5, queryResult.getNumResults());

        // Just inside the limits
        queryResult = vqb.getAllVariantsByRegion(new Region("20:238440-7980391"), null);
        assertEquals(5, queryResult.getNumResults());

        // Just outside the limits
        queryResult = vqb.getAllVariantsByRegion(new Region("20:238441-7980389"), null);
        assertEquals(4, queryResult.getNumResults());
        queryResult = vqb.getAllVariantsByRegion(new Region("20:238442-7980390"), null);
        assertEquals(4, queryResult.getNumResults());
        queryResult = vqb.getAllVariantsByRegion(new Region("20:238442-7980389"), null);
        assertEquals(3, queryResult.getNumResults());
    }

    @Test
    public void testGetAllVariantFrequencyByRegion() {
        QueryResult queryResult;

        QueryOptions options = new QueryOptions("interval", 100000);
        options.put("mgf", "<=0.5");
        // Basic queries
        queryResult = vqb.getVariantFrequencyByRegion(new Region("1:10000000-20000000"), options);
        System.out.println("queryResult = " + queryResult);
//        assertEquals(3, queryResult.getNumResults());
    }

    @Test
    public void testGetAllVariantsByRegionAndStudy() {
        QueryResult queryResult;

        // Basic queries
        queryResult = vqb.getAllVariantsByRegionAndStudies(new Region("1:1000000-2000000"), Arrays.asList(study.getStudyId()), null);
        System.out.println("queryResult = " + queryResult);
        assertEquals(3, queryResult.getNumResults());
        queryResult = vqb.getAllVariantsByRegionAndStudies(new Region("1:10000000-20000000"), Arrays.asList(study.getStudyId()), null);
        assertEquals(11, queryResult.getNumResults());
        queryResult = vqb.getAllVariantsByRegionAndStudies(new Region("3:1-200000000"), Arrays.asList(study.getStudyId()), null);
        assertEquals(50, queryResult.getNumResults());
        queryResult = vqb.getAllVariantsByRegionAndStudies(new Region("X:1-200000000"), Arrays.asList(study.getStudyId()), null);
        assertEquals(11, queryResult.getNumResults());

        // Exactly in the limits
        queryResult = vqb.getAllVariantsByRegionAndStudies(new Region("20:238441-7980390"), Arrays.asList(study.getStudyId()), null);
        assertEquals(5, queryResult.getNumResults());

        // Just inside the limits
        queryResult = vqb.getAllVariantsByRegionAndStudies(new Region("20:238440-7980391"), Arrays.asList(study.getStudyId()), null);
        assertEquals(5, queryResult.getNumResults());

        // Just outside the limits
        queryResult = vqb.getAllVariantsByRegionAndStudies(new Region("20:238441-7980389"), Arrays.asList(study.getStudyId()), null);
        assertEquals(4, queryResult.getNumResults());
        queryResult = vqb.getAllVariantsByRegionAndStudies(new Region("20:238442-7980390"), Arrays.asList(study.getStudyId()), null);
        assertEquals(4, queryResult.getNumResults());
        queryResult = vqb.getAllVariantsByRegionAndStudies(new Region("20:238442-7980389"), Arrays.asList(study.getStudyId()), null);
        assertEquals(3, queryResult.getNumResults());

        // Non-existing study
        queryResult = vqb.getAllVariantsByRegionAndStudies(new Region("1:1000000-2000000"), Arrays.asList("FalseStudy"), null);
        assertEquals(0, queryResult.getNumResults());
    }

    @Test
    public void testGetAllVariantsByGene() {
        QueryResult queryResult;

        // Gene present in the dataset
        queryResult = vqb.getAllVariantsByGene("MIB2", null);
        assertNotEquals(0, queryResult.getNumResults());
        List<Variant> variantsInGene = queryResult.getResult();

        for (Variant v : variantsInGene) {
            assertEquals("1", v.getChromosome());
        }

        // Gene not present in the dataset
        queryResult = vqb.getAllVariantsByGene("NonExistingGene", null);
        assertEquals(0, queryResult.getNumResults());
    }

    @Test
    public void testGetMostAffectedGenes() {
//        QueryResult queryResult = vqb.getMostAffectedGenes(10, null);

        QueryResult queryResult = vqb.groupBy("gene", null);
        assertEquals(10, queryResult.getNumResults());
        System.out.println(Arrays.deepToString(queryResult.getResult().toArray()));

        System.out.println("queryResult = " + queryResult);

        List<DBObject> result = queryResult.getResult();
        for (int i = 1; i < queryResult.getNumResults(); i++) {
            DBObject prevObject = result.get(i-1);
            DBObject object = result.get(i);
            assertTrue(((int) prevObject.get("count")) >= ((int) object.get("count")));
        }
    }

    @Test
    public void testGetLeastAffectedGenes() {
        QueryResult queryResult = vqb.getLeastAffectedGenes(10, null);
        assertEquals(10, queryResult.getNumResults());
        System.out.println(Arrays.deepToString(queryResult.getResult().toArray()));

        List<DBObject> result = queryResult.getResult();
        for (int i = 1; i < queryResult.getNumResults(); i++) {
            DBObject prevObject = result.get(i-1);
            DBObject object = result.get(i);
            assertTrue(((int) prevObject.get("count")) <= ((int) object.get("count")));
        }
    }

    @Test
    public void testGetTopConsequenceTypes() {
        QueryResult queryResult = vqb.getTopConsequenceTypes(5, null);
        assertEquals(5, queryResult.getNumResults());
        System.out.println(Arrays.deepToString(queryResult.getResult().toArray()));

        List<DBObject> result = queryResult.getResult();
        for (int i = 1; i < queryResult.getNumResults(); i++) {
            DBObject prevObject = result.get(i-1);
            DBObject object = result.get(i);
            assertTrue(((int) prevObject.get("count")) >= ((int) object.get("count")));
        }
    }

    @Test
    public void testGetBottomConsequenceTypes() {
        QueryResult queryResult = vqb.getBottomConsequenceTypes(5, null);
        assertEquals(5, queryResult.getNumResults());
        System.out.println(Arrays.deepToString(queryResult.getResult().toArray()));

        List<DBObject> result = queryResult.getResult();
        for (int i = 1; i < queryResult.getNumResults(); i++) {
            DBObject prevObject = result.get(i-1);
            DBObject object = result.get(i);
            assertTrue(((int) prevObject.get("count")) <= ((int) object.get("count")));
        }
    }



//    @Test
//    public void testGetRecords() throws Exception {
//
//        Map<String, String> opts = new HashMap<>();
//        opts.put("studyId", "aaleman_-_XOidGTJMUq1Cr1J");
////        opts.put("region_list", "6:1-15021068");
////        opts.put("sampleGT_D801[]", "1/1,0/1");
////        opts.put("sampleGT_muestra_B[]", "0/1");
////        opts.put("conseq_type[]", "non_synonymous_codon,intron_variant");
////        opts.put("mend_error", "1");
////        opts.put("option_mend_error", ">=");
////        opts.put("maf", "0.1");
////        opts.put("option_maf", "<=");
//
//        MutableInt count = new MutableInt(-1);
//
//        QueryResult<VariantInfo> records = ((VariantMongoDBAdaptor) vqb).getRecordsMongo(1, 0, 25, count, opts);
////
//        System.out.println(records.getResult().get(0).getSampleGenotypes());
//    }
//
//    @Test
//    public void testAnalysisInfo() throws Exception {
//
//        QueryResult<VariantAnalysisInfo> res = ((VariantMongoDBAdaptor) vqb).getAnalysisInfo("aaleman_-_XOidGTJMUq1Cr1J");
//        VariantAnalysisInfo vi = res.getResult().get(0);
//
//        System.out.println("vi.getSamples() = " + vi.getSamples());
//        System.out.println("vi.getConsequenceTypes() = " + vi.getConsequenceTypes());
//        System.out.println("vi.getGlobalStats() = " + vi.getGlobalStats());
//
//
//    }
*/


}<|MERGE_RESOLUTION|>--- conflicted
+++ resolved
@@ -159,7 +159,6 @@
                 HashSet<String> cohort1 = new HashSet<>();
                 cohort1.add(metadataManager.getSampleName(studyMetadata.getId(), iterator.next()));
                 cohort1.add(metadataManager.getSampleName(studyMetadata.getId(), iterator.next()));
-<<<<<<< HEAD
 
                 HashSet<String> cohort2 = new HashSet<>();
                 cohort2.add(metadataManager.getSampleName(studyMetadata.getId(), iterator.next()));
@@ -170,18 +169,6 @@
                 cohorts.put("cohort2", cohort2);
                 metadataManager.registerCohorts(studyMetadata.getName(), cohorts);
 
-=======
-
-                HashSet<String> cohort2 = new HashSet<>();
-                cohort2.add(metadataManager.getSampleName(studyMetadata.getId(), iterator.next()));
-                cohort2.add(metadataManager.getSampleName(studyMetadata.getId(), iterator.next()));
-
-                Map<String, Set<String>> cohorts = new HashMap<>();
-                cohorts.put("cohort1", cohort1);
-                cohorts.put("cohort2", cohort2);
-                metadataManager.registerCohorts(studyMetadata.getName(), cohorts);
-
->>>>>>> 6c04fdf1
                 variantStorageEngine.calculateStats(studyMetadata.getName(),
                         new ArrayList<>(cohorts.keySet()), options);
 
