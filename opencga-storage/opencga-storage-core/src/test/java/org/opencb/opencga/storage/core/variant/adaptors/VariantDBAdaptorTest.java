--- conflicted
+++ resolved
@@ -698,16 +698,12 @@
     public void checkSamplesData(String samples, List<Variant> allVariants, Query query, QueryOptions options) {
         query.put(RETURNED_SAMPLES.key(), samples);
         queryResult = dbAdaptor.get(query, options);
-<<<<<<< HEAD
-        List<String> samplesName = query.getAsStringList(RETURNED_SAMPLES.key());
-=======
         List<String> samplesName;
         if (samples.isEmpty()) {
             samplesName = Collections.emptyList();
         } else {
             samplesName = query.getAsStringList(VariantDBAdaptor.VariantQueryParams.RETURNED_SAMPLES.key());
         }
->>>>>>> 0285f5e3
 
         Iterator<Variant> it_1 = allVariants.iterator();
         Iterator<Variant> it_2 = queryResult.getResult().iterator();
