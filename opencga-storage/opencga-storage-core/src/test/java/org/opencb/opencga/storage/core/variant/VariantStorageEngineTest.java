/*
 * Copyright 2015-2017 OpenCB
 *
 * Licensed under the Apache License, Version 2.0 (the "License");
 * you may not use this file except in compliance with the License.
 * You may obtain a copy of the License at
 *
 *     http://www.apache.org/licenses/LICENSE-2.0
 *
 * Unless required by applicable law or agreed to in writing, software
 * distributed under the License is distributed on an "AS IS" BASIS,
 * WITHOUT WARRANTIES OR CONDITIONS OF ANY KIND, either express or implied.
 * See the License for the specific language governing permissions and
 * limitations under the License.
 */

package org.opencb.opencga.storage.core.variant;

import com.fasterxml.jackson.core.JsonFactory;
import com.fasterxml.jackson.core.JsonParser;
import com.fasterxml.jackson.databind.ObjectMapper;
import org.apache.avro.generic.GenericRecord;
import org.apache.commons.lang3.StringUtils;
import org.junit.Ignore;
import org.junit.Test;
import org.opencb.biodata.formats.variant.io.VariantReader;
import org.opencb.biodata.formats.variant.vcf4.VariantVcfFactory;
import org.opencb.biodata.models.metadata.SampleSetType;
import org.opencb.biodata.models.variant.StudyEntry;
import org.opencb.biodata.models.variant.Variant;
import org.opencb.biodata.models.variant.VariantFileMetadata;
import org.opencb.biodata.models.variant.avro.FileEntry;
import org.opencb.biodata.models.variant.stats.VariantStats;
import org.opencb.commons.datastore.core.ObjectMap;
import org.opencb.commons.datastore.core.Query;
import org.opencb.commons.datastore.core.QueryOptions;
import org.opencb.commons.datastore.core.QueryResult;
import org.opencb.opencga.core.common.UriUtils;
import org.opencb.opencga.storage.core.StoragePipelineResult;
import org.opencb.opencga.storage.core.exceptions.StorageEngineException;
import org.opencb.opencga.storage.core.metadata.StudyConfiguration;
import org.opencb.opencga.storage.core.metadata.StudyConfigurationManager;
import org.opencb.opencga.storage.core.variant.adaptors.VariantDBAdaptor;
import org.opencb.opencga.storage.core.variant.adaptors.iterators.VariantDBIterator;
import org.opencb.opencga.storage.core.variant.adaptors.VariantQueryParam;
import org.opencb.opencga.storage.core.variant.adaptors.VariantQueryUtils;
import org.opencb.opencga.storage.core.variant.io.VariantReaderUtils;
import org.opencb.opencga.storage.core.variant.io.json.mixin.GenericRecordAvroJsonMixin;
import org.opencb.opencga.storage.core.variant.io.json.mixin.VariantStatsJsonMixin;
import org.opencb.opencga.storage.core.variant.search.solr.VariantSearchManager;
import org.opencb.opencga.storage.core.variant.stats.VariantStatsWrapper;
import org.slf4j.Logger;
import org.slf4j.LoggerFactory;

import java.io.File;
import java.io.FileInputStream;
import java.net.URI;
import java.nio.file.Paths;
import java.util.*;
import java.util.zip.GZIPInputStream;

import static org.junit.Assert.*;

/**
 * @author Jacobo Coll &lt;jacobo167@gmail.com&gt;
 */
@Ignore
public abstract class VariantStorageEngineTest extends VariantStorageBaseTest {

    private static Logger logger = LoggerFactory.getLogger(VariantStorageEngineTest.class);

    @Test
    public void basicIndex() throws Exception {
        clearDB(DB_NAME);
        StudyConfiguration studyConfiguration = newStudyConfiguration();
        StoragePipelineResult etlResult = runDefaultETL(smallInputUri, variantStorageEngine, studyConfiguration,
                new ObjectMap(VariantStorageEngine.Options.TRANSFORM_FORMAT.key(), "json"));
        assertTrue("Incorrect transform file extension " + etlResult.getTransformResult() + ". Expected 'variants.json.gz'",
                Paths.get(etlResult.getTransformResult()).toFile().getName().endsWith("variants.json.gz"));
        VariantFileMetadata fileMetadata = variantStorageEngine.getVariantReaderUtils().readVariantFileMetadata(etlResult.getTransformResult());
        assertEquals(1, studyConfiguration.getIndexedFiles().size());
        checkTransformedVariants(etlResult.getTransformResult(), studyConfiguration);
        checkLoadedVariants(variantStorageEngine.getDBAdaptor(), studyConfiguration, true, false, true, getExpectedNumLoadedVariants(fileMetadata));
    }

    @Test
    public void avroBasicIndex() throws Exception {
        clearDB(DB_NAME);
        StudyConfiguration studyConfiguration = newStudyConfiguration();
        StoragePipelineResult etlResult = runDefaultETL(smallInputUri, variantStorageEngine, studyConfiguration,
                new ObjectMap(VariantStorageEngine.Options.TRANSFORM_FORMAT.key(), "avro"));
        assertTrue("Incorrect transform file extension " + etlResult.getTransformResult() + ". Expected 'variants.avro.gz'",
                Paths.get(etlResult.getTransformResult()).toFile().getName().endsWith("variants.avro.gz"));

        assertEquals(1, studyConfiguration.getIndexedFiles().size());
        VariantFileMetadata fileMetadata = checkTransformedVariants(etlResult.getTransformResult(), studyConfiguration);
        checkLoadedVariants(variantStorageEngine.getDBAdaptor(), studyConfiguration, true, false, true, getExpectedNumLoadedVariants
                (fileMetadata));
    }

    @Test
    public void multiIndex() throws Exception {
        clearDB(DB_NAME);
        int expectedNumVariants = NUM_VARIANTS - 37; //37 variants have been removed from this dataset because had the genotype 0|0 for
        // each sample
        StudyConfiguration studyConfigurationMultiFile = new StudyConfiguration(1, "multi");

        StoragePipelineResult etlResult;
        ObjectMap options = new ObjectMap()
                .append(VariantStorageEngine.Options.STUDY_TYPE.key(), SampleSetType.CONTROL_SET)
                .append(VariantStorageEngine.Options.CALCULATE_STATS.key(), false)
                .append(VariantStorageEngine.Options.ANNOTATE.key(), false);
        URI file1Uri = getResourceUri("1000g_batches/1-500.filtered.10k.chr22.phase3_shapeit2_mvncall_integrated_v5.20130502.genotypes.vcf.gz");
        runDefaultETL(file1Uri, variantStorageEngine, studyConfigurationMultiFile, options);
        Integer defaultCohortId = studyConfigurationMultiFile.getCohortIds().get(StudyEntry.DEFAULT_COHORT);
        assertTrue(studyConfigurationMultiFile.getCohorts().containsKey(defaultCohortId));
        assertEquals(500, studyConfigurationMultiFile.getCohorts().get(defaultCohortId).size());
        assertEquals(Collections.emptySet(), studyConfigurationMultiFile.getCalculatedStats());
        assertEquals(Collections.emptySet(), studyConfigurationMultiFile.getInvalidStats());
        Integer fileId1 = studyConfigurationMultiFile.getFileIds().get(UriUtils.fileName(file1Uri));
        assertTrue(studyConfigurationMultiFile.getIndexedFiles().contains(fileId1));

        options.append(VariantStorageEngine.Options.CALCULATE_STATS.key(), true);
        URI file2Uri = getResourceUri("1000g_batches/501-1000.filtered.10k.chr22.phase3_shapeit2_mvncall_integrated_v5.20130502.genotypes.vcf.gz");
        runDefaultETL(file2Uri, variantStorageEngine, studyConfigurationMultiFile, options);
        assertEquals(1000, studyConfigurationMultiFile.getCohorts().get(defaultCohortId).size());
        assertEquals(Collections.singleton(defaultCohortId), studyConfigurationMultiFile.getCalculatedStats());
        assertEquals(Collections.emptySet(), studyConfigurationMultiFile.getInvalidStats());
        Integer fileId2 = studyConfigurationMultiFile.getFileIds().get(UriUtils.fileName(file2Uri));
        assertTrue(studyConfigurationMultiFile.getIndexedFiles().contains(fileId2));

        options.append(VariantStorageEngine.Options.CALCULATE_STATS.key(), false);
        URI file3Uri = getResourceUri("1000g_batches/1001-1500.filtered.10k.chr22.phase3_shapeit2_mvncall_integrated_v5.20130502.genotypes.vcf.gz");
        runDefaultETL(file3Uri, variantStorageEngine, studyConfigurationMultiFile, options);
        assertEquals(1500, studyConfigurationMultiFile.getCohorts().get(defaultCohortId).size());
        assertEquals(Collections.emptySet(), studyConfigurationMultiFile.getCalculatedStats());
        assertEquals(Collections.singleton(defaultCohortId), studyConfigurationMultiFile.getInvalidStats());
        int fileId3 = studyConfigurationMultiFile.getFileIds().get(UriUtils.fileName(file3Uri));
        assertTrue(studyConfigurationMultiFile.getIndexedFiles().contains(fileId3));

        options.append(VariantStorageEngine.Options.CALCULATE_STATS.key(), true);
        URI file4Uri = getResourceUri("1000g_batches/1501-2000.filtered.10k.chr22.phase3_shapeit2_mvncall_integrated_v5.20130502.genotypes.vcf.gz");
        runDefaultETL(file4Uri, variantStorageEngine, studyConfigurationMultiFile, options);
        assertEquals(2000, studyConfigurationMultiFile.getCohorts().get(defaultCohortId).size());
        int fileId4 = studyConfigurationMultiFile.getFileIds().get(UriUtils.fileName(file4Uri));
        assertTrue(studyConfigurationMultiFile.getIndexedFiles().contains(fileId4));

        URI file5Uri = getResourceUri("1000g_batches/2001-2504.filtered.10k.chr22.phase3_shapeit2_mvncall_integrated_v5.20130502.genotypes.vcf.gz");
        runDefaultETL(file5Uri, variantStorageEngine, studyConfigurationMultiFile, options);
        int fileId5 = studyConfigurationMultiFile.getFileIds().get(UriUtils.fileName(file5Uri));
        assertEquals(2504, studyConfigurationMultiFile.getCohorts().get(defaultCohortId).size());
        assertTrue(studyConfigurationMultiFile.getIndexedFiles().contains(fileId1));
        assertTrue(studyConfigurationMultiFile.getIndexedFiles().contains(fileId2));
        assertTrue(studyConfigurationMultiFile.getIndexedFiles().contains(fileId3));
        assertTrue(studyConfigurationMultiFile.getIndexedFiles().contains(fileId4));
        assertTrue(studyConfigurationMultiFile.getIndexedFiles().contains(fileId5));

        VariantDBAdaptor dbAdaptor = variantStorageEngine.getDBAdaptor();
        checkLoadedVariants(dbAdaptor, studyConfigurationMultiFile, true, false, false, expectedNumVariants);


        //Load, in a new study, the same dataset in one single file
        StudyConfiguration studyConfigurationSingleFile = new StudyConfiguration(2, "single");
        URI fileUri = getResourceUri("filtered.10k.chr22.phase3_shapeit2_mvncall_integrated_v5.20130502.genotypes.vcf.gz");
        etlResult = runDefaultETL(fileUri, variantStorageEngine, studyConfigurationSingleFile, options);
        int fileId = studyConfigurationSingleFile.getFileIds().get(UriUtils.fileName(fileUri));
        assertTrue(studyConfigurationSingleFile.getIndexedFiles().contains(fileId));

        checkTransformedVariants(etlResult.getTransformResult(), studyConfigurationSingleFile);


        //Check that both studies contains the same information
        VariantDBIterator iterator = dbAdaptor.iterator(new Query(VariantQueryParam.STUDY.key(),
                studyConfigurationMultiFile.getStudyId() + "," + studyConfigurationSingleFile.getStudyId()), new QueryOptions());
        int numVariants = 0;
        for (; iterator.hasNext(); ) {
            Variant variant = iterator.next();
            numVariants++;
//            Map<String, VariantSourceEntry> map = variant.getStudies().stream().collect(Collectors.toMap
// (VariantSourceEntry::getStudyId, Function.<VariantSourceEntry>identity()));
            Map<String, StudyEntry> map = variant.getStudiesMap();

            assertTrue(variant.toString(), map.containsKey(studyConfigurationMultiFile.getStudyName()));
            assertTrue(variant.toString(), map.containsKey(studyConfigurationSingleFile.getStudyName()));
            String expected = map.get(studyConfigurationSingleFile.getStudyName()).getSamplesData().toString();
            String actual = map.get(studyConfigurationMultiFile.getStudyName()).getSamplesData().toString();
            if (!assertWithConflicts(variant, () -> assertEquals(variant.toString(), expected, actual))) {
                List<List<String>> samplesDataSingle = map.get(studyConfigurationSingleFile.getStudyName()).getSamplesData();
                List<List<String>> samplesDataMulti = map.get(studyConfigurationMultiFile.getStudyName()).getSamplesData();
                for (int i = 0; i < samplesDataSingle.size(); i++) {
                    String sampleName = map.get(studyConfigurationMultiFile.getStudyName()).getOrderedSamplesName().get(i);
                    String message = variant.toString()
                            + " sample: " + sampleName
                            + " id " + studyConfigurationMultiFile.getSampleIds().get(sampleName);
                    String expectedGt = samplesDataSingle.get(i).toString();
                    String actualGt = samplesDataMulti.get(i).toString();
                    assertWithConflicts(variant, () -> assertEquals(message, expectedGt, actualGt));
                }
            }
        }
        assertEquals(expectedNumVariants, numVariants);

    }


    @Test
    public void multiIndexPlatinum() throws Exception {
        multiIndexPlatinum(new ObjectMap());
    }

    public void multiIndexPlatinum(ObjectMap options) throws Exception {
        clearDB(DB_NAME);
        // each sample
        StudyConfiguration studyConfigurationMultiFile = new StudyConfiguration(1, "multi");
        StudyConfiguration studyConfigurationBatchFile = new StudyConfiguration(2, "batch");

        options.putIfAbsent(VariantStorageEngine.Options.STUDY_TYPE.key(), SampleSetType.UNKNOWN);
        options.putIfAbsent(VariantStorageEngine.Options.CALCULATE_STATS.key(), false);
        options.putIfAbsent(VariantStorageEngine.Options.ANNOTATE.key(), false);

        VariantStorageEngine variantStorageManager = getVariantStorageEngine();
        VariantDBAdaptor dbAdaptor = variantStorageManager.getDBAdaptor();
        StudyConfigurationManager studyConfigurationManager = dbAdaptor.getStudyConfigurationManager();
        int i = 1;
        for (int fileId = 77; fileId <= 93; fileId++) {
            ObjectMap fileOptions = new ObjectMap();
            fileOptions.putAll(options);
            runDefaultETL(getResourceUri("platinum/1K.end.platinum-genomes-vcf-NA128" + fileId + "_S1.genome.vcf.gz"),
                    variantStorageManager, studyConfigurationMultiFile, fileOptions);
            studyConfigurationMultiFile = studyConfigurationManager.getStudyConfiguration(studyConfigurationMultiFile.getStudyId(), null).first();
            assertTrue(studyConfigurationMultiFile.getIndexedFiles().contains(i));
            i++;
        }


        List<URI> uris = new LinkedList<>();
        for (int fileId = 77; fileId <= 93; fileId++) {
            uris.add(getResourceUri("platinum/1K.end.platinum-genomes-vcf-NA128" + fileId + "_S1.genome.vcf.gz"));
        }

        variantStorageManager = getVariantStorageEngine();
        variantStorageManager.getConfiguration().getStorageEngine(variantStorageManager.getStorageEngineId()).getVariant().getOptions()
                .append(VariantStorageEngine.Options.STUDY.key(), studyConfigurationBatchFile.getStudyName())
                .putAll(options);

        List<StoragePipelineResult> results = variantStorageManager.index(uris, outputUri, true, true, true);

        for (StoragePipelineResult result : results) {
            System.out.println(result.toString());
            assertTrue(result.isTransformExecuted());
            assertNull(result.getTransformError());
            assertTrue(result.isLoadExecuted());
            assertNull(result.getLoadError());
        }

        studyConfigurationBatchFile = studyConfigurationManager.getStudyConfiguration(studyConfigurationBatchFile.getStudyId(), null).first();
        checkLoadedVariants(dbAdaptor, studyConfigurationBatchFile, true, false, -1);


        dbAdaptor.close();
        studyConfigurationManager.close();

//
//        //Load, in a new study, the same dataset in one single file
//        StudyConfiguration studyConfigurationSingleFile = new StudyConfiguration(2, "single");
//        etlResult = runDefaultETL(getResourceUri("filtered.10k.chr22.phase3_shapeit2_mvncall_integrated_v5.20130502.genotypes.vcf.gz"),
//                variantStorageManager, studyConfigurationSingleFile, options.append(VariantStorageEngine.Options.FILE_ID.key(), 10));
//        assertTrue(studyConfigurationSingleFile.getIndexedFiles().contains(10));
//
//        checkTransformedVariants(etlResult.getTransformResult(), studyConfigurationSingleFile);
//
//
//        //Check that both studies contains the same information
//        VariantDBIterator iterator = dbAdaptor.iterator(new Query(VariantDBAdaptor.VariantQueryParams.STUDIES.key(),
//                studyConfigurationMultiFile.getStudyId() + "," + studyConfigurationSingleFile.getStudyId()), new QueryOptions());
//        int numVariants = 0;
//        for (; iterator.hasNext(); ) {
//            Variant variant = iterator.next();
//            numVariants++;
////            Map<String, VariantSourceEntry> map = variant.getStudies().stream().collect(Collectors.toMap
//// (VariantSourceEntry::getStudyId, Function.<VariantSourceEntry>identity()));
//            Map<String, StudyEntry> map = variant.getStudiesMap();
//
//            assertTrue(map.containsKey(studyConfigurationMultiFile.getStudyName()));
//            assertTrue(map.containsKey(studyConfigurationSingleFile.getStudyName()));
//            assertEquals(map.get(studyConfigurationSingleFile.getStudyName()).getSamplesData(), map.get(studyConfigurationMultiFile
//                    .getStudyName()).getSamplesData());
//        }
//        assertEquals(expectedNumVariants - 4, numVariants);

    }

    @Test
    public void multiRegionBatchIndex() throws Exception {
        clearDB(DB_NAME);
        StudyConfiguration studyConfiguration = new StudyConfiguration(1, "multiRegion");

        StoragePipelineResult etlResult;
        ObjectMap options = new ObjectMap()
                .append(VariantStorageEngine.Options.STUDY_TYPE.key(), SampleSetType.CONTROL_SET)
                .append(VariantStorageEngine.Options.CALCULATE_STATS.key(), true)
                .append(VariantStorageEngine.Options.ANNOTATE.key(), false);

        VariantStorageEngine variantStorageEngine = getVariantStorageEngine();

        URI chr1 = getResourceUri("1k.chr1.phase3_shapeit2_mvncall_integrated_v5.20130502.genotypes.vcf.gz");
        URI chr22 = getResourceUri("10k.chr22.phase3_shapeit2_mvncall_integrated_v5.20130502.genotypes.vcf.gz");

//        runDefaultETL(chr1, this.variantStorageEngine,
//                studyConfiguration, options.append(VariantStorageEngine.Options.FILE_ID.key(), 5));
//        Integer defaultCohortId = studyConfiguration.getCohortIds().get(StudyEntry.DEFAULT_COHORT);
//        assertTrue(studyConfiguration.getCohorts().containsKey(defaultCohortId));
//        assertEquals(2504, studyConfiguration.getCohorts().get(defaultCohortId).size());
//        assertTrue(studyConfiguration.getIndexedFiles().contains(5));
//        checkLoadedVariants(variantStorageEngine.getDBAdaptor(), studyConfiguration, true, false, -1);
//
//        runDefaultETL(chr22, this.variantStorageEngine,
////        runDefaultETL(getResourceUri("1k.chr21.phase3_shapeit2_mvncall_integrated_v5a.20130502.genotypes.vcf.gz"), variantStorageEngine,
//                studyConfiguration, options.append(VariantStorageEngine.Options.FILE_ID.key(), 6));

        variantStorageEngine.getOptions()
                .append(VariantStorageEngine.Options.STUDY.key(), STUDY_NAME)
                .append(VariantStorageEngine.Options.LOAD_SPLIT_DATA.key(), true);

        List<StoragePipelineResult> results = variantStorageEngine.index(Arrays.asList(chr1, chr22), outputUri, true, true, true);

        for (StoragePipelineResult result : results) {
            System.out.println(result.toString());
            assertTrue(result.isTransformExecuted());
            assertNull(result.getTransformError());
            assertTrue(result.isLoadExecuted());
            assertNull(result.getLoadError());
        }


    }

    @Test
    public void multiRegionIndex() throws Exception {
        clearDB(DB_NAME);
        StudyConfiguration studyConfiguration = new StudyConfiguration(1, "multiRegion");

        ObjectMap options = new ObjectMap()
                .append(VariantStorageEngine.Options.STUDY_TYPE.key(), SampleSetType.CONTROL_SET)
                .append(VariantStorageEngine.Options.CALCULATE_STATS.key(), true)
                .append(VariantStorageEngine.Options.ANNOTATE.key(), false);

        runDefaultETL(getResourceUri("1k.chr1.phase3_shapeit2_mvncall_integrated_v5.20130502.genotypes.vcf.gz"), variantStorageEngine,
                studyConfiguration, options);
        Integer defaultCohortId = studyConfiguration.getCohortIds().get(StudyEntry.DEFAULT_COHORT);
        int fileIdChr1 = studyConfiguration.getFileIds().get("1k.chr1.phase3_shapeit2_mvncall_integrated_v5.20130502.genotypes.vcf.gz");
        assertTrue(studyConfiguration.getCohorts().containsKey(defaultCohortId));
        assertEquals(2504, studyConfiguration.getCohorts().get(defaultCohortId).size());
        assertTrue(studyConfiguration.getIndexedFiles().contains(fileIdChr1));
        checkLoadedVariants(getVariantStorageEngine().getDBAdaptor(), studyConfiguration, true, false, false, -1);

        runDefaultETL(getResourceUri("10k.chr22.phase3_shapeit2_mvncall_integrated_v5.20130502.genotypes.vcf.gz"), variantStorageEngine,
//        runDefaultETL(getResourceUri("1k.chr21.phase3_shapeit2_mvncall_integrated_v5a.20130502.genotypes.vcf.gz"), variantStorageManager,
                studyConfiguration, options
                        .append(VariantStorageEngine.Options.LOAD_SPLIT_DATA.key(), true));
        int fileIdChr22 = studyConfiguration.getFileIds().get("10k.chr22.phase3_shapeit2_mvncall_integrated_v5.20130502.genotypes.vcf.gz");

        assertTrue(studyConfiguration.getIndexedFiles().contains(fileIdChr22));
        checkLoadedVariants(getVariantStorageEngine().getDBAdaptor(), studyConfiguration, true, false, false, -1);

        assertEquals(studyConfiguration.getSamplesInFiles().get(fileIdChr1), studyConfiguration.getSamplesInFiles().get(fileIdChr22));

        //Check generated stats files
        assertEquals(2504, studyConfiguration.getCohorts().get(defaultCohortId).size());
        File[] statsFile1 = getTmpRootDir().toFile().listFiles((dir, name1) -> name1.startsWith(VariantStoragePipeline.buildFilename(studyConfiguration.getStudyName(), fileIdChr1))
                && name1.contains("variants"));
        File[] statsFile2 = getTmpRootDir().toFile().listFiles((dir, name1) -> name1.startsWith(VariantStoragePipeline.buildFilename(studyConfiguration.getStudyName(), fileIdChr22))
                && name1.contains("variants"));
        assertEquals(1, statsFile1.length);
        assertEquals(1, statsFile2.length);

        JsonFactory jsonFactory = new JsonFactory();
        ObjectMapper jsonObjectMapper = new ObjectMapper(jsonFactory);
        jsonObjectMapper.addMixIn(VariantStats.class, VariantStatsJsonMixin.class);
        jsonObjectMapper.addMixIn(GenericRecord.class, GenericRecordAvroJsonMixin.class);
        try (JsonParser parser = jsonFactory.createParser(new GZIPInputStream(new FileInputStream(statsFile1[0])))) {
            while (parser.nextToken() != null) {
                VariantStatsWrapper variantStatsWrapper = parser.readValueAs(VariantStatsWrapper.class);
                assertEquals("1", variantStatsWrapper.getChromosome());
            }
        }
        try (JsonParser parser = jsonFactory.createParser(new GZIPInputStream(new FileInputStream(statsFile2[0])))) {
            while (parser.nextToken() != null) {
                VariantStatsWrapper variantStatsWrapper = parser.readValueAs(VariantStatsWrapper.class);
                assertEquals("22", variantStatsWrapper.getChromosome());
            }
        }


    }

    @Test
    public void multiRegionIndexFail() throws Exception {
        clearDB(DB_NAME);
        StudyConfiguration studyConfiguration = new StudyConfiguration(1, "multiRegion");

        ObjectMap options = new ObjectMap()
                .append(VariantStorageEngine.Options.STUDY_TYPE.key(), SampleSetType.CONTROL_SET)
                .append(VariantStorageEngine.Options.CALCULATE_STATS.key(), true)
                .append(VariantStorageEngine.Options.ANNOTATE.key(), false);

        runDefaultETL(getResourceUri("1k.chr1.phase3_shapeit2_mvncall_integrated_v5.20130502.genotypes.vcf.gz"), variantStorageEngine,
                studyConfiguration, options);

        studyConfiguration.getFileIds().put("10k.chr22.phase3_shapeit2_mvncall_integrated_v5.20130502.genotypes.vcf.gz", 6);
        StorageEngineException exception = StorageEngineException.alreadyLoadedSamples(studyConfiguration, 6);
        thrown.expect(exception.getClass());
        thrown.expectMessage(exception.getMessage());
        runDefaultETL(getResourceUri("10k.chr22.phase3_shapeit2_mvncall_integrated_v5.20130502.genotypes.vcf.gz"), variantStorageEngine,
                studyConfiguration, options.append(VariantStorageEngine.Options.LOAD_SPLIT_DATA.key(), false));
    }

    /**
     * Single Thread indexation. "Old Style" indexation
     * With samples and "src"
     * Gzip compression
     **/
    @Test
    public void singleThreadIndex() throws Exception {
        clearDB(DB_NAME);
        ObjectMap params = new ObjectMap();
        StudyConfiguration studyConfiguration = newStudyConfiguration();
        params.put(VariantStorageEngine.Options.STUDY.key(), studyConfiguration.getStudyName());
        params.put(VariantStorageEngine.Options.TRANSFORM_FORMAT.key(), "json");
        params.put(VariantStorageEngine.Options.COMPRESS_METHOD.key(), "gZiP");
        params.put(VariantStorageEngine.Options.TRANSFORM_THREADS.key(), 1);
        params.put(VariantStorageEngine.Options.LOAD_THREADS.key(), 1);
//        params.put(VariantStorageEngine.Options.INCLUDE_GENOTYPES.key(), true);
//        params.put(VariantStorageEngine.Options.INCLUDE_SRC.key(), true);
        StoragePipelineResult etlResult = runETL(variantStorageEngine, params, true, true, true);
        VariantDBAdaptor dbAdaptor = getVariantStorageEngine().getDBAdaptor();
        studyConfiguration = dbAdaptor.getStudyConfigurationManager().getStudyConfiguration(studyConfiguration.getStudyId(), null).first();

        assertTrue("Incorrect transform file extension " + etlResult.getTransformResult() + ". Expected 'variants.json.gz'",
                Paths.get(etlResult.getTransformResult()).toFile().getName().endsWith("variants.json.gz"));

        Integer fileId = studyConfiguration.getFileIds().get(UriUtils.fileName(inputUri));
        assertTrue(studyConfiguration.getIndexedFiles().contains(fileId));
        VariantFileMetadata fileMetadata = checkTransformedVariants(etlResult.getTransformResult(), studyConfiguration);
        checkLoadedVariants(variantStorageEngine.getDBAdaptor(), studyConfiguration, true, false, getExpectedNumLoadedVariants(fileMetadata));

    }

    /**
     * Fast indexation.
     * Without "src" and samples information.
     * MultiThreads
     * CompressMethod snappy
     **/
    @Test
    public void fastIndex() throws Exception {
        clearDB(DB_NAME);
        ObjectMap params = new ObjectMap();
        StudyConfiguration studyConfiguration = newStudyConfiguration();
        params.put(VariantStorageEngine.Options.STUDY.key(), studyConfiguration.getStudyName());
        params.put(VariantStorageEngine.Options.COMPRESS_METHOD.key(), "snappy");
        params.put(VariantStorageEngine.Options.TRANSFORM_THREADS.key(), 8);
        params.put(VariantStorageEngine.Options.LOAD_THREADS.key(), 8);
//        params.put(VariantStorageEngine.Options.INCLUDE_GENOTYPES.key(), false);
//        params.put(VariantStorageEngine.Options.INCLUDE_SRC.key(), false);
        StoragePipelineResult etlResult = runETL(variantStorageEngine, params, true, true, true);

        System.out.println("etlResult = " + etlResult);
        VariantDBAdaptor dbAdaptor = getVariantStorageEngine().getDBAdaptor();
        studyConfiguration = dbAdaptor.getStudyConfigurationManager().getStudyConfiguration(studyConfiguration.getStudyId(), null).first();

        assertTrue("Incorrect transform file extension " + etlResult.getTransformResult() + ". Expected 'variants.avro.snappy'",
                Paths.get(etlResult.getTransformResult()).toFile().getName().endsWith("variants.avro.snappy"));

        Integer fileId = studyConfiguration.getFileIds().get(UriUtils.fileName(inputUri));
        assertTrue(studyConfiguration.getIndexedFiles().contains(fileId));
        VariantFileMetadata fileMetadata = checkTransformedVariants(etlResult.getTransformResult(), studyConfiguration);
        checkLoadedVariants(variantStorageEngine.getDBAdaptor(), studyConfiguration, false, false, false, getExpectedNumLoadedVariants
                (fileMetadata));

    }

    @Test
    public void indexWithOtherFields() throws Exception {
        indexWithOtherFields("GL,DS");
    }

    @Test
    public void indexWithOtherFieldsALL() throws Exception {
        indexWithOtherFields(VariantQueryUtils.ALL);
    }

    @Test
    public void indexWithOtherFieldsAllByDefaultDefault() throws Exception {
        indexWithOtherFields(null);
    }

    public void indexWithOtherFields(String extraFields) throws Exception {
        //GT:DS:GL

        StudyConfiguration studyConfiguration = newStudyConfiguration();
        StoragePipelineResult etlResult = runDefaultETL(smallInputUri, getVariantStorageEngine(), studyConfiguration,
                new ObjectMap(VariantStorageEngine.Options.EXTRA_GENOTYPE_FIELDS.key(), extraFields)
                        .append(VariantStorageEngine.Options.TRANSFORM_FORMAT.key(), "avro")
                        .append(VariantStorageEngine.Options.ANNOTATE.key(), false)
                        .append(VariantStorageEngine.Options.CALCULATE_STATS.key(), false)
        );

        VariantFileMetadata fileMetadata = variantStorageEngine.getVariantReaderUtils().readVariantFileMetadata(etlResult.getTransformResult());
        checkTransformedVariants(etlResult.getTransformResult(), studyConfiguration, fileMetadata.getStats().getNumVariants());
        VariantDBAdaptor dbAdaptor = variantStorageEngine.getDBAdaptor();
        checkLoadedVariants(dbAdaptor, studyConfiguration, true, false, false, getExpectedNumLoadedVariants(fileMetadata));

        String fileId = UriUtils.fileName(smallInputUri);
        VariantReader reader = VariantReaderUtils.getVariantReader(Paths.get(etlResult.getTransformResult().getPath()),
                new VariantFileMetadata(fileId, "").toVariantStudyMetadata(String.valueOf(studyConfiguration.getStudyId())));

        reader.open();
        reader.pre();
        for (Variant variant : reader.read(999)) {
            StudyEntry studyEntry = variant.getStudies().get(0);
            studyEntry.setStudyId(STUDY_NAME);
            studyEntry.getFiles().get(0).setFileId(fileId);
            variant.setStudies(Collections.singletonList(studyEntry));

            Variant loadedVariant = dbAdaptor.get(new Query(VariantQueryParam.ID.key(), variant.toString())
                    .append(VariantQueryParam.INCLUDE_FORMAT.key(), "GT,GL,DS"), new QueryOptions()).first();

            loadedVariant.setAnnotation(null);                                          //Remove annotation
            StudyEntry loadedStudy = loadedVariant.getStudy(STUDY_NAME);
            loadedStudy.setStats(Collections.emptyMap());        //Remove calculated stats
            loadedStudy.getSamplesData().forEach(values -> {
                values.set(0, values.get(0).replace("0/0", "0|0"));
                while (values.get(2).length() < 5) values.set(2, values.get(2) + "0");   //Set lost zeros
            });
            for (FileEntry fileEntry : loadedStudy.getFiles()) {
                if(StringUtils.isEmpty(fileEntry.getCall())) {
                    fileEntry.setCall(null);
                }
            }
            variant.resetLength();
            assertEquals("\n" + variant.toJson() + "\n" + loadedVariant.toJson(), variant, loadedVariant);

        }
        dbAdaptor.close();
        reader.post();
        reader.close();

    }

    @Test
    public void indexWithoutOtherFields() throws Exception {
        StudyConfiguration studyConfiguration = newStudyConfiguration();
        runDefaultETL(smallInputUri, getVariantStorageEngine(), studyConfiguration,
                new ObjectMap(VariantStorageEngine.Options.EXTRA_GENOTYPE_FIELDS.key(), VariantQueryUtils.NONE)
                        .append(VariantStorageEngine.Options.TRANSFORM_FORMAT.key(), "avro")
                        .append(VariantStorageEngine.Options.ANNOTATE.key(), false)
                        .append(VariantStorageEngine.Options.CALCULATE_STATS.key(), false)
        );
        for (Variant variant : variantStorageEngine.getDBAdaptor()) {
            assertEquals("GT", variant.getStudy(STUDY_NAME).getFormatAsString());
        }
    }

    /* ---------------------------------------------------- */
    /* Check methods for loaded and transformed Variants    */
    /* ---------------------------------------------------- */


    private VariantFileMetadata checkTransformedVariants(URI variantsJson, StudyConfiguration studyConfiguration) throws StorageEngineException {
        return checkTransformedVariants(variantsJson, studyConfiguration, -1);
    }

    private VariantFileMetadata checkTransformedVariants(URI variantsJson, StudyConfiguration studyConfiguration, int expectedNumVariants)
            throws StorageEngineException {
        long start = System.currentTimeMillis();
        VariantFileMetadata source = new VariantFileMetadata("6", VCF_TEST_FILE_NAME);
        VariantReader variantReader = VariantReaderUtils.getVariantReader(Paths.get(variantsJson.getPath()), source.toVariantStudyMetadata(String.valueOf(studyConfiguration.getStudyId())));

        variantReader.open();
        variantReader.pre();

        List<Variant> read;
        int numVariants = 0;
        while ((read = variantReader.read(100)) != null && !read.isEmpty()) {
            numVariants += read.size();
        }

        variantReader.post();
        variantReader.close();

        if (expectedNumVariants < 0) {
            expectedNumVariants = source.getStats().getNumVariants();
        } else {
            assertEquals(expectedNumVariants, source.getStats().getNumVariants()); //9792
        }
        assertEquals(expectedNumVariants, numVariants); //9792
        logger.info("checkTransformedVariants time : " + (System.currentTimeMillis() - start) / 1000.0 + "s");

        return source;
    }

    private void checkLoadedVariants(VariantDBAdaptor dbAdaptor, StudyConfiguration studyConfiguration, boolean includeSamples, boolean
            includeSrc) {
        checkLoadedVariants(dbAdaptor, studyConfiguration, includeSamples, includeSrc, NUM_VARIANTS/*9792*/);
    }

    private void checkLoadedVariants(VariantDBAdaptor dbAdaptor, StudyConfiguration studyConfiguration,
                                     boolean includeSamples, boolean includeSrc, int expectedNumVariants) {
        checkLoadedVariants(dbAdaptor, studyConfiguration, includeSamples, includeSrc, false, expectedNumVariants);
    }

    private void checkLoadedVariants(VariantDBAdaptor dbAdaptor, StudyConfiguration studyConfiguration,
                                     boolean includeSamples, boolean includeSrc, boolean includeAnnotation, int expectedNumVariants) {
        long start = System.currentTimeMillis();
        int numVariants = 0;
        String expectedStudyId = studyConfiguration.getStudyName();
        QueryResult<Long> count = dbAdaptor.count(new Query());
        assertEquals(1, count.getNumResults());
        if (expectedNumVariants >= 0) {
            assertEquals(expectedNumVariants, count.first().intValue());
        }
//        for (Integer fileId : studyConfiguration.getIndexedFiles()) {
//            assertTrue(studyConfiguration.getHeaders().containsKey(fileId));
//        }
        for (Variant variant : dbAdaptor) {
            for (Map.Entry<String, StudyEntry> entry : variant.getStudiesMap().entrySet()) {
                if (!entry.getValue().getStudyId().equals(expectedStudyId)) {
                    continue;
                } else {
                    numVariants++;
                }
                assertEquals(expectedStudyId, entry.getValue().getStudyId());
                if (includeSamples) {
                    assertNotNull(entry.getValue().getSamplesData());
                    assertEquals(studyConfiguration.getSampleIds().size(), entry.getValue().getSamplesData().size());

                    assertEquals(studyConfiguration.getSampleIds().size(), entry.getValue().getSamplesData().size());
                    assertEquals(studyConfiguration.getSampleIds().keySet(), entry.getValue().getSamplesDataAsMap().keySet());
                }
                for (FileEntry fileEntry : entry.getValue().getFiles()) {
                    if (includeSrc) {
                        assertNotNull(fileEntry.getAttributes().get(VariantVcfFactory.SRC));
                    } else {
                        assertNull(fileEntry.getAttributes().getOrDefault(VariantVcfFactory.SRC, null));
                    }
                }
                for (Integer cohortId : studyConfiguration.getCalculatedStats()) {
                    try {
                        String cohortName = StudyConfiguration.inverseMap(studyConfiguration.getCohortIds()).get(cohortId);
                        assertTrue(entry.getValue().getStats().containsKey(cohortName));
                        assertEquals(variant + " has incorrect stats for cohort \"" + cohortName + "\":" + cohortId,
                                studyConfiguration.getCohorts().get(cohortId).size(),
                                entry.getValue().getStats().get(cohortName).getGenotypeCount().values().stream().reduce((a, b) -> a + b)
                                        .orElse(0).intValue());
                    } catch (AssertionError error) {
                        System.out.println(variant + " = " + variant.toJson());
                        throw error;
                    }
                }
                if (includeAnnotation) {
                    assertNotNull(variant.toString(), variant.getAnnotation());
                }
            }
        }
        if (expectedNumVariants >= 0) {
            assertEquals(expectedNumVariants, numVariants);
        }
        logger.info("checkLoadedVariants time : " + (System.currentTimeMillis() - start) / 1000.0 + "s");
    }

    @Test
    @Ignore
    public void insertVariantIntoSolr() throws Exception {
        clearDB(DB_NAME);
        ObjectMap params = new ObjectMap();
        StudyConfiguration studyConfiguration = newStudyConfiguration();

        params.put(VariantStorageEngine.Options.STUDY.key(), studyConfiguration.getStudyName());
        params.put(VariantStorageEngine.Options.TRANSFORM_FORMAT.key(), "json");
        params.put(VariantStorageEngine.Options.COMPRESS_METHOD.key(), "gZiP");
        params.put(VariantStorageEngine.Options.TRANSFORM_THREADS.key(), 1);
        params.put(VariantStorageEngine.Options.LOAD_THREADS.key(), 1);
        params.put(VariantStorageEngine.Options.ANNOTATE.key(), true);
        runETL(variantStorageEngine, params, true, true, true);

        VariantDBAdaptor dbAdaptor = getVariantStorageEngine().getDBAdaptor();


        VariantSearchManager variantSearchManager = new VariantSearchManager(null, variantStorageEngine.getConfiguration());
        // FIXME Collection is not in the configuration any more
//        variantSearchManager.load(variantStorageEngine.getConfiguration().getSearch().getCollection(), dbAdaptor.iterator());
    }


    @Test
    public void removeFileTest() throws Exception {
        removeFileTest(new QueryOptions());
    }

    public void removeFileTest(QueryOptions params) throws Exception {
        StudyConfiguration studyConfiguration1 = new StudyConfiguration(1, "Study1");
        StudyConfiguration studyConfiguration2 = new StudyConfiguration(2, "Study2");

        ObjectMap options = new ObjectMap(params)
                .append(VariantStorageEngine.Options.STUDY_TYPE.key(), SampleSetType.CONTROL_SET)
                .append(VariantStorageEngine.Options.CALCULATE_STATS.key(), false)
                .append(VariantStorageEngine.Options.ANNOTATE.key(), false);
        //Study1
        runDefaultETL(getResourceUri("1000g_batches/1-500.filtered.10k.chr22.phase3_shapeit2_mvncall_integrated_v5.20130502.genotypes.vcf.gz"),
                variantStorageEngine, studyConfiguration1, options);
        runDefaultETL(getResourceUri("1000g_batches/501-1000.filtered.10k.chr22.phase3_shapeit2_mvncall_integrated_v5.20130502.genotypes.vcf.gz"),
                variantStorageEngine, studyConfiguration1, options);

        //Study2
        runDefaultETL(getResourceUri("1000g_batches/1001-1500.filtered.10k.chr22.phase3_shapeit2_mvncall_integrated_v5.20130502.genotypes.vcf.gz"),
                variantStorageEngine, studyConfiguration2, options);
        runDefaultETL(getResourceUri("1000g_batches/1501-2000.filtered.10k.chr22.phase3_shapeit2_mvncall_integrated_v5.20130502.genotypes.vcf.gz"),
                variantStorageEngine, studyConfiguration2, options);
        runDefaultETL(getResourceUri("1000g_batches/2001-2504.filtered.10k.chr22.phase3_shapeit2_mvncall_integrated_v5.20130502.genotypes.vcf.gz"),
                variantStorageEngine, studyConfiguration2, options);

        variantStorageEngine.removeFile(studyConfiguration1.getStudyName(), 2);

        for (Variant variant : variantStorageEngine.getDBAdaptor()) {
            assertFalse(variant.getStudies().isEmpty());
            StudyEntry study = variant.getStudy("1");
            if (study != null) {
                List<FileEntry> files = study.getFiles();
                assertEquals(1, files.size());
                assertEquals("1", files.get(0).getFileId());
            }
        }

        variantStorageEngine.getDBAdaptor().getStudyConfigurationManager().variantFileMetadataIterator(new Query(), new QueryOptions())
                .forEachRemaining(vs -> assertNotEquals("2", vs.getId()));
    }

<<<<<<< HEAD
=======
    @Test
    public void loadSVFilesTest() throws Exception {
        URI input = getResourceUri("variant-test-sv.vcf");
        StudyConfiguration studyConfiguration = new StudyConfiguration(1, "s1");
        runDefaultETL(input, variantStorageEngine, studyConfiguration, new QueryOptions()
                .append(VariantStorageEngine.Options.ANNOTATE.key(), true));
        URI input2 = getResourceUri("variant-test-sv_2.vcf");
        runDefaultETL(input2, variantStorageEngine, studyConfiguration, new QueryOptions()
                .append(VariantStorageEngine.Options.ANNOTATE.key(), true));

        for (Variant variant : variantStorageEngine.getDBAdaptor()) {
            if (variant.getAlternate().equals("<DEL:ME:ALU>") || variant.getType().equals(VariantType.BREAKEND)) {
                System.err.println("WARN: Variant " + variant + (variant.getAnnotation() == null ? " without annotation" : " with annotation"));
            } else {
                assertNotNull(variant.toString(), variant.getAnnotation());
            }
        }

        checkLoadedVariants(variantStorageEngine.getDBAdaptor(), studyConfiguration, true, false, false, 24 + 7);

        variantStorageEngine.exportData(null, VariantWriterFactory.VariantOutputFormat.VCF, new Query(), new QueryOptions(QueryOptions.SORT, true));
    }

>>>>>>> 89ee66f1
}<|MERGE_RESOLUTION|>--- conflicted
+++ resolved
@@ -736,30 +736,4 @@
                 .forEachRemaining(vs -> assertNotEquals("2", vs.getId()));
     }
 
-<<<<<<< HEAD
-=======
-    @Test
-    public void loadSVFilesTest() throws Exception {
-        URI input = getResourceUri("variant-test-sv.vcf");
-        StudyConfiguration studyConfiguration = new StudyConfiguration(1, "s1");
-        runDefaultETL(input, variantStorageEngine, studyConfiguration, new QueryOptions()
-                .append(VariantStorageEngine.Options.ANNOTATE.key(), true));
-        URI input2 = getResourceUri("variant-test-sv_2.vcf");
-        runDefaultETL(input2, variantStorageEngine, studyConfiguration, new QueryOptions()
-                .append(VariantStorageEngine.Options.ANNOTATE.key(), true));
-
-        for (Variant variant : variantStorageEngine.getDBAdaptor()) {
-            if (variant.getAlternate().equals("<DEL:ME:ALU>") || variant.getType().equals(VariantType.BREAKEND)) {
-                System.err.println("WARN: Variant " + variant + (variant.getAnnotation() == null ? " without annotation" : " with annotation"));
-            } else {
-                assertNotNull(variant.toString(), variant.getAnnotation());
-            }
-        }
-
-        checkLoadedVariants(variantStorageEngine.getDBAdaptor(), studyConfiguration, true, false, false, 24 + 7);
-
-        variantStorageEngine.exportData(null, VariantWriterFactory.VariantOutputFormat.VCF, new Query(), new QueryOptions(QueryOptions.SORT, true));
-    }
-
->>>>>>> 89ee66f1
 }