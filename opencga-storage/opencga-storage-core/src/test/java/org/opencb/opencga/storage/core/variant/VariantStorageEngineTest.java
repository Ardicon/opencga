/*
 * Copyright 2015-2017 OpenCB
 *
 * Licensed under the Apache License, Version 2.0 (the "License");
 * you may not use this file except in compliance with the License.
 * You may obtain a copy of the License at
 *
 *     http://www.apache.org/licenses/LICENSE-2.0
 *
 * Unless required by applicable law or agreed to in writing, software
 * distributed under the License is distributed on an "AS IS" BASIS,
 * WITHOUT WARRANTIES OR CONDITIONS OF ANY KIND, either express or implied.
 * See the License for the specific language governing permissions and
 * limitations under the License.
 */

package org.opencb.opencga.storage.core.variant;

import com.fasterxml.jackson.core.JsonFactory;
import com.fasterxml.jackson.core.JsonParser;
import com.fasterxml.jackson.databind.ObjectMapper;
import org.apache.avro.generic.GenericRecord;
import org.apache.commons.lang3.StringUtils;
import org.junit.Ignore;
import org.junit.Test;
import org.opencb.biodata.formats.variant.io.VariantReader;
import org.opencb.biodata.formats.variant.vcf4.VariantVcfFactory;
import org.opencb.biodata.models.metadata.SampleSetType;
import org.opencb.biodata.models.variant.StudyEntry;
import org.opencb.biodata.models.variant.Variant;
import org.opencb.biodata.models.variant.VariantFileMetadata;
import org.opencb.biodata.models.variant.avro.FileEntry;
import org.opencb.biodata.models.variant.avro.VariantType;
import org.opencb.biodata.models.variant.stats.VariantStats;
import org.opencb.commons.datastore.core.ObjectMap;
import org.opencb.commons.datastore.core.Query;
import org.opencb.commons.datastore.core.QueryOptions;
import org.opencb.commons.datastore.core.QueryResult;
import org.opencb.opencga.storage.core.StoragePipelineResult;
import org.opencb.opencga.storage.core.exceptions.StorageEngineException;
import org.opencb.opencga.storage.core.metadata.StudyConfiguration;
import org.opencb.opencga.storage.core.metadata.StudyConfigurationManager;
import org.opencb.opencga.storage.core.variant.adaptors.VariantDBAdaptor;
import org.opencb.opencga.storage.core.variant.adaptors.VariantDBIterator;
import org.opencb.opencga.storage.core.variant.adaptors.VariantQueryParam;
import org.opencb.opencga.storage.core.variant.io.VariantReaderUtils;
import org.opencb.opencga.storage.core.variant.io.json.mixin.GenericRecordAvroJsonMixin;
import org.opencb.opencga.storage.core.variant.io.json.mixin.VariantStatsJsonMixin;
import org.opencb.opencga.storage.core.variant.search.solr.VariantSearchManager;
import org.opencb.opencga.storage.core.variant.stats.VariantStatsWrapper;
import org.slf4j.Logger;
import org.slf4j.LoggerFactory;

import java.io.File;
import java.io.FileInputStream;
import java.net.URI;
import java.nio.file.Paths;
import java.util.*;
import java.util.zip.GZIPInputStream;

import static org.junit.Assert.*;

/**
 * @author Jacobo Coll &lt;jacobo167@gmail.com&gt;
 */
@Ignore
public abstract class VariantStorageEngineTest extends VariantStorageBaseTest {

    private static Logger logger = LoggerFactory.getLogger(VariantStorageEngineTest.class);

    @Test
    public void basicIndex() throws Exception {
        clearDB(DB_NAME);
        StudyConfiguration studyConfiguration = newStudyConfiguration();
        StoragePipelineResult etlResult = runDefaultETL(smallInputUri, variantStorageEngine, studyConfiguration,
                new ObjectMap(VariantStorageEngine.Options.TRANSFORM_FORMAT.key(), "json"));
        assertTrue("Incorrect transform file extension " + etlResult.getTransformResult() + ". Expected 'variants.json.gz'",
                Paths.get(etlResult.getTransformResult()).toFile().getName().endsWith("variants.json.gz"));
        VariantFileMetadata fileMetadata = variantStorageEngine.getVariantReaderUtils().readVariantFileMetadata(etlResult.getTransformResult());
        assertTrue(studyConfiguration.getIndexedFiles().contains(6));
        checkTransformedVariants(etlResult.getTransformResult(), studyConfiguration);
        checkLoadedVariants(variantStorageEngine.getDBAdaptor(), studyConfiguration, true, false, true, getExpectedNumLoadedVariants(fileMetadata));
    }

    @Test
    public void avroBasicIndex() throws Exception {
        clearDB(DB_NAME);
        StudyConfiguration studyConfiguration = newStudyConfiguration();
        StoragePipelineResult etlResult = runDefaultETL(smallInputUri, variantStorageEngine, studyConfiguration,
                new ObjectMap(VariantStorageEngine.Options.TRANSFORM_FORMAT.key(), "avro"));
        assertTrue("Incorrect transform file extension " + etlResult.getTransformResult() + ". Expected 'variants.avro.gz'",
                Paths.get(etlResult.getTransformResult()).toFile().getName().endsWith("variants.avro.gz"));

        assertTrue(studyConfiguration.getIndexedFiles().contains(6));
        VariantFileMetadata fileMetadata = checkTransformedVariants(etlResult.getTransformResult(), studyConfiguration);
        checkLoadedVariants(variantStorageEngine.getDBAdaptor(), studyConfiguration, true, false, true, getExpectedNumLoadedVariants
                (fileMetadata));
    }

    @Test
    public void multiIndex() throws Exception {
        clearDB(DB_NAME);
        int expectedNumVariants = NUM_VARIANTS - 37; //37 variants have been removed from this dataset because had the genotype 0|0 for
        // each sample
        StudyConfiguration studyConfigurationMultiFile = new StudyConfiguration(1, "multi");

        StoragePipelineResult etlResult;
        ObjectMap options = new ObjectMap()
                .append(VariantStorageEngine.Options.STUDY_TYPE.key(), SampleSetType.CONTROL_SET)
                .append(VariantStorageEngine.Options.CALCULATE_STATS.key(), false)
                .append(VariantStorageEngine.Options.ANNOTATE.key(), false);
        runDefaultETL(getResourceUri("1000g_batches/1-500.filtered.10k.chr22.phase3_shapeit2_mvncall_integrated_v5.20130502.genotypes.vcf.gz"),
                variantStorageEngine, studyConfigurationMultiFile, options.append(VariantStorageEngine.Options.FILE_ID.key(), 5));
        Integer defaultCohortId = studyConfigurationMultiFile.getCohortIds().get(StudyEntry.DEFAULT_COHORT);
        assertTrue(studyConfigurationMultiFile.getCohorts().containsKey(defaultCohortId));
        assertEquals(500, studyConfigurationMultiFile.getCohorts().get(defaultCohortId).size());
        assertEquals(Collections.emptySet(), studyConfigurationMultiFile.getCalculatedStats());
        assertEquals(Collections.emptySet(), studyConfigurationMultiFile.getInvalidStats());
        assertTrue(studyConfigurationMultiFile.getIndexedFiles().contains(5));

        options.append(VariantStorageEngine.Options.CALCULATE_STATS.key(), true);
        runDefaultETL(getResourceUri("1000g_batches/501-1000.filtered.10k.chr22.phase3_shapeit2_mvncall_integrated_v5.20130502.genotypes.vcf.gz"),
                variantStorageEngine, studyConfigurationMultiFile, options.append(VariantStorageEngine.Options.FILE_ID.key(), 6));
        assertEquals(1000, studyConfigurationMultiFile.getCohorts().get(defaultCohortId).size());
        assertEquals(Collections.singleton(defaultCohortId), studyConfigurationMultiFile.getCalculatedStats());
        assertEquals(Collections.emptySet(), studyConfigurationMultiFile.getInvalidStats());
        assertTrue(studyConfigurationMultiFile.getIndexedFiles().contains(6));

        options.append(VariantStorageEngine.Options.CALCULATE_STATS.key(), false);
        runDefaultETL(getResourceUri("1000g_batches/1001-1500.filtered.10k.chr22.phase3_shapeit2_mvncall_integrated_v5.20130502.genotypes.vcf.gz"),
                variantStorageEngine, studyConfigurationMultiFile, options.append(VariantStorageEngine.Options.FILE_ID.key(), 7));
        assertEquals(1500, studyConfigurationMultiFile.getCohorts().get(defaultCohortId).size());
        assertEquals(Collections.emptySet(), studyConfigurationMultiFile.getCalculatedStats());
        assertEquals(Collections.singleton(defaultCohortId), studyConfigurationMultiFile.getInvalidStats());
        assertTrue(studyConfigurationMultiFile.getIndexedFiles().contains(7));

        options.append(VariantStorageEngine.Options.CALCULATE_STATS.key(), true);
        runDefaultETL(getResourceUri("1000g_batches/1501-2000.filtered.10k.chr22.phase3_shapeit2_mvncall_integrated_v5.20130502.genotypes.vcf.gz"),
                variantStorageEngine, studyConfigurationMultiFile, options.append(VariantStorageEngine.Options.FILE_ID.key(), 8));
        assertEquals(2000, studyConfigurationMultiFile.getCohorts().get(defaultCohortId).size());
        assertTrue(studyConfigurationMultiFile.getIndexedFiles().contains(8));
        runDefaultETL(getResourceUri("1000g_batches/2001-2504.filtered.10k.chr22.phase3_shapeit2_mvncall_integrated_v5.20130502.genotypes.vcf.gz"),
                variantStorageEngine, studyConfigurationMultiFile, options.append(VariantStorageEngine.Options.FILE_ID.key(), 9));
        assertEquals(2504, studyConfigurationMultiFile.getCohorts().get(defaultCohortId).size());
        assertTrue(studyConfigurationMultiFile.getIndexedFiles().contains(5));
        assertTrue(studyConfigurationMultiFile.getIndexedFiles().contains(6));
        assertTrue(studyConfigurationMultiFile.getIndexedFiles().contains(7));
        assertTrue(studyConfigurationMultiFile.getIndexedFiles().contains(8));
        assertTrue(studyConfigurationMultiFile.getIndexedFiles().contains(9));

        VariantDBAdaptor dbAdaptor = variantStorageEngine.getDBAdaptor();
        checkLoadedVariants(dbAdaptor, studyConfigurationMultiFile, true, false, false, expectedNumVariants);


        //Load, in a new study, the same dataset in one single file
        StudyConfiguration studyConfigurationSingleFile = new StudyConfiguration(2, "single");
        etlResult = runDefaultETL(getResourceUri("filtered.10k.chr22.phase3_shapeit2_mvncall_integrated_v5.20130502.genotypes.vcf.gz"),
                variantStorageEngine, studyConfigurationSingleFile, options.append(VariantStorageEngine.Options.FILE_ID.key(), 10));
        assertTrue(studyConfigurationSingleFile.getIndexedFiles().contains(10));

        checkTransformedVariants(etlResult.getTransformResult(), studyConfigurationSingleFile);


        //Check that both studies contains the same information
        VariantDBIterator iterator = dbAdaptor.iterator(new Query(VariantQueryParam.STUDY.key(),
                studyConfigurationMultiFile.getStudyId() + "," + studyConfigurationSingleFile.getStudyId()), new QueryOptions());
        int numVariants = 0;
        for (; iterator.hasNext(); ) {
            Variant variant = iterator.next();
            numVariants++;
//            Map<String, VariantSourceEntry> map = variant.getStudies().stream().collect(Collectors.toMap
// (VariantSourceEntry::getStudyId, Function.<VariantSourceEntry>identity()));
            Map<String, StudyEntry> map = variant.getStudiesMap();

            assertTrue(variant.toString(), map.containsKey(studyConfigurationMultiFile.getStudyName()));
            assertTrue(variant.toString(), map.containsKey(studyConfigurationSingleFile.getStudyName()));
            String expected = map.get(studyConfigurationSingleFile.getStudyName()).getSamplesData().toString();
            String actual = map.get(studyConfigurationMultiFile.getStudyName()).getSamplesData().toString();
            if (!assertWithConflicts(variant, () -> assertEquals(variant.toString(), expected, actual))) {
                List<List<String>> samplesDataSingle = map.get(studyConfigurationSingleFile.getStudyName()).getSamplesData();
                List<List<String>> samplesDataMulti = map.get(studyConfigurationMultiFile.getStudyName()).getSamplesData();
                for (int i = 0; i < samplesDataSingle.size(); i++) {
                    String sampleName = map.get(studyConfigurationMultiFile.getStudyName()).getOrderedSamplesName().get(i);
                    String message = variant.toString()
                            + " sample: " + sampleName
                            + " id " + studyConfigurationMultiFile.getSampleIds().get(sampleName);
                    String expectedGt = samplesDataSingle.get(i).toString();
                    String actualGt = samplesDataMulti.get(i).toString();
                    assertWithConflicts(variant, () -> assertEquals(message, expectedGt, actualGt));
                }
            }
        }
        assertEquals(expectedNumVariants, numVariants);

    }


    @Test
    public void multiIndexPlatinum() throws Exception {
        multiIndexPlatinum(new ObjectMap());
    }

    public void multiIndexPlatinum(ObjectMap options) throws Exception {
        clearDB(DB_NAME);
        // each sample
        StudyConfiguration studyConfigurationMultiFile = new StudyConfiguration(1, "multi");
        StudyConfiguration studyConfigurationBatchFile = new StudyConfiguration(2, "batch");

        options.putIfAbsent(VariantStorageEngine.Options.STUDY_TYPE.key(), SampleSetType.UNKNOWN);
        options.putIfAbsent(VariantStorageEngine.Options.CALCULATE_STATS.key(), false);
        options.putIfAbsent(VariantStorageEngine.Options.ANNOTATE.key(), false);

        VariantStorageEngine variantStorageManager = getVariantStorageEngine();
        VariantDBAdaptor dbAdaptor = variantStorageManager.getDBAdaptor();
        StudyConfigurationManager studyConfigurationManager = dbAdaptor.getStudyConfigurationManager();
        int i = 1;
        for (int fileId = 77; fileId <= 93; fileId++) {
            ObjectMap fileOptions = new ObjectMap();
            fileOptions.append(VariantStorageEngine.Options.SAMPLE_IDS.key(), "NA128" + fileId + ':' + (i))
                    .append(VariantStorageEngine.Options.FILE_ID.key(), i)
                    .putAll(options);
            runDefaultETL(getResourceUri("platinum/1K.end.platinum-genomes-vcf-NA128" + fileId + "_S1.genome.vcf.gz"),
                    variantStorageManager, studyConfigurationMultiFile, fileOptions);
            studyConfigurationMultiFile = studyConfigurationManager.getStudyConfiguration(studyConfigurationMultiFile.getStudyId(), null).first();
            assertTrue(studyConfigurationMultiFile.getIndexedFiles().contains(i));
            i++;
        }


        List<URI> uris = new LinkedList<>();
        for (int fileId = 77; fileId <= 93; fileId++) {
            uris.add(getResourceUri("platinum/1K.end.platinum-genomes-vcf-NA128" + fileId + "_S1.genome.vcf.gz"));
        }

        variantStorageManager = getVariantStorageEngine();
        variantStorageManager.getConfiguration().getStorageEngine(variantStorageManager.getStorageEngineId()).getVariant().getOptions()
                .append(VariantStorageEngine.Options.STUDY_NAME.key(), studyConfigurationBatchFile.getStudyName())
                .append(VariantStorageEngine.Options.STUDY_ID.key(), studyConfigurationBatchFile.getStudyId())
                .putAll(options);

        List<StoragePipelineResult> results = variantStorageManager.index(uris, outputUri, true, true, true);

        for (StoragePipelineResult result : results) {
            System.out.println(result.toString());
            assertTrue(result.isTransformExecuted());
            assertNull(result.getTransformError());
            assertTrue(result.isLoadExecuted());
            assertNull(result.getLoadError());
        }

        studyConfigurationBatchFile = studyConfigurationManager.getStudyConfiguration(studyConfigurationBatchFile.getStudyId(), null).first();
        checkLoadedVariants(dbAdaptor, studyConfigurationBatchFile, true, false, -1);


        dbAdaptor.close();
        studyConfigurationManager.close();

//
//        //Load, in a new study, the same dataset in one single file
//        StudyConfiguration studyConfigurationSingleFile = new StudyConfiguration(2, "single");
//        etlResult = runDefaultETL(getResourceUri("filtered.10k.chr22.phase3_shapeit2_mvncall_integrated_v5.20130502.genotypes.vcf.gz"),
//                variantStorageManager, studyConfigurationSingleFile, options.append(VariantStorageEngine.Options.FILE_ID.key(), 10));
//        assertTrue(studyConfigurationSingleFile.getIndexedFiles().contains(10));
//
//        checkTransformedVariants(etlResult.getTransformResult(), studyConfigurationSingleFile);
//
//
//        //Check that both studies contains the same information
//        VariantDBIterator iterator = dbAdaptor.iterator(new Query(VariantDBAdaptor.VariantQueryParams.STUDIES.key(),
//                studyConfigurationMultiFile.getStudyId() + "," + studyConfigurationSingleFile.getStudyId()), new QueryOptions());
//        int numVariants = 0;
//        for (; iterator.hasNext(); ) {
//            Variant variant = iterator.next();
//            numVariants++;
////            Map<String, VariantSourceEntry> map = variant.getStudies().stream().collect(Collectors.toMap
//// (VariantSourceEntry::getStudyId, Function.<VariantSourceEntry>identity()));
//            Map<String, StudyEntry> map = variant.getStudiesMap();
//
//            assertTrue(map.containsKey(studyConfigurationMultiFile.getStudyName()));
//            assertTrue(map.containsKey(studyConfigurationSingleFile.getStudyName()));
//            assertEquals(map.get(studyConfigurationSingleFile.getStudyName()).getSamplesData(), map.get(studyConfigurationMultiFile
//                    .getStudyName()).getSamplesData());
//        }
//        assertEquals(expectedNumVariants - 4, numVariants);

    }

    @Test
    public void multiRegionBatchIndex() throws Exception {
        clearDB(DB_NAME);
        StudyConfiguration studyConfiguration = new StudyConfiguration(1, "multiRegion");

        StoragePipelineResult etlResult;
        ObjectMap options = new ObjectMap()
                .append(VariantStorageEngine.Options.STUDY_TYPE.key(), SampleSetType.CONTROL_SET)
                .append(VariantStorageEngine.Options.CALCULATE_STATS.key(), true)
                .append(VariantStorageEngine.Options.ANNOTATE.key(), false);

        VariantStorageEngine variantStorageManager = getVariantStorageEngine();

        URI chr1 = getResourceUri("1k.chr1.phase3_shapeit2_mvncall_integrated_v5.20130502.genotypes.vcf.gz");
        URI chr22 = getResourceUri("10k.chr22.phase3_shapeit2_mvncall_integrated_v5.20130502.genotypes.vcf.gz");

//        runDefaultETL(chr1, this.variantStorageManager,
//                studyConfiguration, options.append(VariantStorageEngine.Options.FILE_ID.key(), 5));
//        Integer defaultCohortId = studyConfiguration.getCohortIds().get(StudyEntry.DEFAULT_COHORT);
//        assertTrue(studyConfiguration.getCohorts().containsKey(defaultCohortId));
//        assertEquals(2504, studyConfiguration.getCohorts().get(defaultCohortId).size());
//        assertTrue(studyConfiguration.getIndexedFiles().contains(5));
//        checkLoadedVariants(variantStorageManager.getDBAdaptor(), studyConfiguration, true, false, -1);
//
//        runDefaultETL(chr22, this.variantStorageManager,
////        runDefaultETL(getResourceUri("1k.chr21.phase3_shapeit2_mvncall_integrated_v5a.20130502.genotypes.vcf.gz"), variantStorageManager,
//                studyConfiguration, options.append(VariantStorageEngine.Options.FILE_ID.key(), 6));

        variantStorageManager.getOptions()
                .append(VariantStorageEngine.Options.STUDY_NAME.key(), STUDY_NAME)
                .append(VariantStorageEngine.Options.STUDY_ID.key(), STUDY_ID);

        List<StoragePipelineResult> results = variantStorageManager.index(Arrays.asList(chr1, chr22), outputUri, true, true, true);

        for (StoragePipelineResult result : results) {
            System.out.println(result.toString());
            assertTrue(result.isTransformExecuted());
            assertNull(result.getTransformError());
            assertTrue(result.isLoadExecuted());
            assertNull(result.getLoadError());
        }


    }

    @Test
    public void multiRegionIndex() throws Exception {
        clearDB(DB_NAME);
        StudyConfiguration studyConfiguration = new StudyConfiguration(1, "multiRegion");

        ObjectMap options = new ObjectMap()
                .append(VariantStorageEngine.Options.STUDY_TYPE.key(), SampleSetType.CONTROL_SET)
                .append(VariantStorageEngine.Options.CALCULATE_STATS.key(), true)
                .append(VariantStorageEngine.Options.ANNOTATE.key(), false);

        runDefaultETL(getResourceUri("1k.chr1.phase3_shapeit2_mvncall_integrated_v5.20130502.genotypes.vcf.gz"), variantStorageEngine,
                studyConfiguration, options.append(VariantStorageEngine.Options.FILE_ID.key(), 5));
        Integer defaultCohortId = studyConfiguration.getCohortIds().get(StudyEntry.DEFAULT_COHORT);
        assertTrue(studyConfiguration.getCohorts().containsKey(defaultCohortId));
        assertEquals(2504, studyConfiguration.getCohorts().get(defaultCohortId).size());
        assertTrue(studyConfiguration.getIndexedFiles().contains(5));
        checkLoadedVariants(getVariantStorageEngine().getDBAdaptor(), studyConfiguration, true, false, false, -1);

        runDefaultETL(getResourceUri("10k.chr22.phase3_shapeit2_mvncall_integrated_v5.20130502.genotypes.vcf.gz"), variantStorageEngine,
//        runDefaultETL(getResourceUri("1k.chr21.phase3_shapeit2_mvncall_integrated_v5a.20130502.genotypes.vcf.gz"), variantStorageManager,
                studyConfiguration, options.append(VariantStorageEngine.Options.FILE_ID.key(), 6)
                        .append(VariantStorageEngine.Options.LOAD_SPLIT_DATA.key(), true));

        assertTrue(studyConfiguration.getIndexedFiles().contains(6));
        checkLoadedVariants(getVariantStorageEngine().getDBAdaptor(), studyConfiguration, true, false, false, -1);

        assertEquals(studyConfiguration.getSamplesInFiles().get(5), studyConfiguration.getSamplesInFiles().get(6));

        //Check generated stats files
        assertEquals(2504, studyConfiguration.getCohorts().get(defaultCohortId).size());
        File[] statsFile1 = getTmpRootDir().toFile().listFiles((dir, name1) -> name1.startsWith(VariantStoragePipeline.buildFilename(studyConfiguration.getStudyName(), 5))
                && name1.contains("variants"));
        File[] statsFile2 = getTmpRootDir().toFile().listFiles((dir, name1) -> name1.startsWith(VariantStoragePipeline.buildFilename(studyConfiguration.getStudyName(), 6))
                && name1.contains("variants"));
        assertEquals(1, statsFile1.length);
        assertEquals(1, statsFile2.length);

        JsonFactory jsonFactory = new JsonFactory();
        ObjectMapper jsonObjectMapper = new ObjectMapper(jsonFactory);
        jsonObjectMapper.addMixIn(VariantStats.class, VariantStatsJsonMixin.class);
        jsonObjectMapper.addMixIn(GenericRecord.class, GenericRecordAvroJsonMixin.class);
        try (JsonParser parser = jsonFactory.createParser(new GZIPInputStream(new FileInputStream(statsFile1[0])))) {
            while (parser.nextToken() != null) {
                VariantStatsWrapper variantStatsWrapper = parser.readValueAs(VariantStatsWrapper.class);
                assertEquals("1", variantStatsWrapper.getChromosome());
            }
        }
        try (JsonParser parser = jsonFactory.createParser(new GZIPInputStream(new FileInputStream(statsFile2[0])))) {
            while (parser.nextToken() != null) {
                VariantStatsWrapper variantStatsWrapper = parser.readValueAs(VariantStatsWrapper.class);
                assertEquals("22", variantStatsWrapper.getChromosome());
            }
        }


    }

    @Test
    public void multiRegionIndexFail() throws Exception {
        clearDB(DB_NAME);
        StudyConfiguration studyConfiguration = new StudyConfiguration(1, "multiRegion");

        ObjectMap options = new ObjectMap()
                .append(VariantStorageEngine.Options.STUDY_TYPE.key(), SampleSetType.CONTROL_SET)
                .append(VariantStorageEngine.Options.CALCULATE_STATS.key(), true)
                .append(VariantStorageEngine.Options.ANNOTATE.key(), false);

        runDefaultETL(getResourceUri("1k.chr1.phase3_shapeit2_mvncall_integrated_v5.20130502.genotypes.vcf.gz"), variantStorageEngine,
                studyConfiguration, options.append(VariantStorageEngine.Options.FILE_ID.key(), 5));

        studyConfiguration.getFileIds().put("10k.chr22.phase3_shapeit2_mvncall_integrated_v5.20130502.genotypes.vcf.gz", 6);
        StorageEngineException exception = StorageEngineException.alreadyLoadedSamples(studyConfiguration, 6);
        thrown.expect(exception.getClass());
        thrown.expectMessage(exception.getMessage());
        runDefaultETL(getResourceUri("10k.chr22.phase3_shapeit2_mvncall_integrated_v5.20130502.genotypes.vcf.gz"), variantStorageEngine,
                studyConfiguration, options.append(VariantStorageEngine.Options.FILE_ID.key(), 6)
                        .append(VariantStorageEngine.Options.LOAD_SPLIT_DATA.key(), false));
    }

    /**
     * Single Thread indexation. "Old Style" indexation
     * With samples and "src"
     * Gzip compression
     **/
    @Test
    public void singleThreadIndex() throws Exception {
        clearDB(DB_NAME);
        ObjectMap params = new ObjectMap();
        StudyConfiguration studyConfiguration = newStudyConfiguration();
        params.put(VariantStorageEngine.Options.STUDY_ID.key(), studyConfiguration.getStudyId());
        params.put(VariantStorageEngine.Options.STUDY_NAME.key(), studyConfiguration.getStudyName());
        params.put(VariantStorageEngine.Options.TRANSFORM_FORMAT.key(), "json");
        params.put(VariantStorageEngine.Options.FILE_ID.key(), 6);
        params.put(VariantStorageEngine.Options.COMPRESS_METHOD.key(), "gZiP");
        params.put(VariantStorageEngine.Options.TRANSFORM_THREADS.key(), 1);
        params.put(VariantStorageEngine.Options.LOAD_THREADS.key(), 1);
//        params.put(VariantStorageEngine.Options.INCLUDE_GENOTYPES.key(), true);
//        params.put(VariantStorageEngine.Options.INCLUDE_SRC.key(), true);
        StoragePipelineResult etlResult = runETL(variantStorageEngine, params, true, true, true);
        VariantDBAdaptor dbAdaptor = getVariantStorageEngine().getDBAdaptor();
        studyConfiguration = dbAdaptor.getStudyConfigurationManager().getStudyConfiguration(studyConfiguration.getStudyId(), null).first();

        assertTrue("Incorrect transform file extension " + etlResult.getTransformResult() + ". Expected 'variants.json.gz'",
                Paths.get(etlResult.getTransformResult()).toFile().getName().endsWith("variants.json.gz"));

        assertTrue(studyConfiguration.getIndexedFiles().contains(6));
        VariantFileMetadata fileMetadata = checkTransformedVariants(etlResult.getTransformResult(), studyConfiguration);
        checkLoadedVariants(variantStorageEngine.getDBAdaptor(), studyConfiguration, true, false, getExpectedNumLoadedVariants(fileMetadata));

    }

    /**
     * Fast indexation.
     * Without "src" and samples information.
     * MultiThreads
     * CompressMethod snappy
     **/
    @Test
    public void fastIndex() throws Exception {
        clearDB(DB_NAME);
        ObjectMap params = new ObjectMap();
        StudyConfiguration studyConfiguration = newStudyConfiguration();
        params.put(VariantStorageEngine.Options.STUDY_ID.key(), studyConfiguration.getStudyId());
        params.put(VariantStorageEngine.Options.STUDY_NAME.key(), studyConfiguration.getStudyName());
        params.put(VariantStorageEngine.Options.FILE_ID.key(), 6);
        params.put(VariantStorageEngine.Options.COMPRESS_METHOD.key(), "snappy");
        params.put(VariantStorageEngine.Options.TRANSFORM_THREADS.key(), 8);
        params.put(VariantStorageEngine.Options.LOAD_THREADS.key(), 8);
//        params.put(VariantStorageEngine.Options.INCLUDE_GENOTYPES.key(), false);
//        params.put(VariantStorageEngine.Options.INCLUDE_SRC.key(), false);
        StoragePipelineResult etlResult = runETL(variantStorageEngine, params, true, true, true);

        System.out.println("etlResult = " + etlResult);
        VariantDBAdaptor dbAdaptor = getVariantStorageEngine().getDBAdaptor();
        studyConfiguration = dbAdaptor.getStudyConfigurationManager().getStudyConfiguration(studyConfiguration.getStudyId(), null).first();

        assertTrue("Incorrect transform file extension " + etlResult.getTransformResult() + ". Expected 'variants.avro.snappy'",
                Paths.get(etlResult.getTransformResult()).toFile().getName().endsWith("variants.avro.snappy"));

        assertTrue(studyConfiguration.getIndexedFiles().contains(6));
        VariantFileMetadata fileMetadata = checkTransformedVariants(etlResult.getTransformResult(), studyConfiguration);
        checkLoadedVariants(variantStorageEngine.getDBAdaptor(), studyConfiguration, false, false, false, getExpectedNumLoadedVariants
                (fileMetadata));

    }

    @Test
    public void indexWithOtherFields() throws Exception {
        //GT:DS:GL

        StudyConfiguration studyConfiguration = newStudyConfiguration();
        StoragePipelineResult etlResult = runDefaultETL(smallInputUri, getVariantStorageEngine(), studyConfiguration,
                new ObjectMap(VariantStorageEngine.Options.EXTRA_GENOTYPE_FIELDS.key(), Arrays.asList("GL", "DS"))
                        .append(VariantStorageEngine.Options.FILE_ID.key(), 2)
                        .append(VariantStorageEngine.Options.TRANSFORM_FORMAT.key(), "avro")
                        .append(VariantStorageEngine.Options.ANNOTATE.key(), false)
                        .append(VariantStorageEngine.Options.CALCULATE_STATS.key(), false)
        );

        VariantFileMetadata fileMetadata = variantStorageEngine.getVariantReaderUtils().readVariantFileMetadata(etlResult.getTransformResult());
        checkTransformedVariants(etlResult.getTransformResult(), studyConfiguration, fileMetadata.getStats().getNumVariants());
        VariantDBAdaptor dbAdaptor = variantStorageEngine.getDBAdaptor();
        checkLoadedVariants(dbAdaptor, studyConfiguration, true, false, false, getExpectedNumLoadedVariants(fileMetadata));

        VariantReader reader = VariantReaderUtils.getVariantReader(Paths.get(etlResult.getTransformResult().getPath()),
                new VariantFileMetadata("2", "").toVariantStudyMetadata(String.valueOf(STUDY_ID)));

        reader.open();
        reader.pre();
        for (Variant variant : reader.read(999)) {
            if (variant.getAlternate().startsWith("<") || variant.getStart().equals(70146475) || variant.getStart().equals(107976940)) {
                continue;
            }
            StudyEntry studyEntry = variant.getStudies().get(0);
            studyEntry.setStudyId(STUDY_NAME);
            studyEntry.getFiles().get(0).setFileId("2");
            variant.setStudies(Collections.singletonList(studyEntry));

            Variant loadedVariant = dbAdaptor.get(new Query(VariantQueryParam.ID.key(), variant.toString()), new QueryOptions()).first();

            loadedVariant.setAnnotation(null);                                          //Remove annotation
            StudyEntry loadedStudy = loadedVariant.getStudy(STUDY_NAME);
            loadedStudy.setFormat(Arrays.asList(loadedStudy.getFormat().get(0), loadedStudy.getFormat().get(2), loadedStudy.getFormat().get(1)));
            loadedStudy.setStats(Collections.emptyMap());        //Remove calculated stats
            loadedStudy.getSamplesData().forEach(values -> {
                values.set(0, values.get(0).replace("0/0", "0|0"));
                String v1 = values.get(1);
                values.set(1, values.get(2));
                values.set(2, v1);
                while (values.get(2).length() < 5) values.set(2, values.get(2) + "0");   //Set lost zeros
            });
            for (FileEntry fileEntry : loadedStudy.getFiles()) {
                if(StringUtils.isEmpty(fileEntry.getCall())) {
                    fileEntry.setCall(null);
                }
            }
            variant.resetLength();
            assertEquals("\n" + variant.toJson() + "\n" + loadedVariant.toJson(), variant, loadedVariant);

        }
        dbAdaptor.close();
        reader.post();
        reader.close();

    }

    /* ---------------------------------------------------- */
    /* Check methods for loaded and transformed Variants    */
    /* ---------------------------------------------------- */


    private VariantFileMetadata checkTransformedVariants(URI variantsJson, StudyConfiguration studyConfiguration) throws StorageEngineException {
        return checkTransformedVariants(variantsJson, studyConfiguration, -1);
    }

    private VariantFileMetadata checkTransformedVariants(URI variantsJson, StudyConfiguration studyConfiguration, int expectedNumVariants)
            throws StorageEngineException {
        long start = System.currentTimeMillis();
        VariantFileMetadata source = new VariantFileMetadata("6", VCF_TEST_FILE_NAME);
        VariantReader variantReader = VariantReaderUtils.getVariantReader(Paths.get(variantsJson.getPath()), source.toVariantStudyMetadata(String.valueOf(studyConfiguration.getStudyId())));

        variantReader.open();
        variantReader.pre();

        List<Variant> read;
        int numVariants = 0;
        while ((read = variantReader.read(100)) != null && !read.isEmpty()) {
            numVariants += read.size();
        }

        variantReader.post();
        variantReader.close();

        if (expectedNumVariants < 0) {
            expectedNumVariants = source.getStats().getNumVariants();
        } else {
            assertEquals(expectedNumVariants, source.getStats().getNumVariants()); //9792
        }
        assertEquals(expectedNumVariants, numVariants); //9792
        logger.info("checkTransformedVariants time : " + (System.currentTimeMillis() - start) / 1000.0 + "s");

        return source;
    }

    private void checkLoadedVariants(VariantDBAdaptor dbAdaptor, StudyConfiguration studyConfiguration, boolean includeSamples, boolean
            includeSrc) {
        checkLoadedVariants(dbAdaptor, studyConfiguration, includeSamples, includeSrc, NUM_VARIANTS/*9792*/);
    }

    private void checkLoadedVariants(VariantDBAdaptor dbAdaptor, StudyConfiguration studyConfiguration,
                                     boolean includeSamples, boolean includeSrc, int expectedNumVariants) {
        checkLoadedVariants(dbAdaptor, studyConfiguration, includeSamples, includeSrc, false, expectedNumVariants);
    }

    private void checkLoadedVariants(VariantDBAdaptor dbAdaptor, StudyConfiguration studyConfiguration,
                                     boolean includeSamples, boolean includeSrc, boolean includeAnnotation, int expectedNumVariants) {
        long start = System.currentTimeMillis();
        int numVariants = 0;
        String expectedStudyId = studyConfiguration.getStudyName();
        QueryResult<Long> count = dbAdaptor.count(new Query());
        assertEquals(1, count.getNumResults());
        if (expectedNumVariants >= 0) {
            assertEquals(expectedNumVariants, count.first().intValue());
        }
//        for (Integer fileId : studyConfiguration.getIndexedFiles()) {
//            assertTrue(studyConfiguration.getHeaders().containsKey(fileId));
//        }
        for (Variant variant : dbAdaptor) {
            for (Map.Entry<String, StudyEntry> entry : variant.getStudiesMap().entrySet()) {
                if (!entry.getValue().getStudyId().equals(expectedStudyId)) {
                    continue;
                } else {
                    numVariants++;
                }
                assertEquals(expectedStudyId, entry.getValue().getStudyId());
                if (includeSamples) {
                    assertNotNull(entry.getValue().getSamplesData());
                    assertEquals(studyConfiguration.getSampleIds().size(), entry.getValue().getSamplesData().size());

                    assertEquals(studyConfiguration.getSampleIds().size(), entry.getValue().getSamplesData().size());
                    assertEquals(studyConfiguration.getSampleIds().keySet(), entry.getValue().getSamplesDataAsMap().keySet());
                }
                for (FileEntry fileEntry : entry.getValue().getFiles()) {
                    if (includeSrc) {
                        assertNotNull(fileEntry.getAttributes().get(VariantVcfFactory.SRC));
                    } else {
                        assertNull(fileEntry.getAttributes().getOrDefault(VariantVcfFactory.SRC, null));
                    }
                }
                for (Integer cohortId : studyConfiguration.getCalculatedStats()) {
                    try {
                        String cohortName = StudyConfiguration.inverseMap(studyConfiguration.getCohortIds()).get(cohortId);
                        assertTrue(entry.getValue().getStats().containsKey(cohortName));
                        assertEquals(variant + " has incorrect stats for cohort \"" + cohortName + "\":" + cohortId,
                                studyConfiguration.getCohorts().get(cohortId).size(),
                                entry.getValue().getStats().get(cohortName).getGenotypesCount().values().stream().reduce((a, b) -> a + b)
                                        .orElse(0).intValue());
                    } catch (AssertionError error) {
                        System.out.println(variant + " = " + variant.toJson());
                        throw error;
                    }
                }
                if (includeAnnotation) {
                    assertNotNull(variant.toString(), variant.getAnnotation());
                }
            }
        }
        if (expectedNumVariants >= 0) {
            assertEquals(expectedNumVariants, numVariants);
        }
        logger.info("checkLoadedVariants time : " + (System.currentTimeMillis() - start) / 1000.0 + "s");
    }

    @Test
    @Ignore
    public void insertVariantIntoSolr() throws Exception {
        clearDB(DB_NAME);
        ObjectMap params = new ObjectMap();
        StudyConfiguration studyConfiguration = newStudyConfiguration();

        params.put(VariantStorageEngine.Options.STUDY_ID.key(), studyConfiguration.getStudyId());
        params.put(VariantStorageEngine.Options.STUDY_NAME.key(), studyConfiguration.getStudyName());
        params.put(VariantStorageEngine.Options.TRANSFORM_FORMAT.key(), "json");
        params.put(VariantStorageEngine.Options.FILE_ID.key(), 6);
        params.put(VariantStorageEngine.Options.COMPRESS_METHOD.key(), "gZiP");
        params.put(VariantStorageEngine.Options.TRANSFORM_THREADS.key(), 1);
        params.put(VariantStorageEngine.Options.LOAD_THREADS.key(), 1);
        params.put(VariantStorageEngine.Options.ANNOTATE.key(), true);
        runETL(variantStorageEngine, params, true, true, true);

        VariantDBAdaptor dbAdaptor = getVariantStorageEngine().getDBAdaptor();


        VariantSearchManager variantSearchManager = new VariantSearchManager(null, variantStorageEngine.getConfiguration());
        // FIXME Collection is not in the configuration any more
//        variantSearchManager.load(variantStorageEngine.getConfiguration().getSearch().getCollection(), dbAdaptor.iterator());
    }


    @Test
    public void removeFileTest() throws Exception {
        removeFileTest(new QueryOptions());
    }

    public void removeFileTest(QueryOptions params) throws Exception {
        StudyConfiguration studyConfiguration1 = new StudyConfiguration(1, "Study1");
        StudyConfiguration studyConfiguration2 = new StudyConfiguration(2, "Study2");

        ObjectMap options = new ObjectMap(params)
                .append(VariantStorageEngine.Options.STUDY_TYPE.key(), SampleSetType.CONTROL_SET)
                .append(VariantStorageEngine.Options.CALCULATE_STATS.key(), false)
                .append(VariantStorageEngine.Options.ANNOTATE.key(), false);
        //Study1
        runDefaultETL(getResourceUri("1000g_batches/1-500.filtered.10k.chr22.phase3_shapeit2_mvncall_integrated_v5.20130502.genotypes.vcf.gz"),
                variantStorageEngine, studyConfiguration1, options.append(VariantStorageEngine.Options.FILE_ID.key(), 1));
        runDefaultETL(getResourceUri("1000g_batches/501-1000.filtered.10k.chr22.phase3_shapeit2_mvncall_integrated_v5.20130502.genotypes.vcf.gz"),
                variantStorageEngine, studyConfiguration1, options.append(VariantStorageEngine.Options.FILE_ID.key(), 2));

        //Study2
        runDefaultETL(getResourceUri("1000g_batches/1001-1500.filtered.10k.chr22.phase3_shapeit2_mvncall_integrated_v5.20130502.genotypes.vcf.gz"),
                variantStorageEngine, studyConfiguration2, options.append(VariantStorageEngine.Options.FILE_ID.key(), 3));
        runDefaultETL(getResourceUri("1000g_batches/1501-2000.filtered.10k.chr22.phase3_shapeit2_mvncall_integrated_v5.20130502.genotypes.vcf.gz"),
                variantStorageEngine, studyConfiguration2, options.append(VariantStorageEngine.Options.FILE_ID.key(), 4));
        runDefaultETL(getResourceUri("1000g_batches/2001-2504.filtered.10k.chr22.phase3_shapeit2_mvncall_integrated_v5.20130502.genotypes.vcf.gz"),
                variantStorageEngine, studyConfiguration2, options.append(VariantStorageEngine.Options.FILE_ID.key(), 5));

        variantStorageEngine.removeFile(studyConfiguration1.getStudyName(), 2);

        for (Variant variant : variantStorageEngine.getDBAdaptor()) {
            assertFalse(variant.getStudies().isEmpty());
            StudyEntry study = variant.getStudy("1");
            if (study != null) {
                List<FileEntry> files = study.getFiles();
                assertEquals(1, files.size());
                assertEquals("1", files.get(0).getFileId());
            }
        }

        variantStorageEngine.getDBAdaptor().getVariantFileMetadataDBAdaptor().iterator(new Query(), new QueryOptions()).forEachRemaining(vs -> {
            assertNotEquals("2", vs.getId());
        });
    }

    @Test
    public void loadSVFilesTest() throws Exception {
        URI input = getResourceUri("variant-test-sv.vcf");
        StudyConfiguration studyConfiguration = new StudyConfiguration(1, "s1");
        runDefaultETL(input, variantStorageEngine, studyConfiguration, new QueryOptions(VariantStorageEngine.Options.FILE_ID.key(), 1));
        URI input2 = getResourceUri("variant-test-sv_2.vcf");
        runDefaultETL(input2, variantStorageEngine, studyConfiguration, new QueryOptions(VariantStorageEngine.Options.FILE_ID.key(), 2));

        for (Variant variant : variantStorageEngine.getDBAdaptor()) {
<<<<<<< HEAD
            System.out.println(variant.toJson());
            if (!variant.getType().equals(VariantType.BREAKEND)) {
=======
            if (!variant.getAlternate().equals("<DEL:ME:ALU>")) {
>>>>>>> c57bfe46
                assertNotNull(variant.toString(), variant.getAnnotation());
            }
        }

<<<<<<< HEAD
        checkLoadedVariants(variantStorageEngine.getDBAdaptor(), studyConfiguration, true, false, false, 24 + 6);
=======
        checkLoadedVariants(variantStorageEngine.getDBAdaptor(), studyConfiguration, true, false, false, 24);
>>>>>>> c57bfe46
    }

}<|MERGE_RESOLUTION|>--- conflicted
+++ resolved
@@ -722,21 +722,14 @@
         runDefaultETL(input2, variantStorageEngine, studyConfiguration, new QueryOptions(VariantStorageEngine.Options.FILE_ID.key(), 2));
 
         for (Variant variant : variantStorageEngine.getDBAdaptor()) {
-<<<<<<< HEAD
-            System.out.println(variant.toJson());
-            if (!variant.getType().equals(VariantType.BREAKEND)) {
-=======
-            if (!variant.getAlternate().equals("<DEL:ME:ALU>")) {
->>>>>>> c57bfe46
+            if (variant.getAlternate().equals("<DEL:ME:ALU>") || variant.getType().equals(VariantType.BREAKEND)) {
+                System.err.println("WARN: Variant " + variant + (variant.getAnnotation() == null ? " without annotation" : " with annotation"));
+            } else {
                 assertNotNull(variant.toString(), variant.getAnnotation());
             }
         }
 
-<<<<<<< HEAD
         checkLoadedVariants(variantStorageEngine.getDBAdaptor(), studyConfiguration, true, false, false, 24 + 6);
-=======
-        checkLoadedVariants(variantStorageEngine.getDBAdaptor(), studyConfiguration, true, false, false, 24);
->>>>>>> c57bfe46
     }
 
 }