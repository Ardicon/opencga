--- conflicted
+++ resolved
@@ -20,7 +20,6 @@
 import com.fasterxml.jackson.core.JsonParser;
 import com.fasterxml.jackson.databind.ObjectMapper;
 import org.apache.avro.generic.GenericRecord;
-import org.apache.commons.collections.IteratorUtils;
 import org.junit.Ignore;
 import org.junit.Test;
 import org.opencb.biodata.formats.variant.io.VariantReader;
@@ -31,22 +30,16 @@
 import org.opencb.commons.datastore.core.Query;
 import org.opencb.commons.datastore.core.QueryOptions;
 import org.opencb.commons.datastore.core.QueryResult;
-import org.opencb.commons.run.ParallelTaskRunner;
 import org.opencb.opencga.storage.core.StorageETLResult;
-import org.opencb.opencga.storage.core.config.StorageConfiguration;
 import org.opencb.opencga.storage.core.exceptions.StorageManagerException;
 import org.opencb.opencga.storage.core.metadata.StudyConfiguration;
-<<<<<<< HEAD
+import org.opencb.opencga.storage.core.metadata.StudyConfigurationManager;
 import org.opencb.opencga.storage.core.search.SearchManager;
-=======
-import org.opencb.opencga.storage.core.metadata.StudyConfigurationManager;
->>>>>>> 69d905e1
 import org.opencb.opencga.storage.core.variant.adaptors.VariantDBAdaptor;
 import org.opencb.opencga.storage.core.variant.adaptors.VariantDBIterator;
-import org.opencb.opencga.storage.core.variant.io.VariantDBReader;
 import org.opencb.opencga.storage.core.variant.io.VariantReaderUtils;
+import org.opencb.opencga.storage.core.variant.io.json.VariantJsonReader;
 import org.opencb.opencga.storage.core.variant.io.json.mixin.GenericRecordAvroJsonMixin;
-import org.opencb.opencga.storage.core.variant.io.json.VariantJsonReader;
 import org.opencb.opencga.storage.core.variant.io.json.mixin.VariantStatsJsonMixin;
 import org.opencb.opencga.storage.core.variant.stats.VariantStatsWrapper;
 
@@ -89,33 +82,10 @@
 
         SearchManager searchManager = new SearchManager(variantStorageManager.getConfiguration());
 
-
-/*
         for (Variant variant:dbAdaptor) {
             searchManager.insert(variant);
         }
-*/
-
-
-        VariantDBReader reader = new VariantDBReader(dbAdaptor, new Query(), new QueryOptions());
-
-        reader.open();
-        reader.pre();
-
-
-        List<Variant> read = reader.read(2000);
-
-        searchManager.insert(read);
-        /*
-        reader.post();
-        reader.close();
-*/
-
-       /* ParallelTaskRunner<Variant, Void> ptr = new ParallelTaskRunner<Variant, Void>(reader, list -> {
-            searchManager.insert(list);
-            return null;
-        }, null, ParallelTaskRunner.Config.builder().setNumTasks(1).setBatchSize(200).build());
-        ptr.run();*/
+
     }
 
     @Test
