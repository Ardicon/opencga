--- conflicted
+++ resolved
@@ -26,11 +26,8 @@
 import org.opencb.biodata.formats.variant.vcf4.io.VariantVcfReader;
 import org.opencb.biodata.models.variant.*;
 import org.opencb.biodata.models.variant.avro.FileEntry;
-<<<<<<< HEAD
-=======
 import org.opencb.biodata.models.variant.avro.VariantAnnotation;
 import org.opencb.biodata.models.variant.avro.VariantType;
->>>>>>> d21bebe1
 import org.opencb.biodata.models.variant.stats.VariantStats;
 import org.opencb.datastore.core.ObjectMap;
 import org.opencb.datastore.core.Query;
@@ -316,16 +313,15 @@
         VariantDBAdaptor dbAdaptor = variantStorageManager.getDBAdaptor(DB_NAME);
         checkLoadedVariants(dbAdaptor, studyConfiguration, true, false, getExpectedNumLoadedVariants(source));
 
-        VariantReader reader = new VariantJsonReader(new VariantSource("", "2", STUDY_NAME, STUDY_NAME), etlResult.transformResult.getPath(), etlResult.transformResult.getPath().replace("variants", "file"));
-//        VariantReader reader = new VariantAvroReader(Paths.get(etlResult.transformResult.getPath()).toFile(), Paths.get(etlResult.transformResult.getPath().replace("variants.avro", "file.json")).toFile(), new VariantSource("", "2", STUDY_NAME, STUDY_NAME));
+        VariantReader reader = new VariantJsonReader(new VariantSource("", "2", STUDY_NAME, STUDY_NAME),
+                etlResult.transformResult.getPath(), etlResult.transformResult.getPath().replace("variants", "file"));
+//        VariantReader reader = new VariantAvroReader(Paths.get(etlResult.transformResult.getPath()).toFile(),
+// Paths.get(etlResult.transformResult.getPath().replace("variants.avro", "file.json")).toFile(),
+// new VariantSource("", "2", STUDY_NAME, STUDY_NAME));
         reader.open();
         reader.pre();
         for (Variant variant : reader.read(999)) {
-<<<<<<< HEAD
-            variant.getStudy(STUDY_NAME).getAttributes().remove("src");
-            Variant loadedVariant = dbAdaptor.get(new Query(VariantDBAdaptor.VariantQueryParams.REGION.key(), variant.getChromosome() +
-                    ":" + variant.getStart() + "-" + variant.getEnd()), new QueryOptions()).first();
-=======
+
             if (variant.getAlternate().startsWith("<") || variant.getStart().equals(70146475) || variant.getStart().equals(107976940)) {
                 continue;
             }
@@ -354,8 +350,9 @@
             }
             studyEntry.setFormat(Arrays.asList("GT", "GL", "DS"));
 
-            Variant loadedVariant = dbAdaptor.get(new Query(VariantDBAdaptor.VariantQueryParams.REGION.key(), variant.getChromosome() + ":" + variant.getStart() + "-" + variant.getEnd()), new QueryOptions()).first();
->>>>>>> d21bebe1
+            Variant loadedVariant = dbAdaptor.get(new Query(VariantDBAdaptor.VariantQueryParams.REGION.key(),
+                    variant.getChromosome() + ":" + variant.getStart() + "-" + variant.getEnd()), new QueryOptions()).first();
+
             loadedVariant.setAnnotation(null);                                          //Remove annotation
             loadedVariant.getStudy(STUDY_NAME).setStats(Collections.emptyMap());        //Remove calculated stats
             loadedVariant.getStudy(STUDY_NAME).getSamplesData().forEach(values -> {
