--- conflicted
+++ resolved
@@ -317,7 +317,6 @@
         reader.open();
         reader.pre();
         for (Variant variant : reader.read(999)) {
-
             if (variant.getAlternate().startsWith("<") || variant.getStart().equals(70146475) || variant.getStart().equals(107976940)) {
                 continue;
             }
@@ -332,11 +331,7 @@
             loadedVariant.getStudy(STUDY_NAME).setStats(Collections.emptyMap());        //Remove calculated stats
             loadedVariant.getStudy(STUDY_NAME).getSamplesData().forEach(values -> {
                 values.set(0, values.get(0).replace("0/0", "0|0"));
-<<<<<<< HEAD
                 while (values.get(2).length() < 5) values.set(2, values.get(2) + "0");   //Set lost zeros
-=======
-                while (values.get(1).length() < 5) values.set(1, values.get(1) + "0");   //Set lost zeros
->>>>>>> 048f61ac
 
             });
             assertEquals("\n" + variant.toJson() + "\n" + loadedVariant.toJson(), variant.toJson(), loadedVariant.toJson());
