/*
 * Copyright 2015-2017 OpenCB
 *
 * Licensed under the Apache License, Version 2.0 (the "License");
 * you may not use this file except in compliance with the License.
 * You may obtain a copy of the License at
 *
 *     http://www.apache.org/licenses/LICENSE-2.0
 *
 * Unless required by applicable law or agreed to in writing, software
 * distributed under the License is distributed on an "AS IS" BASIS,
 * WITHOUT WARRANTIES OR CONDITIONS OF ANY KIND, either express or implied.
 * See the License for the specific language governing permissions and
 * limitations under the License.
 */

package org.opencb.opencga.storage.core.variant.stats;

import org.apache.commons.lang3.StringUtils;
import org.junit.*;
import org.junit.rules.ExpectedException;
import org.opencb.biodata.models.feature.Genotype;
import org.opencb.biodata.models.variant.StudyEntry;
import org.opencb.biodata.models.variant.Variant;
import org.opencb.biodata.models.variant.stats.VariantStats;
import org.opencb.biodata.tools.variant.stats.VariantStatsCalculator;
import org.opencb.commons.datastore.core.ObjectMap;
import org.opencb.commons.datastore.core.Query;
import org.opencb.commons.datastore.core.QueryOptions;
import org.opencb.opencga.storage.core.exceptions.StorageEngineException;
import org.opencb.opencga.storage.core.metadata.StudyConfiguration;
import org.opencb.opencga.storage.core.variant.VariantStorageBaseTest;
import org.opencb.opencga.storage.core.variant.VariantStorageEngine;
import org.opencb.opencga.storage.core.variant.VariantStorageEngineTest;
import org.opencb.opencga.storage.core.variant.adaptors.VariantDBAdaptor;
import org.opencb.opencga.storage.core.variant.adaptors.iterators.VariantDBIterator;

import java.io.IOException;
import java.net.URI;
import java.nio.file.Files;
import java.nio.file.Path;
import java.nio.file.StandardCopyOption;
import java.util.*;
import java.util.stream.Collectors;

import static org.hamcrest.CoreMatchers.hasItem;
import static org.junit.Assert.*;

/**
 * Created by hpccoll1 on 01/06/15.
 */
@Ignore
public abstract class VariantStatisticsManagerTest extends VariantStorageBaseTest {

    public static final String VCF_TEST_FILE_NAME = "variant-test-file.vcf.gz";
    private StudyConfiguration studyConfiguration;
    private VariantDBAdaptor dbAdaptor;

    @Rule
    public ExpectedException thrown = ExpectedException.none();

    @BeforeClass
    public static void beforeClass() throws IOException {
        Path rootDir = getTmpRootDir();
        Path inputPath = rootDir.resolve(VCF_TEST_FILE_NAME);
        Files.copy(VariantStorageEngineTest.class.getClassLoader().getResourceAsStream(VCF_TEST_FILE_NAME), inputPath,
                StandardCopyOption.REPLACE_EXISTING);
        inputUri = inputPath.toUri();
    }

    @Override
    @Before
    public void before() throws Exception {
        studyConfiguration = newStudyConfiguration();
        clearDB(DB_NAME);
        runDefaultETL(inputUri, getVariantStorageEngine(), studyConfiguration,
                new ObjectMap(VariantStorageEngine.Options.ANNOTATE.key(), false));
        dbAdaptor = getVariantStorageEngine().getDBAdaptor();
    }

    @Test
    public void calculateStatsMultiCohortsTest() throws Exception {
        //Calculate stats for 2 cohorts at one time
        checkCohorts(dbAdaptor, studyConfiguration);

        QueryOptions options = new QueryOptions();
        options.put(VariantStorageEngine.Options.LOAD_BATCH_SIZE.key(), 100);
        Iterator<String> iterator = studyConfiguration.getSampleIds().keySet().iterator();

        /** Create cohorts **/
        HashSet<String> cohort1 = new HashSet<>();
        cohort1.add(iterator.next());
        cohort1.add(iterator.next());

        HashSet<String> cohort2 = new HashSet<>();
        cohort2.add(iterator.next());
        cohort2.add(iterator.next());

        Map<String, Set<String>> cohorts = new HashMap<>();
        cohorts.put("cohort1", cohort1);
        cohorts.put("cohort2", cohort2);

        //Calculate stats
        stats(options, studyConfiguration, cohorts, outputUri.resolve("cohort1.cohort2.stats"));

        checkCohorts(dbAdaptor, studyConfiguration);
    }

    @Test
    public void calculateStatsSeparatedCohortsTest() throws Exception {
        //Calculate stats for 2 cohorts separately

        String studyName = studyConfiguration.getStudyName();
        QueryOptions options = new QueryOptions();
        options.put(VariantStorageEngine.Options.LOAD_BATCH_SIZE.key(), 100);
        Iterator<String> iterator = studyConfiguration.getSampleIds().keySet().iterator();
        StudyConfiguration studyConfiguration;

        /** Create first cohort **/
        studyConfiguration = dbAdaptor.getStudyConfigurationManager().getStudyConfiguration(studyName, QueryOptions.empty()).first();
        HashSet<String> cohort1 = new HashSet<>();
        cohort1.add(iterator.next());
        cohort1.add(iterator.next());

        Map<String, Set<String>> cohorts;

        cohorts = new HashMap<>();
        cohorts.put("cohort1", cohort1);

        //Calculate stats for cohort1
        studyConfiguration = stats(options, studyConfiguration, cohorts, outputUri.resolve("cohort1.stats"));

        int cohort1Id = studyConfiguration.getCohortIds().get("cohort1");
        assertThat(studyConfiguration.getCalculatedStats(), hasItem(cohort1Id));
        checkCohorts(dbAdaptor, studyConfiguration);

        /** Create second cohort **/
        studyConfiguration = dbAdaptor.getStudyConfigurationManager().getStudyConfiguration(studyName, QueryOptions.empty()).first();
        HashSet<String> cohort2 = new HashSet<>();
        cohort2.add(iterator.next());
        cohort2.add(iterator.next());

        cohorts = new HashMap<>();
        cohorts.put("cohort2", cohort2);

        //Calculate stats for cohort2
        studyConfiguration = stats(options, studyConfiguration, cohorts, outputUri.resolve("cohort2.stats"));

        int cohort2Id = studyConfiguration.getCohortIds().get("cohort2");
        assertThat(studyConfiguration.getCalculatedStats(), hasItem(cohort1Id));
        assertThat(studyConfiguration.getCalculatedStats(), hasItem(cohort2Id));

        checkCohorts(dbAdaptor, studyConfiguration);

        //Try to recalculate stats for cohort2. Will fail
        studyConfiguration = dbAdaptor.getStudyConfigurationManager().getStudyConfiguration(studyName, QueryOptions.empty()).first();
        thrown.expect(StorageEngineException.class);
        stats(options, studyConfiguration, cohorts, outputUri.resolve("cohort2.stats"));

    }

    public StudyConfiguration stats(QueryOptions options, StudyConfiguration studyConfiguration, Map<String, Set<String>> cohorts,
                                    URI output) throws IOException, StorageEngineException {
        options.put(DefaultVariantStatisticsManager.OUTPUT, output.toString());
        variantStorageEngine.calculateStats(studyConfiguration.getStudyName(), cohorts, options);
        return dbAdaptor.getStudyConfigurationManager().getStudyConfiguration(studyConfiguration.getStudyId(), null).first();
    }

    public static StudyConfiguration stats(VariantStatisticsManager vsm, QueryOptions options, StudyConfiguration studyConfiguration,
                                           Map<String, Set<String>> cohorts, Map<String, Integer> cohortIds, VariantDBAdaptor dbAdaptor,
                                           URI resolve) throws IOException, StorageEngineException {
        if (vsm instanceof DefaultVariantStatisticsManager) {
            DefaultVariantStatisticsManager dvsm = (DefaultVariantStatisticsManager) vsm;
            URI stats = dvsm.createStats(dbAdaptor, resolve, cohorts, cohortIds, studyConfiguration, options);
            dvsm.loadStats(dbAdaptor, stats, studyConfiguration, options);
        } else {
            studyConfiguration.getCohortIds().putAll(cohortIds);
            cohorts.forEach((cohort, samples) -> {
                Set<Integer> sampleIds = samples.stream().map(studyConfiguration.getSampleIds()::get).collect(Collectors.toSet());
                studyConfiguration.getCohorts().put(cohortIds.get(cohort), sampleIds);
            });
            dbAdaptor.getStudyConfigurationManager().updateStudyConfiguration(studyConfiguration, null);
            vsm.calculateStatistics(studyConfiguration.getStudyName(), new ArrayList<>(cohorts.keySet()), options);
        }
        return dbAdaptor.getStudyConfigurationManager().getStudyConfiguration(studyConfiguration.getStudyId(), null).first();
    }

    static void checkCohorts(VariantDBAdaptor dbAdaptor, StudyConfiguration studyConfiguration) {
        for (VariantDBIterator iterator = dbAdaptor.iterator(new Query(), null);
             iterator.hasNext(); ) {
            Variant variant = iterator.next();
            for (StudyEntry sourceEntry : variant.getStudies()) {
                Map<String, VariantStats> cohortsStats = sourceEntry.getStats();
                String calculatedCohorts = cohortsStats.keySet().toString();
                for (Map.Entry<String, Integer> entry : studyConfiguration.getCohortIds().entrySet()) {
                    if (!studyConfiguration.getCalculatedStats().contains(entry.getValue())) {
                        continue;
                    }
                    assertTrue("CohortStats should contain stats for cohort " + entry.getKey() + ". Only contains stats for " +
                                    calculatedCohorts,
                            cohortsStats.containsKey(entry.getKey()));    //Check stats are calculated

                    VariantStats cohortStats = cohortsStats.get(entry.getKey());
                    assertEquals("Stats for cohort " + entry.getKey() + " have less genotypes than expected. "
                                    + cohortStats.getGenotypesCount(),
                            studyConfiguration.getCohorts().get(entry.getValue()).size(),  //Check numGenotypes are correct (equals to
                            // the number of samples)
<<<<<<< HEAD
                            cohortStats.get(entry.getKey()).getGenotypeCount().values().stream().reduce(0, (a, b) -> a + b).intValue());
=======
                            cohortStats.getGenotypesCount().values().stream().reduce(0, (a, b) -> a + b).intValue());

                    HashMap<Genotype, Integer> genotypeCount = new HashMap<>();
                    for (Integer sampleId : studyConfiguration.getCohorts().get(entry.getValue())) {
                        String sampleName = studyConfiguration.getSampleIds().inverse().get(sampleId);
                        String gt = sourceEntry.getSampleData(sampleName, "GT");
                        genotypeCount.compute(new Genotype(gt), (key, value) -> value == null ? 1 : value + 1);
                    }

                    VariantStats stats = VariantStatsCalculator.calculate(variant, genotypeCount);

                    stats.getGenotypesCount().entrySet().removeIf(e -> e.getValue() == 0);
                    stats.getGenotypesFreq().entrySet().removeIf(e -> e.getValue() == 0);
                    cohortStats.getGenotypesCount().entrySet().removeIf(e -> e.getValue() == 0);
                    cohortStats.getGenotypesFreq().entrySet().removeIf(e -> e.getValue() == 0);

                    assertEquals(stats.getGenotypesCount(), cohortStats.getGenotypesCount());
                    assertEquals(stats.getGenotypesFreq(), cohortStats.getGenotypesFreq());
                    assertEquals(stats.getMaf(), cohortStats.getMaf());
                    if (StringUtils.isNotEmpty(stats.getMafAllele()) || StringUtils.isNotEmpty(cohortStats.getMafAllele())) {
                        assertEquals(stats.getMafAllele(), cohortStats.getMafAllele());
                    }
                    assertEquals(stats.getMgf(), cohortStats.getMgf());
                    assertEquals(stats.getRefAlleleFreq(), cohortStats.getRefAlleleFreq());
                    assertEquals(stats.getAltAlleleFreq(), cohortStats.getAltAlleleFreq());
>>>>>>> 63afe7fd
                }
            }
        }
    }

}<|MERGE_RESOLUTION|>--- conflicted
+++ resolved
@@ -202,13 +202,10 @@
 
                     VariantStats cohortStats = cohortsStats.get(entry.getKey());
                     assertEquals("Stats for cohort " + entry.getKey() + " have less genotypes than expected. "
-                                    + cohortStats.getGenotypesCount(),
+                                    + cohortStats.getGenotypeCount(),
                             studyConfiguration.getCohorts().get(entry.getValue()).size(),  //Check numGenotypes are correct (equals to
                             // the number of samples)
-<<<<<<< HEAD
-                            cohortStats.get(entry.getKey()).getGenotypeCount().values().stream().reduce(0, (a, b) -> a + b).intValue());
-=======
-                            cohortStats.getGenotypesCount().values().stream().reduce(0, (a, b) -> a + b).intValue());
+                            cohortStats.getGenotypeCount().values().stream().reduce(0, (a, b) -> a + b).intValue());
 
                     HashMap<Genotype, Integer> genotypeCount = new HashMap<>();
                     for (Integer sampleId : studyConfiguration.getCohorts().get(entry.getValue())) {
@@ -219,13 +216,13 @@
 
                     VariantStats stats = VariantStatsCalculator.calculate(variant, genotypeCount);
 
-                    stats.getGenotypesCount().entrySet().removeIf(e -> e.getValue() == 0);
-                    stats.getGenotypesFreq().entrySet().removeIf(e -> e.getValue() == 0);
-                    cohortStats.getGenotypesCount().entrySet().removeIf(e -> e.getValue() == 0);
-                    cohortStats.getGenotypesFreq().entrySet().removeIf(e -> e.getValue() == 0);
-
-                    assertEquals(stats.getGenotypesCount(), cohortStats.getGenotypesCount());
-                    assertEquals(stats.getGenotypesFreq(), cohortStats.getGenotypesFreq());
+                    stats.getGenotypeCount().entrySet().removeIf(e -> e.getValue() == 0);
+                    stats.getGenotypeFreq().entrySet().removeIf(e -> e.getValue() == 0);
+                    cohortStats.getGenotypeCount().entrySet().removeIf(e -> e.getValue() == 0);
+                    cohortStats.getGenotypeFreq().entrySet().removeIf(e -> e.getValue() == 0);
+
+                    assertEquals(stats.getGenotypeCount(), cohortStats.getGenotypeCount());
+                    assertEquals(stats.getGenotypeFreq(), cohortStats.getGenotypeFreq());
                     assertEquals(stats.getMaf(), cohortStats.getMaf());
                     if (StringUtils.isNotEmpty(stats.getMafAllele()) || StringUtils.isNotEmpty(cohortStats.getMafAllele())) {
                         assertEquals(stats.getMafAllele(), cohortStats.getMafAllele());
@@ -233,7 +230,6 @@
                     assertEquals(stats.getMgf(), cohortStats.getMgf());
                     assertEquals(stats.getRefAlleleFreq(), cohortStats.getRefAlleleFreq());
                     assertEquals(stats.getAltAlleleFreq(), cohortStats.getAltAlleleFreq());
->>>>>>> 63afe7fd
                 }
             }
         }
