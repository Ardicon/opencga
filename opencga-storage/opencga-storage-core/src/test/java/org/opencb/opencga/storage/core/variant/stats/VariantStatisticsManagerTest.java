package org.opencb.opencga.storage.core.variant.stats;

import org.junit.*;
import org.junit.rules.ExpectedException;
import org.opencb.biodata.models.variant.StudyEntry;
import org.opencb.biodata.models.variant.Variant;
import org.opencb.biodata.models.variant.stats.VariantStats;
import org.opencb.datastore.core.ObjectMap;
import org.opencb.datastore.core.QueryOptions;
import org.opencb.opencga.storage.core.StudyConfiguration;
import org.opencb.opencga.storage.core.variant.VariantStorageManager;
import org.opencb.opencga.storage.core.variant.VariantStorageManagerTest;
import org.opencb.opencga.storage.core.variant.VariantStorageManagerTestUtils;
import org.opencb.opencga.storage.core.variant.adaptors.VariantDBAdaptor;

import java.io.IOException;
import java.net.URI;
import java.nio.file.Files;
import java.nio.file.Path;
import java.nio.file.Paths;
import java.nio.file.StandardCopyOption;
import java.util.*;

import static org.junit.Assert.assertEquals;
import static org.junit.Assert.assertTrue;

/**
 * Created by hpccoll1 on 01/06/15.
 */
@Ignore
public abstract class VariantStatisticsManagerTest extends VariantStorageManagerTestUtils {

    public static final String VCF_TEST_FILE_NAME = "variant-test-file.vcf.gz";
    private StudyConfiguration studyConfiguration;
    private VariantDBAdaptor dbAdaptor;

    @Rule
    public ExpectedException thrown = ExpectedException.none();

    @BeforeClass
    public static void beforeClass() throws IOException {
        Path rootDir = getTmpRootDir();
        Path inputPath = rootDir.resolve(VCF_TEST_FILE_NAME);
        Files.copy(VariantStorageManagerTest.class.getClassLoader().getResourceAsStream(VCF_TEST_FILE_NAME), inputPath,
                StandardCopyOption.REPLACE_EXISTING);
        inputUri = inputPath.toUri();
    }

    @Override
    @Before
    public void before() throws Exception {
        studyConfiguration = newStudyConfiguration();
        clearDB(DB_NAME);
<<<<<<< HEAD
        runDefaultETL(inputUri, getVariantStorageManager(), studyConfiguration, new ObjectMap(VariantStorageManager.Options.ANNOTATE.key
                (), false));
        dbAdaptor = getVariantStorageManager().getDBAdaptor(null);
=======
        runDefaultETL(inputUri, getVariantStorageManager(), studyConfiguration, new ObjectMap(VariantStorageManager.Options.ANNOTATE.key(), false));
        dbAdaptor = getVariantStorageManager().getDBAdaptor(DB_NAME);
>>>>>>> eaf9e269
    }

    @Test
    public void calculateStatsMultiCohortsTest() throws Exception {
        //Calculate stats for 2 cohorts at one time
        VariantStatisticsManager vsm = new VariantStatisticsManager();

        checkCohorts(dbAdaptor, studyConfiguration);

        Integer fileId = studyConfiguration.getFileIds().get(Paths.get(inputUri).getFileName().toString());
        QueryOptions options = new QueryOptions(VariantStorageManager.Options.FILE_ID.key(), fileId);
        options.put(VariantStorageManager.Options.LOAD_BATCH_SIZE.key(), 100);
        Iterator<String> iterator = studyConfiguration.getSampleIds().keySet().iterator();

        /** Create cohorts **/
        HashSet<String> cohort1 = new HashSet<>();
        cohort1.add(iterator.next());
        cohort1.add(iterator.next());

        HashSet<String> cohort2 = new HashSet<>();
        cohort2.add(iterator.next());
        cohort2.add(iterator.next());

        Map<String, Set<String>> cohorts = new HashMap<>();
        Map<String, Integer> cohortIds = new HashMap<>();
        cohorts.put("cohort1", cohort1);
        cohorts.put("cohort2", cohort2);
        cohortIds.put("cohort1", 10);
        cohortIds.put("cohort2", 11);

        //Calculate stats
        URI stats = vsm.createStats(dbAdaptor, outputUri.resolve("cohort1.cohort2.stats"), cohorts, cohortIds, studyConfiguration, options);
        vsm.loadStats(dbAdaptor, stats, studyConfiguration, options);


        checkCohorts(dbAdaptor, studyConfiguration);
    }

    @Test
    public void calculateStatsSeparatedCohortsTest() throws Exception {
        //Calculate stats for 2 cohorts separately
        VariantStatisticsManager vsm = new VariantStatisticsManager();

        int studyId = studyConfiguration.getStudyId();
        String studyName = studyConfiguration.getStudyName();
        Integer fileId = studyConfiguration.getFileIds().get(Paths.get(inputUri).getFileName().toString());
        QueryOptions options = new QueryOptions(VariantStorageManager.Options.FILE_ID.key(), fileId);
        options.put(VariantStorageManager.Options.LOAD_BATCH_SIZE.key(), 100);
        Iterator<String> iterator = studyConfiguration.getSampleIds().keySet().iterator();
        StudyConfiguration studyConfiguration;

        /** Create first cohort **/
        studyConfiguration = dbAdaptor.getStudyConfigurationManager().getStudyConfiguration(studyName, null).first();
        HashSet<String> cohort1 = new HashSet<>();
        cohort1.add(iterator.next());
        cohort1.add(iterator.next());

        Map<String, Set<String>> cohorts;
        Map<String, Integer> cohortIds;

        cohorts = new HashMap<>();
        cohortIds = new HashMap<>();
        cohorts.put("cohort1", cohort1);
        cohortIds.put("cohort1", 10);

        //Calculate stats for cohort1
        URI stats = vsm.createStats(dbAdaptor, outputUri.resolve("cohort1.stats"), cohorts, cohortIds, studyConfiguration, options);
        vsm.loadStats(dbAdaptor, stats, studyConfiguration, options);

        assertTrue(studyConfiguration.getCalculatedStats().contains(10));
        checkCohorts(dbAdaptor, studyConfiguration);

        /** Create second cohort **/
        studyConfiguration = dbAdaptor.getStudyConfigurationManager().getStudyConfiguration(studyName, null).first();
        HashSet<String> cohort2 = new HashSet<>();
        cohort2.add(iterator.next());
        cohort2.add(iterator.next());

        cohorts = new HashMap<>();
        cohortIds = new HashMap<>();
        cohorts.put("cohort2", cohort2);
        cohortIds.put("cohort2", 11);

        //Calculate stats for cohort2
        stats = vsm.createStats(dbAdaptor, outputUri.resolve("cohort2.stats"), cohorts, cohortIds, studyConfiguration, options);
        vsm.loadStats(dbAdaptor, stats, studyConfiguration, options);

        assertTrue(studyConfiguration.getCalculatedStats().contains(10));
        assertTrue(studyConfiguration.getCalculatedStats().contains(11));
        checkCohorts(dbAdaptor, studyConfiguration);

        //Try to recalculate stats for cohort2. Will fail
        studyConfiguration = dbAdaptor.getStudyConfigurationManager().getStudyConfiguration(studyName, null).first();
        thrown.expect(IOException.class);
        stats = vsm.createStats(dbAdaptor, outputUri.resolve("cohort2.stats"), cohorts, cohortIds, studyConfiguration, options);
        vsm.loadStats(dbAdaptor, stats, studyConfiguration, options);

    }

    private static void checkCohorts(VariantDBAdaptor dbAdaptor, StudyConfiguration studyConfiguration) {
        for (Variant variant : dbAdaptor) {
            for (StudyEntry sourceEntry : variant.getStudies()) {
                Map<String, VariantStats> cohortStats = sourceEntry.getStats();
                String calculatedCohorts = cohortStats.keySet().toString();
                for (Map.Entry<String, Integer> entry : studyConfiguration.getCohortIds().entrySet()) {
                    assertTrue("CohortStats should contain stats for cohort " + entry.getKey() + ". Only contains stats for " +
                                    calculatedCohorts,
                            cohortStats.containsKey(entry.getKey()));    //Check stats are calculated

                    assertEquals("Stats have less genotypes than expected.",
                            studyConfiguration.getCohorts().get(entry.getValue()).size(),  //Check numGenotypes are correct (equals to
                            // the number of samples)
                            cohortStats.get(entry.getKey()).getGenotypesCount().values().stream().reduce(0, (a, b) -> a + b).intValue());
                }
            }
        }
    }

}<|MERGE_RESOLUTION|>--- conflicted
+++ resolved
@@ -51,14 +51,9 @@
     public void before() throws Exception {
         studyConfiguration = newStudyConfiguration();
         clearDB(DB_NAME);
-<<<<<<< HEAD
-        runDefaultETL(inputUri, getVariantStorageManager(), studyConfiguration, new ObjectMap(VariantStorageManager.Options.ANNOTATE.key
-                (), false));
-        dbAdaptor = getVariantStorageManager().getDBAdaptor(null);
-=======
-        runDefaultETL(inputUri, getVariantStorageManager(), studyConfiguration, new ObjectMap(VariantStorageManager.Options.ANNOTATE.key(), false));
+        runDefaultETL(inputUri, getVariantStorageManager(), studyConfiguration, new ObjectMap(VariantStorageManager.Options.ANNOTATE.key(),
+                false));
         dbAdaptor = getVariantStorageManager().getDBAdaptor(DB_NAME);
->>>>>>> eaf9e269
     }
 
     @Test
