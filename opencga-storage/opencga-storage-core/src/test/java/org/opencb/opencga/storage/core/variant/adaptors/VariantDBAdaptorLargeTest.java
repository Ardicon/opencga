--- conflicted
+++ resolved
@@ -62,45 +62,25 @@
                     .append(VariantStorageManager.Options.CALCULATE_STATS.key(), true)
                     .append(VariantStorageManager.Options.ANNOTATE.key(), false);
             //Study1
-<<<<<<< HEAD
-            runDefaultETL(getResourceUri("1-500.filtered.10k.chr22.phase3_shapeit2_mvncall_integrated_v5.20130502.genotypes.vcf.gz"),
-                    variantStorageManager, studyConfiguration1, options.append(VariantStorageManager.Options.FILE_ID.key(), file1));
-            assertEquals(500, studyConfiguration1.getCohorts().get(studyConfiguration1.getCohortIds().get(StudyEntry.DEFAULT_COHORT))
-                    .size());
-            runDefaultETL(getResourceUri("501-1000.filtered.10k.chr22.phase3_shapeit2_mvncall_integrated_v5.20130502.genotypes.vcf.gz"),
-=======
             runDefaultETL(getResourceUri("1000g_batches/1-500.filtered.10k.chr22.phase3_shapeit2_mvncall_integrated_v5.20130502.genotypes.vcf.gz"),
                     variantStorageManager, studyConfiguration1, options.append(VariantStorageManager.Options.FILE_ID.key(), file1));
             assertEquals(500, studyConfiguration1.getCohorts().get(studyConfiguration1.getCohortIds().get(StudyEntry.DEFAULT_COHORT))
                     .size());
             runDefaultETL(getResourceUri("1000g_batches/501-1000.filtered.10k.chr22.phase3_shapeit2_mvncall_integrated_v5.20130502.genotypes.vcf.gz"),
->>>>>>> a9c17156
                     variantStorageManager, studyConfiguration1, options.append(VariantStorageManager.Options.FILE_ID.key(), file2));
             assertEquals(1000, studyConfiguration1.getCohorts().get(studyConfiguration1.getCohortIds().get(StudyEntry.DEFAULT_COHORT))
                     .size());
             //Study2
-<<<<<<< HEAD
-            runDefaultETL(getResourceUri("1001-1500.filtered.10k.chr22.phase3_shapeit2_mvncall_integrated_v5.20130502.genotypes.vcf.gz"),
-                    variantStorageManager, studyConfiguration2, options.append(VariantStorageManager.Options.FILE_ID.key(), file3));
-            assertEquals(500, studyConfiguration2.getCohorts().get(studyConfiguration2.getCohortIds().get(StudyEntry.DEFAULT_COHORT))
-                    .size());
-            runDefaultETL(getResourceUri("1501-2000.filtered.10k.chr22.phase3_shapeit2_mvncall_integrated_v5.20130502.genotypes.vcf.gz"),
-=======
             runDefaultETL(getResourceUri("1000g_batches/1001-1500.filtered.10k.chr22.phase3_shapeit2_mvncall_integrated_v5.20130502.genotypes.vcf.gz"),
                     variantStorageManager, studyConfiguration2, options.append(VariantStorageManager.Options.FILE_ID.key(), file3));
             assertEquals(500, studyConfiguration2.getCohorts().get(studyConfiguration2.getCohortIds().get(StudyEntry.DEFAULT_COHORT))
                     .size());
             runDefaultETL(getResourceUri("1000g_batches/1501-2000.filtered.10k.chr22.phase3_shapeit2_mvncall_integrated_v5.20130502.genotypes.vcf.gz"),
->>>>>>> a9c17156
                     variantStorageManager, studyConfiguration2, options.append(VariantStorageManager.Options.FILE_ID.key(), file4));
             assertEquals(1000, studyConfiguration2.getCohorts().get(studyConfiguration2.getCohortIds().get(StudyEntry.DEFAULT_COHORT))
                     .size());
             //Study3
-<<<<<<< HEAD
-            runDefaultETL(getResourceUri("2001-2504.filtered.10k.chr22.phase3_shapeit2_mvncall_integrated_v5.20130502.genotypes.vcf.gz"),
-=======
             runDefaultETL(getResourceUri("1000g_batches/2001-2504.filtered.10k.chr22.phase3_shapeit2_mvncall_integrated_v5.20130502.genotypes.vcf.gz"),
->>>>>>> a9c17156
                     variantStorageManager, studyConfiguration3, options.append(VariantStorageManager.Options.FILE_ID.key(), file5));
             assertEquals(504, studyConfiguration3.getCohorts().get(studyConfiguration3.getCohortIds().get(StudyEntry.DEFAULT_COHORT))
                     .size());
