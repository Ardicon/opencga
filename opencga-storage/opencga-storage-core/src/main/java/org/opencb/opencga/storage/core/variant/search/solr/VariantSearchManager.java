/*
 * Copyright 2015-2017 OpenCB
 *
 * Licensed under the Apache License, Version 2.0 (the "License");
 * you may not use this file except in compliance with the License.
 * You may obtain a copy of the License at
 *
 *     http://www.apache.org/licenses/LICENSE-2.0
 *
 * Unless required by applicable law or agreed to in writing, software
 * distributed under the License is distributed on an "AS IS" BASIS,
 * WITHOUT WARRANTIES OR CONDITIONS OF ANY KIND, either express or implied.
 * See the License for the specific language governing permissions and
 * limitations under the License.
 */

package org.opencb.opencga.storage.core.variant.search.solr;

import com.fasterxml.jackson.databind.ObjectMapper;
import com.fasterxml.jackson.databind.ObjectReader;
import org.apache.commons.lang3.StringUtils;
import org.apache.commons.lang3.time.StopWatch;
import org.apache.solr.client.solrj.SolrClient;
import org.apache.solr.client.solrj.SolrQuery;
import org.apache.solr.client.solrj.SolrServerException;
import org.apache.solr.client.solrj.response.*;
import org.apache.solr.common.util.NamedList;
import org.opencb.biodata.formats.variant.io.VariantReader;
import org.opencb.biodata.models.variant.Variant;
import org.opencb.biodata.models.variant.annotation.ConsequenceTypeMappings;
import org.opencb.commons.ProgressLogger;
import org.opencb.commons.datastore.core.Query;
import org.opencb.commons.datastore.core.QueryOptions;
import org.opencb.commons.datastore.core.result.FacetedQueryResult;
import org.opencb.commons.datastore.core.result.FacetedQueryResultItem;
import org.opencb.commons.utils.CollectionUtils;
import org.opencb.commons.utils.FileUtils;
import org.opencb.opencga.core.results.VariantQueryResult;
import org.opencb.opencga.storage.core.config.StorageConfiguration;
import org.opencb.opencga.storage.core.exceptions.StorageEngineException;
import org.opencb.opencga.storage.core.exceptions.VariantSearchException;
import org.opencb.opencga.storage.core.metadata.StudyConfigurationManager;
import org.opencb.opencga.storage.core.variant.adaptors.iterators.VariantDBIterator;
import org.opencb.opencga.storage.core.variant.io.VariantReaderUtils;
import org.opencb.opencga.storage.core.variant.search.VariantSearchModel;
import org.opencb.opencga.storage.core.variant.search.VariantSearchToVariantConverter;
import org.opencb.opencga.storage.core.variant.search.VariantSearchUtils;
import org.slf4j.Logger;
import org.slf4j.LoggerFactory;

import java.io.BufferedReader;
import java.io.File;
import java.io.IOException;
import java.nio.file.Path;
import java.util.*;
import java.util.concurrent.TimeUnit;

/**
 * Created by imedina on 09/11/16.
 * Created by wasim on 09/11/16.
 */
public class VariantSearchManager {

    public static final String CONF_SET = "OpenCGAConfSet-1.4.x";

    public static final String SEARCH_ENGINE_ID = "solr";
    public static final String USE_SEARCH_INDEX = "useSearchIndex";
    public static final int DEFAULT_INSERT_BATCH_SIZE = 10000;

    private SolrManager solrManager;

    private SolrQueryParser solrQueryParser;
    private StorageConfiguration storageConfiguration;
    private VariantSearchToVariantConverter variantSearchToVariantConverter;
    private int insertBatchSize;

    private Logger logger;

    public enum UseSearchIndex {
        YES, NO, AUTO;
        public static UseSearchIndex from(Map<String, Object> options) {
            return options == null || !options.containsKey(USE_SEARCH_INDEX)
                    ? AUTO
                    : UseSearchIndex.valueOf(options.get(USE_SEARCH_INDEX).toString().toUpperCase());
        }
    }

    public enum SyncStatus {
        SYNCHRONIZED("Y"), NOT_SYNCHRONIZED("N"), UNKNOWN("?");
        private final String c;

        SyncStatus(String c) {
            this.c = c;
        }

        public String key() {
            return c;
        }
    }


    @Deprecated
    public VariantSearchManager(String host, String collection) {
        throw new UnsupportedOperationException("Not supported!!");
    }

    public VariantSearchManager(StudyConfigurationManager studyConfigurationManager, StorageConfiguration storageConfiguration) {
        this.storageConfiguration = storageConfiguration;

        this.solrQueryParser = new SolrQueryParser(studyConfigurationManager);
        this.variantSearchToVariantConverter = new VariantSearchToVariantConverter();

        this.solrManager = new SolrManager(storageConfiguration.getSearch().getHost(), storageConfiguration.getSearch().getMode(),
                storageConfiguration.getSearch().getTimeout());

        // Set internal insert batch size from configuration and default value
        insertBatchSize = storageConfiguration.getSearch().getInsertBatchSize() > 0
                ? storageConfiguration.getSearch().getInsertBatchSize()
                : DEFAULT_INSERT_BATCH_SIZE;

        logger = LoggerFactory.getLogger(VariantSearchManager.class);
    }

    public boolean isAlive(String collection) {
        return solrManager.isAlive(collection);
    }

    public void create(String coreName) throws VariantSearchException {
        solrManager.create(coreName, CONF_SET);
    }

    public void create(String dbName, String configSet) throws VariantSearchException {
        solrManager.create(dbName, configSet);
    }
    public void createCore(String coreName, String configSet) throws VariantSearchException {
        solrManager.createCore(coreName, configSet);
    }

    public void createCollection(String collectionName, String configSet) throws VariantSearchException {
        solrManager.createCollection(collectionName, configSet);
    }

    public boolean exists(String dbName) throws VariantSearchException {
        return solrManager.exists(dbName);
    }

    public boolean existsCore(String coreName) {
        return solrManager.existsCore(coreName);
    }

    public boolean existsCollection(String collectionName) throws VariantSearchException {
        return solrManager.existsCollection(collectionName);
    }

    /**
     * Load a Solr core/collection from a Avro or JSON file.
     *
     * @param collection Collection name
     * @param path       Path to the file to load
     * @throws IOException            IOException
     * @throws VariantSearchException SolrServerException
     * @throws StorageEngineException SolrServerException
     */
    public void load(String collection, Path path) throws IOException, VariantSearchException, StorageEngineException {
        // TODO: can we use VariantReaderUtils as implemented in the function load00 below ?
        // TODO: VarriantReaderUtils supports JSON, AVRO and VCF file formats.

        // Check path is not null and exists.
        FileUtils.checkFile(path);

        File file = path.toFile();
        if (file.getName().endsWith("json") || file.getName().endsWith("json.gz")) {
            loadJson(collection, path);
        } else if (file.getName().endsWith("avro") || file.getName().endsWith("avro.gz")) {
            loadAvro(collection, path);
        } else {
            throw new IOException("File format " + path + " not supported. Please, use Avro or JSON file formats.");
        }
    }

    /**
     * Load a Solr core/collection from a variant DB iterator.
     *
     * @param collection        Collection name
     * @param variantDBIterator Iterator to retrieve the variants to load
     * @param progressLogger    Progress logger
<<<<<<< HEAD
     * @throws IOException      IOException
=======
     * @param loadListener      Load listener
     * @return VariantSearchLoadResult
     * @throws IOException            IOException
>>>>>>> 77f7421d
     * @throws VariantSearchException VariantSearchException
     */
    public VariantSearchLoadResult load(String collection, VariantDBIterator variantDBIterator, ProgressLogger progressLogger,
                                        VariantSearchLoadListener loadListener)
            throws IOException, VariantSearchException {
        if (variantDBIterator == null) {
            throw new VariantSearchException("VariantDBIterator parameter is null");
        }

        int count = 0;
        int numLoadedVariants = 0;
        List<Variant> variantList = new ArrayList<>(insertBatchSize);
        while (variantDBIterator.hasNext()) {
            Variant variant = variantDBIterator.next();
            progressLogger.increment(1, () -> "up to position " + variant.toString());
            variantList.add(variant);
            count++;
            if (count % insertBatchSize == 0) {
                loadListener.preLoad(variantList);
                numLoadedVariants += variantList.size();
                insert(collection, variantList);
                loadListener.postLoad(variantList);
                variantList.clear();
            }
        }

        // Insert the remaining variants
        if (CollectionUtils.isNotEmpty(variantList)) {
            loadListener.preLoad(variantList);
            numLoadedVariants += variantList.size();
            insert(collection, variantList);
            loadListener.postLoad(variantList);
        }
        loadListener.close();

        logger.debug("Variant Search loading done: {} variants indexed", count);
        return new VariantSearchLoadResult(count, numLoadedVariants, 0);
    }

    /**
     * Delete variants a Solr core/collection from a variant DB iterator.
     *
     * @param collection        Collection name
     * @param variantDBIterator Iterator to retrieve the variants to remove
     * @param progressLogger    Progress logger
     * @return VariantSearchLoadResult
     * @throws IOException            IOException
     * @throws VariantSearchException VariantSearchException
     */
    public int delete(String collection, VariantDBIterator variantDBIterator, ProgressLogger progressLogger)
            throws IOException, VariantSearchException {
        if (variantDBIterator == null) {
            throw new VariantSearchException("VariantDBIterator parameter is null");
        }

        int count = 0;
        List<String> variantList = new ArrayList<>(insertBatchSize);
        while (variantDBIterator.hasNext()) {
            Variant variant = variantDBIterator.next();
            progressLogger.increment(1, () -> "up to position " + variant.toString());
            variantList.add(variant.toString());
            count++;
            if (count % insertBatchSize == 0 || !variantDBIterator.hasNext()) {
                delete(collection, variantList);
                variantList.clear();
            }
        }


        logger.debug("Variant Search delete done: {} variants removed", count);
        return count;
    }

    /**
     * Return the list of Variant objects from a Solr core/collection
     * according a given query.
     *
     * @param collection   Collection name
     * @param query        Query
     * @param queryOptions Query options
     * @return List of Variant objects
     * @throws IOException            IOException
     * @throws VariantSearchException VariantSearchException
     */
    public VariantQueryResult<Variant> query(String collection, Query query, QueryOptions queryOptions)
            throws IOException, VariantSearchException {
        StopWatch stopWatch = StopWatch.createStarted();
        List<Variant> results;
        SolrQuery solrQuery = solrQueryParser.parse(query, queryOptions);
        try {
            QueryResponse solrResponse = solrManager.getSolrClient().query(collection, solrQuery);
            List<VariantSearchModel> solrResponseBeans = solrResponse.getBeans(VariantSearchModel.class);
            int dbTime = (int) stopWatch.getTime(TimeUnit.MILLISECONDS);

            results = new ArrayList<>(solrResponseBeans.size());
            for (VariantSearchModel variantSearchModel : solrResponseBeans) {
                results.add(variantSearchToVariantConverter.convertToDataModelType(variantSearchModel));
            }
            return new VariantQueryResult<>("", dbTime,
                    results.size(), solrResponse.getResults().getNumFound(), "", "", results, null, SEARCH_ENGINE_ID);
        } catch (SolrServerException e) {
            throw new VariantSearchException("Error fetching from Solr", e);
        }
    }

    /**
     * Return the list of VariantSearchModel objects from a Solr core/collection
     * according a given query.
     *
     * @param collection   Collection name
     * @param query        Query
     * @param queryOptions Query options
     * @return List of VariantSearchModel objects
     * @throws IOException            IOException
     * @throws VariantSearchException VariantSearchException
     */
    public VariantQueryResult<VariantSearchModel> nativeQuery(String collection, Query query, QueryOptions queryOptions)
            throws IOException, VariantSearchException {
        StopWatch stopWatch = StopWatch.createStarted();
        SolrQuery solrQuery = solrQueryParser.parse(query, queryOptions);
        try {
            QueryResponse solrResponse = solrManager.getSolrClient().query(collection, solrQuery);
            List<VariantSearchModel> solrResponseBeans = solrResponse.getBeans(VariantSearchModel.class);
            int dbTime = (int) stopWatch.getTime(TimeUnit.MILLISECONDS);

            return new VariantQueryResult<>("", dbTime,
                    solrResponseBeans.size(), solrResponse.getResults().getNumFound(), "", "", solrResponseBeans, null, SEARCH_ENGINE_ID);
        } catch (SolrServerException e) {
            throw new VariantSearchException("Error fetching from Solr", e);
        }
    }

    public VariantSolrIterator iterator(String collection, Query query, QueryOptions queryOptions)
            throws VariantSearchException, IOException {
        try {
            SolrQuery solrQuery = solrQueryParser.parse(query, queryOptions);
            return new VariantSolrIterator(solrManager.getSolrClient(), collection, solrQuery);
        } catch (SolrServerException e) {
            throw new VariantSearchException(e.getMessage(), e);
        }
    }

    /**
     * Return a Solr variant iterator to retrieve VariantSearchModel objects from a Solr core/collection
     * according a given query.
     *
     * @param collection   Collection name
     * @param query        Query
     * @param queryOptions Query options
     * @return Solr VariantSearch iterator
     * @throws IOException            IOException
     * @throws VariantSearchException VariantSearchException
     */
    public VariantSearchSolrIterator nativeIterator(String collection, Query query, QueryOptions queryOptions)
            throws VariantSearchException, IOException {
        try {
            SolrQuery solrQuery = solrQueryParser.parse(query, queryOptions);
            return new VariantSearchSolrIterator(solrManager.getSolrClient(), collection, solrQuery);
        } catch (SolrServerException e) {
            throw new VariantSearchException(e.getMessage(), e);
        }
    }

    /**
     * Return faceted data from a Solr core/collection
     * according a given query.
     *
     * @param collection   Collection name
     * @param query        Query
     * @param queryOptions Query options (contains the facet and facetRange options)
     * @return List of Variant objects
     * @throws IOException            IOException
     * @throws VariantSearchException VariantSearchException
     */
    public FacetedQueryResult facetedQuery(String collection, Query query, QueryOptions queryOptions)
            throws IOException, VariantSearchException {
        StopWatch stopWatch = StopWatch.createStarted();
        try {
            SolrQuery solrQuery = solrQueryParser.parse(query, queryOptions);
            QueryResponse response = solrManager.getSolrClient().query(collection, solrQuery);
            FacetedQueryResultItem item = toFacetedQueryResultItem(queryOptions, response);
            return new FacetedQueryResult("", (int) stopWatch.getTime(), 1, 1, "Faceted data from Solr", "", item);
        } catch (SolrServerException e) {
            throw new VariantSearchException(e.getMessage(), e);
        }
    }

    /**-------------------------------------
     *  P R I V A T E    M E T H O D S
     -------------------------------------*/
    /**
     * Insert a list of variants into Solr.
     *
     * @param variants List of variants to insert
     * @throws IOException            IOException
     * @throws VariantSearchException VariantSearchException
     */
    private void insert(String collection, List<Variant> variants) throws IOException, VariantSearchException {
        if (variants != null && CollectionUtils.isNotEmpty(variants)) {
            List<VariantSearchModel> variantSearchModels = variantSearchToVariantConverter.convertListToStorageType(variants);

            if (!variantSearchModels.isEmpty()) {
                UpdateResponse updateResponse;
                try {
                    updateResponse = solrManager.getSolrClient().addBeans(collection, variantSearchModels);
                    if (updateResponse.getStatus() == 0) {
                        solrManager.getSolrClient().commit(collection);
                    }
                } catch (SolrServerException e) {
                    throw new VariantSearchException(e.getMessage(), e);
                }
            }
        }
    }

    /**
     * Load a JSON file into the Solr core/collection.
     *
     * @param path Path to the JSON file
     * @throws IOException
     * @throws VariantSearchException
     */
    private void loadJson(String collection, Path path) throws IOException, VariantSearchException {
        // This opens json and json.gz files automatically
        try (BufferedReader bufferedReader = FileUtils.newBufferedReader(path)) {
            // TODO: get the buffer size from configuration file
            List<Variant> variants = new ArrayList<>(insertBatchSize);
            int count = 0;
            String line;
            ObjectReader objectReader = new ObjectMapper().readerFor(Variant.class);
            while ((line = bufferedReader.readLine()) != null) {
                Variant variant = objectReader.readValue(line);
                variants.add(variant);
                count++;
                if (count % insertBatchSize == 0) {
                    logger.debug("Loading variants from '{}', {} variants loaded", path.toString(), count);
                    insert(collection, variants);
                    variants.clear();
                }
            }

            // Insert the remaining variants
            if (CollectionUtils.isNotEmpty(variants)) {
                logger.debug("Loading remaining variants from '{}', {} variants loaded", path.toString(), count);
                insert(collection, variants);
            }
        }
    }

    private void loadAvro(String collection, Path path) throws IOException, VariantSearchException, StorageEngineException {
        // reader
        VariantReader reader = VariantReaderUtils.getVariantReader(path, null);

        // TODO: get the buffer size from configuration file
        int bufferSize = 10000;

        List<Variant> variants;
        do {
            variants = reader.read(bufferSize);
            insert(collection, variants);
        } while (CollectionUtils.isNotEmpty(variants));

        reader.close();
    }

    private void delete(String collection, List<String> variants) throws IOException, VariantSearchException {
        if (variants != null && CollectionUtils.isNotEmpty(variants)) {
            UpdateResponse updateResponse;
            try {
                updateResponse = solrManager.getSolrClient().deleteById(collection, variants);
                if (updateResponse.getStatus() == 0) {
                    solrManager.getSolrClient().commit(collection);
                }
            } catch (SolrServerException e) {
                throw new VariantSearchException(e.getMessage(), e);
            }
        }
    }

    private FacetedQueryResultItem.Field processSolrPivot(String name, int index, Map<String, Set<String>> includes, PivotField pivot) {
        String countName;
        FacetedQueryResultItem.Field field = null;
        if (pivot.getPivot() != null && CollectionUtils.isNotEmpty(pivot.getPivot())) {
            field = new FacetedQueryResultItem().new Field();
            field.setName(name.split(",")[index]);

            long total = 0;
            List<FacetedQueryResultItem.Count> counts = new ArrayList<>();
            for (PivotField solrPivot : pivot.getPivot()) {
                FacetedQueryResultItem.Field nestedField = processSolrPivot(name, index + 1, includes, solrPivot);

                countName = solrPivot.getValue().toString();
                // Discard Ensembl genes and transcripts
                if (!("genes").equals(field.getName())
                        || (!countName.startsWith("ENSG0") && !countName.startsWith("ENST0"))) {
                    // and then check if this has to be include
                    if (toInclude(includes, field.getName(), solrPivot.getValue().toString())) {
                        FacetedQueryResultItem.Count count = new FacetedQueryResultItem()
                                .new Count(updateValueIfSoAcc(field.getName(), countName),
                                solrPivot.getCount(), nestedField);
                        counts.add(count);
                    }
                    total += solrPivot.getCount();
                }
            }
            field.setTotal(total);
            field.setCounts(counts);
        }

        return field;
    }

    private Map<String, Set<String>> getIncludeMap(QueryOptions queryOptions) {
        Map<String, Set<String>> includeMap = new HashMap<>();

        if (queryOptions.containsKey(QueryOptions.FACET)) {
            String strFields = queryOptions.getString(QueryOptions.FACET);
            if (StringUtils.isNotEmpty(strFields)) {
                String[] fieldsBySc = strFields.split("[;]");
                for (String fieldSc : fieldsBySc) {
                    String[] fieldsByGt = fieldSc.split(">>");
                    for (String fieldGt : fieldsByGt) {
                        String[] splits1 = fieldGt.split("[\\[\\]]");
                        // first, name
                        String name = splits1[0];

                        // second, includes
                        if (splits1.length >= 2 && StringUtils.isNotEmpty(splits1[1])) {
                            // we have to split by "," to get the includes
                            String[] includes = splits1[1].split(",");
                            for (String include : includes) {
                                if (!includeMap.containsKey(name)) {
                                    includeMap.put(name, new HashSet<>());
                                }
                                includeMap.get(name).add(include);
                            }
                        }
                    }
                }
            }
        }
        return includeMap;
    }

    private boolean toInclude(Map<String, Set<String>> includes, String name, String value) {
        boolean ret = false;
        if (includes.size() == 0
                || !includes.containsKey(name)
                || (includes.containsKey(name) && includes.get(name).contains(value))) {
            ret = true;
        }
        return ret;
    }

    private String updateValueIfSoAcc(String fieldName, String fieldValue) {
        String value = fieldValue;
        if (("soAcc").equals(fieldName)) {
            int so = Integer.parseInt(fieldValue);
            value = ConsequenceTypeMappings.accessionToTerm.get(so) + String.format(" (SO:%07d)", so);
        }
        return value;
    }

    private FacetedQueryResultItem toFacetedQueryResultItem(QueryOptions queryOptions, QueryResponse response) {
        Map<String, Set<String>> includes = getIncludeMap(queryOptions);
        String countName;

        // process Solr facet fields
        List<FacetedQueryResultItem.Field> fields = new ArrayList<>();
        if (response.getFacetFields() != null) {
            for (FacetField solrField : response.getFacetFields()) {
                FacetedQueryResultItem.Field field = new FacetedQueryResultItem().new Field();
                field.setName(solrField.getName());

                long total = 0;
                List<FacetedQueryResultItem.Count> counts = new ArrayList<>();
                for (FacetField.Count solrCount : solrField.getValues()) {
                    countName = solrCount.getName();
                    // discard Ensembl genes and trascripts
                    if (!("genes").equals(field.getName())
                            || (!countName.startsWith("ENSG0") && !countName.startsWith("ENST0"))) {
                        // and then check if this has to be include
                        if (toInclude(includes, field.getName(), solrCount.getName())) {
                            FacetedQueryResultItem.Count count = new FacetedQueryResultItem()
                                    .new Count(updateValueIfSoAcc(field.getName(), countName), solrCount.getCount(), null);
                            counts.add(count);
                        }
                        total += solrCount.getCount();
                    }
                }
                // initialize field
                field.setTotal(total);
                field.setCounts(counts);

                fields.add(field);
            }
        }

        // process Solr facet pivots
        if (response.getFacetPivot() != null) {
            NamedList<List<PivotField>> facetPivot = response.getFacetPivot();
            for (int i = 0; i < facetPivot.size(); i++) {
                List<PivotField> solrPivots = facetPivot.getVal(i);
                if (solrPivots != null && CollectionUtils.isNotEmpty(solrPivots)) {
                    // init field
                    FacetedQueryResultItem.Field field = new FacetedQueryResultItem().new Field();
                    field.setName(facetPivot.getName(i).split(",")[0]);

                    long total = 0;
                    List<FacetedQueryResultItem.Count> counts = new ArrayList<>();
                    for (PivotField solrPivot : solrPivots) {
                        FacetedQueryResultItem.Field nestedField = processSolrPivot(facetPivot.getName(i), 1, includes, solrPivot);

                        countName = solrPivot.getValue().toString();
                        // discard Ensembl genes and trascripts
                        if (!("genes").equals(field.getName())
                                || (!countName.startsWith("ENSG0") && !countName.startsWith("ENST0"))) {
                            // and then check if this has to be include
                            if (toInclude(includes, field.getName(), solrPivot.getValue().toString())) {
                                FacetedQueryResultItem.Count count = new FacetedQueryResultItem()
                                        .new Count(updateValueIfSoAcc(field.getName(), solrPivot.getValue().toString()),
                                        solrPivot.getCount(), nestedField);
                                counts.add(count);
                            }
                            total += solrPivot.getCount();
                        }
                    }
                    // update field
                    field.setTotal(total);
                    field.setCounts(counts);

                    fields.add(field);
                }
            }
        }

        // process Solr facet range
        List<FacetedQueryResultItem.Range> ranges = new ArrayList<>();
        if (response.getFacetRanges() != null) {
            for (RangeFacet solrRange : response.getFacetRanges()) {
                List<Long> counts = new ArrayList<>();
                long total = 0;
                for (Object objCount : solrRange.getCounts()) {
                    long count = ((RangeFacet.Count) objCount).getCount();
                    total += count;
                    counts.add(count);
                }
                ranges.add(new FacetedQueryResultItem().new Range(solrRange.getName(),
                        (Number) solrRange.getStart(), (Number) solrRange.getEnd(),
                        (Number) solrRange.getGap(), total, counts));
            }
        }

        // process Solr facet intersections
        List<FacetedQueryResultItem.Intersection> intersections = new ArrayList<>();
        Map<String, List<List<String>>> intersectionMap = getInputIntersections(queryOptions);
        if (intersectionMap.size() > 0) {
            if (response.getFacetQuery() != null && response.getFacetQuery().size() > 0) {
                for (String key : intersectionMap.keySet()) {
                    List<List<String>> intersectionLists = intersectionMap.get(key);
                    for (List<String> list : intersectionLists) {
                        FacetedQueryResultItem.Intersection intersection = new FacetedQueryResultItem().new Intersection();
                        intersection.setName(key);
                        intersection.setSize(list.size());
                        if (list.size() == 2) {
                            Map<String, Long> counts = new LinkedHashMap<>();
                            String name = list.get(0);
                            counts.put(name, (long) response.getFacetQuery().get(name));
                            name = list.get(1);
                            counts.put(name, (long) response.getFacetQuery().get(name));
                            name = list.get(0) + VariantSearchUtils.FIELD_SEPARATOR + list.get(1);
                            counts.put(name, (long) response.getFacetQuery().get(name));
                            intersection.setCounts(counts);

                            // add to the list
                            intersections.add(intersection);
                        } else if (list.size() == 3) {
                            Map<String, Long> map = new LinkedHashMap<>();
                            Map<String, Long> counts = new LinkedHashMap<>();
                            String name = list.get(0);
                            counts.put(name, (long) response.getFacetQuery().get(name));
                            name = list.get(1);
                            counts.put(name, (long) response.getFacetQuery().get(name));
                            name = list.get(2);
                            counts.put(name, (long) response.getFacetQuery().get(name));
                            name = list.get(0) + VariantSearchUtils.FIELD_SEPARATOR + list.get(1);
                            counts.put(name, (long) response.getFacetQuery().get(name));
                            name = list.get(0) + VariantSearchUtils.FIELD_SEPARATOR + list.get(2);
                            counts.put(name, (long) response.getFacetQuery().get(name));
                            name = list.get(1) + VariantSearchUtils.FIELD_SEPARATOR + list.get(2);
                            counts.put(name, (long) response.getFacetQuery().get(name));
                            name = list.get(0) + VariantSearchUtils.FIELD_SEPARATOR + list.get(1)
                                    + VariantSearchUtils.FIELD_SEPARATOR + list.get(2);
                            counts.put(name, (long) response.getFacetQuery().get(name));
                            intersection.setCounts(counts);

                            // add to the list
                            intersections.add(intersection);
                        } else {
                            logger.warn("Facet intersection '" + intersection + "' malformed. The expected intersection format"
                                    + " is 'name:value1:value2[:value3]', value3 is optional");
                        }
                    }
                }
            } else {
                logger.warn("Something wrong happened (intersection input and output mismatch).");
            }
        }
        return new FacetedQueryResultItem(fields, ranges, intersections);
    }

    private Map<String, List<List<String>>> getInputIntersections(QueryOptions queryOptions) {
        Map<String, List<List<String>>> inputIntersections = new HashMap<>();
        if (queryOptions.containsKey(QueryOptions.FACET)
                && StringUtils.isNotEmpty(queryOptions.getString(QueryOptions.FACET))) {
            String[] intersections = queryOptions.getString(QueryOptions.FACET).split("[;]");

            for (String intersection : intersections) {
                String[] splitA = intersection.split(":");
                if (splitA.length == 2) {
                    String[] splitB = splitA[1].split("\\^");
                    if (splitB.length == 2 || splitB.length == 3) {
                        if (!inputIntersections.containsKey(splitA[0])) {
                            inputIntersections.put(splitA[0], new LinkedList<>());
                        }
                        List<String> values = new LinkedList<>();
                        for (int i = 0; i < splitB.length; i++) {
                            values.add(splitB[i]);
                        }
                        inputIntersections.get(splitA[0]).add(values);
                    }
                }
            }
        }
        return inputIntersections;
    }

    public void close() throws IOException {
        solrManager.close();
    }


    @Override
    public String toString() {
        final StringBuilder sb = new StringBuilder("VariantSearchManager{");
        sb.append("solrManager=").append(solrManager);
        sb.append(", solrQueryParser=").append(solrQueryParser);
        sb.append(", storageConfiguration=").append(storageConfiguration);
        sb.append(", variantSearchToVariantConverter=").append(variantSearchToVariantConverter);
        sb.append(", insertBatchSize=").append(insertBatchSize);
        sb.append('}');
        return sb.toString();
    }

    public SolrManager getSolrManager() {
        return solrManager;
    }

    public VariantSearchManager setSolrManager(SolrManager solrManager) {
        this.solrManager = solrManager;
        return this;
    }

    public SolrClient getSolrClient() {
        return solrManager.getSolrClient();
    }

    public VariantSearchManager setSolrClient(SolrClient solrClient) {
        this.solrManager.setSolrClient(solrClient);
        return this;
    }

    public SolrQueryParser getSolrQueryParser() {
        return solrQueryParser;
    }

    public VariantSearchManager setSolrQueryParser(SolrQueryParser solrQueryParser) {
        this.solrQueryParser = solrQueryParser;
        return this;
    }

    public StorageConfiguration getStorageConfiguration() {
        return storageConfiguration;
    }

    public VariantSearchManager setStorageConfiguration(StorageConfiguration storageConfiguration) {
        this.storageConfiguration = storageConfiguration;
        return this;
    }

    public VariantSearchToVariantConverter getVariantSearchToVariantConverter() {
        return variantSearchToVariantConverter;
    }

    public VariantSearchManager setVariantSearchToVariantConverter(VariantSearchToVariantConverter variantSearchToVariantConverter) {
        this.variantSearchToVariantConverter = variantSearchToVariantConverter;
        return this;
    }

    public int getInsertBatchSize() {
        return insertBatchSize;
    }

    public VariantSearchManager setInsertBatchSize(int insertBatchSize) {
        this.insertBatchSize = insertBatchSize;
        return this;
    }

}<|MERGE_RESOLUTION|>--- conflicted
+++ resolved
@@ -184,13 +184,9 @@
      * @param collection        Collection name
      * @param variantDBIterator Iterator to retrieve the variants to load
      * @param progressLogger    Progress logger
-<<<<<<< HEAD
-     * @throws IOException      IOException
-=======
      * @param loadListener      Load listener
      * @return VariantSearchLoadResult
      * @throws IOException            IOException
->>>>>>> 77f7421d
      * @throws VariantSearchException VariantSearchException
      */
     public VariantSearchLoadResult load(String collection, VariantDBIterator variantDBIterator, ProgressLogger progressLogger,
