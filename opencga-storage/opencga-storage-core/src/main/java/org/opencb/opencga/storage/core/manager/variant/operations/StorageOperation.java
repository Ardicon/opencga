--- conflicted
+++ resolved
@@ -187,33 +187,10 @@
             dataStore = study.getDataStores().get(bioformat);
         } else {
             long projectId = catalogManager.getStudyManager().getProjectId(study.getId());
-<<<<<<< HEAD
-            QueryOptions queryOptions = new QueryOptions(QueryOptions.INCLUDE,
-                    Arrays.asList(ProjectDBAdaptor.QueryParams.ALIAS.key(), ProjectDBAdaptor.QueryParams.DATASTORES.key())
-            );
-            Project project = catalogManager.getProjectManager().get(projectId, queryOptions, sessionId).first();
-            if (project != null && project.getDataStores() != null && project.getDataStores().containsKey(bioformat)) {
-                dataStore = project.getDataStores().get(bioformat);
-            } else { //get default datastore
-                //Must use the UserByStudyId instead of the file owner.
-                String userId = catalogManager.getStudyManager().getUserId(study.getId());
-                String alias = project.getAlias();
-
-                String prefix;
-                if (StringUtils.isNotEmpty(catalogManager.getConfiguration().getDatabasePrefix())) {
-                    prefix = catalogManager.getConfiguration().getDatabasePrefix();
-                    if (!prefix.endsWith("_")) {
-                        prefix += "_";
-                    }
-                } else {
-                    prefix = "opencga_";
-                }
-=======
             dataStore = getDataStoreByProjectId(catalogManager, projectId, bioformat, sessionId);
         }
         return dataStore;
     }
->>>>>>> 75ace5dd
 
     protected static DataStore getDataStoreByProjectId(CatalogManager catalogManager, long projectId, File.Bioformat bioformat,
                                                        String sessionId)
@@ -230,8 +207,8 @@
             String alias = project.getAlias();
 
             String prefix;
-            if (StringUtils.isNotEmpty(catalogManager.getCatalogConfiguration().getDatabasePrefix())) {
-                prefix = catalogManager.getCatalogConfiguration().getDatabasePrefix();
+            if (StringUtils.isNotEmpty(catalogManager.getConfiguration().getDatabasePrefix())) {
+                prefix = catalogManager.getConfiguration().getDatabasePrefix();
                 if (!prefix.endsWith("_")) {
                     prefix += "_";
                 }
