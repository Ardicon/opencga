/*
 * Copyright 2015-2016 OpenCB
 *
 * Licensed under the Apache License, Version 2.0 (the "License");
 * you may not use this file except in compliance with the License.
 * You may obtain a copy of the License at
 *
 *     http://www.apache.org/licenses/LICENSE-2.0
 *
 * Unless required by applicable law or agreed to in writing, software
 * distributed under the License is distributed on an "AS IS" BASIS,
 * WITHOUT WARRANTIES OR CONDITIONS OF ANY KIND, either express or implied.
 * See the License for the specific language governing permissions and
 * limitations under the License.
 */

package org.opencb.opencga.storage.core.variant;

import com.google.common.collect.BiMap;
import htsjdk.tribble.readers.LineIterator;
import htsjdk.variant.vcf.VCFHeader;
import htsjdk.variant.vcf.VCFHeaderLineType;
import htsjdk.variant.vcf.VCFHeaderVersion;
import org.apache.commons.lang3.NotImplementedException;
import org.apache.commons.lang3.StringUtils;
import org.apache.commons.lang3.tuple.ImmutablePair;
import org.apache.commons.lang3.tuple.Pair;
import org.opencb.biodata.formats.io.FileFormatException;
import org.opencb.biodata.formats.variant.vcf4.FullVcfCodec;
import org.opencb.biodata.formats.variant.vcf4.VariantAggregatedVcfFactory;
import org.opencb.biodata.formats.variant.vcf4.VariantVcfFactory;
import org.opencb.biodata.models.variant.StudyEntry;
import org.opencb.biodata.models.variant.VariantSource;
import org.opencb.biodata.models.variant.VariantStudy;
import org.opencb.biodata.models.variant.avro.VariantAvro;
import org.opencb.biodata.tools.variant.stats.VariantGlobalStatsCalculator;
import org.opencb.commons.ProgressLogger;
import org.opencb.commons.datastore.core.ObjectMap;
import org.opencb.commons.datastore.core.QueryOptions;
import org.opencb.commons.io.DataWriter;
import org.opencb.commons.run.ParallelTaskRunner;
import org.opencb.hpg.bigdata.core.io.avro.AvroFileWriter;
import org.opencb.opencga.storage.core.StoragePipeline;
import org.opencb.opencga.storage.core.config.StorageConfiguration;
import org.opencb.opencga.storage.core.exceptions.StorageEngineException;
import org.opencb.opencga.storage.core.io.plain.StringDataReader;
import org.opencb.opencga.storage.core.io.plain.StringDataWriter;
import org.opencb.opencga.storage.core.metadata.BatchFileOperation;
import org.opencb.opencga.storage.core.metadata.StudyConfiguration;
import org.opencb.opencga.storage.core.metadata.StudyConfigurationManager;
import org.opencb.opencga.storage.core.metadata.VariantStudyMetadata;
import org.opencb.opencga.storage.core.metadata.VariantStudyMetadata.VariantMetadataRecord;
import org.opencb.opencga.storage.core.variant.VariantStorageEngine.Options;
import org.opencb.opencga.storage.core.variant.adaptors.VariantDBAdaptor;
import org.opencb.opencga.storage.core.variant.io.VariantReaderUtils;
import org.opencb.opencga.storage.core.variant.transform.MalformedVariantHandler;
import org.opencb.opencga.storage.core.variant.transform.VariantAvroTransformTask;
import org.opencb.opencga.storage.core.variant.transform.VariantJsonTransformTask;
import org.opencb.opencga.storage.core.variant.transform.VariantTransformTask;
import org.slf4j.Logger;
import org.slf4j.LoggerFactory;

import java.io.*;
import java.net.URI;
import java.nio.ByteBuffer;
import java.nio.file.Path;
import java.nio.file.Paths;
import java.util.ArrayList;
import java.util.List;
import java.util.Map;
import java.util.Objects;
import java.util.concurrent.ExecutionException;
import java.util.function.BiConsumer;
import java.util.function.Supplier;
import java.util.stream.Collectors;
import java.util.zip.GZIPInputStream;

/**
 * Created on 30/03/16.
 *
 * @author Jacobo Coll &lt;jacobo167@gmail.com&gt;
 */
public abstract class VariantStoragePipeline implements StoragePipeline {

    private static final String HTSJDK_PARSER = "htsjdk";
    protected final StorageConfiguration configuration;
    protected final String storageEngineId;
    protected final ObjectMap options;
    protected final VariantDBAdaptor dbAdaptor;
    protected final VariantReaderUtils variantReaderUtils;
    private final Logger logger = LoggerFactory.getLogger(VariantStoragePipeline.class);
    protected final ObjectMap transformStats = new ObjectMap();


    public VariantStoragePipeline(StorageConfiguration configuration, String storageEngineId, VariantDBAdaptor dbAdaptor,
                                  VariantReaderUtils variantReaderUtils) {
        this(configuration, storageEngineId, dbAdaptor, variantReaderUtils,
                new ObjectMap(configuration.getStorageEngine(storageEngineId).getVariant().getOptions()));
    }

    /**
     * @param configuration     Storage Configuration
     * @param storageEngineId   StorageEngineID
     * @param dbAdaptor         VariantDBAdaptor. Can be null if the load step is skipped
     * @param variantReaderUtils    VariantReaderUtils
     * @param options           Unique copy of the options to be used. This object can not be shared.
     */
    public VariantStoragePipeline(StorageConfiguration configuration, String storageEngineId, VariantDBAdaptor dbAdaptor,
                                  VariantReaderUtils variantReaderUtils, ObjectMap options) {
        this.configuration = configuration;
        this.storageEngineId = storageEngineId;
        this.dbAdaptor = dbAdaptor;
        this.variantReaderUtils = variantReaderUtils;
        this.options = options;
        if (dbAdaptor == null) {
            options.put(Options.ISOLATE_FILE_FROM_STUDY_CONFIGURATION.key(), true);
        }
    }

    @Override
    public URI extract(URI input, URI ouput) {
        return input;
    }

    @Override
    public ObjectMap getTransformStats() {
        return transformStats;
    }

    @Override
    public URI preTransform(URI input) throws StorageEngineException, IOException, FileFormatException {
        String fileName = VariantReaderUtils.getFileName(input);
        int fileId = options.getInt(Options.FILE_ID.key(), Options.FILE_ID.defaultValue());
        int studyId = options.getInt(Options.STUDY_ID.key(), Options.STUDY_ID.defaultValue());

        boolean isolate = options.getBoolean(Options.ISOLATE_FILE_FROM_STUDY_CONFIGURATION.key(),
                Options.ISOLATE_FILE_FROM_STUDY_CONFIGURATION.defaultValue());
        StudyConfiguration studyConfiguration;
        if (studyId < 0 && fileId < 0 || isolate) {
            logger.debug("Isolated study configuration");
            studyConfiguration = new StudyConfiguration(Options.STUDY_ID.defaultValue(), "unknown", Options.FILE_ID.defaultValue(),
                    fileName);
            studyConfiguration.setAggregation(options.get(Options.AGGREGATED_TYPE.key(), VariantSource.Aggregation.class));
            options.put(Options.ISOLATE_FILE_FROM_STUDY_CONFIGURATION.key(), true);
        } else {
            studyConfiguration = dbAdaptor.getStudyConfigurationManager().lockAndUpdate(studyId, existingStudyConfiguration -> {
                if (existingStudyConfiguration == null) {
                    logger.info("Creating a new StudyConfiguration");
                    StudyConfigurationManager.checkStudyId(studyId);
                    existingStudyConfiguration = new StudyConfiguration(studyId, options.getString(Options.STUDY_NAME.key()));
                    existingStudyConfiguration.setAggregation(options.get(Options.AGGREGATED_TYPE.key(),
                            VariantSource.Aggregation.class, Options.AGGREGATED_TYPE.defaultValue()));
                }
                if (existingStudyConfiguration.getAggregation() == null) {
                    existingStudyConfiguration.setAggregation(options.get(Options.AGGREGATED_TYPE.key(),
                            VariantSource.Aggregation.class, Options.AGGREGATED_TYPE.defaultValue()));
                }
                options.put(Options.FILE_ID.key(), StudyConfigurationManager.checkNewFile(existingStudyConfiguration, fileId, fileName));
                return existingStudyConfiguration;
            });
        }
        options.put(Options.STUDY_CONFIGURATION.key(), studyConfiguration);

        return input;
    }

    protected VariantSource buildVariantSource(Path input) throws StorageEngineException {
        StudyConfiguration studyConfiguration = getStudyConfiguration();
        Integer fileId;
        if (options.getBoolean(Options.ISOLATE_FILE_FROM_STUDY_CONFIGURATION.key(), Options.ISOLATE_FILE_FROM_STUDY_CONFIGURATION
                .defaultValue())) {
            fileId = Options.FILE_ID.defaultValue();
        } else {
            fileId = options.getInt(Options.FILE_ID.key());
        }
        VariantSource.Aggregation aggregation = options.get(Options.AGGREGATED_TYPE.key(), VariantSource.Aggregation.class, Options
                .AGGREGATED_TYPE.defaultValue());
        String fileName = input.getFileName().toString();
        VariantStudy.StudyType type = options.get(Options.STUDY_TYPE.key(), VariantStudy.StudyType.class,
                Options.STUDY_TYPE.defaultValue());
        return new VariantSource(
                fileName,
                fileId.toString(),
                Integer.toString(studyConfiguration.getStudyId()),
                studyConfiguration.getStudyName(), type, aggregation);
    }


    public static Pair<VCFHeader, VCFHeaderVersion> readHtsHeader(Path input) throws StorageEngineException {
        try (InputStream fileInputStream = input.toString().endsWith("gz")
                ? new GZIPInputStream(new FileInputStream(input.toFile()))
                : new FileInputStream(input.toFile())) {
            FullVcfCodec codec = new FullVcfCodec();
            LineIterator lineIterator = codec.makeSourceFromStream(fileInputStream);
            VCFHeader header = (VCFHeader) codec.readActualHeader(lineIterator);
            VCFHeaderVersion headerVersion = codec.getVCFHeaderVersion();
            return new ImmutablePair<>(header, headerVersion);
        } catch (IOException e) {
            throw new StorageEngineException("Unable to read VCFHeader", e);
        }
    }

    /**
     * Transform raw variant files into biodata model.
     *
     * @param inputUri Input file. Accepted formats: *.vcf, *.vcf.gz
     * @param pedigreeUri Pedigree input file. Accepted formats: *.ped
     * @param outputUri The destination folder
     * @throws StorageEngineException If any IO problem
     */
    @Override
    public URI transform(URI inputUri, URI pedigreeUri, URI outputUri) throws StorageEngineException {
        // input: VcfReader
        // output: JsonWriter


        Path input = Paths.get(inputUri.getPath());
        Path pedigree = pedigreeUri == null ? null : Paths.get(pedigreeUri.getPath());
        Path output = Paths.get(outputUri.getPath());

//        boolean includeSamples = options.getBoolean(Options.INCLUDE_GENOTYPES.key(), false);
        boolean includeStats = options.getBoolean(Options.INCLUDE_STATS.key(), false);
//        boolean includeSrc = options.getBoolean(Options.INCLUDE_SRC.key(), Options.INCLUDE_SRC.defaultValue());
        boolean includeSrc = false;
        boolean failOnError = options.getBoolean(Options.TRANSFORM_FAIL_ON_MALFORMED_VARIANT.key(),
                Options.TRANSFORM_FAIL_ON_MALFORMED_VARIANT.defaultValue());
        String format = options.getString(Options.TRANSFORM_FORMAT.key(), Options.TRANSFORM_FORMAT.defaultValue());
        String parser = options.getString("transform.parser", HTSJDK_PARSER);

        // Create empty VariantSource
        VariantSource source = buildVariantSource(input);
        // Read VariantSource
        source = VariantReaderUtils.readVariantSource(input, source);

        VariantStudyMetadata variantMetadata = new VariantStudyMetadata().addVariantSource(source);
        String fileName = source.getFileName();
        boolean generateReferenceBlocks = options.getBoolean(Options.GVCF.key(), false);

        int batchSize = options.getInt(Options.TRANSFORM_BATCH_SIZE.key(), Options.TRANSFORM_BATCH_SIZE.defaultValue());

        String compression = options.getString(Options.COMPRESS_METHOD.key(), Options.COMPRESS_METHOD.defaultValue());
        String extension = "";
        int numTasks = options.getInt(Options.TRANSFORM_THREADS.key(), Options.TRANSFORM_THREADS.defaultValue());
        int capacity = options.getInt("blockingQueueCapacity", numTasks * 2);

        if ("gzip".equalsIgnoreCase(compression) || "gz".equalsIgnoreCase(compression)) {
            extension = ".gz";
        } else if ("snappy".equalsIgnoreCase(compression) || "snz".equalsIgnoreCase(compression)) {
            extension = ".snappy";
        } else if (!compression.isEmpty()) {
            throw new IllegalArgumentException("Unknown compression method " + compression);
        }


        Path outputMalformedVariants = output.resolve(fileName + "." + VariantReaderUtils.MALFORMED_FILE + ".txt");
        Path outputVariantsFile = output.resolve(fileName + "." + VariantReaderUtils.VARIANTS_FILE + "." + format + extension);
        Path outputMetaFile = VariantReaderUtils.getMetaFromTransformedFile(outputVariantsFile);

        // Close at the end!
        final MalformedVariantHandler malformedHandler;
        try {
            malformedHandler = new MalformedVariantHandler(outputMalformedVariants);
        } catch (IOException e) {
            throw new StorageEngineException(e.getMessage(), e);
        }

        ParallelTaskRunner.Config config = ParallelTaskRunner.Config.builder()
                .setNumTasks(numTasks)
                .setBatchSize(batchSize)
                .setCapacity(capacity)
                .setSorted(true)
                .build();

        logger.info("Transforming variants using {} into {} ...", parser, format);
        long start, end;
<<<<<<< HEAD
//        if (numTasks == 1 && "json".equals(format)) { //Run transformation with a SingleThread runner. The legacy way
//            if (!".gz".equals(extension)) { //FIXME: Add compatibility with snappy compression
//                logger.warn("Force using gzip compression");
//                extension = ".gz";
//                outputVariantsFile = output.resolve(fileName + ".variants.json" + extension);
//            }
//
//            //Ped Reader
//            PedigreeReader pedReader = null;
//            if (pedigree != null && pedigree.toFile().exists()) {    //FIXME Add "endsWith(".ped") ??
//                pedReader = new PedigreePedReader(pedigree.toString());
//            }
//
//            //Reader
//            VariantReader reader = new VariantVcfReader(source, input.toAbsolutePath().toString());
//
//            //Writers
//            VariantJsonWriter jsonWriter = new VariantJsonWriter(source, output);
//            jsonWriter.includeStats(includeStats);
//
//            List<VariantWriter> writers = Collections.singletonList(jsonWriter);
//
//            //Runner
//            VariantRunner vr = new VariantRunner(source, reader, pedReader, writers,
//                    Collections.singletonList(new VariantGlobalStatsCalculator(source)), batchSize);
//
//            logger.info("Single thread transform...");
//            start = System.currentTimeMillis();
//            try {
//                vr.run();
//            } catch (IOException e) {
//                throw new StorageEngineException("Fail runner execution", e);
//            }
//            end = System.currentTimeMillis();
//
//        } else
        if ("avro".equals(format)) {
            //Read VariantSource
            source = VariantReaderUtils.readVariantSource(input, source);
=======
        if (numTasks == 1 && "json".equals(format)) { //Run transformation with a SingleThread runner. The legacy way
            if (!".gz".equals(extension)) { //FIXME: Add compatibility with snappy compression
                logger.warn("Force using gzip compression");
                extension = ".gz";
                outputVariantsFile = output.resolve(fileName + ".variants.json" + extension);
            }

            //Ped Reader
            PedigreeReader pedReader = null;
            if (pedigree != null && pedigree.toFile().exists()) {    //FIXME Add "endsWith(".ped") ??
                pedReader = new PedigreePedReader(pedigree.toString());
            }

            //Reader
            VariantReader reader = new VariantVcfReader(source, input.toAbsolutePath().toString());

            //Writers
            VariantJsonWriter jsonWriter = new VariantJsonWriter(source, output);
            jsonWriter.includeStats(includeStats);

            List<VariantWriter> writers = Collections.<VariantWriter>singletonList(jsonWriter);

            //Runner
            VariantRunner vr = new VariantRunner(source, reader, pedReader, writers,
                    Collections.singletonList(new VariantGlobalStatsCalculator(source)), batchSize);

            logger.info("Single thread transform...");
            start = System.currentTimeMillis();
            try {
                vr.run();
            } catch (IOException e) {
                throw new StorageEngineException("Fail runner execution", e);
            }
            end = System.currentTimeMillis();

        } else if ("avro".equals(format)) {
>>>>>>> 4dda6809

            //Reader
            StringDataReader dataReader = new StringDataReader(input);
            long fileSize = 0;
            try {
                fileSize = dataReader.getFileSize();
            } catch (IOException e) {
                throw new StorageEngineException("Error reading file " + input, e);
            }
            ProgressLogger progressLogger = new ProgressLogger("Transforming file:", fileSize, 200);
            dataReader.setReadBytesListener((totalRead, delta) -> progressLogger.increment(delta, "Bytes"));

            //Writer
            DataWriter<ByteBuffer> dataWriter;
            try {
                dataWriter = new AvroFileWriter<>(VariantAvro.getClassSchema(), compression, new FileOutputStream(outputVariantsFile
                        .toFile()));
            } catch (FileNotFoundException e) {
                throw new StorageEngineException("Fail init writer", e);
            }
            Supplier<VariantTransformTask<ByteBuffer>> taskSupplier;

            if (parser.equalsIgnoreCase(HTSJDK_PARSER)) {
                logger.info("Using HTSJDK to read variants.");
                FullVcfCodec codec = new FullVcfCodec();
                final VariantSource finalSource = source;
                Pair<VCFHeader, VCFHeaderVersion> header = readHtsHeader(input);
                VariantGlobalStatsCalculator statsCalculator = new VariantGlobalStatsCalculator(source);
                taskSupplier = () -> new VariantAvroTransformTask(header.getKey(), header.getValue(), finalSource, outputMetaFile,
                        statsCalculator, includeSrc, generateReferenceBlocks)
                        .setFailOnError(failOnError)
                        .addMalformedErrorHandler(malformedHandler)
                        .configureNormalizer(variantMetadata);
            } else {
                // TODO Create a utility to determine which extensions are variants files
                final VariantVcfFactory factory = createVariantVcfFactory(source, fileName);
                logger.info("Using Biodata to read variants.");
                final VariantSource finalSource = source;
                VariantGlobalStatsCalculator statsCalculator = new VariantGlobalStatsCalculator(source);
                taskSupplier = () -> new VariantAvroTransformTask(factory, finalSource, outputMetaFile, statsCalculator,
                        includeSrc, generateReferenceBlocks)
                        .setFailOnError(failOnError)
                        .addMalformedErrorHandler(malformedHandler)
                        .configureNormalizer(variantMetadata);
            }

            logger.info("Generating output file {}", outputVariantsFile);

            ParallelTaskRunner<String, ByteBuffer> ptr;
            try {
                ptr = new ParallelTaskRunner<>(
                        dataReader,
                        taskSupplier,
                        dataWriter,
                        config
                );
            } catch (Exception e) {
                throw new StorageEngineException("Error while creating ParallelTaskRunner", e);
            }
            logger.info("Multi thread transform... [1 reading, {} transforming, 1 writing]", numTasks);
            start = System.currentTimeMillis();
            try {
                ptr.run();
            } catch (ExecutionException e) {
                throw new StorageEngineException("Error while executing TransformVariants in ParallelTaskRunner", e);
            }
            end = System.currentTimeMillis();
        } else if ("json".equals(format)) {
            //Reader
            StringDataReader dataReader = new StringDataReader(input);
            long fileSize = 0;
            try {
                fileSize = dataReader.getFileSize();
            } catch (IOException e) {
                throw new StorageEngineException("Error reading file " + input, e);
            }
            ProgressLogger progressLogger = new ProgressLogger("Transforming file:", fileSize, 200);
            dataReader.setReadBytesListener((totalRead, delta) -> progressLogger.increment(delta, "Bytes"));

            //Writers
            StringDataWriter dataWriter = new StringDataWriter(outputVariantsFile, true);

            final VariantSource finalSource = source;
            ParallelTaskRunner<String, String> ptr;

            Supplier<VariantTransformTask<String>> taskSupplier;
            if (parser.equalsIgnoreCase(HTSJDK_PARSER)) {
                logger.info("Using HTSJDK to read variants.");
                Pair<VCFHeader, VCFHeaderVersion> header = readHtsHeader(input);
                VariantGlobalStatsCalculator statsCalculator = new VariantGlobalStatsCalculator(finalSource);
                taskSupplier = () -> new VariantJsonTransformTask(header.getKey(), header.getValue(), finalSource,
                        outputMetaFile, statsCalculator, includeSrc, generateReferenceBlocks)
                        .setFailOnError(failOnError)
                        .addMalformedErrorHandler(malformedHandler)
                        .configureNormalizer(variantMetadata);
            } else {
                // TODO Create a utility to determine which extensions are variants files
                final VariantVcfFactory factory = createVariantVcfFactory(source, fileName);
                logger.info("Using Biodata to read variants.");
                VariantGlobalStatsCalculator statsCalculator = new VariantGlobalStatsCalculator(source);
                taskSupplier = () -> new VariantJsonTransformTask(factory, finalSource, outputMetaFile, statsCalculator,
                        includeSrc, generateReferenceBlocks)
                        .setFailOnError(failOnError)
                        .addMalformedErrorHandler(malformedHandler)
                        .configureNormalizer(variantMetadata);
            }

            logger.info("Generating output file {}", outputVariantsFile);

            try {
                ptr = new ParallelTaskRunner<>(
                        dataReader,
                        taskSupplier,
                        dataWriter,
                        config
                );
            } catch (Exception e) {
                throw new StorageEngineException("Error while creating ParallelTaskRunner", e);
            }

            logger.info("Multi thread transform... [1 reading, {} transforming, 1 writing]", numTasks);
            start = System.currentTimeMillis();
            try {
                ptr.run();
            } catch (ExecutionException e) {
                throw new StorageEngineException("Error while executing TransformVariants in ParallelTaskRunner", e);
            }
            end = System.currentTimeMillis();
        } else if ("proto".equals(format)) {
            Pair<Long, Long> times = processProto(input, fileName, output, source, outputVariantsFile, outputMetaFile,
                    includeSrc, parser, generateReferenceBlocks, batchSize, extension, compression, malformedHandler, failOnError);
            start = times.getKey();
            end = times.getValue();
        } else {
            throw new IllegalArgumentException("Unknown format " + format);
        }
        logger.info("end - start = " + (end - start) / 1000.0 + "s");
        logger.info("Variants transformed!");

        // Close the malformed variant handler
        malformedHandler.close();
        if (malformedHandler.getMalformedLines() > 0) {
            getTransformStats().put("malformed lines", malformedHandler.getMalformedLines());
        }

        return outputUri.resolve(outputVariantsFile.getFileName().toString());
    }

    protected VariantVcfFactory createVariantVcfFactory(VariantSource source, String fileName) throws StorageEngineException {
        VariantVcfFactory factory;
        if (fileName.endsWith(".vcf") || fileName.endsWith(".vcf.gz") || fileName.endsWith(".vcf.snappy")) {
            if (VariantSource.Aggregation.NONE.equals(source.getAggregation())) {
                factory = new VariantVcfFactory();
            } else {
                factory = new VariantAggregatedVcfFactory();
            }
        } else {
            throw new StorageEngineException("Variants input file format not supported");
        }
        return factory;
    }

    protected Pair<Long, Long> processProto(
            Path input, String fileName, Path output, VariantSource source, Path outputVariantsFile,
            Path outputMetaFile, boolean includeSrc, String parser, boolean generateReferenceBlocks,
            int batchSize, String extension, String compression, BiConsumer<String, RuntimeException> malformatedHandler,
            boolean failOnError)
            throws StorageEngineException {
        throw new NotImplementedException("Please request feature");
    }

    @Override
    public URI postTransform(URI input) throws IOException, FileFormatException {
        // Delete isolated storage configuration
        if (options.getBoolean(Options.ISOLATE_FILE_FROM_STUDY_CONFIGURATION.key())) {
            options.remove(Options.STUDY_CONFIGURATION.key());
        }

        return input;
    }

    @Override
    public URI preLoad(URI input, URI output) throws StorageEngineException {
        int studyId = options.getInt(Options.STUDY_ID.key(), -1);
        options.remove(Options.STUDY_CONFIGURATION.key());

        VariantSource source = readVariantSource(input, options);
        //Get the studyConfiguration. If there is no StudyConfiguration, create a empty one.
        dbAdaptor.getStudyConfigurationManager().lockAndUpdate(studyId, studyConfiguration -> {
            studyConfiguration = checkOrCreateStudyConfiguration(studyConfiguration);
            securePreLoad(studyConfiguration, source);
            options.put(Options.STUDY_CONFIGURATION.key(), studyConfiguration);
            return studyConfiguration;
        });

        return input;
    }

    /**
     * PreLoad step for modify the StudyConfiguration.
     * This step is executed inside a study lock.
     *
     * @see StudyConfigurationManager#lockStudy(int)
     * @param studyConfiguration    StudyConfiguration
     * @param source                VariantSource
     * @throws StorageEngineException  If any condition is wrong
     */
    protected void securePreLoad(StudyConfiguration studyConfiguration, VariantSource source) throws StorageEngineException {

        /*
         * Before load file, check and add fileName to the StudyConfiguration.
         * FileID and FileName is read from the VariantSource
         * If fileId is -1, read fileId from Options
         * Will fail if:
         *     fileId is not an integer
         *     fileId was already in the studyConfiguration.indexedFiles
         *     fileId was already in the studyConfiguration.fileIds with a different fileName
         *     fileName was already in the studyConfiguration.fileIds with a different fileId
         */

        int fileId;
        String fileName = source.getFileName();
        try {
            fileId = Integer.parseInt(source.getFileId());
        } catch (NumberFormatException e) {
            throw new StorageEngineException("FileId '" + source.getFileId() + "' from file " + fileName + " is not an integer", e);
        }

        if (fileId < 0) {
            fileId = options.getInt(Options.FILE_ID.key(), Options.FILE_ID.defaultValue());
        } else {
            int fileIdFromParams = options.getInt(Options.FILE_ID.key(), Options.FILE_ID.defaultValue());
            if (fileIdFromParams >= 0 && fileIdFromParams != fileId) {
                if (!options.getBoolean(Options.OVERRIDE_FILE_ID.key(), Options.OVERRIDE_FILE_ID.defaultValue())) {
                    throw new StorageEngineException("Wrong fileId! Unable to load using fileId: "
                            + fileIdFromParams + ". "
                            + "The input file has fileId: " + fileId
                            + ". Use " + Options.OVERRIDE_FILE_ID.key() + " to ignore original fileId.");
                } else {
                    //Override the fileId
                    fileId = fileIdFromParams;
                }
            }
        }

        if (studyConfiguration.getIndexedFiles().isEmpty()) {
            // First indexed file
            // Use the EXCLUDE_GENOTYPES value from CLI. Write in StudyConfiguration.attributes
            boolean excludeGenotypes = options.getBoolean(Options.EXCLUDE_GENOTYPES.key(), Options.EXCLUDE_GENOTYPES.defaultValue());
            studyConfiguration.setAggregation(options.get(Options.AGGREGATED_TYPE.key(), VariantSource.Aggregation.class,
                    Options.AGGREGATED_TYPE.defaultValue()));
            studyConfiguration.getAttributes().put(Options.EXCLUDE_GENOTYPES.key(), excludeGenotypes);
        } else {
            // Not first indexed file
            // Use the EXCLUDE_GENOTYPES value from StudyConfiguration. Ignore CLI value
            boolean excludeGenotypes = studyConfiguration.getAttributes()
                    .getBoolean(Options.EXCLUDE_GENOTYPES.key(), Options.EXCLUDE_GENOTYPES.defaultValue());
            options.put(Options.EXCLUDE_GENOTYPES.key(), excludeGenotypes);
        }


        fileId = StudyConfigurationManager.checkNewFile(studyConfiguration, fileId, fileName);
        options.put(Options.FILE_ID.key(), fileId);
        studyConfiguration.getFileIds().put(source.getFileName(), fileId);
//        studyConfiguration.getHeaders().put(fileId, source.getMetadata().get(VariantFileUtils.VARIANT_FILE_HEADER).toString());

        StudyConfigurationManager.checkAndUpdateStudyConfiguration(studyConfiguration, fileId, source, options);

        // Check Extra genotype fields
        VariantStudyMetadata variantMetadata = studyConfiguration.getVariantMetadata();
        if (options.containsKey(Options.EXTRA_GENOTYPE_FIELDS.key())
                && StringUtils.isNotEmpty(options.getString(Options.EXTRA_GENOTYPE_FIELDS.key()))) {
            List<String> extraFields = options.getAsStringList(Options.EXTRA_GENOTYPE_FIELDS.key());
            if (studyConfiguration.getIndexedFiles().isEmpty()) {
                studyConfiguration.getAttributes().put(Options.EXTRA_GENOTYPE_FIELDS.key(), extraFields);
            } else {
                if (!extraFields.equals(studyConfiguration.getAttributes().getAsStringList(Options.EXTRA_GENOTYPE_FIELDS.key()))) {
                    throw new StorageEngineException("Unable to change Stored Extra Fields if there are already indexed files.");
                }
            }
            if (!studyConfiguration.getAttributes().containsKey(Options.EXTRA_GENOTYPE_FIELDS_TYPE.key())) {
                List<String> extraFieldsType = new ArrayList<>(extraFields.size());
                List<Map<String, Object>> formats = (List) source.getHeader().getMeta().get("FORMAT");
                Map<String, VariantMetadataRecord> map = formats.stream()
                        .map(VariantMetadataRecord::new)
                        .collect(Collectors.toMap(VariantMetadataRecord::getId, r -> r));
                for (String extraField : extraFields) {
                    VCFHeaderLineType type;
                    VariantMetadataRecord metadataRecord = map.get(extraField);
                    if (metadataRecord == null) {
                        throw new StorageEngineException("Unknown FORMAT field " + extraField);
                    }
                    variantMetadata.getFormat().put(metadataRecord.getId(), metadataRecord);

                    if (Objects.equals(metadataRecord.getNumber(), 1)) {
                        try {
                            type = metadataRecord.getType();
                        } catch (IllegalArgumentException ignore) {
                            type = VCFHeaderLineType.String;
                        }
                    } else {
                        //Fields with arity != 1 are loaded as String
                        type = VCFHeaderLineType.String;
                    }


                    switch (type) {
                        case String:
                        case Float:
                        case Integer:
                            break;
                        case Character:
                        default:
                            type = VCFHeaderLineType.String;
                            break;

                    }
                    extraFieldsType.add(type.toString());
                    logger.debug(extraField + " : " + type);
                }
                studyConfiguration.getAttributes().put(Options.EXTRA_GENOTYPE_FIELDS_TYPE.key(), extraFieldsType);
            }
        }
        List<String> formats = studyConfiguration.getAttributes().getAsStringList(Options.EXTRA_GENOTYPE_FIELDS_TYPE.key());

        variantMetadata.addVariantSource(source, formats);
    }

    protected StudyConfiguration checkOrCreateStudyConfiguration(boolean forceFetch) throws StorageEngineException {
        return checkOrCreateStudyConfiguration(getStudyConfiguration(forceFetch));
    }

    protected StudyConfiguration checkOrCreateStudyConfiguration(StudyConfiguration studyConfiguration) throws StorageEngineException {
        if (studyConfiguration == null) {
            logger.info("Creating a new StudyConfiguration");
            int studyId = options.getInt(Options.STUDY_ID.key(), Options.STUDY_ID.defaultValue());
            String studyName = options.getString(Options.STUDY_NAME.key(), Options.STUDY_NAME.defaultValue());
            StudyConfigurationManager.checkStudyId(studyId);
            studyConfiguration = new StudyConfiguration(studyId, studyName);
            options.put(Options.STUDY_CONFIGURATION.key(), studyConfiguration);
        }
        return studyConfiguration;
    }

    @Override
    public URI postLoad(URI input, URI output) throws StorageEngineException {
//        ObjectMap options = configuration.getStorageEngine(storageEngineId).getVariant().getOptions();

        List<Integer> fileIds = options.getAsIntegerList(Options.FILE_ID.key());

        int studyId = options.getInt(Options.STUDY_ID.key(), -1);
        long lock = dbAdaptor.getStudyConfigurationManager().lockStudy(studyId);

        // Check loaded variants BEFORE updating the StudyConfiguration
        checkLoadedVariants(fileIds, getStudyConfiguration());

        StudyConfiguration studyConfiguration;
        try {
            //Update StudyConfiguration
            studyConfiguration = getStudyConfiguration(true);
            securePostLoad(fileIds, studyConfiguration);
            dbAdaptor.getStudyConfigurationManager().updateStudyConfiguration(studyConfiguration, new QueryOptions());
        } finally {
            dbAdaptor.getStudyConfigurationManager().unLockStudy(studyId, lock);
        }

        return input;
    }

    public void securePostLoad(List<Integer> fileIds, StudyConfiguration studyConfiguration) throws StorageEngineException {
        // Update indexed files
        studyConfiguration.getIndexedFiles().addAll(fileIds);

        // Update the cohort ALL. Invalidate if needed
        String defaultCohortName = StudyEntry.DEFAULT_COHORT;
        BiMap<String, Integer> indexedSamples = StudyConfiguration.getIndexedSamples(studyConfiguration);
        final Integer defaultCohortId;
        if (studyConfiguration.getCohortIds().containsKey(defaultCohortName)) { //Check if "defaultCohort" exists
            defaultCohortId = studyConfiguration.getCohortIds().get(defaultCohortName);
            if (studyConfiguration.getCalculatedStats().contains(defaultCohortId)) { //Check if "defaultCohort" is calculated
                //Check if the samples number are different
                if (!indexedSamples.values().equals(studyConfiguration.getCohorts().get(defaultCohortId))) {
                    logger.debug("Cohort \"{}\":{} was already calculated. Invalidating stats.",
                            defaultCohortName, defaultCohortId);
                    studyConfiguration.getCalculatedStats().remove(defaultCohortId);
                    studyConfiguration.getInvalidStats().add(defaultCohortId);
                }
            }
        } else {
            // Default cohort does not exist. Create cohort.
            defaultCohortId = studyConfiguration.getCohortIds().values().stream().max(Integer::compareTo).orElse(1);
            studyConfiguration.getCohortIds().put(StudyEntry.DEFAULT_COHORT, defaultCohortId);
        }
        logger.info("Add loaded samples to Default Cohort \"" + defaultCohortName + '"');
        studyConfiguration.getCohorts().put(defaultCohortId, indexedSamples.values());

    }

    @Override
    public void close() throws StorageEngineException {
        if (dbAdaptor != null) {
            try {
                dbAdaptor.close();
            } catch (IOException e) {
                throw new StorageEngineException("Error closing DBAdaptor", e);
            }
        }
    }

    protected abstract void checkLoadedVariants(int fileId, StudyConfiguration studyConfiguration)
            throws StorageEngineException;

    protected void checkLoadedVariants(List<Integer> fileIds, StudyConfiguration studyConfiguration)
            throws StorageEngineException {
        for (Integer fileId : fileIds) {
            checkLoadedVariants(fileId, studyConfiguration);
        }
    }


    public static String buildFilename(String studyName, int fileId) {
        int index = studyName.indexOf(":");
        if (index >= 0) {
            studyName = studyName.substring(index + 1);
        }
        return studyName + "_" + fileId;
    }

    public VariantSource readVariantSource(URI input, ObjectMap options) throws StorageEngineException {
        return variantReaderUtils.readVariantSource(input);
    }

    /* --------------------------------------- */
    /*  StudyConfiguration utils methods        */
    /* --------------------------------------- */

    public final StudyConfiguration getStudyConfiguration() throws StorageEngineException {
        return getStudyConfiguration(false);
    }

    /**
     * Reads the study configuration.
     *
     * @param forceFetch If true, forces to get the StudyConfiguration from the database. Ignores current one.
     * @return           The study configuration.
     * @throws StorageEngineException If the study configuration is not found
     */
    public final StudyConfiguration getStudyConfiguration(boolean forceFetch) throws StorageEngineException {
        // TODO: should StudyConfiguration be a class field?
        if (!forceFetch && options.containsKey(Options.STUDY_CONFIGURATION.key())) {
            return options.get(Options.STUDY_CONFIGURATION.key(), StudyConfiguration.class);
        } else {
            StudyConfigurationManager studyConfigurationManager = dbAdaptor.getStudyConfigurationManager();
            StudyConfiguration studyConfiguration;
            if (!StringUtils.isEmpty(options.getString(Options.STUDY_NAME.key()))
                    && !options.getString(Options.STUDY_NAME.key()).equals(Options.STUDY_NAME.defaultValue())) {
                studyConfiguration = studyConfigurationManager.getStudyConfiguration(options.getString(Options.STUDY_NAME.key()),
                        new QueryOptions(options)).first();
                if (studyConfiguration != null && options.containsKey(Options.STUDY_ID.key())) {
                    //Check if StudyId matches
                    if (studyConfiguration.getStudyId() != options.getInt(Options.STUDY_ID.key())) {
                        throw new StorageEngineException("Invalid StudyConfiguration. StudyId mismatches");
                    }
                }
            } else if (options.containsKey(Options.STUDY_ID.key())) {
                studyConfiguration = studyConfigurationManager.getStudyConfiguration(options.getInt(Options.STUDY_ID.key()),
                        new QueryOptions(options)).first();
            } else {
                throw new StorageEngineException("Unable to get StudyConfiguration. Missing studyId or studyName");
            }
            options.put(Options.STUDY_CONFIGURATION.key(), studyConfiguration);
            return studyConfiguration;
        }
    }


    public Thread newShutdownHook(String jobOperationName, List<Integer> files) {
        return new Thread(() -> {
            try {
                logger.error("Shutdown hook!");
                getStudyConfigurationManager().atomicSetStatus(getStudyId(), BatchFileOperation.Status.ERROR, jobOperationName, files);
            } catch (StorageEngineException e) {
                e.printStackTrace();
                throw new RuntimeException(e);
            }
        });
    }

    public VariantDBAdaptor getDBAdaptor() {
        return dbAdaptor;
    }

    protected int getStudyId() {
        return options.getInt(Options.STUDY_ID.key());
    }

    public ObjectMap getOptions() {
        return options;
    }

    public StudyConfigurationManager getStudyConfigurationManager() {
        return getDBAdaptor().getStudyConfigurationManager();
    }
}<|MERGE_RESOLUTION|>--- conflicted
+++ resolved
@@ -273,7 +273,6 @@
 
         logger.info("Transforming variants using {} into {} ...", parser, format);
         long start, end;
-<<<<<<< HEAD
 //        if (numTasks == 1 && "json".equals(format)) { //Run transformation with a SingleThread runner. The legacy way
 //            if (!".gz".equals(extension)) { //FIXME: Add compatibility with snappy compression
 //                logger.warn("Force using gzip compression");
@@ -311,46 +310,6 @@
 //
 //        } else
         if ("avro".equals(format)) {
-            //Read VariantSource
-            source = VariantReaderUtils.readVariantSource(input, source);
-=======
-        if (numTasks == 1 && "json".equals(format)) { //Run transformation with a SingleThread runner. The legacy way
-            if (!".gz".equals(extension)) { //FIXME: Add compatibility with snappy compression
-                logger.warn("Force using gzip compression");
-                extension = ".gz";
-                outputVariantsFile = output.resolve(fileName + ".variants.json" + extension);
-            }
-
-            //Ped Reader
-            PedigreeReader pedReader = null;
-            if (pedigree != null && pedigree.toFile().exists()) {    //FIXME Add "endsWith(".ped") ??
-                pedReader = new PedigreePedReader(pedigree.toString());
-            }
-
-            //Reader
-            VariantReader reader = new VariantVcfReader(source, input.toAbsolutePath().toString());
-
-            //Writers
-            VariantJsonWriter jsonWriter = new VariantJsonWriter(source, output);
-            jsonWriter.includeStats(includeStats);
-
-            List<VariantWriter> writers = Collections.<VariantWriter>singletonList(jsonWriter);
-
-            //Runner
-            VariantRunner vr = new VariantRunner(source, reader, pedReader, writers,
-                    Collections.singletonList(new VariantGlobalStatsCalculator(source)), batchSize);
-
-            logger.info("Single thread transform...");
-            start = System.currentTimeMillis();
-            try {
-                vr.run();
-            } catch (IOException e) {
-                throw new StorageEngineException("Fail runner execution", e);
-            }
-            end = System.currentTimeMillis();
-
-        } else if ("avro".equals(format)) {
->>>>>>> 4dda6809
 
             //Reader
             StringDataReader dataReader = new StringDataReader(input);
