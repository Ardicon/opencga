--- conflicted
+++ resolved
@@ -106,15 +106,10 @@
 //        @Deprecated
 //        INCLUDE_GENOTYPES("include.genotypes", true),      //Include sample information (genotypes)
         EXTRA_GENOTYPE_FIELDS("include.extra-fields", ""),  //Include other sample information (like DP, GQ, ...)
-<<<<<<< HEAD
+        EXTRA_GENOTYPE_FIELDS_TYPE("include.extra-fields-format", ""),  //Other sample information format (String, Integer, Float)
+        EXTRA_GENOTYPE_FIELDS_COMPRESS("extra-fields.compress", true),    //Compress with gzip other sample information
 //        @Deprecated
 //        INCLUDE_SRC("include.src", false),                  //Include original source file on the transformed file and the final db
-=======
-        EXTRA_GENOTYPE_FIELDS_TYPE("include.extra-fields-format", ""),  //Other sample information format (String, Integer, Float)
-        EXTRA_GENOTYPE_FIELDS_COMPRESS("extra-fields.compress", true),    //Compress with gzip other sample information
-        @Deprecated
-        INCLUDE_SRC ("include.src", false),                  //Include original source file on the transformed file and the final db
->>>>>>> 31e29d09
 //        COMPRESS_GENOTYPES ("compressGenotypes", true),    //Stores sample information as compressed genotypes
         EXCLUDE_GENOTYPES("exclude.genotypes", false),              //Do not store genotypes from samples
 
@@ -241,6 +236,7 @@
 //        boolean includeSamples = options.getBoolean(Options.INCLUDE_GENOTYPES.key, false);
         boolean includeStats = options.getBoolean(Options.INCLUDE_STATS.key, false);
 //        boolean includeSrc = options.getBoolean(Options.INCLUDE_SRC.key, Options.INCLUDE_SRC.defaultValue());
+        boolean includeSrc = false;
         String format = options.getString(Options.TRANSFORM_FORMAT.key(), Options.TRANSFORM_FORMAT.defaultValue());
         String parser = options.getString("transform.parser", "htsjdk");
 
@@ -363,12 +359,8 @@
                     VCFHeader header = (VCFHeader) codec.readActualHeader(lineIterator);
                     VCFHeaderVersion headerVersion = codec.getVCFHeaderVersion();
                     VariantGlobalStatsCalculator statsCalculator = new VariantGlobalStatsCalculator(source);
-<<<<<<< HEAD
                     taskSupplier = () -> new VariantAvroTransformTask(header, headerVersion, finalSource, finalOutputMetaFile,
-                            statsCalculator);
-=======
-                    taskSupplier = () -> new VariantAvroTransformTask(header, headerVersion, finalSource, finalOutputMetaFile, statsCalculator, includeSrc);
->>>>>>> 31e29d09
+                            statsCalculator, includeSrc);
                 } catch (IOException e) {
                     throw new StorageManagerException("Unable to read VCFHeader", e);
                 }
@@ -442,12 +434,6 @@
             logger.info("Generating output file {}", outputVariantsFile);
 
             try {
-<<<<<<< HEAD
-                VariantJsonTransformTask variantJsonTransformTask =
-                        new VariantJsonTransformTask(factory, finalSource, finalOutputFileJsonFile);
-//                variantJsonTransformTask.setIncludeSrc(includeSrc);
-=======
->>>>>>> 31e29d09
                 ptr = new ParallelTaskRunner<>(
                         dataReader,
                         taskSupplier,
@@ -548,8 +534,7 @@
         studyConfiguration.getFileIds().put(source.getFileName(), fileId);
         studyConfiguration.getHeaders().put(fileId, source.getMetadata().get("variantFileHeader").toString());
 
-<<<<<<< HEAD
-=======
+
         if (studyConfiguration.getIndexedFiles().isEmpty()) {
             // First indexed file
             // Use the EXCLUDE_GENOTYPES value from CLI. Write in StudyConfiguration.attributes
@@ -568,7 +553,6 @@
             options.put(Options.EXCLUDE_GENOTYPES.key(), excludeGenotypes);
         }
 
->>>>>>> 31e29d09
         checkAndUpdateStudyConfiguration(studyConfiguration, fileId, source, options);
 
         options.put(Options.STUDY_CONFIGURATION.key, studyConfiguration);
