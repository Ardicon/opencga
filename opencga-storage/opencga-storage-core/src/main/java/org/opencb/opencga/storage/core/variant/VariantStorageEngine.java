/*
 * Copyright 2015-2017 OpenCB
 *
 * Licensed under the Apache License, Version 2.0 (the "License");
 * you may not use this file except in compliance with the License.
 * You may obtain a copy of the License at
 *
 *     http://www.apache.org/licenses/LICENSE-2.0
 *
 * Unless required by applicable law or agreed to in writing, software
 * distributed under the License is distributed on an "AS IS" BASIS,
 * WITHOUT WARRANTIES OR CONDITIONS OF ANY KIND, either express or implied.
 * See the License for the specific language governing permissions and
 * limitations under the License.
 */

package org.opencb.opencga.storage.core.variant;

import org.apache.commons.lang3.StringUtils;
import org.apache.commons.lang3.time.StopWatch;
import org.opencb.biodata.models.core.Region;
import org.opencb.biodata.models.variant.StudyEntry;
import org.opencb.biodata.models.variant.Variant;
import org.opencb.biodata.models.variant.avro.VariantAnnotation;
import org.opencb.biodata.models.variant.metadata.VariantMetadata;
import org.opencb.cellbase.client.config.ClientConfiguration;
import org.opencb.cellbase.client.rest.CellBaseClient;
import org.opencb.commons.ProgressLogger;
import org.opencb.commons.datastore.core.*;
import org.opencb.opencga.core.common.TimeUtils;
import org.opencb.opencga.core.results.VariantQueryResult;
import org.opencb.opencga.storage.core.StorageEngine;
import org.opencb.opencga.storage.core.StoragePipelineResult;
import org.opencb.opencga.storage.core.config.StorageConfiguration;
import org.opencb.opencga.storage.core.exceptions.StorageEngineException;
import org.opencb.opencga.storage.core.exceptions.StoragePipelineException;
import org.opencb.opencga.storage.core.exceptions.VariantSearchException;
import org.opencb.opencga.storage.core.metadata.StudyConfiguration;
import org.opencb.opencga.storage.core.metadata.VariantMetadataFactory;
import org.opencb.opencga.storage.core.metadata.VariantStorageMetadataManager;
import org.opencb.opencga.storage.core.metadata.models.*;
import org.opencb.opencga.storage.core.utils.CellBaseUtils;
import org.opencb.opencga.storage.core.variant.adaptors.*;
import org.opencb.opencga.storage.core.variant.adaptors.iterators.MultiVariantDBIterator;
import org.opencb.opencga.storage.core.variant.adaptors.iterators.VariantDBIterator;
import org.opencb.opencga.storage.core.variant.adaptors.sample.VariantSampleData;
import org.opencb.opencga.storage.core.variant.adaptors.sample.VariantSampleDataManager;
import org.opencb.opencga.storage.core.variant.annotation.DefaultVariantAnnotationManager;
import org.opencb.opencga.storage.core.variant.annotation.VariantAnnotationManager;
import org.opencb.opencga.storage.core.variant.annotation.VariantAnnotatorException;
import org.opencb.opencga.storage.core.variant.annotation.annotators.VariantAnnotator;
import org.opencb.opencga.storage.core.variant.annotation.annotators.VariantAnnotatorFactory;
import org.opencb.opencga.storage.core.variant.io.VariantExporter;
import org.opencb.opencga.storage.core.variant.io.VariantImporter;
import org.opencb.opencga.storage.core.variant.io.VariantReaderUtils;
import org.opencb.opencga.storage.core.variant.io.VariantWriterFactory.VariantOutputFormat;
import org.opencb.opencga.storage.core.variant.query.*;
import org.opencb.opencga.storage.core.variant.score.VariantScoreFormatDescriptor;
import org.opencb.opencga.storage.core.variant.search.SamplesSearchIndexVariantQueryExecutor;
import org.opencb.opencga.storage.core.variant.search.SearchIndexVariantQueryExecutor;
import org.opencb.opencga.storage.core.variant.search.solr.VariantSearchLoadListener;
import org.opencb.opencga.storage.core.variant.search.solr.VariantSearchLoadResult;
import org.opencb.opencga.storage.core.variant.search.solr.VariantSearchManager;
import org.opencb.opencga.storage.core.variant.stats.DefaultVariantStatisticsManager;
import org.opencb.opencga.storage.core.variant.stats.VariantStatisticsManager;
import org.slf4j.Logger;
import org.slf4j.LoggerFactory;

import java.io.IOException;
import java.net.URI;
import java.util.*;
import java.util.concurrent.TimeUnit;
import java.util.concurrent.atomic.AtomicInteger;
import java.util.concurrent.atomic.AtomicReference;
import java.util.stream.Collectors;

import static org.opencb.opencga.storage.core.variant.VariantStorageOptions.*;
import static org.opencb.opencga.storage.core.variant.adaptors.VariantQueryUtils.addDefaultLimit;
import static org.opencb.opencga.storage.core.variant.adaptors.VariantQueryUtils.addDefaultSampleLimit;
import static org.opencb.opencga.storage.core.variant.annotation.annotators.AbstractCellBaseVariantAnnotator.toCellBaseSpeciesName;
import static org.opencb.opencga.storage.core.variant.search.VariantSearchUtils.buildSamplesIndexCollectionName;

/**
 * Created by imedina on 13/08/14.
 */
public abstract class VariantStorageEngine extends StorageEngine<VariantDBAdaptor> implements VariantIterable {

    private final AtomicReference<VariantSearchManager> variantSearchManager = new AtomicReference<>();
    private final List<VariantQueryExecutor> lazyVariantQueryExecutorsList = new ArrayList<>();
    private CellBaseUtils cellBaseUtils;

    public static final String REMOVE_OPERATION_NAME = TaskMetadata.Type.REMOVE.name().toLowerCase();

    private Logger logger = LoggerFactory.getLogger(VariantStorageEngine.class);

    public enum MergeMode {
        BASIC,
        ADVANCED;

        public static MergeMode from(ObjectMap options) {
            String mergeModeStr = options.getString(VariantStorageOptions.MERGE_MODE.key(),
                    VariantStorageOptions.MERGE_MODE.defaultValue().toString());
            return MergeMode.valueOf(mergeModeStr.toUpperCase());
        }
    }

    public enum UseSearchIndex {
        YES, NO, AUTO;

        public static UseSearchIndex from(Map<String, Object> options) {
            return options == null || !options.containsKey(VariantSearchManager.USE_SEARCH_INDEX)
                    ? AUTO
                    : UseSearchIndex.valueOf(options.get(VariantSearchManager.USE_SEARCH_INDEX).toString().toUpperCase());
        }
    }

    public enum SyncStatus {
        SYNCHRONIZED("Y"), NOT_SYNCHRONIZED("N"), UNKNOWN("?");
        private final String c;

        SyncStatus(String c) {
            this.c = c;
        }

        public String key() {
            return c;
        }
    }

    @Deprecated
    public VariantStorageEngine() {}

    public VariantStorageEngine(StorageConfiguration configuration) {
        this(configuration.getVariant().getDefaultEngine(), configuration);
    }

    public VariantStorageEngine(String storageEngineId, StorageConfiguration configuration) {
        super(storageEngineId, configuration);
    }

    /**
     * Loads the given file into an empty database.
     *
     * The input file should have, in the same directory, a metadata file, with the same name ended with
     * {@link VariantExporter#METADATA_FILE_EXTENSION}
     *
     * @param inputFile     Variants input file in avro format.
     * @param params       Other options
     * @throws IOException      if there is any I/O error
     * @throws StorageEngineException  if there si any error loading the variants
     * */
    public void importData(URI inputFile, ObjectMap params) throws StorageEngineException, IOException {
        VariantImporter variantImporter = newVariantImporter();
        variantImporter.importData(inputFile);
    }

    /**
     * Loads the given file into an empty database.
     *
     * @param inputFile     Variants input file in avro format.
     * @param metadata      Metadata related with the data to be loaded.
     * @param studies       Already processed StudyConfigurations
     * @param params        Other options
     * @throws IOException      if there is any I/O error
     * @throws StorageEngineException  if there si any error loading the variants
     * */
    public void importData(URI inputFile, VariantMetadata metadata, List<StudyConfiguration> studies, ObjectMap params)
            throws StorageEngineException, IOException {
        VariantImporter variantImporter = newVariantImporter();
        variantImporter.importData(inputFile, metadata, studies);
    }

    /**
     * Creates a new {@link VariantImporter} for the current backend.
     *
     * There is no default VariantImporter.
     *
     * @return              new VariantImporter
     * @throws StorageEngineException  if there is an error creating the VariantImporter
     */
    protected VariantImporter newVariantImporter() throws StorageEngineException {
        throw new UnsupportedOperationException();
    }

    /**
     * Exports the result of the given query and the associated metadata.
     * @param outputFile    Optional output file. If null or empty, will print into the Standard output. Won't export any metadata.
     * @param outputFormat  Variant output format
     * @param variantsFile  Optional variants file.
     * @param query         Query with the variants to export
     * @param queryOptions  Query options
     * @throws IOException  If there is any IO error
     * @throws StorageEngineException  If there is any error exporting variants
     */
    public void exportData(URI outputFile, VariantOutputFormat outputFormat, URI variantsFile, Query query, QueryOptions queryOptions)
            throws IOException, StorageEngineException {
        exportData(outputFile, outputFormat, variantsFile, query, queryOptions, null);
    }

    /**
     * Exports the result of the given query and the associated metadata.
     *
     * @param outputFile       Optional output file. If null or empty, will print into the Standard output. Won't export any metadata.
     * @param outputFormat     Variant output format
     * @param variantsFile     Optional variants file.
     * @param query            Query with the variants to export
     * @param queryOptions     Query options
     * @param metadataFactory  Metadata factory. Metadata will only be generated if the outputFile is defined.
     * @throws IOException            If there is any IO error
     * @throws StorageEngineException If there is any error exporting variants
     */
    public void exportData(URI outputFile, VariantOutputFormat outputFormat, URI variantsFile, Query query, QueryOptions queryOptions,
                           VariantMetadataFactory metadataFactory)
            throws IOException, StorageEngineException {
        if (metadataFactory == null) {
            metadataFactory = new VariantMetadataFactory(getMetadataManager());
        }
        VariantExporter exporter = newVariantExporter(metadataFactory);
        query = preProcessQuery(query, queryOptions);
        exporter.export(outputFile, outputFormat, variantsFile, query, queryOptions);
    }

    /**
     * Creates a new {@link VariantExporter} for the current backend.
     * The default implementation iterates locally through the database.
     *
     * @param metadataFactory metadataFactory
     * @return              new VariantExporter
     * @throws StorageEngineException  if there is an error creating the VariantExporter
     */
    protected VariantExporter newVariantExporter(VariantMetadataFactory metadataFactory) throws StorageEngineException {
        return new VariantExporter(this, metadataFactory, ioConnectorProvider);
    }

    /**
     * Index the given input files. By default, executes the steps in {@link VariantStoragePipeline}.
     *
     * Will create a {@link #newStoragePipeline} for each input file.
     *
     * @param inputFiles    Input files to index
     * @param outdirUri     Output directory for possible intermediate files
     * @param doExtract     Execute extract step {@link VariantStoragePipeline#extract}
     * @param doTransform   Execute transform step {@link VariantStoragePipeline#transform}
     * @param doLoad        Execute load step {@link VariantStoragePipeline#load}
     * @return              List of {@link StoragePipelineResult}, one for each input file.
     * @throws StorageEngineException      If there is any problem related with the StorageEngine
     */
    @Override
    public List<StoragePipelineResult> index(List<URI> inputFiles, URI outdirUri, boolean doExtract, boolean doTransform, boolean doLoad)
            throws StorageEngineException {
        List<StoragePipelineResult> results = super.index(inputFiles, outdirUri, doExtract, doTransform, doLoad);
        if (doLoad) {
            annotateLoadedFiles(outdirUri, inputFiles, results, getOptions());
            calculateStatsForLoadedFiles(outdirUri, inputFiles, results, getOptions());
            searchIndexLoadedFiles(inputFiles, getOptions());
        }
        return results;
    }

    @Override
    public abstract VariantStoragePipeline newStoragePipeline(boolean connected) throws StorageEngineException;

    /**
     * Given a dbName, calculates the annotation for all the variants that matches with a given query, and loads them into the database.
     *
     * @param query     Query to select variants to annotate
     * @param params    Other params
     * @throws VariantAnnotatorException    If the annotation goes wrong
     * @throws StorageEngineException       If there is any problem related with the StorageEngine
     * @return number of annotated variants
     * @throws IOException                  If there is any IO problem
     */
    public long annotate(Query query, ObjectMap params) throws VariantAnnotatorException, StorageEngineException, IOException {
        // Merge with configuration
        ObjectMap options = getMergedOptions(params);
        VariantAnnotationManager annotationManager = newVariantAnnotationManager(options);
        return annotationManager.annotate(query, options);
    }

    /**
     * Annotate loaded files. Used only to annotate recently loaded files, after the {@link #index}.
     *
     * @param outdirUri     Index output directory
     * @param files         Indexed files
     * @param results       StorageETLResults
     * @param options       Other options
     * @throws StoragePipelineException  If there is any problem related with the StorageEngine
     */
    protected void annotateLoadedFiles(URI outdirUri, List<URI> files, List<StoragePipelineResult> results, ObjectMap options)
            throws StoragePipelineException {
        if (files != null && !files.isEmpty() && options.getBoolean(VariantStorageOptions.ANNOTATE.key(),
                VariantStorageOptions.ANNOTATE.defaultValue())) {
            try {

                String studyName = options.getString(VariantStorageOptions.STUDY.key());
                VariantStorageMetadataManager metadataManager = getMetadataManager();
                int studyId = metadataManager.getStudyId(studyName);

                List<Integer> fileIds = new ArrayList<>(files.size());
                for (URI uri : files) {
                    String fileName = VariantReaderUtils.getOriginalFromTransformedFile(uri);
                    fileIds.add(metadataManager.getFileId(studyId, fileName));
                }

                // Annotate only the new indexed variants
                Query annotationQuery = new Query();
                if (!options.getBoolean(ANNOTATION_OVERWEITE.key(), false)) {
                    annotationQuery.put(VariantQueryParam.ANNOTATION_EXISTS.key(), false);
                }
                annotationQuery.put(VariantQueryParam.STUDY.key(), Collections.singletonList(studyId));
                annotationQuery.put(VariantQueryParam.FILE.key(), fileIds);

                ObjectMap annotationOptions = new ObjectMap(options)
                        .append(DefaultVariantAnnotationManager.OUT_DIR, outdirUri.toString())
                        .append(DefaultVariantAnnotationManager.FILE_NAME, dbName + "." + TimeUtils.getTime());

                annotate(annotationQuery, annotationOptions);
            } catch (RuntimeException | StorageEngineException | VariantAnnotatorException | IOException e) {
                throw new StoragePipelineException("Error annotating.", e, results);
            }
        }
    }

    public void saveAnnotation(String name, ObjectMap params) throws StorageEngineException, VariantAnnotatorException {
        newVariantAnnotationManager(params).saveAnnotation(name, params);
    }

    public void deleteAnnotation(String name, ObjectMap params) throws StorageEngineException, VariantAnnotatorException {
        newVariantAnnotationManager(params).deleteAnnotation(name, params);
    }

    public DataResult<VariantAnnotation> getAnnotation(String name, Query query, QueryOptions options) throws StorageEngineException {
        options = addDefaultLimit(options, getOptions());
        return getDBAdaptor().getAnnotation(name, query, options);
    }

    public DataResult<ProjectMetadata.VariantAnnotationMetadata> getAnnotationMetadata(String name) throws StorageEngineException {
        StopWatch started = StopWatch.createStarted();
        ProjectMetadata projectMetadata = getMetadataManager().getProjectMetadata();
        ProjectMetadata.VariantAnnotationSets annotation = projectMetadata.getAnnotation();
        List<ProjectMetadata.VariantAnnotationMetadata> list;
        if (StringUtils.isEmpty(name) || VariantQueryUtils.ALL.equals(name)) {
            list = new ArrayList<>(annotation.getSaved().size() + 1);
            if (annotation.getCurrent() != null) {
                list.add(annotation.getCurrent());
            }
            list.addAll(annotation.getSaved());
        } else {
            list = new ArrayList<>();
            for (String annotationName : name.split(",")) {
                if (VariantAnnotationManager.CURRENT.equalsIgnoreCase(annotationName)) {
                    if (annotation.getCurrent() != null) {
                        list.add(annotation.getCurrent());
                    }
                } else {
                    list.add(annotation.getSaved(annotationName));
                }
            }
        }
        return new DataResult<>(((int) started.getTime(TimeUnit.MILLISECONDS)), Collections.emptyList(), list.size(), list, list.size());
    }

    /**
     * Provide a new VariantAnnotationManager for creating and loading annotations.
     *
     * @param params        Other params
     * @return              A new instance of VariantAnnotationManager
     * @throws StorageEngineException  if there is an error creating the VariantAnnotationManager
     * @throws VariantAnnotatorException  if there is an error creating the VariantAnnotator
     */
    protected final VariantAnnotationManager newVariantAnnotationManager(ObjectMap params)
            throws StorageEngineException, VariantAnnotatorException {
        ProjectMetadata projectMetadata = getMetadataManager().getProjectMetadata();
        VariantAnnotator annotator = VariantAnnotatorFactory.buildVariantAnnotator(
                configuration, projectMetadata, getMergedOptions(params));
        return newVariantAnnotationManager(annotator);
    }

    /**
     * Provide a new VariantAnnotationManager for creating and loading annotations.
     *
     * @param annotator     VariantAnnotator to use for creating the new annotations
     * @return              A new instance of VariantAnnotationManager
     * @throws StorageEngineException  if there is an error creating the VariantAnnotationManager
     */
    protected VariantAnnotationManager newVariantAnnotationManager(VariantAnnotator annotator) throws StorageEngineException {
        return new DefaultVariantAnnotationManager(annotator, getDBAdaptor(), ioConnectorProvider);
    }

    /**
     *
     * @param study     Study
     * @param cohorts   Cohorts to calculate stats
     * @param options   Other options
     *                  {@link VariantStorageOptions#STATS_AGGREGATION_MAPPING_FILE}
     *                  {@link VariantStorageOptions#STATS_OVERWRITE}
     *                  {@link VariantStorageOptions#STATS_UPDATE}
     *                  {@link VariantStorageOptions#LOAD_THREADS}
     *                  {@link VariantStorageOptions#LOAD_BATCH_SIZE}
     *                  {@link VariantQueryParam#REGION}
     *
     * @throws StorageEngineException      If there is any problem related with the StorageEngine
     * @throws IOException                  If there is any IO problem
     */
    public void calculateStats(String study, List<String> cohorts, QueryOptions options) throws StorageEngineException, IOException {
        VariantStatisticsManager statisticsManager = newVariantStatisticsManager();
        statisticsManager.calculateStatistics(study, cohorts, options);
    }

    public void calculateStats(String study, Map<String, ? extends Collection<String>> cohorts, QueryOptions options)
            throws StorageEngineException, IOException {
        VariantStatisticsManager statisticsManager = newVariantStatisticsManager();

        VariantStorageMetadataManager metadataManager = getMetadataManager();
        metadataManager.registerCohorts(study, cohorts);

        statisticsManager.calculateStatistics(study, new ArrayList<>(cohorts.keySet()), options);
    }

    /**
     * Calculate stats for loaded files. Used to calculate statistics for cohort ALL from recently loaded files, after the {@link #index}.
     *
     * @param output     Index output directory
     * @param files         Indexed files
     * @param results       StorageETLResults
     * @param options       Other options
     * @throws StoragePipelineException  If there is any problem related with the StorageEngine
     */
    protected void calculateStatsForLoadedFiles(URI output, List<URI> files, List<StoragePipelineResult> results, ObjectMap options)
            throws StoragePipelineException {
        if (files != null && !files.isEmpty() && options != null
                && options.getBoolean(VariantStorageOptions.STATS_CALCULATE.key(), VariantStorageOptions.STATS_CALCULATE.defaultValue())) {
            // TODO add filters
            try {
                VariantDBAdaptor dbAdaptor = getDBAdaptor();
                logger.debug("Calculating stats for files: '{}'...", files.toString());

                String studyName = options.getString(VariantStorageOptions.STUDY.key());
                QueryOptions statsOptions = new QueryOptions(options);
                VariantStorageMetadataManager metadataManager = dbAdaptor.getMetadataManager();
                StudyMetadata studyMetadata = metadataManager.getStudyMetadata(studyName);

                List<Integer> fileIds = new ArrayList<>(files.size());
                for (URI uri : files) {
                    String fileName = VariantReaderUtils.getOriginalFromTransformedFile(uri);
                    fileIds.add(metadataManager.getFileId(studyMetadata.getId(), fileName));
                }
                Integer defaultCohortId = metadataManager.getCohortId(studyMetadata.getId(), StudyEntry.DEFAULT_COHORT);
                CohortMetadata defaultCohort = metadataManager.getCohortMetadata(studyMetadata.getId(), defaultCohortId);
                if (defaultCohort.isStatsReady()) {
                    logger.debug("Cohort '{}':{} was already calculated. Just update stats.", StudyEntry.DEFAULT_COHORT, defaultCohortId);
                    statsOptions.append(VariantStorageOptions.STATS_UPDATE.key(), true);
                }
                URI statsOutputUri = output.resolve(VariantStoragePipeline
                        .buildFilename(studyMetadata.getName(), fileIds.get(0)) + "." + TimeUtils.getTime());
                statsOptions.put(DefaultVariantStatisticsManager.OUTPUT, statsOutputUri.toString());

                List<String> cohorts = Collections.singletonList(StudyEntry.DEFAULT_COHORT);
                calculateStats(studyMetadata.getName(), cohorts, statsOptions);
            } catch (Exception e) {
                throw new StoragePipelineException("Can't calculate stats.", e, results);
            }
        }
    }

    /**
     * Build the sample index. For advanced users only.
     * SampleIndex is built while loading data, so this operation should be executed only to rebuild the index,
     * when changing some parameters.
     *
     * @param study   Study
     * @param samples List of samples. Use {@link VariantQueryUtils#ALL} to index all samples.
     * @param options Other options
     * @throws StorageEngineException in an error occurs
     */
    public void sampleIndex(String study, List<String> samples, ObjectMap options) throws StorageEngineException {
        throw new UnsupportedOperationException("Unsupported sampleIndex");
    }

    /**
     * Annotate the sample index. For advanced users only.
     * SampleIndex should be annotated after the annotation process, so this operation should be executed only
     * to reannotate the index,when changing the annotation version.
     *
     * @param study   Study
     * @param samples List of samples. Use {@link VariantQueryUtils#ALL} to index all samples.
     * @param options Other options
     * @throws StorageEngineException in an error occurs
     */
    public void sampleIndexAnnotate(String study, List<String> samples, ObjectMap options) throws StorageEngineException {
        throw new UnsupportedOperationException("Unsupported sampleIndex annotate");
    }

    /**
     * Build the family index given a list of trios.
     * The Family Index is used alongside with the SampleIndex to speed up queries involving children and parents.
     *
     * @param study   Study
     * @param trios List of trios "father, mother, child".
     *              Missing parents in trios are specified with "-",
     *              If a family has two children, two trios should be defined.
     * @param options Other options
     * @throws StorageEngineException in an error occurs
     */
    public void familyIndex(String study, List<List<String>> trios, ObjectMap options) throws StorageEngineException {
        throw new UnsupportedOperationException("Unsupported familyIndex");
    }

    /**
     * Provide a new VariantStatisticsManager for creating and loading statistics.
     *
     * @return              A new instance of VariantStatisticsManager
     * @throws StorageEngineException  if there is an error creating the VariantStatisticsManager
     */
    public VariantStatisticsManager newVariantStatisticsManager() throws StorageEngineException {
        return new DefaultVariantStatisticsManager(getDBAdaptor(), ioConnectorProvider);
    }

    /**
     *
     * @param study     Study
     * @param samples   Samples to fill gaps
     * @param options   Other options
     * @throws StorageEngineException if there is any error
     */
    public void aggregateFamily(String study, List<String> samples, ObjectMap options) throws StorageEngineException {
        throw new UnsupportedOperationException();
    }

    /**
     *
     * @param study     Study
     * @param options   Other options
     * @param overwrite Overwrite gaps for all files and variants
     * @throws StorageEngineException if there is any error
     */
    public void aggregate(String study, ObjectMap options, boolean overwrite) throws StorageEngineException {
        throw new UnsupportedOperationException();
    }

    public VariantSearchLoadResult secondaryIndex() throws StorageEngineException, IOException, VariantSearchException {
        return secondaryIndex(new Query(), new QueryOptions(), false);
    }

    public VariantSearchLoadResult secondaryIndex(Query inputQuery, QueryOptions inputQueryOptions, boolean overwrite)
            throws StorageEngineException, IOException, VariantSearchException {
        Query query = inputQuery == null ? new Query() : new Query(inputQuery);
        QueryOptions queryOptions = inputQueryOptions == null ? new QueryOptions() : new QueryOptions(inputQueryOptions);

        VariantDBAdaptor dbAdaptor = getDBAdaptor();

        VariantSearchManager variantSearchManager = getVariantSearchManager();
        // first, create the collection it it does not exist
        variantSearchManager.create(dbName);
        if (!configuration.getSearch().isActive() || !variantSearchManager.isAlive(dbName)) {
            throw new StorageEngineException("Solr is not alive!");
        }

        // then, load variants
        queryOptions.put(QueryOptions.EXCLUDE, Arrays.asList(VariantField.STUDIES_SAMPLES_DATA, VariantField.STUDIES_FILES));
        try (VariantDBIterator iterator = getVariantsToIndex(overwrite, query, queryOptions, dbAdaptor)) {
            ProgressLogger progressLogger = new ProgressLogger("Variants loaded in Solr:", () -> dbAdaptor.count(query).first(), 200);
            VariantSearchLoadResult load = variantSearchManager.load(dbName, iterator, progressLogger, newVariantSearchLoadListener());

            long value = System.currentTimeMillis();
            getMetadataManager().updateProjectMetadata(projectMetadata -> {
                projectMetadata.getAttributes().put(SEARCH_INDEX_LAST_TIMESTAMP.key(), value);
                return projectMetadata;
            });

            return load;
        } catch (StorageEngineException | IOException | RuntimeException e) {
            throw e;
        } catch (Exception e) {
            throw new StorageEngineException("Exception closing VariantDBIterator", e);
        }
    }

    protected VariantDBIterator getVariantsToIndex(boolean overwrite, Query query, QueryOptions queryOptions, VariantDBAdaptor dbAdaptor)
            throws StorageEngineException {
        if (!overwrite) {
            query.put(VariantQueryUtils.VARIANTS_TO_INDEX.key(), true);
        }
        return dbAdaptor.iterator(query, queryOptions);
    }

    protected void searchIndexLoadedFiles(List<URI> inputFiles, ObjectMap options) throws StorageEngineException {
        try {
            if (options.getBoolean(INDEX_SEARCH.key())) {
                secondaryIndex(new Query(), new QueryOptions(), false);
            }
        } catch (IOException | VariantSearchException e) {
            throw new StorageEngineException("Error indexing in search", e);
        }
    }

    protected VariantSearchLoadListener newVariantSearchLoadListener() throws StorageEngineException {
        return VariantSearchLoadListener.empty();
    }

    public void secondaryIndexSamples(String study, List<String> samples)
            throws StorageEngineException, IOException, VariantSearchException {
        VariantDBAdaptor dbAdaptor = getDBAdaptor();

        VariantSearchManager variantSearchManager = getVariantSearchManager();
        VariantStorageMetadataManager metadataManager = getMetadataManager();
        // first, create the collection it it does not exist

        AtomicInteger atomicId = new AtomicInteger();
        StudyMetadata studyMetadata = metadataManager.updateStudyMetadata(study, sm -> {
            boolean resume = getOptions().getBoolean(RESUME.key(), RESUME.defaultValue());
            atomicId.set(metadataManager.registerSecondaryIndexSamples(sm.getId(), samples, resume));
            return sm;
        });
        int id = atomicId.intValue();

        String collectionName = buildSamplesIndexCollectionName(this.dbName, studyMetadata, id);

        try {
            variantSearchManager.create(collectionName);
            if (configuration.getSearch().isActive() && variantSearchManager.isAlive(collectionName)) {
                // then, load variants
                QueryOptions queryOptions = new QueryOptions();
                Query query = new Query(VariantQueryParam.STUDY.key(), study)
                        .append(VariantQueryParam.SAMPLE.key(), samples);

                VariantDBIterator iterator = dbAdaptor.iterator(query, queryOptions);

                ProgressLogger progressLogger = new ProgressLogger("Variants loaded in Solr:", () -> dbAdaptor.count(query).first(), 200);
                variantSearchManager.load(collectionName, iterator, progressLogger, VariantSearchLoadListener.empty());
            } else {
                throw new StorageEngineException("Solr is not alive!");
            }
            dbAdaptor.close();
        } catch (Exception e) {
            metadataManager.updateCohortMetadata(studyMetadata.getId(), id,
                    cohortMetadata -> cohortMetadata.setSecondaryIndexStatus(TaskMetadata.Status.ERROR));
            throw e;
        }

        metadataManager.updateCohortMetadata(studyMetadata.getId(), id,
                cohortMetadata -> cohortMetadata.setSecondaryIndexStatus(TaskMetadata.Status.READY));
    }

    public void removeSecondaryIndexSamples(String study, List<String> samples) throws StorageEngineException, VariantSearchException {
        VariantSearchManager variantSearchManager = getVariantSearchManager();

        VariantStorageMetadataManager metadataManager = getMetadataManager();
        StudyMetadata sm = metadataManager.getStudyMetadata(study);

        // Check that all samples are from the same secondary index
        Set<Integer> sampleIds = new HashSet<>();
        Set<Integer> secIndexIdSet = new HashSet<>();
        for (String sample : samples) {
            Integer sampleId = metadataManager.getSampleId(sm.getId(), sample);
            if (sampleId == null) {
                throw VariantQueryException.sampleNotFound(sample, study);
            }
            Set<Integer> secondaryIndexCohorts = metadataManager.getSampleMetadata(sm.getId(), sampleId).getSecondaryIndexCohorts();
            if (secondaryIndexCohorts.isEmpty()) {
                throw new StorageEngineException("Samples not in a secondary index");
            }
            sampleIds.add(sampleId);
            secIndexIdSet.addAll(secondaryIndexCohorts);
        }
        if (secIndexIdSet.isEmpty() || secIndexIdSet.contains(null)) {
            throw new StorageEngineException("Samples not in a secondary index");
        } else if (secIndexIdSet.size() != 1) {
            throw new StorageEngineException("Samples in multiple secondary indexes");
        }
        Integer secIndexId = secIndexIdSet.iterator().next();
        CohortMetadata secIndex = metadataManager.getCohortMetadata(sm.getId(), secIndexId);
        // Check that all samples from the secondary index are provided
        List<Integer> samplesInSecIndex = secIndex.getSamples();
        if (samplesInSecIndex.size() != sampleIds.size()) {
            throw new StorageEngineException("Must provide all the samples from the secondary index: " + samplesInSecIndex
                    .stream()
                    .map(id -> metadataManager.getSampleName(sm.getId(), id))
                    .collect(Collectors.joining("\", \"", "\"", "\"")));
        }


        // Invalidate secondary index
        metadataManager.updateCohortMetadata(sm.getId(), secIndexId,
                cohortMetadata -> cohortMetadata.setSecondaryIndexStatus(TaskMetadata.Status.RUNNING));

        // Remove secondary index
        String collection = buildSamplesIndexCollectionName(dbName, sm, secIndexId);
        variantSearchManager.getSolrManager().remove(collection);

        // Remove secondary index metadata
        metadataManager.updateCohortMetadata(sm.getId(), secIndexId,
                cohortMetadata -> cohortMetadata.setSecondaryIndexStatus(TaskMetadata.Status.NONE));
        metadataManager.setSamplesToCohort(sm.getId(), secIndex.getName(), Collections.emptyList());
//        metadataManager.removeCohort(sm.getId(), secIndex.getName());
    }

    /**
     * Removes a file from the Variant Storage.
     *
     * @param study  StudyName or StudyId
     * @param fileId FileId
     * @throws StorageEngineException If the file can not be removed or there was some problem deleting it.
     */
    public void removeFile(String study, int fileId) throws StorageEngineException {
        removeFiles(study, Collections.singletonList(String.valueOf(fileId)));
    }

    /**
     * Removes a file from the Variant Storage.
     *
     * @param study  StudyName or StudyId
     * @param files Files to remove
     * @throws StorageEngineException If the file can not be removed  or there was some problem deleting it.
     */
    public abstract void removeFiles(String study, List<String> files) throws StorageEngineException;

    /**
     * Atomically updates the storage metadata before removing samples.
     *
     * @param study    Study
     * @param files    Files to remove
     * @return FileIds to remove
     * @throws StorageEngineException StorageEngineException
     */
    protected TaskMetadata preRemoveFiles(String study, List<String> files) throws StorageEngineException {
        AtomicReference<TaskMetadata> batchFileOperation = new AtomicReference<>();
        VariantStorageMetadataManager metadataManager = getMetadataManager();
        metadataManager.updateStudyMetadata(study, studyMetadata -> {
            List<Integer> fileIds = new ArrayList<>(files.size());
            for (String file : files) {
                FileMetadata fileMetadata = metadataManager.getFileMetadata(studyMetadata.getId(), file);
                if (fileMetadata == null) {
                    throw VariantQueryException.fileNotFound(file, study);
                }
                fileIds.add(fileMetadata.getId());
                if (!fileMetadata.isIndexed()) {
                    throw new StorageEngineException("Unable to remove non indexed file: " + fileMetadata.getName());
                }
            }

            boolean resume = getOptions().getBoolean(RESUME.key(), RESUME.defaultValue());

            batchFileOperation.set(metadataManager.addRunningTask(
                    studyMetadata.getId(),
                    REMOVE_OPERATION_NAME,
                    fileIds,
                    resume,
                    TaskMetadata.Type.REMOVE));

            return studyMetadata;
        });
        return batchFileOperation.get();
    }

    /**
     * Atomically updates the storage metadata after removing samples.
     *
     * If success:
     *    Updates remove status with READY
     *    Removes the files from indexed files list
     *    Removes the samples removed from the default cohort {@link StudyEntry#DEFAULT_COHORT}
     *      * Be aware that some samples can be in multiple files.
     *    Invalidates the cohorts with removed samples
     * If error:
     *    Updates remove status with ERROR
     *
     * @param study    Study
     * @param fileIds  Removed file ids
     * @param taskId   Remove task id
     * @param error    If the remove operation succeeded
     * @throws StorageEngineException StorageEngineException
     */
    protected void postRemoveFiles(String study, List<Integer> fileIds, int taskId, boolean error) throws StorageEngineException {
        VariantStorageMetadataManager metadataManager = getMetadataManager();
        metadataManager.updateStudyMetadata(study, studyMetadata -> {
            if (error) {
                metadataManager.setStatus(studyMetadata.getId(), taskId, TaskMetadata.Status.ERROR);
            } else {
                metadataManager.setStatus(studyMetadata.getId(), taskId, TaskMetadata.Status.READY);
                metadataManager.removeIndexedFiles(studyMetadata.getId(), fileIds);

                Set<Integer> removedSamples = new HashSet<>();
                for (Integer fileId : fileIds) {
                    removedSamples.addAll(metadataManager.getFileMetadata(studyMetadata.getId(), fileId).getSamples());
                }
                List<Integer> cohortsToInvalidate = new LinkedList<>();
                for (CohortMetadata cohort : metadataManager.getCalculatedCohorts(studyMetadata.getId())) {
                    for (Integer removedSample : removedSamples) {
                        if (cohort.getSamples().contains(removedSample)) {
                            logger.info("Invalidating statistics of cohort "
                                    + cohort.getName()
                                    + " (" + cohort.getId() + ')');
                            cohortsToInvalidate.add(cohort.getId());
                            break;
                        }
                    }
                }
                for (Integer cohortId : cohortsToInvalidate) {
                    metadataManager.updateCohortMetadata(studyMetadata.getId(), cohortId,
                            cohort -> cohort.setStatsStatus(TaskMetadata.Status.ERROR));
                }

                // Restore default cohort with indexed samples
                Integer cohortId = metadataManager.getCohortId(studyMetadata.getId(), StudyEntry.DEFAULT_COHORT);
                metadataManager.updateCohortMetadata(studyMetadata.getId(), cohortId,
                        defaultCohort -> defaultCohort.setSamples(metadataManager.getIndexedSamples(studyMetadata.getId())));


                for (Integer fileId : fileIds) {
                    getDBAdaptor().getMetadataManager().removeVariantFileMetadata(studyMetadata.getId(), fileId);
                }
            }
            return studyMetadata;
        });
    }

    /**
     * Remove a whole study from the Variant Storage.
     *
     * @param study  StudyName or StudyId
     * @throws StorageEngineException If the file can not be removed or there was some problem deleting it.
     */
    public abstract void removeStudy(String study) throws StorageEngineException;

    public abstract void loadVariantScore(URI scoreFile, String study, String scoreName, String cohort1, String cohort2,
                                          VariantScoreFormatDescriptor descriptor, ObjectMap options)
    throws StorageEngineException;

    public abstract void removeVariantScore(String study, String scoreName, ObjectMap options) throws StorageEngineException;

    @Override
    public abstract void testConnection() throws StorageEngineException;

    public CellBaseUtils getCellBaseUtils() throws StorageEngineException {
        if (cellBaseUtils == null) {
            final ProjectMetadata metadata = getMetadataManager().getProjectMetadata(getOptions());

            String species = metadata.getSpecies();
            String assembly = metadata.getAssembly();

            ClientConfiguration clientConfiguration = configuration.getCellbase().toClientConfiguration();
            if (StringUtils.isEmpty(species)) {
                species = clientConfiguration.getDefaultSpecies();
            }
            species = toCellBaseSpeciesName(species);
            cellBaseUtils = new CellBaseUtils(new CellBaseClient(species, assembly, clientConfiguration), assembly);
        }
        return cellBaseUtils;
    }

    public ObjectMap getOptions() {
        ObjectMap options = configuration.getVariantEngine(storageEngineId).getOptions();
        // Merge general options
        configuration.getVariant().getOptions().forEach(options::putIfNotNull);
        return options;
    }

    public final ObjectMap getMergedOptions(Map<? extends String, ?> params) {
        ObjectMap options = new ObjectMap(getOptions());
        if (params != null) {
            params.forEach(options::putIfNotNull);
        }
        return options;
    }

    public VariantReaderUtils getVariantReaderUtils() {
        return new VariantReaderUtils(ioConnectorProvider);
    }

    /**
     * Build the default VariantStorageMetadataManager. This method could be override by children classes if they want to use other class.
     *
     * @return VariantStorageMetadataManager
     * @throws StorageEngineException If object is null
     */
    public abstract VariantStorageMetadataManager getMetadataManager() throws StorageEngineException;

    public VariantSearchManager getVariantSearchManager() throws StorageEngineException {
        if (variantSearchManager.get() == null) {
            synchronized (variantSearchManager) {
                if (variantSearchManager.get() == null) {
                    // TODO One day we should use reflection here reading from storage-configuration.yml
                    variantSearchManager.set(new VariantSearchManager(getMetadataManager(), configuration));
                }
            }
        }
        return variantSearchManager.get();
    }

    public VariantQueryResult<Variant> getPhased(String variant, String studyName, String sampleName, QueryOptions options, int windowsSize)
            throws StorageEngineException {
        VariantQueryExecutor.setDefaultTimeout(options, getOptions());
        return getDBAdaptor().getPhased(variant, studyName, sampleName, options, windowsSize);
    }

    public VariantQueryResult<Variant> getCompoundHeterozygous(String study, String child, String father, String mother,
                                                               Query query, QueryOptions options) {
        father = StringUtils.isEmpty(father) ? CompoundHeterozygousQueryExecutor.MISSING_SAMPLE : father;
        mother = StringUtils.isEmpty(mother) ? CompoundHeterozygousQueryExecutor.MISSING_SAMPLE : mother;
        query = new Query(query)
                .append(VariantQueryUtils.SAMPLE_COMPOUND_HETEROZYGOUS.key(), Arrays.asList(child, father, mother))
                .append(VariantQueryParam.STUDY.key(), study);

        return get(query, options);
    }

    public DataResult<VariantSampleData> getSampleData(String variant, String study, QueryOptions options) throws StorageEngineException {
        return new VariantSampleDataManager(getDBAdaptor()).getSampleData(variant, study, options);
    }

    public VariantQueryResult<Variant> get(Query query, QueryOptions options) {
<<<<<<< HEAD
        addDefaultLimit(options, getOptions());
        addDefaultSampleLimit(query, getOptions());
=======
        if (options == null) {
            options = new QueryOptions();
        }
        if (query == null) {
            query = new Query();
        }
>>>>>>> 8c4f4ca7
        query = preProcessQuery(query, options);
        return getVariantQueryExecutor(query, options).get(query, options);
    }

    @Override
    public MultiVariantDBIterator iterator(Iterator<?> variants, Query query, QueryOptions options, int batchSize) {
        query = preProcessQuery(query, options);
        try {
            return getDBAdaptor().iterator(variants, query, options, batchSize);
        } catch (StorageEngineException e) {
            throw VariantQueryException.internalException(e);
        }
    }

    @Override
    public VariantDBIterator iterator(Query query, QueryOptions options) {
        query = preProcessQuery(query, options);
        return getVariantQueryExecutor(query, options).iterator(query, options);
    }

    protected final List<VariantQueryExecutor> getVariantQueryExecutors() throws StorageEngineException {
        if (lazyVariantQueryExecutorsList.isEmpty()) {
            synchronized (lazyVariantQueryExecutorsList) {
                if (lazyVariantQueryExecutorsList.isEmpty()) {
                    lazyVariantQueryExecutorsList.addAll(initVariantQueryExecutors());
                }
            }
        }
        return lazyVariantQueryExecutorsList;
    }

    protected List<VariantQueryExecutor> initVariantQueryExecutors() throws StorageEngineException {
        List<VariantQueryExecutor> executors = new ArrayList<>(3);

        executors.add(new CompoundHeterozygousQueryExecutor(
                getMetadataManager(), getStorageEngineId(), getOptions(), this));
        executors.add(new SamplesSearchIndexVariantQueryExecutor(
                getDBAdaptor(), getVariantSearchManager(), getStorageEngineId(), dbName, configuration, getOptions()));
        executors.add(new SearchIndexVariantQueryExecutor(
                getDBAdaptor(), getVariantSearchManager(), getStorageEngineId(), dbName, configuration, getOptions()));
        executors.add(new DBAdaptorVariantQueryExecutor(
                getDBAdaptor(), getStorageEngineId(), getOptions()));
        return executors;
    }

    /**
     * Determine which {@link VariantQueryExecutor} should be used to execute the given query.
     *
     * @param query   Query to execute
     * @param options Options for the query
     * @return VariantQueryExecutor to use
     */
    public VariantQueryExecutor getVariantQueryExecutor(Query query, QueryOptions options) {
        try {
            for (VariantQueryExecutor executor : getVariantQueryExecutors()) {
                if (executor.canUseThisExecutor(query, options)) {
                    return executor;
                }
            }
        } catch (StorageEngineException e) {
            throw VariantQueryException.internalException(e);
        }
        // This should never happen, as the DBAdaptorVariantQueryExecutor can always run the query
        throw new IllegalStateException("No VariantQueryExecutor found to run the query!");
    }

    public Query preProcessQuery(Query originalQuery, QueryOptions options) {
        try {
            return getVariantQueryParser().preProcessQuery(originalQuery, options);
        } catch (StorageEngineException e) {
            throw VariantQueryException.internalException(e);
        }
    }

    protected VariantQueryParser getVariantQueryParser() throws StorageEngineException {
        return new VariantQueryParser(getCellBaseUtils(), getMetadataManager());
    }

    public DataResult distinct(Query query, String field) throws StorageEngineException {
        return getDBAdaptor().distinct(query, field);
    }

    public DataResult rank(Query query, String field, int numResults, boolean asc) throws StorageEngineException {
        return getDBAdaptor().rank(query, field, numResults, asc);
    }

    public DataResult getFrequency(Query query, Region region, int regionIntervalSize) throws StorageEngineException {
        return getDBAdaptor().getFrequency(query, region, regionIntervalSize);
    }

    public DataResult groupBy(Query query, String field, QueryOptions options) throws StorageEngineException {
        return getDBAdaptor().groupBy(query, field, options);
    }

    public DataResult groupBy(Query query, List<String> fields, QueryOptions options) throws StorageEngineException {
        return getDBAdaptor().groupBy(query, fields, options);
    }

    public DataResult<Long> count(Query query) throws StorageEngineException {
        query = preProcessQuery(query, null);
        VariantQueryExecutor variantQueryExecutor = getVariantQueryExecutor(query, new QueryOptions(QueryOptions.COUNT, true));
        return variantQueryExecutor.count(query);
    }

    /**
     * Fetch facet (i.e., counts) resulting of executing the query in the database.
     *
     * @param query          Query to be executed in the database to filter variants
     * @param options        Query modifiers, accepted values are: facet fields and facet ranges
     * @return               A FacetedQueryResult with the result of the query
     */
    public DataResult<FacetField> facet(Query query, QueryOptions options) {
        try {
            addDefaultLimit(options, getOptions());
            return new VariantAggregationExecutor(getVariantSearchManager(), dbName, this, getMetadataManager())
                    .facet(query, options);
        } catch (StorageEngineException e) {
            throw VariantQueryException.internalException(e);
        }
    }

    @Override
    public void close() throws IOException {
        cellBaseUtils = null;
        if (variantSearchManager.get() != null) {
            try {
                variantSearchManager.get().close();
            } finally {
                variantSearchManager.set(null);
            }
        }
        lazyVariantQueryExecutorsList.clear();
    }
}
<|MERGE_RESOLUTION|>--- conflicted
+++ resolved
@@ -910,17 +910,14 @@
     }
 
     public VariantQueryResult<Variant> get(Query query, QueryOptions options) {
-<<<<<<< HEAD
+        if (options == null) {
+            options = new QueryOptions();
+        }
+        if (query == null) {
+            query = new Query();
+        }
         addDefaultLimit(options, getOptions());
         addDefaultSampleLimit(query, getOptions());
-=======
-        if (options == null) {
-            options = new QueryOptions();
-        }
-        if (query == null) {
-            query = new Query();
-        }
->>>>>>> 8c4f4ca7
         query = preProcessQuery(query, options);
         return getVariantQueryExecutor(query, options).get(query, options);
     }
