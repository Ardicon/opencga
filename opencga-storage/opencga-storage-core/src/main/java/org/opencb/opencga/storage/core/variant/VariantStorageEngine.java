--- conflicted
+++ resolved
@@ -22,11 +22,8 @@
 import org.apache.commons.lang3.EnumUtils;
 import org.apache.commons.lang3.StringUtils;
 import org.apache.commons.lang3.time.StopWatch;
-<<<<<<< HEAD
+import org.apache.commons.lang3.tuple.Pair;
 import org.apache.solr.common.SolrException;
-=======
-import org.apache.commons.lang3.tuple.Pair;
->>>>>>> cb41f3d3
 import org.opencb.biodata.models.core.Region;
 import org.opencb.biodata.models.feature.Genotype;
 import org.opencb.biodata.models.metadata.SampleSetType;
@@ -557,23 +554,15 @@
         throw new UnsupportedOperationException();
     }
 
-<<<<<<< HEAD
-    public void searchIndex() throws StorageEngineException, IOException, SolrException {
-        searchIndex(new Query(), new QueryOptions());
-    }
-
-    public void searchIndex(Query query, QueryOptions queryOptions) throws StorageEngineException, IOException, SolrException {
-=======
-    public VariantSearchLoadResult searchIndex() throws StorageEngineException, IOException, VariantSearchException {
+    public VariantSearchLoadResult searchIndex() throws StorageEngineException, IOException, SolrException {
         return searchIndex(new Query(), new QueryOptions(), false);
     }
 
     public VariantSearchLoadResult searchIndex(Query inputQuery, QueryOptions inputQueryOptions, boolean overwrite)
-            throws StorageEngineException, IOException, VariantSearchException {
+            throws StorageEngineException, IOException, SolrException {
         Query query = inputQuery == null ? new Query() : new Query(inputQuery);
         QueryOptions queryOptions = inputQueryOptions == null ? new QueryOptions() : new QueryOptions(inputQueryOptions);
 
->>>>>>> cb41f3d3
         VariantDBAdaptor dbAdaptor = getDBAdaptor();
 
         VariantSearchManager variantSearchManager = getVariantSearchManager();
@@ -596,7 +585,7 @@
             });
 
             return load;
-        } catch (StorageEngineException | IOException | VariantSearchException | RuntimeException e) {
+        } catch (StorageEngineException | IOException | RuntimeException e) {
             throw e;
         } catch (Exception e) {
             throw new StorageEngineException("Exception closing VariantDBIterator", e);
@@ -616,7 +605,7 @@
             if (options.getBoolean(INDEX_SEARCH.key())) {
                 searchIndex(new Query(), new QueryOptions(), false);
             }
-        } catch (IOException | VariantSearchException e) {
+        } catch (IOException | SolrException e) {
             throw new StorageEngineException("Error indexing in search", e);
         }
     }
@@ -669,7 +658,7 @@
         });
     }
 
-    public void removeSearchIndexSamples(String study, List<String> samples) throws StorageEngineException, VariantSearchException {
+    public void removeSearchIndexSamples(String study, List<String> samples) throws StorageEngineException, SolrException {
         VariantSearchManager variantSearchManager = getVariantSearchManager();
 
         StudyConfiguration sc = getStudyConfigurationManager().getStudyConfiguration(study, null).first();
