--- conflicted
+++ resolved
@@ -65,11 +65,8 @@
 import org.opencb.opencga.storage.core.variant.io.VariantReaderUtils;
 import org.opencb.opencga.storage.core.variant.io.VariantWriterFactory.VariantOutputFormat;
 import org.opencb.opencga.storage.core.variant.search.VariantSearchModel;
-<<<<<<< HEAD
-=======
 import org.opencb.opencga.storage.core.variant.search.solr.VariantSearchLoadListener;
 import org.opencb.opencga.storage.core.variant.search.solr.VariantSearchLoadResult;
->>>>>>> 77f7421d
 import org.opencb.opencga.storage.core.variant.search.solr.VariantSearchManager;
 import org.opencb.opencga.storage.core.variant.search.solr.VariantSearchManager.UseSearchIndex;
 import org.opencb.opencga.storage.core.variant.search.solr.VariantSearchSolrIterator;
@@ -645,7 +642,7 @@
                 VariantDBIterator iterator = dbAdaptor.iterator(query, queryOptions);
 
                 ProgressLogger progressLogger = new ProgressLogger("Variants loaded in Solr:", () -> dbAdaptor.count(query).first(), 200);
-                variantSearchManager.load(collectionName, iterator, progressLogger);
+                variantSearchManager.load(collectionName, iterator, progressLogger, null);
             } else {
                 throw new StorageEngineException("Solr is not alive!");
             }
