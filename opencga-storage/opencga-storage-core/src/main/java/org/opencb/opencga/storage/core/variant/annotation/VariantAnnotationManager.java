--- conflicted
+++ resolved
@@ -218,14 +218,9 @@
             reader = new VariantAnnotationJsonDataReader(Paths.get(uri).toFile());
         }
         try {
-<<<<<<< HEAD
-            ParallelTaskRunner<VariantAnnotation, Void> ptr = new ParallelTaskRunner<>(reader,
-                    () -> dbAdaptor.annotationLoader(options), null, config);
-=======
             ProgressLogger progressLogger = new ProgressLogger("Loaded annotations: ");
             ParallelTaskRunner<VariantAnnotation, Object> ptr = new ParallelTaskRunner<>(reader,
                     () -> dbAdaptor.annotationLoader(options).setProgressLogger(progressLogger), null, config);
->>>>>>> e2a2964c
             ptr.run();
         } catch (Exception e) {
             e.printStackTrace();
