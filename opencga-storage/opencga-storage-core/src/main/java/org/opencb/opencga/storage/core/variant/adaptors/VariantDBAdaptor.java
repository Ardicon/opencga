--- conflicted
+++ resolved
@@ -145,6 +145,8 @@
 
     public QueryResult updateAnnotations(List<VariantAnnotation> variantAnnotations, QueryOptions queryOptions);
 
+    public QueryResult updateStats(List<VariantStatsWrapper> variantStatsWrappers, QueryOptions queryOptions);
+
     public boolean close();
 
 
@@ -203,19 +205,6 @@
 //
 //    @Deprecated
 
-<<<<<<< HEAD
 //    VariantAnalysisInfo getAnalysisInfo(Map<String, String> options);
-=======
-    @Override
-    public VariantDBIterator iterator();
-
-    public VariantDBIterator iterator(QueryOptions options);
-
-    public QueryResult updateAnnotations(List<VariantAnnotation> variantAnnotations, QueryOptions queryOptions);
-
-    public QueryResult updateStats(List<VariantStatsWrapper> variantStatsWrappers, QueryOptions queryOptions);
-
-    public boolean close();
->>>>>>> 7676b666
 
 }