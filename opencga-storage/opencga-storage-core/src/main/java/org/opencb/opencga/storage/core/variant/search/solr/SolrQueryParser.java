--- conflicted
+++ resolved
@@ -28,13 +28,8 @@
 import org.opencb.commons.datastore.core.Query;
 import org.opencb.commons.datastore.core.QueryOptions;
 import org.opencb.commons.datastore.solr.FacetQueryParser;
-<<<<<<< HEAD
-import org.opencb.commons.utils.CollectionUtils;
-import org.opencb.opencga.storage.core.metadata.VariantStorageMetadataManager;
-=======
 import org.opencb.opencga.storage.core.metadata.VariantStorageMetadataManager;
 import org.opencb.opencga.storage.core.metadata.models.StudyMetadata;
->>>>>>> 6c04fdf1
 import org.opencb.opencga.storage.core.variant.adaptors.VariantField;
 import org.opencb.opencga.storage.core.variant.adaptors.VariantQueryException;
 import org.opencb.opencga.storage.core.variant.adaptors.VariantQueryParam;
@@ -199,11 +194,7 @@
         String key = STUDY.key();
         if (isValidParam(query, STUDY)) {
             String value = query.getString(key);
-<<<<<<< HEAD
-            VariantQueryUtils.QueryOperation op = checkOperator(value);
-=======
             QueryOperation op = checkOperator(value);
->>>>>>> 6c04fdf1
             Set<Integer> studyIds = new HashSet<>(variantStorageMetadataManager.getStudyIds(splitValue(value, op)));
             List<String> studyNames = new ArrayList<>(studyIds.size());
             Map<String, Integer> map = variantStorageMetadataManager.getStudies(null);
@@ -232,31 +223,19 @@
         // protein-substitution
         key = ANNOT_PROTEIN_SUBSTITUTION.key();
         if (StringUtils.isNotEmpty(query.getString(key))) {
-<<<<<<< HEAD
-            filterList.add(parseScoreValue(VariantQueryParam.ANNOT_PROTEIN_SUBSTITUTION, query.getString(key)));
-=======
             filterList.add(parseScoreValue(ANNOT_PROTEIN_SUBSTITUTION, query.getString(key)));
->>>>>>> 6c04fdf1
         }
 
         // conservation
         key = ANNOT_CONSERVATION.key();
         if (StringUtils.isNotEmpty(query.getString(key))) {
-<<<<<<< HEAD
-            filterList.add(parseScoreValue(VariantQueryParam.ANNOT_CONSERVATION, query.getString(key)));
-=======
             filterList.add(parseScoreValue(ANNOT_CONSERVATION, query.getString(key)));
->>>>>>> 6c04fdf1
         }
 
         // cadd, functional score
         key = ANNOT_FUNCTIONAL_SCORE.key();
         if (StringUtils.isNotEmpty(query.getString(key))) {
-<<<<<<< HEAD
-            filterList.add(parseScoreValue(VariantQueryParam.ANNOT_FUNCTIONAL_SCORE, query.getString(key)));
-=======
             filterList.add(parseScoreValue(ANNOT_FUNCTIONAL_SCORE, query.getString(key)));
->>>>>>> 6c04fdf1
         }
 
         // ALT population frequency
