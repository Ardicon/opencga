/*
 * Copyright 2015-2017 OpenCB
 *
 * Licensed under the Apache License, Version 2.0 (the "License");
 * you may not use this file except in compliance with the License.
 * You may obtain a copy of the License at
 *
 *     http://www.apache.org/licenses/LICENSE-2.0
 *
 * Unless required by applicable law or agreed to in writing, software
 * distributed under the License is distributed on an "AS IS" BASIS,
 * WITHOUT WARRANTIES OR CONDITIONS OF ANY KIND, either express or implied.
 * See the License for the specific language governing permissions and
 * limitations under the License.
 */

package org.opencb.opencga.storage.core.variant.search.solr;

import org.apache.commons.lang3.StringUtils;
import org.apache.solr.client.solrj.SolrQuery;
import org.opencb.biodata.models.core.Region;
import org.opencb.commons.datastore.core.Query;
import org.opencb.commons.datastore.core.QueryOptions;
import org.opencb.commons.utils.CollectionUtils;
import org.opencb.opencga.storage.core.metadata.StudyConfigurationManager;
import org.opencb.opencga.storage.core.variant.adaptors.VariantQueryParam;
import org.opencb.opencga.storage.core.variant.adaptors.VariantQueryUtils;
import org.opencb.opencga.storage.core.variant.search.VariantSearchToVariantConverter;
import org.slf4j.Logger;
import org.slf4j.LoggerFactory;

import java.util.*;
import java.util.regex.Matcher;
import java.util.regex.Pattern;

import static org.opencb.opencga.storage.core.variant.adaptors.VariantQueryUtils.*;

/**
 * Created by imedina on 18/11/16.
 * Created by jtarraga on 18/11/16.
 * Created by wasim on 18/11/16.
 */
public class SolrQueryParser {

    private final StudyConfigurationManager studyConfigurationManager;

    private static final Pattern STUDY_PATTERN = Pattern.compile("^([^=<>!]+):([^=<>!]+)(!=?|<=?|>=?|<<=?|>>=?|==?|=?)([^=<>!]+.*)$");
    private static final Pattern SCORE_PATTERN = Pattern.compile("^([^=<>!]+)(!=?|<=?|>=?|<<=?|>>=?|==?|=?)([^=<>!]+.*)$");

    protected static Logger logger = LoggerFactory.getLogger(SolrQueryParser.class);

    public SolrQueryParser(StudyConfigurationManager studyConfigurationManager) {
        this.studyConfigurationManager = studyConfigurationManager;
    }

    /**
     * Create a SolrQuery object from Query and QueryOptions.
     *
     * @param query         Query
     * @param queryOptions  Query Options
     * @return              SolrQuery
     */
    public SolrQuery parse(Query query, QueryOptions queryOptions) {
        List<String> filterList = new ArrayList<>();

        SolrQuery solrQuery = new SolrQuery();

        //-------------------------------------
        // QueryOptions processing
        //-------------------------------------
        if (queryOptions.containsKey(QueryOptions.INCLUDE)) {
            List<String> includes = queryOptions.getAsStringList(QueryOptions.INCLUDE);
            solrQuery.setFields(includes.toArray(new String[includes.size()]));
        }

        if (queryOptions.containsKey(QueryOptions.LIMIT)) {
            solrQuery.setRows(queryOptions.getInt(QueryOptions.LIMIT));
        }

        if (queryOptions.containsKey(QueryOptions.SKIP)) {
            solrQuery.setStart(queryOptions.getInt(QueryOptions.SKIP));
        }

        if (queryOptions.containsKey(QueryOptions.SORT)) {
            solrQuery.addSort(queryOptions.getString(QueryOptions.SORT), getSortOrder(queryOptions));
        }

        //-------------------------------------
        // Facet processing
        //-------------------------------------

        // facet fields (query parameter: facet)
        // multiple faceted fields are separated by ";", they can be:
        //    - non-nested faceted fields, e.g.: biotype
        //    - nested faceted fields (i.e., Solr pivots) are separated by ">>", e.g.: studies>>type
        //    - ranges, field_name:start:end:gap, e.g.: sift:0:1:0.5
        //    - intersections, field_name:value1^value2[^value3], e.g.: studies:1kG^ESP
        if (queryOptions.containsKey(QueryOptions.FACET) && StringUtils.isNotEmpty(queryOptions.getString(QueryOptions.FACET))) {
            parseSolrFacets(queryOptions.get(QueryOptions.FACET).toString(), solrQuery);
        }

        // facet ranges,
        // query parameter name: facetRange
        // multiple facet ranges are separated by ";"
        // query parameter value: field:start:end:gap, e.g.: sift:0:1:0.5
        if (queryOptions.containsKey(QueryOptions.FACET_RANGE)
                && StringUtils.isNotEmpty(queryOptions.getString(QueryOptions.FACET_RANGE))) {
            parseSolrFacetRanges(queryOptions.get(QueryOptions.FACET_RANGE).toString(), solrQuery);
        }

        // facet intersections,
        //if (queryOptions.containsKey(QueryOptions.FACET_INTERSECTION)) {
        //    parseSolrFacetIntersections(queryOptions.get(QueryOptions.FACET_INTERSECTION).toString(), solrQuery);
        //}

        //-------------------------------------
        // Query processing
        //-------------------------------------

        // OR conditions
        // create a list for xrefs (without genes), genes, regions and cts
        // the function classifyIds function differentiates xrefs from genes
        List<String> xrefs = new ArrayList<>();
        List<String> genes = new ArrayList<>();
        List<Region> regions = new ArrayList<>();
        List<String> consequenceTypes = new ArrayList<>();

        // xref
        classifyIds(VariantQueryParam.ANNOT_XREF.key(), query, xrefs, genes);
        classifyIds(VariantQueryParam.ID.key(), query, xrefs, genes);
        classifyIds(VariantQueryParam.GENE.key(), query, xrefs, genes);
        classifyIds(VariantQueryParam.ANNOT_CLINVAR.key(), query, xrefs, genes);
        classifyIds(VariantQueryParam.ANNOT_COSMIC.key(), query, xrefs, genes);
//        classifyIds(VariantQueryParams.ANNOT_HPO.key(), query, xrefs, genes);

        // Convert region string to region objects
        if (query.containsKey(VariantQueryParam.REGION.key())) {
            regions = Region.parseRegions(query.getString(VariantQueryParam.REGION.key()));
        }

        // consequence types (cts)
        if (query.containsKey(VariantQueryParam.ANNOT_CONSEQUENCE_TYPE.key())
                && StringUtils.isNotEmpty(query.getString(VariantQueryParam.ANNOT_CONSEQUENCE_TYPE.key()))) {
            consequenceTypes = Arrays.asList(query.getString(VariantQueryParam.ANNOT_CONSEQUENCE_TYPE.key()).split("[,;]"));
        }

        // goal: [((xrefs OR regions) AND cts) OR (genes AND cts)] AND ... AND ...
        if (CollectionUtils.isNotEmpty(consequenceTypes)) {
            if (CollectionUtils.isNotEmpty(genes)) {
                // consequence types and genes
                String or = buildXrefOrRegionAndConsequenceType(xrefs, regions, consequenceTypes);
                if (xrefs.isEmpty() && regions.isEmpty()) {
                    // no xrefs or regions: genes AND cts
                    filterList.add(buildGeneAndCt(genes, consequenceTypes));
                } else {
                    // otherwise: [((xrefs OR regions) AND cts) OR (genes AND cts)]
                    filterList.add("(" + or + ") OR (" + buildGeneAndCt(genes, consequenceTypes) + ")");
                }
            } else {
                // consequence types but no genes: (xrefs OR regions) AND cts
                // in this case, the resulting string will never be null, because there are some consequence types!!
                filterList.add(buildXrefOrRegionAndConsequenceType(xrefs, regions, consequenceTypes));
            }
        } else {
            // no consequence types: (xrefs OR regions) but we must add "OR genes", i.e.: xrefs OR regions OR genes
            // no consequence types: (xrefs OR regions) but we must add "OR genMINes", i.e.: xrefs OR regions OR genes
            // we must make an OR with xrefs, genes and regions and add it to the "AND" filter list
            String orXrefs = buildXrefOrGeneOrRegion(xrefs, genes, regions);
            if (!orXrefs.isEmpty()) {
                filterList.add(orXrefs);
            }
        }

        // now we continue with the other AND conditions...
        // type (t)
        String key = VariantQueryParam.STUDY.key();
        if (isValidParam(query, VariantQueryParam.STUDY)) {
            try {
                String value = query.getString(key);
                VariantQueryUtils.QueryOperation op = checkOperator(value);
                Set<Integer> studyIds = new HashSet<>(studyConfigurationManager.getStudyIds(splitValue(value, op), queryOptions));
                List<String> studyNames = new ArrayList<>(studyIds.size());
                Map<String, Integer> map = studyConfigurationManager.getStudies(null);
                if (map != null && map.size() > 1) {
                    map.forEach((name, id) -> {
                        if (studyIds.contains(id)) {
                            String[] s = name.split(":");
                            studyNames.add(s[s.length - 1]);
                        }
                    });

                    if (op == null || op == VariantQueryUtils.QueryOperation.OR) {
                        filterList.add(parseCategoryTermValue("studies", StringUtils.join(studyNames, ",")));
                    } else {
                        filterList.add(parseCategoryTermValue("studies", StringUtils.join(studyNames, ";")));
                    }
                }
            } catch (NullPointerException e) {
                logger.error(e.getMessage());
                e.printStackTrace();
            }
        }

        // type (t)
        key = VariantQueryParam.TYPE.key();
        if (StringUtils.isNotEmpty(query.getString(key))) {
            filterList.add(parseCategoryTermValue("type", query.getString(key)));
        }

        // Gene biotype
        key = VariantQueryParam.ANNOT_BIOTYPE.key();
        if (StringUtils.isNotEmpty(query.getString(key))) {
            filterList.add(parseCategoryTermValue("biotypes", query.getString(key)));
        }

        // protein-substitution
        key = VariantQueryParam.ANNOT_PROTEIN_SUBSTITUTION.key();
        if (StringUtils.isNotEmpty(query.getString(key))) {
            filterList.add(parseScoreValue(query.getString(key)));
        }

        // conservation
        key = VariantQueryParam.ANNOT_CONSERVATION.key();
        if (StringUtils.isNotEmpty(query.getString(key))) {
            filterList.add(parseScoreValue(query.getString(key)));
        }

        // cadd, functional score
        key = VariantQueryParam.ANNOT_FUNCTIONAL_SCORE.key();
        if (StringUtils.isNotEmpty(query.getString(key))) {
            filterList.add(parseScoreValue(query.getString(key)));
        }

        // ALT population frequency
        // in the query: 1kG_phase3:CEU<=0.0053191,1kG_phase3:CLM>0.0125319"
        // in the search model: "popFreq__1kG_phase3__CEU":0.0053191,popFreq__1kG_phase3__CLM">0.0125319"
        key = VariantQueryParam.ANNOT_POPULATION_ALTERNATE_FREQUENCY.key();
        if (StringUtils.isNotEmpty(query.getString(key))) {
            filterList.add(parsePopFreqValue("popFreq", query.getString(key), "ALT"));
        }

        // MAF population frequency
        // in the search model: "popFreq__1kG_phase3__CLM":0.005319148767739534
        key = VariantQueryParam.ANNOT_POPULATION_MINOR_ALLELE_FREQUENCY.key();
        if (StringUtils.isNotEmpty(query.getString(key))) {
            filterList.add(parsePopFreqValue("popFreq", query.getString(key), "MAF"));
        }

        // REF population frequency
        // in the search model: "popFreq__1kG_phase3__CLM":0.005319148767739534
        key = VariantQueryParam.ANNOT_POPULATION_REFERENCE_FREQUENCY.key();
        if (StringUtils.isNotEmpty(query.getString(key))) {
            filterList.add(parsePopFreqValue("popFreq", query.getString(key), "REF"));
        }

        // stats maf
        // in the model: "stats__1kg_phase3__ALL"=0.02
        key = VariantQueryParam.STATS_MAF.key();
        if (StringUtils.isNotEmpty(query.getString(key))) {
            filterList.add(parsePopFreqValue("stats", query.getString(key), "MAF"));
        }

        // GO
        key = ANNOT_GO_GENES.key();
        if (isValidParam(query, ANNOT_GO_GENES)) {
            List<String> genesByGo = query.getAsStringList(key);
            if (CollectionUtils.isNotEmpty(genesByGo)) {
                filterList.add(parseCategoryTermValue("xrefs", StringUtils.join(genesByGo, ",")));
            }
        }

        // EXPRESSION
        key = ANNOT_EXPRESSION_GENES.key();
        if (isValidParam(query, ANNOT_EXPRESSION_GENES)) {
            List<String> genesByExpression = query.getAsStringList(key);
            if (CollectionUtils.isNotEmpty(genesByExpression)) {
                filterList.add(parseCategoryTermValue("xrefs", StringUtils.join(genesByExpression, ",")));
            }
        }

        // Gene Trait IDs
        key = VariantQueryParam.ANNOT_GENE_TRAIT_ID.key();
        if (StringUtils.isNotEmpty(query.getString(key))) {
            filterList.add(parseCategoryTermValue("traits", query.getString(key)));
        }

        // hpo
        key = VariantQueryParam.ANNOT_HPO.key();
        if (StringUtils.isNotEmpty(query.getString(key))) {
            filterList.add(parseCategoryTermValue("traits", query.getString(key)));
        }

        // clinvar
//        key = VariantQueryParam.ANNOT_CLINVAR.key();
//        if (StringUtils.isNotEmpty(query.getString(key))) {
//            filterList.add(parseCategoryTermValue("traits", query.getString(key)));
//        }

        // traits
        key = VariantQueryParam.ANNOT_TRAIT.key();
        if (StringUtils.isNotEmpty(query.getString(key))) {
            filterList.add(parseCategoryTermValue("traits", query.getString(key)));
        }

        logger.debug("query = {}\n", query.toJson());

        solrQuery.setQuery("*:*");
        filterList.forEach(filter -> {
            solrQuery.addFilterQuery(filter);
            logger.debug("Solr fq: {}\n", filter);
        });

        return solrQuery;
    }

    /**
     * Check if the target xref is a gene.
     *
     * @param xref    Target xref
     * @return        True or false
     */
    private boolean isGene(String xref) {
        // TODO: this function must be completed
        if (xref.isEmpty()) {
            return false;
        }
        if (xref.indexOf(":") == -1) {
            return true;
        }
        return true;
    }

    /**
     * Insert the IDs for this key in the query into the xref or gene list depending on they are or not genes.
     *
     * @param key     Key in the query
     * @param query   Query
     * @param xrefs   List to insert the xrefs (no genes)
     * @param genes   List to insert the genes
     */
    private void classifyIds(String key, Query query, List<String> xrefs, List<String> genes) {
        String value;
        if (query.containsKey(key)) {
            value = query.getString(key);
            if (StringUtils.isNotEmpty(value)) {
                List<String> items = Arrays.asList(value.split("[,;]"));
                for (String item: items) {
                    if (isGene(item)) {
                        genes.add(item);
                    } else {
                        xrefs.add(item);
                    }
                }
            }
        }
    }

    /**
     * Parse string values, e.g.: dbSNP, type, chromosome,... This function takes into account multiple values and
     * the separator between them can be:
     *     "," or ";" to apply a "OR" condition
     *
     * @param name          Parameter name
     * @param value         Parameter value
     * @return             A list of strings, each string represents a boolean condition
     */
    public String parseCategoryTermValue(String name, String value) {
        return parseCategoryTermValue(name, value, false);
    }

    /**
     * Parse string values, e.g.: dbSNP, type, chromosome,... This function takes into account multiple values and
     * the separator between them can be:
     *     "," or ";" to apply a "OR" condition
     *
     * @param name          Parameter name
     * @param value         Parameter value
     * @param partialSearch Flag to partial search
     * @return             A list of strings, each string represents a boolean condition
     */
    public String parseCategoryTermValue(String name, String value, boolean partialSearch) {
        StringBuilder filter = new StringBuilder();
        if (StringUtils.isNotEmpty(value)) {
            boolean or = value.contains(",");
            boolean and = value.contains(";");
            if (or && and) {
                throw new IllegalArgumentException("Command and semi-colon cannot be mixed: " + value);
            }
            String logicalComparator = or ? " OR " : " AND ";
            String wildcard = partialSearch ? "*" : "";

            String[] values = value.split("[,;]");
            if (values.length == 1) {
                filter.append(name).append(":\"").append(wildcard).append(value).append(wildcard).append("\"");
            } else {
                filter.append("(");
                filter.append(name).append(":\"").append(wildcard).append(values[0]).append(wildcard).append("\"");
                for (int i = 1; i < values.length; i++) {
                    filter.append(logicalComparator);
                    filter.append(name).append(":\"").append(wildcard).append(values[i]).append(wildcard).append("\"");
                }
                filter.append(")");
            }
        }
        return filter.toString();
    }

    /**
     * Parse string values, e.g.: polyPhen, gerp, caddRaw,... This function takes into account multiple values and
     * the separator between them can be:
     *     "," to apply a "OR condition"
     *     ";" to apply a "AND condition"
     *
     * @param value        Parameter value
     * @return             The string with the boolean conditions
     */
    public String parseScoreValue(String value) {
        // In Solr, range queries can be inclusive or exclusive of the upper and lower bounds:
        //    - Inclusive range queries are denoted by square brackets.
        //    - Exclusive range queries are denoted by curly brackets.
        StringBuilder sb = new StringBuilder();
        if (StringUtils.isNotEmpty(value)) {
            boolean or = value.contains(",");
            boolean and = value.contains(";");
            if (or && and) {
                throw new IllegalArgumentException("Command and semi-colon cannot be mixed: " + value);
            }
            String logicalComparator = or ? " OR " : " AND ";

            Matcher matcher;
            String[] values = value.split("[,;]");
            if (values.length == 1) {
                matcher = SCORE_PATTERN.matcher(value);
                if (matcher.find()) {
                    // concat expression, e.g.: value:[0 TO 12]
                    sb.append(getRange("", matcher.group(1), matcher.group(2), matcher.group(3)));
                } else {
                    logger.debug("Invalid expression: {}", value);
                    throw new IllegalArgumentException("Invalid expression " +  value);
                }
            } else {
                List<String> list = new ArrayList<>(values.length);
                for (String v : values) {
                    matcher = SCORE_PATTERN.matcher(v);
                    if (matcher.find()) {
                        // concat expression, e.g.: value:[0 TO 12]
                        list.add(getRange("", matcher.group(1), matcher.group(2), matcher.group(3)));
                    } else {
                        throw new IllegalArgumentException("Invalid expression " +  value);
                    }
                }
                sb.append("(").append(StringUtils.join(list, logicalComparator)).append(")");
            }
        }
        return sb.toString();
    }

    /**
     * Parse population/stats values, e.g.: 1000g:all>0.4 or 1Kg_phase3:JPN<0.00982. This function takes into account
     * multiple values and the separator between them can be:
     *     "," to apply a "OR condition"
     *     ";" to apply a "AND condition"
     *
     * @param name         Paramenter type: propFreq or stats
     * @param value        Paramenter value
     * @return             The string with the boolean conditions
     */
<<<<<<< HEAD
    public String parsePopValue(String name, String value) {
=======
    private String parsePopFreqValue(String name, String value, String type) {
>>>>>>> c3f35486
        // In Solr, range queries can be inclusive or exclusive of the upper and lower bounds:
        //    - Inclusive range queries are denoted by square brackets.
        //    - Exclusive range queries are denoted by curly brackets.
        StringBuilder sb = new StringBuilder();
        if (StringUtils.isNotEmpty(value)) {
            boolean or = value.contains(",");
            boolean and = value.contains(";");
            if (or && and) {
                throw new IllegalArgumentException("Command and semi-colon cannot be mixed: " + value);
            }
            String logicalComparator = or ? " OR " : " AND ";

            Matcher matcher;
            String[] values = value.split("[,;]");
            if (values.length == 1) {
                matcher = STUDY_PATTERN.matcher(value);
                if (matcher.find()) {
                    // Solr only stores ALT frequency, we need to calculate the MAF or REF before querying
                    String[] freqValue = getMafOrRefFrequency(type, matcher.group(3), matcher.group(4));

                    // concat expression, e.g.: value:[0 TO 12]
                    sb.append(getRange(name + "__" + matcher.group(1) + "__", matcher.group(2), freqValue[0], freqValue[1]));
                } else {
                    // error
                    throw new IllegalArgumentException("Invalid expression " +  value);
                }
            } else {
                List<String> list = new ArrayList<>(values.length);
                for (String v : values) {
                    matcher = STUDY_PATTERN.matcher(v);
                    if (matcher.find()) {
                        // Solr only stores ALT frequency, we need to calculate the MAF or REF before querying
                        String[] freqValue = getMafOrRefFrequency(type, matcher.group(3), matcher.group(4));

                        // concat expression, e.g.: value:[0 TO 12]
                        list.add(getRange(name + "__" + matcher.group(1) + "__", matcher.group(2), freqValue[0], freqValue[1]));
                    } else {
                        throw new IllegalArgumentException("Invalid expression " +  value);
                    }
                }
                sb.append("(").append(StringUtils.join(list, logicalComparator)).append(")");
            }
        }
        return sb.toString();
    }

    private String[] getMafOrRefFrequency(String type, String operator, String value) {
        String[] opValue = new String[2];
        opValue[0] = operator;
        switch (type.toUpperCase()) {
            case "MAF":
                double d = Double.parseDouble(value);
                if (d > 0.5) {
                    d = 1 - d;

                    if (operator.contains("<")) {
                        opValue[0] = operator.replaceAll("<", ">");
                    } else {
                        if (operator.contains(">")) {
                            opValue[0] = operator.replaceAll(">", "<");
                        }
                    }
                }

                opValue[1] = String.valueOf(d);
                break;
            case "REF":
                if (operator.contains("<")) {
                    opValue[0] = operator.replaceAll("<", ">");
                } else {
                    if (operator.contains(">")) {
                        opValue[0] = operator.replaceAll(">", "<");
                    }
                }
                opValue[1] = String.valueOf(1 - Double.parseDouble(value));
                break;
            case "ALT":
            default:
                opValue[1] = value;
                break;
        }
        return opValue;
    }

    /**
     * Get the name in the SearchVariantModel from the command line parameter name.
     *
     * @param name  Command line parameter name
     * @return      Name in the model
     */
    private String getSolrFieldName(String name) {
        switch (name) {
            case "cadd_scaled":
            case "caddScaled":
                return "caddScaled";
            case "cadd_raw":
            case "caddRaw":
                return "caddRaw";
            default:
                return name;
        }
    }

    /**
     * Build Solr query range, e.g.: query range [0 TO 23}.
     *
     * @param prefix    Prefix, e.g.: popFreq__study__cohort, stats__ or null
     * @param name      Parameter name, e.g.: sift, phylop, gerp, caddRaw,...
     * @param op        Operator, e.g.: =, !=, <, <=, <<, <<=, >,...
     * @param value     Parameter value, e.g.: 0.314, tolerated,...
     * @return          Solr query range
     */
    public String getRange(String prefix, String name, String op, String value) {
        StringBuilder sb = new StringBuilder();
        switch (op) {
            case "=":
            case "==":
                try {
                    Double v = Double.parseDouble(value);
                    // attention: negative values must be escaped
                    sb.append(prefix).append(getSolrFieldName(name)).append(":").append(v < 0 ? "\\" : "").append(value);
                } catch (NumberFormatException e) {
                    switch (name.toLowerCase()) {
                        case "sift":
                            sb.append(prefix).append("siftDesc").append(":\"").append(value).append("\"");
                            break;
                        case "polyphen":
                            sb.append(prefix).append("polyphenDesc").append(":\"").append(value).append("\"");
                            break;
                        default:
                            sb.append(prefix).append(getSolrFieldName(name)).append(":\"").append(value).append("\"");
                            break;
                    }
                }
                break;
            case "!=":
                switch (name.toLowerCase()) {
                    case "sift": {
                        try {
                            Double v = Double.parseDouble(value);
                            // attention: negative values must be escaped
                            sb.append("-").append(prefix).append("sift").append(":").append(v < 0 ? "\\" : "").append(v);
                        } catch (NumberFormatException e) {
                            sb.append("-").append(prefix).append("siftDesc").append(":\"").append(value).append("\"");
                        }
                        break;
                    }
                    case "polyphen": {
                        try {
                            Double v = Double.parseDouble(value);
                            // attention: negative values must be escaped
                            sb.append("-").append(prefix).append("polyphen").append(":").append(v < 0 ? "\\" : "").append(v);
                        } catch (NumberFormatException e) {
                            sb.append("-").append(prefix).append("polyphenDesc").append(":\"").append(value).append("\"");
                        }
                        break;
                    }
                    default: {
                        sb.append("-").append(prefix).append(getSolrFieldName(name)).append(":").append(value);
                    }
                }
                break;

            case "<":
                sb.append(prefix).append(getSolrFieldName(name)).append(":{")
                        .append(VariantSearchToVariantConverter.MISSING_VALUE).append(" TO ").append(value).append("}");
                break;
            case "<=":
                sb.append(prefix).append(getSolrFieldName(name)).append(":{")
                        .append(VariantSearchToVariantConverter.MISSING_VALUE).append(" TO ").append(value).append("]");
                break;
            case ">":
                sb.append(prefix).append(getSolrFieldName(name)).append(":{").append(value).append(" TO *]");
                break;
            case ">=":
                sb.append(prefix).append(getSolrFieldName(name)).append(":[").append(value).append(" TO *]");
                break;

            case "<<":
            case "<<=":
                String rightCloseOperator = ("<<").equals(op) ? "}" : "]";
                if (StringUtils.isNotEmpty(prefix) && (prefix.startsWith("popFreq_") || prefix.startsWith("stats_"))) {
                    sb.append("(");
                    sb.append("(* -").append(prefix).append(getSolrFieldName(name)).append(":*)");
                    sb.append(" OR ");
                    sb.append(prefix).append(getSolrFieldName(name)).append(":[0 TO ").append(value).append(rightCloseOperator);
                    sb.append(")");
                } else {
                    sb.append(prefix).append(getSolrFieldName(name)).append(":[")
                            .append(VariantSearchToVariantConverter.MISSING_VALUE).append(" TO ").append(value).append(rightCloseOperator);
                }
                break;
            case ">>":
            case ">>=":
                String leftCloseOperator = (">>").equals(op) ? "{" : "[";
                sb.append("(");
                if (StringUtils.isNotEmpty(prefix) && (prefix.startsWith("popFreq_") || prefix.startsWith("stats_"))) {
                    sb.append(prefix).append(getSolrFieldName(name)).append(":").append(leftCloseOperator).append(value).append(" TO *]");
                    sb.append(" OR ");
                    sb.append("(* -").append(prefix).append(getSolrFieldName(name)).append(":*)");
                } else {
                    // attention: negative values must be escaped
                    sb.append(prefix).append(getSolrFieldName(name)).append(":").append(leftCloseOperator).append(value).append(" TO *]");
                    sb.append(" OR ");
                    sb.append(prefix).append(getSolrFieldName(name)).append(":\\").append(VariantSearchToVariantConverter.MISSING_VALUE);
                }
                sb.append(")");
                break;
            default:
                logger.debug("Unknown operator {}", op);
                break;
        }
        return sb.toString();
    }

    public SolrQuery.ORDER getSortOrder(QueryOptions queryOptions) {
        return queryOptions.getString(QueryOptions.ORDER).equals(QueryOptions.ASCENDING)
                ? SolrQuery.ORDER.asc : SolrQuery.ORDER.desc;
    }

    /**
     * Build an OR-condition with all xrefs, genes and regions.
     *
     * @param xrefs     List of xrefs
     * @param genes     List of genes
     * @param regions   List of regions
     * @return          OR-condition string
     */
    private String buildXrefOrGeneOrRegion(List<String> xrefs, List<String> genes, List<Region> regions) {
        StringBuilder sb = new StringBuilder();

        // first, concatenate xrefs and genes in single list
        List<String> ids = new ArrayList<>();
        if (xrefs != null && CollectionUtils.isNotEmpty(xrefs)) {
            ids.addAll(xrefs);
        }
        if (genes != null && CollectionUtils.isNotEmpty(genes)) {
            ids.addAll(genes);
        }
        if (CollectionUtils.isNotEmpty(ids)) {
            for (String id : ids) {
                if (sb.length() > 0) {
                    sb.append(" OR ");
                }
                sb.append("xrefs:\"").append(id).append("\"");
            }
        }

        // and now regions
        for (Region region: regions) {
            if (StringUtils.isNotEmpty(region.getChromosome())) {
                if (sb.length() > 0) {
                    sb.append(" OR ");
                }
                sb.append("(");
                if (region.getStart() == 0 && region.getEnd() == Integer.MAX_VALUE) {
                    sb.append("chromosome:").append(region.getChromosome());
                } else if (region.getEnd() == Integer.MAX_VALUE) {
                    sb.append("chromosome:").append(region.getChromosome())
                            .append(" AND start:").append(region.getStart());
                } else {
                    sb.append("chromosome:").append(region.getChromosome())
                            .append(" AND start:[").append(region.getStart()).append(" TO *]")
                            .append(" AND end:[* TO ").append(region.getEnd()).append("]");
                }
                sb.append(")");
            }
        }

        return sb.toString();
    }

    /**
     * Build an OR-condition with all consequence types from the input list. It uses the VariantDBAdaptorUtils
     * to parse the consequence type (accession or term) into an integer.
     *
     * @param cts    List of consequence types
     * @return       OR-condition string
     */
    private String buildConsequenceTypeOr(List<String> cts) {
        StringBuilder sb = new StringBuilder();
        for (String ct : cts) {
            if (sb.length() > 0) {
                sb.append(" OR ");
            }
            sb.append("soAcc:").append(VariantQueryUtils.parseConsequenceType(ct));
        }
        return sb.toString();
    }

    /**
     * Build the condition: (xrefs OR regions) AND cts.
     *
     * @param xrefs      List of xrefs
     * @param regions    List of regions
     * @param cts        List of consequence types
     * @return           OR/AND condition string
     */
    private String buildXrefOrRegionAndConsequenceType(List<String> xrefs, List<Region> regions, List<String> cts) {
        String orCts = buildConsequenceTypeOr(cts);
        if (xrefs.isEmpty() && regions.isEmpty()) {
            // consequences type but no xrefs, no genes, no regions
            // we must make an OR with all consequences types and add it to the "AND" filter list
            return orCts;
        } else {
            String orXrefs = buildXrefOrGeneOrRegion(xrefs, null, regions);
            return "(" +  orXrefs + ") AND (" + orCts + ")";
        }
    }

    /**
     * Build the condition: genes AND cts.
     *
     * @param genes    List of genes
     * @param cts      List of consequence types
     * @return         OR/AND condition string
     */
    private String buildGeneAndCt(List<String> genes, List<String> cts) {
        // in the VariantSearchModel the (gene AND ct) is modeled in the field: geneToSoAcc:gene_ct
        // and if there are multiple genes and consequence types, we have to build the combination of all of them in a OR expression
        StringBuilder sb = new StringBuilder();
        for (String gene: genes) {
            for (String ct: cts) {
                if (sb.length() > 0) {
                    sb.append(" OR ");
                }
                sb.append("geneToSoAcc:").append(gene).append("_").append(VariantQueryUtils.parseConsequenceType(ct));
            }
        }
        return sb.toString();
    }

    /**
     * Parse facets.
     * Multiple facets are separated by semicolons (;)
     * E.g.:  chromosome[1,2,3,4,5];studies[1kg,exac]>>type[snv,indel];sift:0:1:0.2;gerp:-1:3:0.5;studies:1kG_phase3^EXAC^ESP6500
     *
     * @param strFields   String containing the facet definitions
     * @param solrQuery   Solr query
     */
    public void parseSolrFacets(String strFields, SolrQuery solrQuery) {
        if (StringUtils.isNotEmpty(strFields) && solrQuery != null) {
            String[] fields = strFields.split("[;]");
            for (String field: fields) {
                if (field.contains("^")) {
                    // intersections
                    parseSolrFacetIntersections(field, solrQuery);
                } else if (field.contains(":")) {
                    // ranges
                    parseSolrFacetRanges(field, solrQuery);
                } else {
                    // fields (simple or nested)
                    parseSolrFacetFields(field, solrQuery);
                }
            }
        }
    }

    /**
     * Parse Solr facet fields.
     * This format is: field_name[field_values_1,field_values_2...]:skip:limit
     *
     * @param field   String containing the facet field
     * @param solrQuery   Solr query
     */
    private void parseSolrFacetFields(String field, SolrQuery solrQuery) {
        String[] splits = field.split(">>");
        if (splits.length == 1) {
            // Solr field
            //solrQuery.addFacetField(field);
            parseFacetField(field, solrQuery, false);
        } else {
            // Solr pivots (nested fields)
            StringBuilder sb = new StringBuilder();
            for (String split: splits) {
                String name = parseFacetField(split, solrQuery, true);
                if (sb.length() > 0) {
                    sb.append(",");
                }
                sb.append(name);
            }
            solrQuery.addFacetPivotField(sb.toString());
        }
    }

    /**
     * Parse field string.
     * The expected format is: field_name[field_value_1,field_value_2,...]:skip:limit.
     *
     * @param field    The string to parse
     * @retrun         The field name
     */
    private String parseFacetField(String field, SolrQuery solrQuery, boolean pivot) {
        String name = "";
        String[] splits1 = field.split("[\\[\\]]");
        if (splits1.length == 1) {
            String[] splits2 = field.split(":");
            if (splits2.length >= 1) {
                name = splits2[0];
                if (!pivot) {
                    solrQuery.addFacetField(name);
                }
            }
            if (splits2.length >= 2 && StringUtils.isNotEmpty(splits2[1])) {
                solrQuery.set("f." + name + ".facet.offset", splits2[1]);
            }
            if (splits2.length >= 3 && StringUtils.isNotEmpty(splits2[2])) {
                solrQuery.set("f." + name + ".facet.limit", splits2[2]);
            }
        } else {
            // first, field name
            name = splits1[0];
            if (!pivot) {
                solrQuery.addFacetField(name);
            }

            // second, includes
            // nothing to do, if includes, the other ones will be removed later

            // third, skip and limit
            if (splits1.length >= 3) {
                String[] splits2 = splits1[2].split(":");
                if (splits2.length >= 2 && StringUtils.isNotEmpty(splits2[1])) {
                    solrQuery.set("f." + name + ".facet.offset", splits2[1]);
                }
                if (splits2.length >= 3 && StringUtils.isNotEmpty(splits2[2])) {
                    solrQuery.set("f." + name + ".facet.limit", splits2[2]);
                }
            }
        }
        return name;
    }

    /**
     * Parse Solr facet range.
     * This format is: field_name:start:end:gap, e.g.: sift:0:1:0.2
     *
     * @param range   String containing the facet range definition
     * @param solrQuery   Solr query
     */
    public void parseSolrFacetRanges(String range, SolrQuery solrQuery) {
        String[] split = range.split(":");
        if (split.length != 4) {
            logger.warn("Facet range '" + range + "' malformed. The expected range format is 'name:start:end:gap'");
        } else {
            try {
                Number start, end, gap;
                if (("start").equals(split[0])) {
                    start = Integer.parseInt(split[1]);
                    end = Integer.parseInt(split[2]);
                    gap = Integer.parseInt(split[3]);
                } else {
                    start = Double.parseDouble(split[1]);
                    end = Double.parseDouble(split[2]);
                    gap = Double.parseDouble(split[3]);
                }
                // Solr ranges
                solrQuery.addNumericRangeFacet(split[0], start, end, gap);
            } catch (NumberFormatException e) {
                logger.warn("Facet range '" + range + "' malformed. Range format is 'name:start:end:gap'"
                        + " where start, end and gap values are numbers.");
            }
        }
    }

    /**
     * Parse Solr facet intersection.
     *
     * @param intersection   String containing the facet intersection
     * @param solrQuery   Solr query
     */
    public void parseSolrFacetIntersections(String intersection, SolrQuery solrQuery) {
        boolean error = true;
        String[] splitA = intersection.split(":");
        if (splitA.length == 2) {
            String[] splitB = splitA[1].split("\\^");
            if (splitB.length == 2) {
                error = false;
                solrQuery.addFacetQuery("{!key=" + splitB[0] + "}" + splitA[0] + ":" + splitB[0]);
                solrQuery.addFacetQuery("{!key=" + splitB[1] + "}" + splitA[0] + ":" + splitB[1]);
                solrQuery.addFacetQuery("{!key=" + splitB[0] + "__" + splitB[1] + "}" + splitA[0] + ":" + splitB[0]
                        + " AND " + splitA[0] + ":" + splitB[1]);

            } else if (splitB.length == 3) {
                error = false;
                solrQuery.addFacetQuery("{!key=" + splitB[0] + "}" + splitA[0] + ":" + splitB[0]);
                solrQuery.addFacetQuery("{!key=" + splitB[1] + "}" + splitA[0] + ":" + splitB[1]);
                solrQuery.addFacetQuery("{!key=" + splitB[2] + "}" + splitA[0] + ":" + splitB[2]);
                solrQuery.addFacetQuery("{!key=" + splitB[0] + "__" + splitB[1] + "}" + splitA[0] + ":" + splitB[0]
                        + " AND " + splitA[0] + ":" + splitB[1]);
                solrQuery.addFacetQuery("{!key=" + splitB[0] + "__" + splitB[2] + "}" + splitA[0] + ":" + splitB[0]
                        + " AND " + splitA[0] + ":" + splitB[2]);
                solrQuery.addFacetQuery("{!key=" + splitB[1] + "__" + splitB[2] + "}" + splitA[0] + ":" + splitB[1]
                        + " AND " + splitA[0] + ":" + splitB[2]);
                solrQuery.addFacetQuery("{!key=" + splitB[0] + "__" + splitB[1] + "__" + splitB[2] + "}" + splitA[0]
                        + ":" + splitB[0] + " AND " + splitA[0]
                        + ":" + splitB[1] + " AND " + splitA[0] + ":" + splitB[2]);
            }
        }

        if (error) {
            logger.warn("Facet intersection '" + intersection + "' malformed. The expected intersection format"
                    + " is 'name:value1^value2[^value3]', value3 is optional");
        }
    }
}<|MERGE_RESOLUTION|>--- conflicted
+++ resolved
@@ -465,11 +465,7 @@
      * @param value        Paramenter value
      * @return             The string with the boolean conditions
      */
-<<<<<<< HEAD
-    public String parsePopValue(String name, String value) {
-=======
     private String parsePopFreqValue(String name, String value, String type) {
->>>>>>> c3f35486
         // In Solr, range queries can be inclusive or exclusive of the upper and lower bounds:
         //    - Inclusive range queries are denoted by square brackets.
         //    - Exclusive range queries are denoted by curly brackets.
