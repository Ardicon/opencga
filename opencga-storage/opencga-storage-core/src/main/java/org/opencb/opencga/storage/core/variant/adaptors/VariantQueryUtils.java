/*
 * Copyright 2015-2017 OpenCB
 *
 * Licensed under the Apache License, Version 2.0 (the "License");
 * you may not use this file except in compliance with the License.
 * You may obtain a copy of the License at
 *
 *     http://www.apache.org/licenses/LICENSE-2.0
 *
 * Unless required by applicable law or agreed to in writing, software
 * distributed under the License is distributed on an "AS IS" BASIS,
 * WITHOUT WARRANTIES OR CONDITIONS OF ANY KIND, either express or implied.
 * See the License for the specific language governing permissions and
 * limitations under the License.
 */

package org.opencb.opencga.storage.core.variant.adaptors;

import com.fasterxml.jackson.annotation.JsonValue;
import com.fasterxml.jackson.core.JsonProcessingException;
import com.fasterxml.jackson.databind.ObjectMapper;
import org.apache.commons.collections.CollectionUtils;
import org.apache.commons.lang3.StringUtils;
import org.apache.commons.lang3.tuple.Pair;
import org.opencb.biodata.models.core.Region;
import org.opencb.biodata.models.variant.Variant;
import org.opencb.biodata.models.variant.annotation.ConsequenceTypeMappings;
<<<<<<< HEAD
import org.opencb.commons.datastore.core.*;
=======
import org.opencb.cellbase.core.variant.annotation.VariantAnnotationUtils;
import org.opencb.commons.datastore.core.*;
import org.opencb.commons.utils.ListUtils;
>>>>>>> 6c04fdf1
import org.opencb.opencga.core.results.VariantQueryResult;
import org.opencb.opencga.storage.core.metadata.VariantStorageMetadataManager;
import org.opencb.opencga.storage.core.metadata.models.CohortMetadata;
import org.opencb.opencga.storage.core.metadata.models.FileMetadata;
import org.opencb.opencga.storage.core.metadata.models.StudyMetadata;
import org.opencb.opencga.storage.core.utils.CellBaseUtils;
import org.opencb.opencga.storage.core.variant.query.VariantQueryParser;
import org.slf4j.Logger;
import org.slf4j.LoggerFactory;

import java.util.*;
import java.util.regex.Matcher;
import java.util.regex.Pattern;
import java.util.stream.Collectors;

import static org.opencb.opencga.storage.core.variant.VariantStorageEngine.Options.*;
import static org.opencb.opencga.storage.core.variant.adaptors.VariantQueryParam.*;
import static org.opencb.opencga.storage.core.variant.adaptors.VariantQueryParam.STUDY;

/**
 * Created on 29/01/16 .
 *
 * @author Jacobo Coll &lt;jacobo167@gmail.com&gt;
 */
public final class VariantQueryUtils {

    private static final Pattern OPERATION_PATTERN = Pattern.compile("^([^=<>~!]*)(<?<=?|>>?=?|!=?|!?=?~|==?)([^=<>~!]+.*)$");

    public static final String OR = ",";
    public static final char OR_CHAR = ',';
    public static final String AND = ";";
    public static final char AND_CHAR = ';';
    public static final String IS = ":";
    public static final String NOT = "!";
    public static final String STUDY_POP_FREQ_SEPARATOR = ":";
    public static final char STUDY_RESOURCE_SEPARATOR = ':';
    public static final char QUOTE_CHAR = '"';

    public static final String NONE = "none";
    public static final String ALL = "all";
    public static final String GT = "GT";

    // Some private query params
    public static final QueryParam ANNOT_EXPRESSION_GENES = QueryParam.create("annot_expression_genes", "", QueryParam.Type.TEXT_ARRAY);
    public static final QueryParam ANNOT_GO_GENES = QueryParam.create("annot_go_genes", "", QueryParam.Type.TEXT_ARRAY);
    public static final QueryParam ANNOT_GENE_REGIONS = QueryParam.create("annot_gene_regions", "", QueryParam.Type.TEXT_ARRAY);
    public static final QueryParam VARIANTS_TO_INDEX = QueryParam.create("variantsToIndex",
            "Select variants that need to be updated in the SearchEngine", QueryParam.Type.BOOLEAN);
    public static final QueryParam SAMPLE_MENDELIAN_ERROR = QueryParam.create("sampleMendelianError",
            "Get the precomputed mendelian errors for the given samples", QueryParam.Type.TEXT_ARRAY);
    public static final QueryParam SAMPLE_DE_NOVO = QueryParam.create("sampleDeNovo",
            "Get the precomputed mendelian errors non HOM_REF for the given samples", QueryParam.Type.TEXT_ARRAY);
<<<<<<< HEAD
    public static final QueryParam NUM_SAMPLES = QueryParam.create("numSamples", "", QueryParam.Type.INTEGER);
    public static final QueryParam NUM_TOTAL_SAMPLES = QueryParam.create("numTotalSamples", "", QueryParam.Type.INTEGER);
=======
    public static final QueryParam SAMPLE_COMPOUND_HETEROZYGOUS = QueryParam.create("sampleCompoundHeterozygous",
            "", QueryParam.Type.TEXT_ARRAY);
    public static final QueryParam NUM_SAMPLES = QueryParam.create("numSamples", "", QueryParam.Type.INTEGER);
    public static final QueryParam NUM_TOTAL_SAMPLES = QueryParam.create("numTotalSamples", "", QueryParam.Type.INTEGER);

    public static final String LOF = "lof";
    // LOF does not include missense_variant
    public static final Set<String> LOF_SET = Collections.unmodifiableSet(new HashSet<>(Arrays.asList(
            VariantAnnotationUtils.FRAMESHIFT_VARIANT,
            VariantAnnotationUtils.INFRAME_DELETION,
            VariantAnnotationUtils.INFRAME_INSERTION,
            VariantAnnotationUtils.START_LOST,
            VariantAnnotationUtils.STOP_GAINED,
            VariantAnnotationUtils.STOP_LOST,
            VariantAnnotationUtils.SPLICE_ACCEPTOR_VARIANT,
            VariantAnnotationUtils.SPLICE_DONOR_VARIANT,
            VariantAnnotationUtils.TRANSCRIPT_ABLATION,
            VariantAnnotationUtils.TRANSCRIPT_AMPLIFICATION,
            VariantAnnotationUtils.INITIATOR_CODON_VARIANT,
            VariantAnnotationUtils.SPLICE_REGION_VARIANT,
            VariantAnnotationUtils.INCOMPLETE_TERMINAL_CODON_VARIANT
    )));
    public static final Set<String> LOF_EXTENDED_SET = Collections.unmodifiableSet(new HashSet<>(
            ListUtils.concat(
                    new ArrayList<>(LOF_SET),
                    Arrays.asList(VariantAnnotationUtils.MISSENSE_VARIANT))));
>>>>>>> 6c04fdf1

    public static final Set<VariantQueryParam> MODIFIER_QUERY_PARAMS = Collections.unmodifiableSet(new HashSet<>(Arrays.asList(
            INCLUDE_STUDY,
            INCLUDE_FILE,
            INCLUDE_SAMPLE,
//            INCLUDE_COHORT,
            INCLUDE_FORMAT,
            INCLUDE_GENOTYPE,
            UNKNOWN_GENOTYPE,
            SAMPLE_METADATA,
            SAMPLE_LIMIT,
            SAMPLE_SKIP
    )));
    public static final boolean DEFAULT_SKIP_COUNT = true;
    public static final String SKIP_MISSING_GENES = "skipMissingGenes";

    private static Logger logger = LoggerFactory.getLogger(VariantQueryUtils.class);

    public enum QueryOperation {
        AND(VariantQueryUtils.AND),
        OR(VariantQueryUtils.OR);

        private final String separator;

        QueryOperation(String separator) {
            this.separator = separator;
        }

        public String separator() {
            return separator;
        }
    }

    private static final ObjectMapper QUERY_MAPPER = new ObjectMapper().addMixIn(Variant.class, VariantMixin.class);

    public enum BiotypeConsquenceTypeFlagCombination {
        NONE,
        BIOTYPE,
        BIOTYPE_CT,
        BIOTYPE_FLAG,
        BIOTYPE_CT_FLAG,
        CT,
        CT_FLAG,
        FLAG;

        public boolean isConsequenceType() {
            return name().contains("CT");
        }

        public boolean isBiotype() {
            return name().contains("BIOTYPE");
        }

        public boolean isFlag() {
            return name().endsWith("FLAG");
        }

        public static BiotypeConsquenceTypeFlagCombination fromQuery(Query query) {
            // Do not change the order of the following lines, it must match the Enum values!
            String combination = isValidParam(query, ANNOT_BIOTYPE) ? "BIOTYPE_" : "";
            combination += isValidParam(query, ANNOT_CONSEQUENCE_TYPE) ? "CT_" : "";
            if (isValidParam(query, ANNOT_TRANSCRIPT_FLAG)) {
                List<String> flags = new LinkedList<>(query.getAsStringList(ANNOT_TRANSCRIPT_FLAG.key()));
                flags.remove("basic");
                flags.remove("CCDS");
                // If empty, it means it only contains "basic" or "CCDS"
                if (flags.isEmpty()) {
                    combination += "FLAG";
                }
            }
            if (combination.isEmpty()) {
                return BiotypeConsquenceTypeFlagCombination.NONE;
            } else {
                if (combination.endsWith("_")) {
                    combination = combination.substring(0, combination.length() - 1);
                }
                return valueOf(combination);
            }
        }
    }

    interface VariantMixin {
        // Serialize variants with "toString". Used to serialize queries.
        @JsonValue
        String toString();
    }

    private VariantQueryUtils() {
    }

    /**
     * Check if the object query contains the value param, is not null and, if is an string or a list, is not empty.
     * <p>
     * isValidParam(new Query(), PARAM) == false
     * isValidParam(new Query(PARAM.key(), null), PARAM) == false
     * isValidParam(new Query(PARAM.key(), ""), PARAM) == false
     * isValidParam(new Query(PARAM.key(), Collections.emptyList()), PARAM) == false
     * isValidParam(new Query(PARAM.key(), 5), PARAM) == true
     * isValidParam(new Query(PARAM.key(), "sdfas"), PARAM) == true
     *
     * @param query Query to parse
     * @param param QueryParam to check
     * @return If is valid or not
     */
    public static boolean isValidParam(Query query, QueryParam param) {
        Object value = query == null ? null : query.getOrDefault(param.key(), null);
        return (value != null)
                && !(value instanceof String && ((String) value).isEmpty()
                || value instanceof Collection && ((Collection) value).isEmpty());
    }

    public static boolean isValidParam(Query query, QueryParam param, boolean discardNegated) {
        boolean validParam = isValidParam(query, param);
        if (!discardNegated || !validParam) {
            return validParam;
        } else {
            String strValue = query.getString(param.key());
            return splitValue(strValue, checkOperator(strValue))
                    .stream()
                    .anyMatch((v) -> !isNegated(v)); // Discard negated
        }
    }

    public static Set<VariantQueryParam> validParams(Query query) {
        return validParams(query, false);
    }

    public static Set<VariantQueryParam> validParams(Query query, boolean discardModifiers) {
        Set<VariantQueryParam> params = new HashSet<>(query == null ? 0 : query.size());

        for (VariantQueryParam queryParam : VariantQueryParam.values()) {
            if (isValidParam(query, queryParam)) {
                params.add(queryParam);
            }
        }
        if (discardModifiers) {
            params.removeAll(MODIFIER_QUERY_PARAMS);
        }
        return params;
    }

    public static void validateAnnotationQuery(Query query) {
        if (query == null) {
            return;
        }
        List<VariantQueryParam> acceptedParams = Arrays.asList(ID, REGION);
        List<VariantQueryParam> ignoredParams = Arrays.asList(INCLUDE_STUDY, INCLUDE_SAMPLE, INCLUDE_FILE);
        Set<VariantQueryParam> queryParams = VariantQueryUtils.validParams(query);
        queryParams.removeAll(acceptedParams);
        queryParams.removeAll(ignoredParams);
        if (!queryParams.isEmpty()) {
//            System.out.println("query.toJson() = " + query.toJson());
            throw VariantQueryException.unsupportedVariantQueryFilters(queryParams,
                    "Accepted params when querying annotation are : " + acceptedParams.stream()
                            .map(QueryParam::key)
                            .collect(Collectors.toList()));
        }
        List<String> invalidValues = new LinkedList<>();
        for (String s : query.getAsStringList(ID.key())) {
            if (!VariantQueryUtils.isVariantId(s)) {
                invalidValues.add(s);
                break;
            }
        }
        if (!invalidValues.isEmpty()) {
            throw VariantQueryException.malformedParam(ID, invalidValues.toString(),
                    "Only variants supported: chrom:start:ref:alt");
        }
    }

    public static QueryOptions validateAnnotationQueryOptions(QueryOptions queryOptions) {
        if (queryOptions == null) {
            return new QueryOptions(QueryOptions.INCLUDE, VariantField.ANNOTATION);
        } else {
            queryOptions = new QueryOptions(queryOptions);
        }

        boolean anyPresent = transformVariantAnnotationField(QueryOptions.INCLUDE, queryOptions);
        anyPresent |= transformVariantAnnotationField(QueryOptions.EXCLUDE, queryOptions);

        if (!anyPresent) {
            queryOptions.add(QueryOptions.INCLUDE, VariantField.ANNOTATION);
        }

        return queryOptions;
    }

    private static boolean transformVariantAnnotationField(String key, QueryOptions queryOptions) {
        StringBuilder sb = new StringBuilder();
        final String annotation = VariantField.ANNOTATION.fieldName();
        for (String field : queryOptions.getAsStringList(key)) {
            String newField;
            if (field.startsWith(annotation + '.') || field.equals(annotation)) {
                newField = field;
            } else {
                newField = annotation + '.' + field;
            }

            if (VariantField.get(newField) == null) {
                throw VariantQueryException.unknownVariantAnnotationField(key, field);
            }

            sb.append(newField);
            sb.append(',');
        }
        if (sb.length() > 0) {
            queryOptions.put(key, sb.toString());
            return true;
        } else {
            return false;
        }
    }

    /**
     * Determines if the filter is negated.
     *
     * @param value Value to check
     * @return If the value is negated
     */
    public static boolean isNegated(String value) {
        return value.startsWith(NOT);
    }

    public static String removeNegation(String value) {
        return value.substring(NOT.length());
    }

    public static boolean isNoneOrAll(String value) {
        return value.equals(NONE) || value.equals(ALL);
    }

    /**
     * Determines if the given value is a known variant accession or not.
     *
     * @param value Value to check
     * @return If is a known accession
     */
    public static boolean isVariantAccession(String value) {
        return value.startsWith("rs") || value.startsWith("VAR_");
    }

    /**
     * Determines if the given value is a known clinical accession or not.
     * <p>
     * ClinVar accession starts with 'RCV'
     * COSMIC mutationId starts with 'COSM'
     *
     * @param value Value to check
     * @return If is a known accession
     */
    public static boolean isClinicalAccession(String value) {
        return value.startsWith("RCV") || value.startsWith("COSM");
    }

    /**
     * Determines if the given value is a known gene accession or not.
     * <p>
     * Human Phenotype Ontology (HPO) terms starts with 'HP:'
     * Online Mendelian Inheritance in Man (OMIM) terms starts with 'OMIM:'
     * Unified Medical Language System (UMLS) terms starts with 'umls:'
     *
     * @param value Value to check
     * @return If is a known accession
     */
    public static boolean isGeneAccession(String value) {
        return isHpo(value) || value.startsWith("OMIM:") || value.startsWith("umls:");
    }

    /**
     * Determines if the given value is a HPO term or not.
     * <p>
     * Human Phenotype Ontology (HPO) terms starts with 'HP:'
     *
     * @param value Value to check
     * @return If is a HPO term
     */
    public static boolean isHpo(String value) {
        return value.startsWith("HP:");
    }

    /**
     * Determines if the given value is a variant id or not.
     * <p>
     * chr:pos:ref:alt
     *
     * @param value Value to check
     * @return If is a variant id
     */
    public static boolean isVariantId(String value) {
        int count = StringUtils.countMatches(value, ':');
        return count == 3
                // It may have more colons if is a symbolic alternate like <DUP:TANDEM>
                || count > 3 && StringUtils.contains(value, '<');
    }

    /**
     * Determines if the given value is a variant id or not.
     * <p>
     * chr:pos:ref:alt
     *
     * @param value Value to check
     * @return If is a variant id
     */
    public static Variant toVariant(String value) {
        Variant variant = null;
        if (isVariantId(value)) {
            if (value.contains(":")) {
                try {
                    variant = new Variant(value);
                } catch (IllegalArgumentException ignore) {
                    variant = null;
                    // TODO: Should this throw an exception?
                    logger.info("Wrong variant " + value, ignore);
                }
            }
        }
        return variant;
    }

<<<<<<< HEAD
    public static class VariantQueryXref {
        private final List<String> genes = new LinkedList<>();
        private final List<Variant> variants = new LinkedList<>();
        private final List<String> ids = new LinkedList<>();
        private final List<String> otherXrefs = new LinkedList<>();

        /**
         * @return List of genes found at {@link VariantQueryParam#GENE} and {@link VariantQueryParam#ANNOT_XREF}
         */
        public List<String> getGenes() {
            return genes;
        }

        /**
         * @return List of variants found at {@link VariantQueryParam#ANNOT_XREF} and {@link VariantQueryParam#ID}
         */
        public List<Variant> getVariants() {
            return variants;
        }

        /**
         * @return List of ids found at {@link VariantQueryParam#ID}
         */
        public List<String> getIds() {
            return ids;
        }

        /**
         * @return List of other xrefs found at
         * {@link VariantQueryParam#ANNOT_XREF},
         * {@link VariantQueryParam#ID},
         * {@link VariantQueryParam#ANNOT_CLINVAR},
         * {@link VariantQueryParam#ANNOT_COSMIC}
         */
        public List<String> getOtherXrefs() {
            return otherXrefs;
        }
    }

    /**
     * Parses XREFS related filters, and sorts in different lists.
     *
     * - {@link VariantQueryParam#ID}
     * - {@link VariantQueryParam#GENE}
     * - {@link VariantQueryParam#ANNOT_XREF}
     * - {@link VariantQueryParam#ANNOT_CLINVAR}
     * - {@link VariantQueryParam#ANNOT_COSMIC}
     *
     * @param query Query to parse
     * @return VariantQueryXref with all VariantIds, ids, genes and xrefs
     */
    public static VariantQueryXref parseXrefs(Query query) {
        VariantQueryXref xrefs = new VariantQueryXref();
        if (query == null) {
            return xrefs;
        }
        xrefs.getGenes().addAll(query.getAsStringList(GENE.key(), OR));

        if (isValidParam(query, ID)) {
            List<String> idsList = query.getAsStringList(ID.key(), OR);

            for (String value : idsList) {
                Variant variant = toVariant(value);
                if (variant != null) {
                    xrefs.getVariants().add(variant);
                } else {
                    xrefs.getIds().add(value);
                }
            }
        }

        if (isValidParam(query, ANNOT_XREF)) {
            List<String> xrefsList = query.getAsStringList(ANNOT_XREF.key(), OR);
            for (String value : xrefsList) {
                Variant variant = toVariant(value);
                if (variant != null) {
                    xrefs.getVariants().add(variant);
                } else {
                    if (isVariantAccession(value) || isClinicalAccession(value) || isGeneAccession(value)) {
                        xrefs.getOtherXrefs().add(value);
                    } else {
                        xrefs.getGenes().add(value);
                    }
                }
            }

        }
//        xrefs.getOtherXrefs().addAll(query.getAsStringList(ANNOT_HPO.key(), OR));
        xrefs.getOtherXrefs().addAll(query.getAsStringList(ANNOT_COSMIC.key(), OR));
        xrefs.getOtherXrefs().addAll(query.getAsStringList(ANNOT_CLINVAR.key(), OR));

        return xrefs;
    }

=======
>>>>>>> 6c04fdf1
    public static VariantQueryFields parseVariantQueryFields(
            Query query, QueryOptions options, VariantStorageMetadataManager metadataManager) {
        Set<VariantField> includeFields = VariantField.getIncludeFields(options);
        List<Integer> includeStudies = VariantQueryUtils.getIncludeStudies(query, options, metadataManager, includeFields);

        Map<Integer, StudyMetadata> studyMetadata = new HashMap<>();

        for (Integer studyId : includeStudies) {
            StudyMetadata sm = metadataManager.getStudyMetadata(studyId);
            if (sm == null) {
                throw VariantQueryException.studyNotFound(studyId, metadataManager.getStudyNames());
            }
            studyMetadata.put(studyId, sm);
        }

        Map<Integer, List<Integer>> sampleIds = VariantQueryUtils.getIncludeSamples(query, options, includeStudies, metadataManager);
        int numTotalSamples = sampleIds.values().stream().mapToInt(List::size).sum();
        skipAndLimitSamples(query, sampleIds);
        int numSamples = sampleIds.values().stream().mapToInt(List::size).sum();

        Map<Integer, List<Integer>> fileIds = VariantQueryUtils.getIncludeFiles(query, includeStudies, includeFields,
                metadataManager, sampleIds);

        if (fileIds.values().stream().allMatch(List::isEmpty)) {
            includeFields.remove(VariantField.STUDIES_FILES);
            includeFields.removeAll(VariantField.STUDIES_FILES.getChildren());
        }

        if (sampleIds.values().stream().allMatch(List::isEmpty)) {
            includeFields.remove(VariantField.STUDIES_SAMPLES_DATA);
            includeFields.removeAll(VariantField.STUDIES_SAMPLES_DATA.getChildren());
        }

        Map<Integer, List<Integer>> cohortIds = new HashMap<>();
        if (includeFields.contains(VariantField.STUDIES_STATS)) {
            for (Integer studyId : includeStudies) {
                List<Integer> cohorts = new LinkedList<>();
                for (CohortMetadata cohort : metadataManager.getCalculatedCohorts(studyId)) {
                    cohorts.add(cohort.getId());
                }
//                metadataManager.cohortIterator(studyId).forEachRemaining(cohort -> {
//                    if (cohort.isReady()/* || cohort.isInvalid()*/) {
//                        cohorts.add(cohort.getId());
//                    }
//                });
                cohortIds.put(studyId, cohorts);
            }
        }
<<<<<<< HEAD

        return new VariantQueryFields(includeFields, includeStudies, studyMetadata,
                sampleIds, numTotalSamples != numSamples, numSamples, numTotalSamples, fileIds, cohortIds);
    }

=======

        return new VariantQueryFields(includeFields, includeStudies, studyMetadata,
                sampleIds, numTotalSamples != numSamples, numSamples, numTotalSamples, fileIds, cohortIds);
    }

>>>>>>> 6c04fdf1
    protected static <T> void skipAndLimitSamples(Query query, Map<T, List<T>> sampleIds) {
        if (isValidParam(query, VariantQueryParam.SAMPLE_SKIP)) {
            int skip = query.getInt(VariantQueryParam.SAMPLE_SKIP.key());
            if (skip > 0) {
                for (List<T> value : sampleIds.values()) {
                    if (value.size() < skip) {
                        // Skip all samples from study
                        skip -= value.size();
                        value.clear();
                    } else {
//                        value = value.subList(skip, value.size());
                        value.subList(0, skip).clear();
                        break;
                    }
                }
            }
        }
        if (isValidParam(query, VariantQueryParam.SAMPLE_LIMIT)) {
            int limit = query.getInt(VariantQueryParam.SAMPLE_LIMIT.key());
            if (limit > 0) {
//                numSamples = limit;
                for (List<T> value : sampleIds.values()) {
                    if (limit >= value.size()) {
                        // include all samples from study
                        limit -= value.size();
                    } else if (limit == 0) {
                        value.clear();
                    } else {
//                        value = value.subList(0, limit);
                        value.subList(limit, value.size()).clear();
                        limit = 0;
                    }
                }
            }
        }
    }

    public static String[] splitStudyResource(String value) {
        int idx = value.lastIndexOf(STUDY_RESOURCE_SEPARATOR);
        if (idx <= 0 || idx == value.length() - 1) {
            return new String[]{value};
        } else {
            return new String[]{value.substring(0, idx), value.substring(idx + 1)};
        }
    }

<<<<<<< HEAD
    public static StudyMetadata getDefaultStudy(Query query, QueryOptions options,
                                                VariantStorageMetadataManager metadataManager) {
=======
    public static StudyMetadata getDefaultStudy(Query query, QueryOptions options, VariantStorageMetadataManager metadataManager) {
>>>>>>> 6c04fdf1
        final StudyMetadata defaultStudy;
        if (isValidParam(query, STUDY)) {
            String value = query.getString(STUDY.key());

            // Check that the study exists
            VariantQueryUtils.QueryOperation studiesOperation = checkOperator(value);
            List<String> studiesNames = splitValue(value, studiesOperation);
            List<Integer> studyIds = metadataManager.getStudyIds(studiesNames); // Non negated studyIds
<<<<<<< HEAD


=======
>>>>>>> 6c04fdf1
            if (studyIds.size() == 1) {
                defaultStudy = metadataManager.getStudyMetadata(studyIds.get(0));
            } else {
                defaultStudy = null;
            }
        } else {
            List<String> studyNames = metadataManager.getStudyNames();
            if (studyNames != null && studyNames.size() == 1) {
                defaultStudy = metadataManager.getStudyMetadata(studyNames.get(0));
            } else {
                defaultStudy = null;
            }
        }
        return defaultStudy;
    }

    public static boolean isOutputMultiStudy(Query query, QueryOptions options, Collection<?> studies) {
        Set<VariantField> fields = VariantField.getIncludeFields(options);
        if (!fields.contains(VariantField.STUDIES)) {
            return false;
        } else if (isValidParam(query, INCLUDE_STUDY)) {
            String includeStudy = query.getString(VariantQueryParam.INCLUDE_STUDY.key());
            if (NONE.equals(includeStudy)) {
                return false;
            } else if (ALL.equals(includeStudy)) {
                return studies.size() > 1;
            } else {
                return query.getAsList(VariantQueryParam.INCLUDE_STUDY.key()).size() > 1;
            }
        } else if (isValidParam(query, STUDY)) {
            String value = query.getString(STUDY.key());
            long numStudies = splitValue(value, checkOperator(value)).stream().filter(s -> !isNegated(s)).count();
            return numStudies > 1;
        } else {
            return studies.size() > 1;
        }
    }

    public static List<Integer> getIncludeStudies(Query query, QueryOptions options, VariantStorageMetadataManager metadataManager) {
        return getIncludeStudies(query, options, metadataManager, VariantField.getIncludeFields(options));
    }

    private static List<Integer> getIncludeStudies(Query query, QueryOptions options, VariantStorageMetadataManager metadataManager,
                                                   Set<VariantField> fields) {
        List<String> studiesList = getIncludeStudiesList(query, fields);

        List<Integer> studyIds;
        if (studiesList == null) {
            studyIds = metadataManager.getStudyIds();
            if (studyIds.size() > 1) {
                Map<Integer, List<Integer>> map = null;
                if (isIncludeSamplesDefined(query, fields)) {
                    map = getIncludeSamples(query, options, studyIds, metadataManager);
                } else if (isIncludeFilesDefined(query, fields)) {
                    map = getIncludeFiles(query, studyIds, fields,
                            metadataManager, null);
                }
                if (map != null) {
                    List<Integer> studyIdsFromSubFields = new ArrayList<>();
                    for (Map.Entry<Integer, List<Integer>> entry : map.entrySet()) {
                        if (!entry.getValue().isEmpty()) {
                            studyIdsFromSubFields.add(entry.getKey());
                        }
                    }
                    if (!studyIdsFromSubFields.isEmpty()) {
                        studyIds = studyIdsFromSubFields;
                    }
                }
            }
        } else {
            studyIds = metadataManager.getStudyIds(studiesList);
        }
        return studyIds;
    }

    public static List<String> getIncludeStudiesList(Query query, Set<VariantField> fields) {
        List<String> studies;
        if (!fields.contains(VariantField.STUDIES)) {
            studies = Collections.emptyList();
        } else if (isValidParam(query, INCLUDE_STUDY)) {
            String includeStudy = query.getString(VariantQueryParam.INCLUDE_STUDY.key());
            if (NONE.equals(includeStudy)) {
                studies = Collections.emptyList();
            } else if (ALL.equals(includeStudy)) {
                studies = null;
            } else {
                studies = query.getAsStringList(VariantQueryParam.INCLUDE_STUDY.key());
            }
        } else if (isValidParam(query, STUDY)) {
            String value = query.getString(STUDY.key());
            studies = new ArrayList<>(splitValue(value, checkOperator(value)));
            studies.removeIf(VariantQueryUtils::isNegated);
            // if empty, all the studies
            if (studies.isEmpty()) {
                studies = null;
            }
        } else {
            studies = null;
        }
        return studies;
    }

    public static boolean isIncludeFilesDefined(Query query, Set<VariantField> fields) {
        if (getIncludeFilesList(query, fields) != null) {
            return true;
        }
        return isValidParam(query, SAMPLE, true)
                || isValidParam(query, SAMPLE_MENDELIAN_ERROR, false)
                || isValidParam(query, SAMPLE_DE_NOVO, false)
                || isValidParam(query, INCLUDE_SAMPLE, false)
                || isValidParam(query, GENOTYPE, false);
    }

    /**
     * Get list of returned files for each study.
     * <p>
     * Use {@link VariantQueryParam#INCLUDE_FILE} if defined.
     * If missing, get non negated values from {@link VariantQueryParam#FILE}
     * If missing, get files from samples at {@link VariantQueryParam#SAMPLE}
     * <p>
     * Null for undefined returned files. If null, return ALL files.
     * Return NONE if empty list
     *
     * @param includeSamples
     * @param query                     Query with the QueryParams
     * @param studyIds                  Returned studies
     * @param fields                    Returned fields
     * @return List of fileIds to return.
     */
    private static Map<Integer, List<Integer>> getIncludeFiles(Query query, Collection<Integer> studyIds, Set<VariantField> fields,
                                                               VariantStorageMetadataManager metadataManager,
                                                               Map<Integer, List<Integer>> includeSamples) {

        List<String> includeSamplesList = includeSamples == null ? getIncludeSamplesList(query) : null;
        List<String> includeFilesList = getIncludeFilesList(query, fields);
        boolean returnAllFiles = ALL.equals(query.getString(INCLUDE_FILE.key()));

        Map<Integer, List<Integer>> files = new HashMap<>(studyIds.size());
        for (Integer studyId : studyIds) {
            StudyMetadata sm = metadataManager.getStudyMetadata(studyId);
            if (sm == null) {
                continue;
            }

            List<Integer> fileIds;
            if (includeFilesList != null) {
                fileIds = new ArrayList<>();
                for (String file : includeFilesList) {
                    Integer fileId = metadataManager.getFileId(studyId, file);
                    if (fileId != null) {
                        fileIds.add(fileId);
                    }
                }
            } else if (returnAllFiles) {
                fileIds = new ArrayList<>(metadataManager.getIndexedFiles(studyId));
            } else if (includeSamples != null) {
                List<Integer> sampleIds = includeSamples.get(studyId);
                Set<Integer> fileSet = metadataManager.getFileIdsFromSampleIds(studyId, sampleIds);
                fileIds = new ArrayList<>(fileSet);
            } else if (includeSamplesList != null && !includeSamplesList.isEmpty()) {
                List<Integer> sampleIds = new ArrayList<>();
                for (String sample : includeSamplesList) {
                    Integer sampleId = metadataManager.getSampleId(studyId, sample);
                    if (sampleId == null) {
//                        throw VariantQueryException.sampleNotFound(sample, sm.getName());
                        break;
                    }
                    sampleIds.add(sampleId);
                }
                Set<Integer> fileSet = metadataManager.getFileIdsFromSampleIds(studyId, sampleIds);
                fileIds = new ArrayList<>(fileSet);
            } else {
                // Return all files
                fileIds = new ArrayList<>(metadataManager.getIndexedFiles(studyId));
            }
            files.put(studyId, fileIds);
        }

        return files;
    }

    /**
     * Get list of returned files.
     * <p>
     * Use {@link VariantQueryParam#INCLUDE_FILE} if defined.
     * If missing, get non negated values from {@link VariantQueryParam#FILE}
     * <p>
     * Null for undefined returned files. If null, return ALL files.
     * Return NONE if empty list
     *
     * Does not validate if file names are valid at any study.
     *
     * @param query                     Query with the QueryParams
     * @param fields                    Returned fields
     * @return List of fileIds to return.
     */
    public static List<String> getIncludeFilesList(Query query, Set<VariantField> fields) {
        List<String> includeFiles;
        if (!fields.contains(VariantField.STUDIES_FILES)) {
            includeFiles = Collections.emptyList();
        } else {
            includeFiles = getIncludeFilesList(query);
        }
        return includeFiles;
    }

    public static List<String> getIncludeFilesList(Query query) {
        List<String> includeFiles = null;
        if (query.containsKey(INCLUDE_FILE.key())) {
            String files = query.getString(INCLUDE_FILE.key());
            if (files.equals(ALL)) {
                includeFiles = null;
            } else if (files.equals(NONE)) {
                includeFiles = Collections.emptyList();
            } else {
                includeFiles = query.getAsStringList(INCLUDE_FILE.key());
            }
            return includeFiles;
        }
        if (isValidParam(query, FILE)) {
            String files = query.getString(FILE.key());
            includeFiles = splitValue(files, checkOperator(files))
                    .stream()
                    .filter(value -> !isNegated(value))
                    .collect(Collectors.toList());
        }
        if (isValidParam(query, INFO)) {
            Map<String, String> infoMap = parseInfo(query).getValue();
            if (includeFiles == null) {
                includeFiles = new ArrayList<>(infoMap.size());
            }
            includeFiles.addAll(infoMap.keySet());
        }
        if (CollectionUtils.isEmpty(includeFiles)) {
            includeFiles = null;
        }
        return includeFiles;
    }

    public static boolean isIncludeSamplesDefined(Query query, Set<VariantField> fields) {
        if (getIncludeSamplesList(query, fields) != null) {
            return true;
        }
        return isValidParam(query, FILE, true) || isValidParam(query, INCLUDE_FILE, true);
    }

    public static Map<String, List<String>> getSamplesMetadata(Query query, QueryOptions options,
                                                               VariantStorageMetadataManager metadataManager) {
        if (VariantField.getIncludeFields(options).contains(VariantField.STUDIES)) {
            Map<Integer, List<Integer>> includeSamples = getIncludeSamples(query, options, metadataManager);
            Map<String, List<String>> sampleMetadata = new HashMap<>(includeSamples.size());

            for (Map.Entry<Integer, List<Integer>> entry : includeSamples.entrySet()) {
                Integer studyId = entry.getKey();
                List<Integer> sampleIds = entry.getValue();
                String studyName = metadataManager.getStudyName(studyId);
                ArrayList<String> sampleNames = new ArrayList<>(sampleIds.size());
                for (Integer sampleId : sampleIds) {
                    sampleNames.add(metadataManager.getSampleName(studyId, sampleId));
                }
                sampleMetadata.put(studyName, sampleNames);
            }

            return sampleMetadata;
        } else {
            return Collections.emptyMap();
        }
    }

    public static <T> VariantQueryResult<T> addSamplesMetadataIfRequested(QueryResult<T> result, Query query, QueryOptions options,
                                                                          VariantStorageMetadataManager variantStorageMetadataManager) {
        return addSamplesMetadataIfRequested(new VariantQueryResult<>(result, null), query, options, variantStorageMetadataManager);
    }

    public static <T> VariantQueryResult<T> addSamplesMetadataIfRequested(VariantQueryResult<T> result, Query query, QueryOptions options,
                                                                   VariantStorageMetadataManager variantStorageMetadataManager) {
        if (query.getBoolean(SAMPLE_METADATA.key(), false)) {
            int numTotalSamples = query.getInt(NUM_TOTAL_SAMPLES.key(), -1);
            int numSamples = query.getInt(NUM_SAMPLES.key(), -1);
            Map<String, List<String>> samplesMetadata = getSamplesMetadata(query, options, variantStorageMetadataManager);
            if (numTotalSamples < 0 && numSamples < 0) {
                numTotalSamples = samplesMetadata.values().stream().mapToInt(List::size).sum();
                skipAndLimitSamples(query, samplesMetadata);
                numSamples = samplesMetadata.values().stream().mapToInt(List::size).sum();
            }
            return result.setNumSamples(numSamples)
                    .setNumTotalSamples(numTotalSamples)
                    .setSamples(samplesMetadata);
        } else {
            int numTotalSamples = query.getInt(NUM_TOTAL_SAMPLES.key(), -1);
            int numSamples = query.getInt(NUM_SAMPLES.key(), -1);
            if (numTotalSamples < 0 && numSamples < 0) {
                return result.setNumSamples(numSamples)
                        .setNumTotalSamples(numTotalSamples);
            }
            return result;
        }
    }

    public static Map<Integer, List<Integer>> getIncludeSamples(Query query, QueryOptions options,
                                                                VariantStorageMetadataManager variantStorageMetadataManager) {
        List<Integer> includeStudies = getIncludeStudies(query, options, variantStorageMetadataManager);
        return getIncludeSamples(query, options, includeStudies, variantStorageMetadataManager);
    }

    public static Map<Integer, List<Integer>> getIncludeSamples(
            Query query, QueryOptions options, Collection<Integer> studyIds,
            VariantStorageMetadataManager metadataManager) {

        List<String> includeFilesList = getIncludeFilesList(query);
        List<String> includeSamplesList = getIncludeSamplesList(query, options);
        boolean includeAllSamples = query.getString(VariantQueryParam.INCLUDE_SAMPLE.key()).equals(ALL);
        boolean includeNoneSamples = query.getString(VariantQueryParam.INCLUDE_SAMPLE.key()).equals(NONE);
        if (!includeNoneSamples) {
            if (includeSamplesList == null && CollectionUtils.isEmpty(includeFilesList)) {
                includeAllSamples = true;
            }
        }

        Map<Integer, List<Integer>> samples = new LinkedHashMap<>(studyIds.size());
        for (Integer studyId : studyIds) {
            StudyMetadata sm = metadataManager.getStudyMetadata(studyId);
            if (sm == null) {
                continue;
            }

            List<Integer> sampleIds;
            if (includeNoneSamples) {
                sampleIds = Collections.emptyList();
            } else if (includeAllSamples) {
                sampleIds = metadataManager.getIndexedSamples(sm.getId());
            } else if (includeSamplesList == null && CollectionUtils.isNotEmpty(includeFilesList)) {
                // Include from files
                Set<Integer> sampleSet = new LinkedHashSet<>();
                for (String file : includeFilesList) {
                    Integer fileId = metadataManager.getFileId(sm.getId(), file, true);
                    if (fileId == null) {
                        continue;
                    }
                    FileMetadata fileMetadata = metadataManager.getFileMetadata(studyId, fileId);
                    if (CollectionUtils.isNotEmpty(fileMetadata.getSamples())) {
                        sampleSet.addAll(fileMetadata.getSamples());
                    }
                }
                sampleIds = new ArrayList<>(sampleSet);
            } else {
                Object includeSampleRaw = query.get(INCLUDE_SAMPLE.key());
                if (includeSampleRaw instanceof Collection
                        && !((Collection) includeSampleRaw).isEmpty()
                        && ((Collection) includeSampleRaw).iterator().next() instanceof Integer) {
                    sampleIds = new ArrayList<>((Collection<Integer>) includeSampleRaw);
                } else {
                    sampleIds = new ArrayList<>(includeSamplesList.size());
                    for (String sample : includeSamplesList) {
                        Integer sampleId = metadataManager.getSampleId(studyId, sample);
                        if (sampleId != null) {
                            sampleIds.add(sampleId);
                        }
                    }
                    /*
                    LinkedHashMap<String, Integer> includeSamplesPosition
                            = metadataManager.getSamplesPosition(sm, includeSamplesSet);

                    sampleIds = Arrays.asList(new Integer[includeSamplesPosition.size()]);
                    for (Map.Entry<String, Integer> entry : includeSamplesPosition.entrySet()) {
                        String sample = entry.getKey();
                        Integer position = entry.getValue();
                        Integer sampleId = metadataManager.getSampleId(studyId, sample);
                        sampleIds.set(position, sampleId);
                    }
                     */
                }
                sampleIds.removeIf(id -> !metadataManager.isSampleIndexed(studyId, id));
            }
            samples.put(studyId, sampleIds);
        }

        return samples;
    }

    public static List<String> getIncludeSamplesList(Query query, QueryOptions options) {
        return getIncludeSamplesList(query, VariantField.getIncludeFields(options));
    }

    public static List<String> getIncludeSamplesList(Query query, Set<VariantField> fields) {
        List<String> samples;
        if (!fields.contains(VariantField.STUDIES_SAMPLES_DATA)) {
            samples = Collections.emptyList();
        } else {
            //Remove the studyName, if any
            samples = getIncludeSamplesList(query);
        }
        return samples;
    }

    /**
     * Get list of returned samples.
     * <p>
     * Null for undefined returned samples. If null, return ALL samples.
     * Return NONE if empty list
     *
     * @param query Query with the QueryParams
     * @return List of samples to return.
     */
    private static List<String> getIncludeSamplesList(Query query) {
        List<String> samples;
        if (isValidParam(query, INCLUDE_SAMPLE)) {
            String samplesString = query.getString(VariantQueryParam.INCLUDE_SAMPLE.key());
            if (samplesString.equals(ALL)) {
                samples = null; // Undefined. All by default
            } else if (samplesString.equals(NONE)) {
                samples = Collections.emptyList();
            } else {
                samples = query.getAsStringList(VariantQueryParam.INCLUDE_SAMPLE.key());
            }
        } else {
            samples = null;
            if (isValidParam(query, SAMPLE)) {
                String value = query.getString(SAMPLE.key());
                samples = splitValue(value, checkOperator(value))
                        .stream()
                        .filter((v) -> !isNegated(v)) // Discard negated
                        .collect(Collectors.toList());
            }
            if (isValidParam(query, GENOTYPE)) {
                HashMap<Object, List<String>> map = new LinkedHashMap<>();
                parseGenotypeFilter(query.getString(GENOTYPE.key()), map);
                if (samples == null) {
                    samples = new ArrayList<>(map.size());
                }
                map.keySet().stream().map(Object::toString).forEach(samples::add);
            }
            if (isValidParam(query, FORMAT)) {
                Map<String, String> formatMap = parseFormat(query).getValue();
                if (samples == null) {
                    samples = new ArrayList<>(formatMap.size());
                }
                samples.addAll(formatMap.keySet());
            }
            if (isValidParam(query, SAMPLE_MENDELIAN_ERROR)) {
                String value = query.getString(SAMPLE_MENDELIAN_ERROR.key());
                if (samples == null) {
                    samples = new ArrayList<>();
                }
                samples.addAll(splitValue(value, checkOperator(value)));
            }
            if (isValidParam(query, SAMPLE_DE_NOVO)) {
                String value = query.getString(SAMPLE_DE_NOVO.key());
                if (samples == null) {
                    samples = new ArrayList<>();
                }
                samples.addAll(splitValue(value, checkOperator(value)));
            }
            if (CollectionUtils.isEmpty(samples)) {
                samples = null;
            }
        }
        if (samples != null) {
            samples = samples.stream()
                    .map(s -> s.contains(":") ? s.split(":")[1] : s)
                    .collect(Collectors.toList());
        }
        return samples;
    }

    /**
     * Gets a list of elements formats to return.
     *
     * @param query Variants Query
     * @return List of formats to include. Null if undefined or all. Empty list if none.
     * @see VariantQueryParam#INCLUDE_FORMAT
     * @see VariantQueryParam#INCLUDE_GENOTYPE
     */
    public static List<String> getIncludeFormats(Query query) {
        final Set<String> formatsSet;
        boolean all = false;
        boolean none = false;
        boolean gt = query.getBoolean(INCLUDE_GENOTYPE.key(), false);

        if (isValidParam(query, INCLUDE_FORMAT)) {
            List<String> includeFormat = query.getAsStringList(INCLUDE_FORMAT.key(), "[,:]");
            if (includeFormat.size() == 1) {
                String format = includeFormat.get(0);
                if (format.equals(NONE)) {
                    none = true;
                    formatsSet = Collections.emptySet();
                } else if (format.equals(ALL)) {
                    all = true;
                    formatsSet = Collections.emptySet();
                } else {
                    if (format.equals(GT)) {
                        gt = true;
                        formatsSet = Collections.emptySet();
                    } else {
                        formatsSet = Collections.singleton(format);
                    }
                }
            } else {
                formatsSet = new LinkedHashSet<>(includeFormat);
                if (formatsSet.contains(GT)) {
                    formatsSet.remove(GT);
                    gt = true;
                }
            }
        } else {
            formatsSet = Collections.emptySet();
        }

        if (none) {
            if (gt) {
                // None but genotype
                return Collections.singletonList(GT);
            } else {
                // Empty list as none elements
                return Collections.emptyList();
            }
        } else if (all || formatsSet.isEmpty() && !gt) {
            // Null as all or undefined
            return null;
        } else {
            // Ensure GT is the first element
            ArrayList<String> formats = new ArrayList<>(formatsSet.size());
            if (gt) {
                formats.add(GT);
            }
            formats.addAll(formatsSet);

            return formats;
        }
    }

    /**
     * Parse INFO param.
     *
     * @param query Query to parse
     * @return a pair with the internal QueryOperation (AND/OR) and a map between Files and INFO filters.
     */
    public static Pair<QueryOperation, Map<String, String>> parseInfo(Query query) {
        if (!isValidParam(query, INFO)) {
            return Pair.of(null, Collections.emptyMap());
        }
        String value = query.getString(INFO.key());
        if (value.contains(IS)) {
            return parseMultiKeyValueFilter(INFO, value);
        } else {
            List<String> files = query.getAsStringList(FILE.key());
            files.removeIf(VariantQueryUtils::isNegated);

            if (files.isEmpty()) {
                files = query.getAsStringList(INCLUDE_FILE.key());
            }

            if (files.isEmpty()) {
                throw VariantQueryException.malformedParam(INFO, value, "Missing \"" + FILE.key() + "\" param.");
            }

            QueryOperation operator = checkOperator(value);

            Map<String, String> map = new LinkedHashMap<>(files.size());
            for (String file : files) {
                map.put(file, value);
            }

            return Pair.of(operator, map);
        }
    }

    /**
     * Parse FORMAT param.
     *
     * @param query Query to parse
     * @return a pair with the internal QueryOperation (AND/OR) and a map between Samples and FORMAT filters.
     */
    public static Pair<QueryOperation, Map<String, String>> parseFormat(Query query) {
        if (!isValidParam(query, FORMAT)) {
            return Pair.of(null, Collections.emptyMap());
        }
        String value = query.getString(FORMAT.key());
        if (value.contains(IS)) {
            return parseMultiKeyValueFilter(FORMAT, value);
        } else {
            QueryOperation operator = checkOperator(value);
            QueryOperation samplesOperator;

            List<String> samples;
            String sampleFilter = query.getString(SAMPLE.key());
            Pair<QueryOperation, List<String>> pair = splitValue(sampleFilter);
            samples = new LinkedList<>(pair.getValue());
            samplesOperator = pair.getKey();
            samples.removeIf(VariantQueryUtils::isNegated);

            if (samples.isEmpty()) {
                HashMap<Object, List<String>> genotypeMap = new HashMap<>();
                samplesOperator = parseGenotypeFilter(query.getString(GENOTYPE.key()), genotypeMap);
                samples = genotypeMap.keySet().stream().map(Object::toString).collect(Collectors.toList());
            }

            if (operator == null && samples.size() > 1) {
                operator = samplesOperator;
            }

            if (samples.isEmpty()) {
                throw VariantQueryException.malformedParam(FORMAT, value,
                        "Missing \"" + SAMPLE.key() + "\" or \"" + GENOTYPE.key() + "\" param.");
            }

            Map<String, String> map = new LinkedHashMap<>(samples.size());
            for (String sample : samples) {
                map.put(sample, value);
            }

            return Pair.of(operator, map);
        }
    }

    private static Pair<QueryOperation, Map<String, String>> parseMultiKeyValueFilter(VariantQueryParam param, String stringValue) {
        Map<String, String> map = new LinkedHashMap<>();

        StringTokenizer tokenizer = new StringTokenizer(stringValue, OR + AND, true);
        String key = "";
        String values = "";
        String op = "";
        QueryOperation operation = null;

        while (tokenizer.hasMoreElements()) {
            String token = tokenizer.nextToken();

            if (token.contains(IS)) {
                if (!key.isEmpty()) {
                    // Prev operator is the main operator
                    if (AND.equals(op)) {
                        if (operation == QueryOperation.OR) {
                            throw VariantQueryException.mixedAndOrOperators(param, stringValue);
                        } else {
                            operation = QueryOperation.AND;
                        }
                    } else if (OR.equals(op)) {
                        if (operation == QueryOperation.AND) {
                            throw VariantQueryException.mixedAndOrOperators(param, stringValue);
                        } else {
                            operation = QueryOperation.OR;
                        }
                    }

                    // Add prev key/value to map
                    QueryOperation finalOperation = operation;
                    map.merge(key, values, (v1, v2) -> v1 + finalOperation.separator() + v2);
                }


                int idx = token.lastIndexOf(IS);
                key = token.substring(0, idx);
                values = token.substring(idx + 1);
            } else if (token.equals(OR) || token.equals(AND)) {
                op = token;
            } else {
                if (key.isEmpty()) {
                    throw VariantQueryException.malformedParam(param, stringValue);
                }
                values += op + token;
            }
        }

        if (!key.isEmpty()) {
            QueryOperation finalOperation = operation;
            map.merge(key, values, (v1, v2) -> v1 + finalOperation.separator() + v2);
        }

        return Pair.of(operation, map);
    }

    /**
     * Parse the genotype filter.
     *
     * @param sampleGenotypes Genotypes filter value
     * @param map             Initialized map to be filled with the sample to list of genotypes
     * @return QueryOperation between samples
     */
    public static QueryOperation parseGenotypeFilter(String sampleGenotypes, Map<Object, List<String>> map) {

        Pair<QueryOperation, Map<String, String>> pair = parseMultiKeyValueFilter(GENOTYPE, sampleGenotypes);

        for (Map.Entry<String, String> entry : pair.getValue().entrySet()) {
            List<String> gts = splitValue(entry.getValue(), QueryOperation.OR);
            boolean anyNegated = false;
            boolean allNegated = true;
            for (String gt : gts) {
                if (isNegated(gt)) {
                    anyNegated = true;
                } else {
                    allNegated = false;
                }
            }
            if (!allNegated && anyNegated) {
                throw VariantQueryException.malformedParam(GENOTYPE, sampleGenotypes);
            }
            map.put(entry.getKey(), gts);
        }

        return pair.getKey();
    }

    public static List<String> parseConsequenceTypes(List<String> cts) {
        List<String> parsedCts = new ArrayList<>(cts.size());
        for (String ct : cts) {
            if (ct.equalsIgnoreCase(LOF)) {
                parsedCts.addAll(VariantQueryUtils.LOF_SET);
            } else {
                parsedCts.add(ConsequenceTypeMappings.accessionToTerm.get(VariantQueryUtils.parseConsequenceType(ct)));
            }
        }
        return parsedCts;
    }

    public static int parseConsequenceType(String so) {
        int soAccession;
        boolean startsWithSO = so.toUpperCase().startsWith("SO:");
        if (startsWithSO || StringUtils.isNumeric(so)) {
            try {
                if (startsWithSO) {
                    soAccession = Integer.parseInt(so.substring("SO:".length()));
                } else {
                    soAccession = Integer.parseInt(so);
                }
            } catch (NumberFormatException e) {
                throw VariantQueryException.malformedParam(VariantQueryParam.ANNOT_CONSEQUENCE_TYPE, so,
                        "Not a valid SO number");
            }
            if (!ConsequenceTypeMappings.accessionToTerm.containsKey(soAccession)) {
                throw VariantQueryException.malformedParam(VariantQueryParam.ANNOT_CONSEQUENCE_TYPE, so,
                        "Not a valid SO number");
            }
        } else {
            if (!ConsequenceTypeMappings.termToAccession.containsKey(so)) {
                throw VariantQueryException.malformedParam(VariantQueryParam.ANNOT_CONSEQUENCE_TYPE, so,
                        "Not a valid Accession term");
            } else {
                soAccession = ConsequenceTypeMappings.termToAccession.get(so);
            }
        }
        return soAccession;
    }

    public static Query extractGenotypeFromFormatFilter(Query query) {
        Pair<QueryOperation, Map<String, String>> formatPair = parseFormat(query);

        if (formatPair.getValue().values().stream().anyMatch(v -> v.contains("GT"))) {
            if (isValidParam(query, SAMPLE) || isValidParam(query, GENOTYPE)) {
                throw VariantQueryException.malformedParam(FORMAT, query.getString(FORMAT.key()),
                        "Can not be used along with filter \"" + GENOTYPE.key() + "\" or \"" + SAMPLE.key() + '"');
            }

            StringBuilder formatBuilder = new StringBuilder();
            StringBuilder genotypeBuilder = new StringBuilder();

            for (Map.Entry<String, String> entry : formatPair.getValue().entrySet()) {
                String sample = entry.getKey();
                String gt = "";
                String other = "";
                String op = "";
                String gtOp = "";
                if (entry.getValue().contains("GT")) {
                    StringTokenizer tokenizer = new StringTokenizer(entry.getValue(), AND + OR, true);
                    boolean gtFilter = false;
                    while (tokenizer.hasMoreTokens()) {
                        String token = tokenizer.nextToken();
                        if (token.equals(OR) || token.equals(AND)) {
                            op = token;
                        } else if (StringUtils.containsAny(token, '>', '<', '=', '~')) {
                            gtFilter = false;
                        }
                        if (token.contains("GT")) {
                            if (!op.isEmpty()) {
                                gtOp = op;
                            }
                            gtFilter = true;
                            gt += splitOperator(token)[2];
                        } else if (gtFilter) {
                            gt += token;
                        } else {
                            other += token;
                        }
                    }
                } else {
                    other = entry.getValue();
                }

                if (!other.isEmpty()) {
                    if (formatBuilder.length() > 0) {
                        formatBuilder.append(formatPair.getLeft().separator());
                    }
                    if (other.endsWith(OR) || other.endsWith(AND)) {
                        other = other.substring(0, other.length() - 1);
                    }
                    formatBuilder.append(sample).append(IS).append(other);
                }
                if (!gt.isEmpty()) {
                    if (genotypeBuilder.length() > 0) {
                        genotypeBuilder.append(formatPair.getLeft().separator());
                    }
                    if (gt.endsWith(OR) || gtOp.equals(OR)) {
                        throw VariantQueryException.malformedParam(FORMAT, query.getString(FORMAT.key()), "Unable to add GT filter with "
                                + "operator OR (" + OR + ").");
                    } else if (gt.endsWith(AND)) {
                        gt = gt.substring(0, gt.length() - 1);
                    }
                    genotypeBuilder.append(sample).append(IS).append(gt);
                }
            }

            query.put(GENOTYPE.key(), genotypeBuilder.toString());
            query.put(FORMAT.key(), formatBuilder.toString());
        }

        return query;
    }

    /**
     * Checks that the filter value list contains only one type of operations.
     *
     * @param value List of values to check
     * @return The used operator. Null if no operator is used.
     * @throws VariantQueryException if the list contains different operators.
     */
    public static QueryOperation checkOperator(String value) throws VariantQueryException {
        return checkOperator(value, null);
    }

    /**
     * Checks that the filter value list contains only one type of operations.
     *
     * @param value List of values to check
     * @param param Variant query param
     * @return The used operator. Null if no operator is used.
     * @throws VariantQueryException if the list contains different operators.
     */
    public static QueryOperation checkOperator(String value, VariantQueryParam param) throws VariantQueryException {
        boolean inQuotes = false;
        boolean containsOr = false; //value.contains(OR);
        boolean containsAnd = false; //value.contains(AND);
        for (int i = 0; i < value.length(); i++) {
            char c = value.charAt(i);
            if (c == QUOTE_CHAR) {
                inQuotes = !inQuotes;
            } else if (!inQuotes) {
                if (c == OR_CHAR) {
                    containsOr = true;
                    if (containsAnd) {
                        break;
                    }
                } else if (c == AND_CHAR) {
                    containsAnd = true;
                    if (containsOr) {
                        break;
                    }
                }
            }
        }
        if (containsAnd && containsOr) {
            if (param == null) {
                throw VariantQueryException.mixedAndOrOperators();
            } else {
                throw VariantQueryException.mixedAndOrOperators(param, value);
            }
        } else if (containsAnd) {   // && !containsOr  -> true
            return QueryOperation.AND;
        } else if (containsOr) {    // && !containsAnd  -> true
            return QueryOperation.OR;
        } else {    // !containsOr && !containsAnd
            return null;
        }
    }

    /**
     * Splits the string with the specified operation.
     *
     * @param value     Value to split
     * @return List of values, without the delimiter
     */
    public static Pair<QueryOperation, List<String>> splitValue(String value) {
        QueryOperation operation = checkOperator(value);
        return Pair.of(operation, splitValue(value, operation));
    }

    /**
     * Splits the string with the specified operation.
     *
     * @param value     Value to split
     * @param operation Operation that defines the split delimiter
     * @return List of values, without the delimiter
     */
    public static List<String> splitValue(String value, QueryOperation operation) {
        List<String> list;
        if (value == null || value.isEmpty()) {
            list = Collections.emptyList();
        } else if (operation == null) {
            if (value.charAt(0) == QUOTE_CHAR && value.charAt(value.length() - 1) == QUOTE_CHAR) {
                list = Collections.singletonList(value.substring(1, value.length() - 1));
            } else {
                list = Collections.singletonList(value);
            }
        } else if (operation == QueryOperation.AND) {
            list = splitQuotes(value, AND_CHAR);
        } else {
            list = splitQuotes(value, OR_CHAR);
        }
        return list;
    }

    public static List<String> splitQuotes(String value, QueryOperation operation) {
        return splitQuotes(value, operation == QueryOperation.AND ? AND_CHAR : OR_CHAR);
    }

    public static List<String> splitQuotes(String value, char separator) {
        boolean inQuote = false;
        List<String> list = new ArrayList<>();
        StringBuilder sb = new StringBuilder();
        for (int i = 0; i < value.length(); i++) {
            char c = value.charAt(i);
            if (c == QUOTE_CHAR) {
                inQuote = !inQuote;
            } else {
                if (!inQuote && c == separator) {
                    if (sb.length() > 0) {
                        list.add(sb.toString());
                    }
                    sb.setLength(0);
                } else {
                    sb.append(c);
                }
            }
        }
        if (sb.length() > 0) {
            list.add(sb.toString());
        }
        if (inQuote) {
            throw new VariantQueryException("Malformed value. Unbalanced quotes : \"" + value + "\".");
        }
        return list;
    }

    /**
     * This method split a typical key-op-value param such as 'sift<=0.2' in an array ["sift", "<=", "0.2"].
     * In case of not having a key, first element will be empty
     * In case of not matching with {@link #OPERATION_PATTERN}, key will be null and will use the default operator "="
     *
     * @param value The key-op-value parameter to be split
     * @return An array with 3 positions for the key, operator and value
     */
    public static String[] splitOperator(String value) {
        Matcher matcher = OPERATION_PATTERN.matcher(value);
        String key;
        String operator;
        String filter;

        if (matcher.find()) {
            key = matcher.group(1);
            operator = matcher.group(2);
            filter = matcher.group(3);
        } else {
            return new String[]{null, "=", value};
        }

        return new String[]{key.trim(), operator.trim(), filter.trim()};
    }


    public static void convertExpressionToGeneQuery(Query query, CellBaseUtils cellBaseUtils) {
        if (isValidParam(query, VariantQueryParam.ANNOT_EXPRESSION)) {
            String value = query.getString(VariantQueryParam.ANNOT_EXPRESSION.key());
            // Check if comma separated of semi colon separated (AND or OR)
            VariantQueryUtils.QueryOperation queryOperation = checkOperator(value);
            // Split by comma or semi colon
            List<String> expressionValues = splitValue(value, queryOperation);

            if (queryOperation == VariantQueryUtils.QueryOperation.AND) {
                throw VariantQueryException.malformedParam(VariantQueryParam.ANNOT_EXPRESSION, value, "Unimplemented AND operator");
            }
//            query.remove(VariantQueryParam.ANNOT_EXPRESSION.key());
            Set<String> genesByExpression = cellBaseUtils.getGenesByExpression(expressionValues);
            if (genesByExpression.isEmpty()) {
                genesByExpression = Collections.singleton(NONE);
            }
            query.put(ANNOT_EXPRESSION_GENES.key(), genesByExpression);
        }
    }

    public static void convertGoToGeneQuery(Query query, CellBaseUtils cellBaseUtils) {
        if (isValidParam(query, VariantQueryParam.ANNOT_GO)) {
            String value = query.getString(VariantQueryParam.ANNOT_GO.key());
            // Check if comma separated of semi colon separated (AND or OR)
            VariantQueryUtils.QueryOperation queryOperation = checkOperator(value);
            // Split by comma or semi colon
            List<String> goValues = splitValue(value, queryOperation);

            if (queryOperation == VariantQueryUtils.QueryOperation.AND) {
                throw VariantQueryException.malformedParam(VariantQueryParam.ANNOT_GO, value, "Unimplemented AND operator");
            }
//            query.remove(VariantQueryParam.ANNOT_GO.key());
            Set<String> genesByGo = cellBaseUtils.getGenesByGo(goValues);
            if (genesByGo.isEmpty()) {
                genesByGo = Collections.singleton(NONE);
            }
            query.put(ANNOT_GO_GENES.key(), genesByGo);
        }
    }

    public static void convertGenesToRegionsQuery(Query query, CellBaseUtils cellBaseUtils) {
        VariantQueryParser.VariantQueryXref variantQueryXref = VariantQueryParser.parseXrefs(query);
        List<String> genes = variantQueryXref.getGenes();
        if (!genes.isEmpty()) {

            List<Region> regions = cellBaseUtils.getGeneRegion(genes, query.getBoolean(SKIP_MISSING_GENES, false));

            regions = mergeRegions(regions);

            query.put(ANNOT_GENE_REGIONS.key(), regions);
        }
    }

    public static List<Region> mergeRegions(List<Region> regions) {
        if (regions != null && regions.size() > 1) {
            regions = new ArrayList<>(regions);
            regions.sort(Comparator.comparing(Region::getChromosome).thenComparing(Region::getStart));

            Iterator<Region> iterator = regions.iterator();
            Region prevRegion = iterator.next();
            while (iterator.hasNext()) {
                Region region = iterator.next();
                if (prevRegion.overlaps(region.getChromosome(), region.getStart(), region.getEnd())) {
                    // Merge regions
                    prevRegion.setStart(Math.min(prevRegion.getStart(), region.getStart()));
                    prevRegion.setEnd(Math.max(prevRegion.getEnd(), region.getEnd()));
                    iterator.remove();
                } else {
                    prevRegion = region;
                }
            }
        }
        return regions;
    }

    public static String printQuery(Query query) {
        if (query == null) {
            return "{}";
        } else {
            try {
                return QUERY_MAPPER.writeValueAsString(query);
            } catch (JsonProcessingException e) {
                logger.debug("Error writing json variant", e);
                return query.toString();
            }
        }
    }

    public static QueryOptions addDefaultLimit(QueryOptions queryOptions, ObjectMap configuration) {
        return addDefaultLimit(QueryOptions.LIMIT, queryOptions == null ? new QueryOptions() : queryOptions,
                configuration.getInt(LIMIT_MAX.key(), LIMIT_MAX.defaultValue()),
                configuration.getInt(LIMIT_DEFAULT.key(), LIMIT_DEFAULT.defaultValue()), "variants");
    }

    public static Query addDefaultSampleLimit(Query query, ObjectMap configuration) {
        return addDefaultLimit(SAMPLE_LIMIT.key(), query == null ? new Query() : query,
                configuration.getInt(SAMPLE_LIMIT_MAX.key(), SAMPLE_LIMIT_MAX.defaultValue()),
                configuration.getInt(SAMPLE_LIMIT_DEFAULT.key(), SAMPLE_LIMIT_DEFAULT.defaultValue()),
                "samples");
    }

    private static <T extends ObjectMap> T addDefaultLimit(String limitKey, T objectMap, int limitMax, int limitDefault,
                                                String elementName) {
        // Add default limit
        int limit = objectMap.getInt(limitKey, -1);
        if (limit > limitMax) {
//            logger.info("Unable to return more than {} variants. Change limit from {} to {}", limitMax, limit, limitMax);
            throw VariantQueryException.maxLimitReached(elementName, limit, limitMax);
        }
        limit = (limit > 0) ? Math.min(limit, limitMax) : limitDefault;
        objectMap.put(limitKey,  limit);
        return objectMap;
    }

}<|MERGE_RESOLUTION|>--- conflicted
+++ resolved
@@ -25,13 +25,9 @@
 import org.opencb.biodata.models.core.Region;
 import org.opencb.biodata.models.variant.Variant;
 import org.opencb.biodata.models.variant.annotation.ConsequenceTypeMappings;
-<<<<<<< HEAD
-import org.opencb.commons.datastore.core.*;
-=======
 import org.opencb.cellbase.core.variant.annotation.VariantAnnotationUtils;
 import org.opencb.commons.datastore.core.*;
 import org.opencb.commons.utils.ListUtils;
->>>>>>> 6c04fdf1
 import org.opencb.opencga.core.results.VariantQueryResult;
 import org.opencb.opencga.storage.core.metadata.VariantStorageMetadataManager;
 import org.opencb.opencga.storage.core.metadata.models.CohortMetadata;
@@ -84,10 +80,6 @@
             "Get the precomputed mendelian errors for the given samples", QueryParam.Type.TEXT_ARRAY);
     public static final QueryParam SAMPLE_DE_NOVO = QueryParam.create("sampleDeNovo",
             "Get the precomputed mendelian errors non HOM_REF for the given samples", QueryParam.Type.TEXT_ARRAY);
-<<<<<<< HEAD
-    public static final QueryParam NUM_SAMPLES = QueryParam.create("numSamples", "", QueryParam.Type.INTEGER);
-    public static final QueryParam NUM_TOTAL_SAMPLES = QueryParam.create("numTotalSamples", "", QueryParam.Type.INTEGER);
-=======
     public static final QueryParam SAMPLE_COMPOUND_HETEROZYGOUS = QueryParam.create("sampleCompoundHeterozygous",
             "", QueryParam.Type.TEXT_ARRAY);
     public static final QueryParam NUM_SAMPLES = QueryParam.create("numSamples", "", QueryParam.Type.INTEGER);
@@ -114,7 +106,6 @@
             ListUtils.concat(
                     new ArrayList<>(LOF_SET),
                     Arrays.asList(VariantAnnotationUtils.MISSENSE_VARIANT))));
->>>>>>> 6c04fdf1
 
     public static final Set<VariantQueryParam> MODIFIER_QUERY_PARAMS = Collections.unmodifiableSet(new HashSet<>(Arrays.asList(
             INCLUDE_STUDY,
@@ -434,103 +425,6 @@
         return variant;
     }
 
-<<<<<<< HEAD
-    public static class VariantQueryXref {
-        private final List<String> genes = new LinkedList<>();
-        private final List<Variant> variants = new LinkedList<>();
-        private final List<String> ids = new LinkedList<>();
-        private final List<String> otherXrefs = new LinkedList<>();
-
-        /**
-         * @return List of genes found at {@link VariantQueryParam#GENE} and {@link VariantQueryParam#ANNOT_XREF}
-         */
-        public List<String> getGenes() {
-            return genes;
-        }
-
-        /**
-         * @return List of variants found at {@link VariantQueryParam#ANNOT_XREF} and {@link VariantQueryParam#ID}
-         */
-        public List<Variant> getVariants() {
-            return variants;
-        }
-
-        /**
-         * @return List of ids found at {@link VariantQueryParam#ID}
-         */
-        public List<String> getIds() {
-            return ids;
-        }
-
-        /**
-         * @return List of other xrefs found at
-         * {@link VariantQueryParam#ANNOT_XREF},
-         * {@link VariantQueryParam#ID},
-         * {@link VariantQueryParam#ANNOT_CLINVAR},
-         * {@link VariantQueryParam#ANNOT_COSMIC}
-         */
-        public List<String> getOtherXrefs() {
-            return otherXrefs;
-        }
-    }
-
-    /**
-     * Parses XREFS related filters, and sorts in different lists.
-     *
-     * - {@link VariantQueryParam#ID}
-     * - {@link VariantQueryParam#GENE}
-     * - {@link VariantQueryParam#ANNOT_XREF}
-     * - {@link VariantQueryParam#ANNOT_CLINVAR}
-     * - {@link VariantQueryParam#ANNOT_COSMIC}
-     *
-     * @param query Query to parse
-     * @return VariantQueryXref with all VariantIds, ids, genes and xrefs
-     */
-    public static VariantQueryXref parseXrefs(Query query) {
-        VariantQueryXref xrefs = new VariantQueryXref();
-        if (query == null) {
-            return xrefs;
-        }
-        xrefs.getGenes().addAll(query.getAsStringList(GENE.key(), OR));
-
-        if (isValidParam(query, ID)) {
-            List<String> idsList = query.getAsStringList(ID.key(), OR);
-
-            for (String value : idsList) {
-                Variant variant = toVariant(value);
-                if (variant != null) {
-                    xrefs.getVariants().add(variant);
-                } else {
-                    xrefs.getIds().add(value);
-                }
-            }
-        }
-
-        if (isValidParam(query, ANNOT_XREF)) {
-            List<String> xrefsList = query.getAsStringList(ANNOT_XREF.key(), OR);
-            for (String value : xrefsList) {
-                Variant variant = toVariant(value);
-                if (variant != null) {
-                    xrefs.getVariants().add(variant);
-                } else {
-                    if (isVariantAccession(value) || isClinicalAccession(value) || isGeneAccession(value)) {
-                        xrefs.getOtherXrefs().add(value);
-                    } else {
-                        xrefs.getGenes().add(value);
-                    }
-                }
-            }
-
-        }
-//        xrefs.getOtherXrefs().addAll(query.getAsStringList(ANNOT_HPO.key(), OR));
-        xrefs.getOtherXrefs().addAll(query.getAsStringList(ANNOT_COSMIC.key(), OR));
-        xrefs.getOtherXrefs().addAll(query.getAsStringList(ANNOT_CLINVAR.key(), OR));
-
-        return xrefs;
-    }
-
-=======
->>>>>>> 6c04fdf1
     public static VariantQueryFields parseVariantQueryFields(
             Query query, QueryOptions options, VariantStorageMetadataManager metadataManager) {
         Set<VariantField> includeFields = VariantField.getIncludeFields(options);
@@ -579,19 +473,11 @@
                 cohortIds.put(studyId, cohorts);
             }
         }
-<<<<<<< HEAD
 
         return new VariantQueryFields(includeFields, includeStudies, studyMetadata,
                 sampleIds, numTotalSamples != numSamples, numSamples, numTotalSamples, fileIds, cohortIds);
     }
 
-=======
-
-        return new VariantQueryFields(includeFields, includeStudies, studyMetadata,
-                sampleIds, numTotalSamples != numSamples, numSamples, numTotalSamples, fileIds, cohortIds);
-    }
-
->>>>>>> 6c04fdf1
     protected static <T> void skipAndLimitSamples(Query query, Map<T, List<T>> sampleIds) {
         if (isValidParam(query, VariantQueryParam.SAMPLE_SKIP)) {
             int skip = query.getInt(VariantQueryParam.SAMPLE_SKIP.key());
@@ -638,12 +524,7 @@
         }
     }
 
-<<<<<<< HEAD
-    public static StudyMetadata getDefaultStudy(Query query, QueryOptions options,
-                                                VariantStorageMetadataManager metadataManager) {
-=======
     public static StudyMetadata getDefaultStudy(Query query, QueryOptions options, VariantStorageMetadataManager metadataManager) {
->>>>>>> 6c04fdf1
         final StudyMetadata defaultStudy;
         if (isValidParam(query, STUDY)) {
             String value = query.getString(STUDY.key());
@@ -652,11 +533,6 @@
             VariantQueryUtils.QueryOperation studiesOperation = checkOperator(value);
             List<String> studiesNames = splitValue(value, studiesOperation);
             List<Integer> studyIds = metadataManager.getStudyIds(studiesNames); // Non negated studyIds
-<<<<<<< HEAD
-
-
-=======
->>>>>>> 6c04fdf1
             if (studyIds.size() == 1) {
                 defaultStudy = metadataManager.getStudyMetadata(studyIds.get(0));
             } else {
