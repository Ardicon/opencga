/*
 * Copyright 2015-2017 OpenCB
 *
 * Licensed under the Apache License, Version 2.0 (the "License");
 * you may not use this file except in compliance with the License.
 * You may obtain a copy of the License at
 *
 *     http://www.apache.org/licenses/LICENSE-2.0
 *
 * Unless required by applicable law or agreed to in writing, software
 * distributed under the License is distributed on an "AS IS" BASIS,
 * WITHOUT WARRANTIES OR CONDITIONS OF ANY KIND, either express or implied.
 * See the License for the specific language governing permissions and
 * limitations under the License.
 */

package org.opencb.opencga.storage.core.variant.search;

import com.fasterxml.jackson.core.JsonProcessingException;
import com.fasterxml.jackson.databind.ObjectMapper;
import com.fasterxml.jackson.databind.ObjectReader;
import com.fasterxml.jackson.databind.ObjectWriter;
import htsjdk.variant.vcf.VCFConstants;
import org.apache.commons.collections.MapUtils;
import org.apache.commons.lang3.StringUtils;
import org.opencb.biodata.models.variant.StudyEntry;
import org.opencb.biodata.models.variant.Variant;
import org.opencb.biodata.models.variant.annotation.ConsequenceTypeMappings;
import org.opencb.biodata.models.variant.avro.*;
import org.opencb.biodata.models.variant.stats.VariantStats;
import org.opencb.commons.datastore.core.ComplexTypeConverter;
import org.opencb.commons.utils.CollectionUtils;
import org.opencb.commons.utils.ListUtils;
import org.opencb.opencga.core.common.ArrayUtils;
import org.opencb.opencga.storage.core.variant.adaptors.VariantField;
import org.opencb.opencga.storage.core.variant.annotation.converters.VariantTraitAssociationToEvidenceEntryConverter;
import org.slf4j.Logger;
import org.slf4j.LoggerFactory;

import java.io.IOException;
import java.util.*;

import static org.opencb.opencga.storage.core.variant.adaptors.VariantField.AdditionalAttributes.GROUP_NAME;
import static org.opencb.opencga.storage.core.variant.adaptors.VariantField.AdditionalAttributes.RELEASE;

/**
 * Created by imedina on 14/11/16.
 */
public class VariantSearchToVariantConverter implements ComplexTypeConverter<Variant, VariantSearchModel> {

    public static final double MISSING_VALUE = -100.0;
    private static final String LIST_SEP = "___";
    private static final String FIELD_SEP = " -- ";

    private Logger logger = LoggerFactory.getLogger(VariantSearchToVariantConverter.class);
    private final VariantTraitAssociationToEvidenceEntryConverter evidenceEntryConverter;
    private Set<VariantField> includeFields;

    public VariantSearchToVariantConverter() {
        evidenceEntryConverter = new VariantTraitAssociationToEvidenceEntryConverter();
    }

    public VariantSearchToVariantConverter(Set<VariantField> includeFields) {
        this();
        this.includeFields = includeFields;
    }

    /**
     * Conversion: from storage type to data model.
     *
     * @param variantSearchModel Storage type object
     * @return Data model object
     */
    @Override
    public Variant convertToDataModelType(VariantSearchModel variantSearchModel) {
        // set chromosome, start, end, ref, alt from ID
        Variant variant = new Variant(variantSearchModel.getId());

        // set ID, chromosome, start, end, ref, alt, type
        variant.setId(variantSearchModel.getVariantId());

        // set variant type
        if (StringUtils.isNotEmpty(variantSearchModel.getType())) {
            variant.setType(VariantType.valueOf(variantSearchModel.getType()));
        }

        // Study management
        Map<String, StudyEntry> studyEntryMap = new HashMap<>();
        if (variantSearchModel.getStudies() != null && CollectionUtils.isNotEmpty(variantSearchModel.getStudies())) {
            List<StudyEntry> studies = new ArrayList<>();
            variantSearchModel.getStudies().forEach(studyId -> {
                StudyEntry entry = new StudyEntry(studyId);
                studies.add(entry);
                studyEntryMap.put(studyId, entry);
            });
            variant.setStudies(studies);
        }

        // Genotypes and sample data and format
        if (MapUtils.isNotEmpty(variantSearchModel.getSampleFormat())) {
            for (String studyId: studyEntryMap.keySet()) {
                String stringToList;
                String suffix = VariantSearchUtils.FIELD_SEPARATOR + studyId + VariantSearchUtils.FIELD_SEPARATOR;
                StudyEntry studyEntry = studyEntryMap.get(studyId);

                // Format
                stringToList = variantSearchModel.getSampleFormat().get("sampleFormat" + suffix + "format");
                if (StringUtils.isNotEmpty(stringToList)) {
                    studyEntry.setFormat(Arrays.asList(StringUtils.splitByWholeSeparatorPreserveAllTokens(stringToList, LIST_SEP)));
                }

                // Sample Data management
                stringToList = variantSearchModel.getSampleFormat().get("sampleFormat" + suffix + "sampleName");
                if (StringUtils.isNotEmpty(stringToList)) {
                    String[] sampleNames = StringUtils.splitByWholeSeparatorPreserveAllTokens(stringToList, LIST_SEP);
                    List<List<String>> sampleData = new ArrayList<>();
                    Map<String, Integer> samplePosition = new HashMap<>();
                    int pos = 0;
                    for (String sampleName: sampleNames) {
                        suffix = VariantSearchUtils.FIELD_SEPARATOR + studyId + VariantSearchUtils.FIELD_SEPARATOR + sampleName;
                        stringToList = variantSearchModel.getSampleFormat().get("sampleFormat" + suffix);
                        if (StringUtils.isNotEmpty(stringToList)) {
                            sampleData.add(Arrays.asList(StringUtils.splitByWholeSeparatorPreserveAllTokens(stringToList, LIST_SEP)));
                            samplePosition.put(sampleName, pos++);
                        }
//                        else {
//                            logger.error("Error converting samplesFormat, sample '{}' is missing or empty, value: '{}'",
//                                    sampleName, stringToList);
//                        }
                    }

                    if (ListUtils.isNotEmpty(sampleData)) {
                        studyEntry.setSamplesData(sampleData);
                        studyEntry.setSamplesPosition(samplePosition);
                    }
                }
            }
        }

        // File info management
        if (MapUtils.isNotEmpty(variantSearchModel.getFileInfo())) {
            ObjectReader reader = new ObjectMapper().reader(HashMap.class);
            for (String key: variantSearchModel.getFileInfo().keySet()) {
                // key consists of 'fileInfo' + "__" + studyId + "__" + fileId
                String[] fields = StringUtils.splitByWholeSeparator(key, VariantSearchUtils.FIELD_SEPARATOR);
                FileEntry fileEntry = new FileEntry(fields[2], null, new HashMap<>());
                try {
                    // We obtain the original call
                    Map<String, String> fileInfoAttributes = reader.readValue(variantSearchModel.getFileInfo().get(key));
                    if (MapUtils.isNotEmpty(fileInfoAttributes)) {
                        fileEntry.setCall(fileInfoAttributes.get("fileCall"));
                        fileInfoAttributes.remove("fileCall");
                        fileEntry.setAttributes(fileInfoAttributes);
                    }
                } catch (IOException e) {
                    logger.error("Error converting fileInfo from variant search model: {}", e.getMessage());
                } finally {
                    variant.getStudy(fields[1]).getFiles().add(fileEntry);
                }
            }
        }

        // Stats management
        if (MapUtils.isNotEmpty(variantSearchModel.getStats())) {
            for (String key: variantSearchModel.getStats().keySet()) {
                // key consists of 'stats' + "__" + studyId + "__" + cohort
                String[] fields = StringUtils.splitByWholeSeparator(key, VariantSearchUtils.FIELD_SEPARATOR);
                if (studyEntryMap.containsKey(fields[1])) {
                    VariantStats variantStats = new VariantStats();
                    variantStats.setRefAlleleFreq(1 - variantSearchModel.getStats().get(key));
                    variantStats.setAltAlleleFreq(variantSearchModel.getStats().get(key));
                    variantStats.setMaf(Math.min(variantSearchModel.getStats().get(key), 1 - variantSearchModel.getStats().get(key)));
                    studyEntryMap.get(fields[1]).setStats(fields[2], variantStats);
                }
            }
        }

        // process annotation
        variant.setAnnotation(getVariantAnnotation(variantSearchModel, variant));

        return variant;
    }

    public VariantAnnotation getVariantAnnotation(VariantSearchModel variantSearchModel, Variant variant) {

        if (includeFields != null && !includeFields.contains(VariantField.ANNOTATION)) {
            return null;
        }

        VariantAnnotation variantAnnotation = new VariantAnnotation();
        variantAnnotation.setChromosome(variant.getChromosome());
        variantAnnotation.setStart(variant.getStart());
        variantAnnotation.setEnd(variant.getEnd());
        variantAnnotation.setAlternate(variant.getAlternate());
        variantAnnotation.setReference(variant.getReference());

        // Set 'release' if it was not missing
        if (variantSearchModel.getRelease() > 0) {
            Map<String, String> attribute = new HashMap<>();
            attribute.put(RELEASE.key(), String.valueOf(variantSearchModel.getRelease()));
            variantAnnotation.setAdditionalAttributes(new HashMap<>());
            variantAnnotation.getAdditionalAttributes().put(GROUP_NAME.key(), new AdditionalAttribute(attribute));
        }

        // Xrefs
        List<Xref> xrefs = new ArrayList<>();
        if (ListUtils.isNotEmpty(variantSearchModel.getXrefs())) {
            for (String xref: variantSearchModel.getXrefs()) {
                if (xref == null) {
                    continue;
                }
                if (xref.startsWith("rs")) {
                    xrefs.add(new Xref(xref, "dbSNP"));
                    continue;
                }
                if (xref.startsWith("ENSG")) {
                    xrefs.add(new Xref(xref, "ensemblGene"));
                    continue;
                }
                if (xref.startsWith("ENST")) {
                    xrefs.add(new Xref(xref, "ensemblTranscript"));
                }
            }
        }
        variantAnnotation.setXrefs(xrefs);

        // Init the consequence type map with protein variant annotation
        // and set displayConsequenceType, hgvs, cytobands and repeats from 'other' field
        Map<String, ConsequenceType> consequenceTypeMap = new HashMap<>();
        variantAnnotation.setHgvs(new ArrayList<>());
        variantAnnotation.setCytoband(new ArrayList<>());
        variantAnnotation.setRepeat(new ArrayList<>());
        for (String other : variantSearchModel.getOther()) {
            // Sanity check
            if (StringUtils.isEmpty(other)) {
                continue;
            }
            String[] fields = StringUtils.splitByWholeSeparatorPreserveAllTokens(other, FIELD_SEP);
            switch (fields[0]) {
                case "DCT":
                    variantAnnotation.setDisplayConsequenceType(fields[1]);
                    break;
                case "HGVS":
                    variantAnnotation.getHgvs().add(fields[1]);
                    break;
                case "CB":
                    Cytoband cytoband = Cytoband.newBuilder()
                            .setChromosome(variant.getChromosome())
                            .setName(fields[1])
                            .setStain(fields[2])
                            .setStart(Integer.parseInt(fields[3])).setEnd(Integer.parseInt(fields[4]))
                            .build();
                    variantAnnotation.getCytoband().add(cytoband);
                    break;
                case "RP":
                    Repeat repeat = Repeat.newBuilder()
                            .setId(fields[1])
                            .setSource(fields[2])
                            .setChromosome(variant.getChromosome())
                            .setStart(Integer.parseInt(fields[5]))
                            .setEnd(Integer.parseInt(fields[6]))
                            .setCopyNumber(parseFloat(fields[3], null))
                            .setPercentageMatch(parseFloat(fields[4], null))
                            .setPeriod(null)
                            .setConsensusSize(null)
                            .setScore(null)
                            .setSequence(null)
                            .build();
                    variantAnnotation.getRepeat().add(repeat);
                    break;
                case "TRANS":
                    // Create consequence type from transcript info:
                    //       1            2             3                 4               5           6
                    // transcriptId -- biotype -- annotationFlags -- cdnaPosition -- cdsPosition -- codon
                    //           7                   8                 9                 10           11
                    // -- uniprotAccession -- uniprotAccession -- uniprotVariantId -- position -- aaChange
                    //     12           13            14                15
                    // siftScore -- siftDescr -- poliphenScore -- poliphenDescr
                    ConsequenceType consequenceType = new ConsequenceType();
                    if (fields.length > 2) {
                        consequenceType.setEnsemblTranscriptId(fields[1]);
                        consequenceType.setBiotype(fields[2]);
                    }
                    if (fields.length > 3) {
                        if (fields[3].length() > 0) {
                            consequenceType.setTranscriptAnnotationFlags(Arrays.asList(fields[3].split(",")));
                        }
                    }
                    if (fields.length > 4) {
                        consequenceType.setCdnaPosition(Integer.parseInt(fields[4]));
                        consequenceType.setCdsPosition(Integer.parseInt(fields[5]));
                        if (fields.length > 6) {
                            // Sometimes, codon (i.e., split at 5) is null, check it!
                            consequenceType.setCodon(fields[6]);
                        }
                    }
                    if (fields.length > 7) {
                        // Create, init and add protein variant annotation to the consequence type
                        ProteinVariantAnnotation protVarAnnotation = new ProteinVariantAnnotation();
                        // Uniprot info
                        protVarAnnotation.setUniprotAccession(fields[7]);
                        protVarAnnotation.setUniprotName(fields[8]);
                        protVarAnnotation.setUniprotVariantId(fields[9]);
                        if (StringUtils.isNotEmpty(fields[10])) {
                            try {
                                protVarAnnotation.setPosition(Integer.parseInt(fields[10]));
                            } catch (NumberFormatException e) {
                                logger.warn("Parsing position: " + e.getMessage());
                            }
                        }
                        if (StringUtils.isNotEmpty(fields[11]) && fields[11].contains("/")) {
                            String[] refAlt = fields[11].split("/");
                            protVarAnnotation.setReference(refAlt[0]);
                            protVarAnnotation.setAlternate(refAlt[1]);
                        }
                        // Sift score
                        List<Score> scores = new ArrayList<>(2);
                        if (fields.length > 12
                                && (StringUtils.isNotEmpty(fields[12]) || StringUtils.isNotEmpty(fields[13]))) {
                            Score score = new Score();
                            score.setSource("sift");
                            if (StringUtils.isNotEmpty(fields[12])) {
                                score.setScore(parseDouble(fields[12], null, "Exception parsing Sift score"));
                            }
                            score.setDescription(fields[13]);
                            scores.add(score);
                        }
                        // Polyphen score
                        if (fields.length > 14
                                && (StringUtils.isNotEmpty(fields[14]) || StringUtils.isNotEmpty(fields[15]))) {
                            Score score = new Score();
                            score.setSource("polyphen");
                            if (StringUtils.isNotEmpty(fields[14])) {
                                score.setScore(parseDouble(fields[14], null, "Exception parsing Polyphen score"));
                            }
                            score.setDescription(fields[15]);
                            scores.add(score);
                        }
                        protVarAnnotation.setSubstitutionScores(scores);

                        // Finally, set protein variant annotation in consequence type
                        consequenceType.setProteinVariantAnnotation(protVarAnnotation);
                    }

                    // The key is the ENST id
                    consequenceTypeMap.put(fields[1], consequenceType);
                    break;
                default:
                    logger.warn("Unknown key in 'other' array in Solr: " + fields[0]);
            }
        }

        // consequence types
        String geneName = null;
        String ensGene = null;
        if (ListUtils.isNotEmpty(variantSearchModel.getGenes())) {
            for (String name : variantSearchModel.getGenes()) {
                if (!name.startsWith("ENS")) {
                    geneName = name;
                } else if (name.startsWith("ENSG")) {
                    ensGene = name;
                } else if (name.startsWith("ENST")) {
                    ConsequenceType consequenceType = consequenceTypeMap.getOrDefault(name, null);
                    if (consequenceType == null) {
                        consequenceType = new ConsequenceType();
                        consequenceType.setEnsemblTranscriptId(name);
                        consequenceTypeMap.put(name, consequenceType);
                        logger.warn("No information found in Solr field 'other' for transcript '{}'", name);
//                        throw new InternalError("Transcript '" + name + "' missing in schema field name 'other'");
                    }
                    consequenceType.setGeneName(geneName);
                    consequenceType.setEnsemblGeneId(ensGene);
                }
            }
        }

        // prepare protein substitution scores: sift and polyphen
        List<Score> scores;
//        ProteinVariantAnnotation proteinAnnotation = new ProteinVariantAnnotation();
//        if (!ArrayUtils.equals(variantSearchModel.getSift(), MISSING_VALUE)
//                || !ArrayUtils.equals(variantSearchModel.getPolyphen(), MISSING_VALUE)) {
//            scores = new ArrayList<>();
//            if (!ArrayUtils.equals(variantSearchModel.getSift(), MISSING_VALUE)) {
//                scores.add(new Score(variantSearchModel.getSift(), "sift", variantSearchModel.getSiftDesc()));
//            }
//            if (!ArrayUtils.equals(variantSearchModel.getPolyphen(), MISSING_VALUE)) {
//                scores.add(new Score(variantSearchModel.getPolyphen(), "polyphen", variantSearchModel.getPolyphenDesc()));
//            }
//            proteinAnnotation.setSubstitutionScores(scores);
//        }

        // and finally, update the SO acc. for each conseq. type and setProteinVariantAnnotation if SO accession is 1583
        Set<Integer> geneRelatedSoTerms = new HashSet<>();
        if (variantSearchModel.getGeneToSoAcc() != null) {
            for (String geneToSoAcc : variantSearchModel.getGeneToSoAcc()) {
                String[] fields = geneToSoAcc.split("_");
                if (fields.length == 2 && StringUtils.isNumeric(fields[1]) && consequenceTypeMap.containsKey(fields[0])) {
                    int soAcc = Integer.parseInt(fields[1]);
                    geneRelatedSoTerms.add(soAcc);  // we memorise the SO term for next block

                    SequenceOntologyTerm sequenceOntologyTerm = new SequenceOntologyTerm();
                    sequenceOntologyTerm.setAccession("SO:" + String.format("%07d", soAcc));
                    sequenceOntologyTerm.setName(ConsequenceTypeMappings.accessionToTerm.get(soAcc));
                    if (consequenceTypeMap.get(fields[0]).getSequenceOntologyTerms() == null) {
                        consequenceTypeMap.get(fields[0]).setSequenceOntologyTerms(new ArrayList<>());
                    }
                    consequenceTypeMap.get(fields[0]).getSequenceOntologyTerms().add(sequenceOntologyTerm);
                }
            }
        }

        // We convert the Map into an array
        ArrayList<ConsequenceType> consequenceTypes = new ArrayList<>(consequenceTypeMap.values());

        // Add non-gene related SO terms
        if (variantSearchModel.getSoAcc() != null) {
            for (Integer soAcc : variantSearchModel.getSoAcc()) {
                // let's process all non-gene related terms such as regulatory_region_variant or intergenic_variant
                if (!geneRelatedSoTerms.contains(soAcc)) {
                    SequenceOntologyTerm sequenceOntologyTerm = new SequenceOntologyTerm();
                    sequenceOntologyTerm.setAccession("SO:" + String.format("%07d", soAcc));
                    sequenceOntologyTerm.setName(ConsequenceTypeMappings.accessionToTerm.get(soAcc));

                    ConsequenceType consequenceType = new ConsequenceType();
                    consequenceType.setEnsemblGeneId("");
                    consequenceType.setGeneName("");
                    consequenceType.setEnsemblTranscriptId("");
                    consequenceType.setSequenceOntologyTerms(Collections.singletonList(sequenceOntologyTerm));
                    consequenceTypes.add(consequenceType);
                }
            }
        }

        // and update the variant annotation with the consequence types
        variantAnnotation.setConsequenceTypes(consequenceTypes);

        // set population frequencies
        List<PopulationFrequency> populationFrequencies = new ArrayList<>();
        if (variantSearchModel.getPopFreq() != null && variantSearchModel.getPopFreq().size() > 0) {
            for (String key : variantSearchModel.getPopFreq().keySet()) {
                PopulationFrequency populationFrequency = new PopulationFrequency();
                String[] fields = StringUtils.splitByWholeSeparator(key, VariantSearchUtils.FIELD_SEPARATOR);
                populationFrequency.setStudy(fields[1]);
                populationFrequency.setPopulation(fields[2]);
                populationFrequency.setRefAlleleFreq(1 - variantSearchModel.getPopFreq().get(key));
                populationFrequency.setAltAlleleFreq(variantSearchModel.getPopFreq().get(key));
                populationFrequencies.add(populationFrequency);
            }
        }
        variantAnnotation.setPopulationFrequencies(populationFrequencies);

        // Set conservations scores
        scores = new ArrayList<>();
        if (!ArrayUtils.equals(variantSearchModel.getPhylop(), MISSING_VALUE)) {
            scores.add(new Score(variantSearchModel.getPhylop(), "phylop", ""));
        }
        if (!ArrayUtils.equals(variantSearchModel.getPhastCons(), MISSING_VALUE)) {
            scores.add(new Score(variantSearchModel.getPhastCons(), "phastCons", ""));
        }
        if (!ArrayUtils.equals(variantSearchModel.getGerp(), MISSING_VALUE)) {
            scores.add(new Score(variantSearchModel.getGerp(), "gerp", ""));
        }
        variantAnnotation.setConservation(scores);

        // Set CADD scores
        scores = new ArrayList<>();
        if (!ArrayUtils.equals(variantSearchModel.getCaddRaw(), MISSING_VALUE)) {
            scores.add(new Score(variantSearchModel.getCaddRaw(), "cadd_raw", ""));
        }
        if (!ArrayUtils.equals(variantSearchModel.getCaddScaled(), MISSING_VALUE)) {
            scores.add(new Score(variantSearchModel.getCaddScaled(), "cadd_scaled", ""));
        }
        variantAnnotation.setFunctionalScore(scores);

        // set HPO, ClinVar and Cosmic
        if (variantSearchModel.getTraits() != null) {
            Map<String, ClinVar> clinVarMap = new HashMap<>();
            List<ClinVar> clinVarList = new ArrayList<>();
            List<Cosmic> cosmicList = new ArrayList<>();
            List<GeneTraitAssociation> geneTraitAssociationList = new ArrayList<>();

            for (String trait : variantSearchModel.getTraits()) {
                String[] fields = StringUtils.splitByWholeSeparatorPreserveAllTokens(trait, FIELD_SEP);
                switch (fields[0]) {
                    case "HP":
                        // Gene trait: HP -- hpo -- id -- name
                        GeneTraitAssociation geneTraitAssociation = new GeneTraitAssociation();
                        geneTraitAssociation.setHpo(fields[1]);
                        geneTraitAssociation.setId(fields[2]);
                        geneTraitAssociation.setName(fields[3]);
                        geneTraitAssociationList.add(geneTraitAssociation);
                        break;
                    case "CV":
                        // Variant trait: CV -- accession -- trait
                        if (!clinVarMap.containsKey(fields[1])) {
                            String clinicalSignificance = "";
                            if (fields.length > 3 && fields[3].length() > 3) {
                                clinicalSignificance = fields[3].substring(3);
                            }
                            ClinVar clinVar = new ClinVar(fields[1], clinicalSignificance, new ArrayList<>(), new ArrayList<>(), "");
                            clinVarMap.put(fields[1], clinVar);
                            clinVarList.add(clinVar);
                        }
                        clinVarMap.get(fields[1]).getTraits().add(fields[2]);
                        break;
                    case "CM":
                        // Variant trait: CM -- mutation id -- primary histology -- histology subtype
                        Cosmic cosmic = new Cosmic();
                        cosmic.setMutationId(fields[1]);
                        cosmic.setPrimaryHistology(fields[2]);
                        cosmic.setHistologySubtype(fields[3]);
                        cosmicList.add(cosmic);
                        break;
                    case "KW":
                    case "PD":
                        // These are taken from consequence type non-indexed field
                        break;
                    default: {
                        logger.warn("Unknown trait type: " + fields[0] + ", it should be HPO, ClinVar or Cosmic");
                        break;
                    }
                }
            }

            // TODO to be removed in next versions
            VariantTraitAssociation variantTraitAssociation = new VariantTraitAssociation();
            // This fills the old data model: variantTraitAssociation
            if (CollectionUtils.isNotEmpty(clinVarList)) {
                variantTraitAssociation.setClinvar(clinVarList);
            }
            if (CollectionUtils.isNotEmpty(cosmicList)) {
                variantTraitAssociation.setCosmic(cosmicList);
            }
            variantAnnotation.setVariantTraitAssociation(variantTraitAssociation);

            // This fills the new data model: traitAssociation
            List<EvidenceEntry> evidenceEntries = new ArrayList<>();
            // Clinvar -> traitAssociation
            for (ClinVar clinvar: clinVarList) {
                evidenceEntries.add(evidenceEntryConverter.fromClinVar(clinvar));
            }
            // Cosmic -> traitAssociation
            for (Cosmic cosmic: cosmicList) {
                evidenceEntries.add(evidenceEntryConverter.fromCosmic(cosmic));
            }
            variantAnnotation.setTraitAssociation(evidenceEntries);

            // Set the gene disease annotation
            if (CollectionUtils.isNotEmpty(geneTraitAssociationList)) {
                variantAnnotation.setGeneTraitAssociation(geneTraitAssociationList);
            }
        }

        return variantAnnotation;
    }

    /**
     * Conversion: from data model to storage type.
     *
     * @param variant Data model object
     * @return Storage type object
     */
    @Override
    public VariantSearchModel convertToStorageType(Variant variant) {
        VariantSearchModel variantSearchModel = new VariantSearchModel();

        // Set general Variant attributes: id, dbSNP, chromosome, start, end, type
        variantSearchModel.setId(variant.toString());       // Internal unique ID e.g.  3:1000:AT:-
        variantSearchModel.setVariantId(variant.getId());
        variantSearchModel.setChromosome(variant.getChromosome());
        variantSearchModel.setStart(variant.getStart());
        variantSearchModel.setEnd(variant.getEnd());
        variantSearchModel.setType(variant.getType().toString());

        // This field contains all possible IDs: id, dbSNP, names, genes, transcripts, protein, clinvar, hpo, ...
        // This will help when searching by variant id. This is added at the end of the method after collecting all IDs
        Set<String> xrefs = new HashSet<>();
        xrefs.add(variantSearchModel.getId());
        xrefs.add(variantSearchModel.getVariantId());
        if (variant.getNames() != null && !variant.getNames().isEmpty()) {
            variant.getNames().forEach(name -> {
                if (name != null) {
                    xrefs.add(name);
                }
            });
        }

        // convert Study related information
        if (CollectionUtils.isNotEmpty(variant.getStudies())) {
            ObjectWriter writer = new ObjectMapper().writer();

            for (StudyEntry studyEntry : variant.getStudies()) {
                String studyId = studyIdToSearchModel(studyEntry.getStudyId());
                variantSearchModel.getStudies().add(studyId);

                // We store the cohort stats with the format stats_STUDY_COHORT = value, e.g. stats_1kg_phase3_ALL=0.02
                if (studyEntry.getStats() != null && studyEntry.getStats().size() > 0) {
                    Map<String, VariantStats> studyStats = studyEntry.getStats();
                    for (String key : studyStats.keySet()) {
                        variantSearchModel.getStats().put("stats" + VariantSearchUtils.FIELD_SEPARATOR + studyId
                                + VariantSearchUtils.FIELD_SEPARATOR + key, studyStats.get(key).getAltAlleleFreq());
                    }
                }

                // samples, genotypes and format fields conversion
                if (MapUtils.isNotEmpty(studyEntry.getSamplesPosition()) && ListUtils.isNotEmpty(studyEntry.getOrderedSamplesName())) {
                    List<String> sampleNames = studyEntry.getOrderedSamplesName();
                    // sanity check, the number od sample names and sample data must be the same
                    if (ListUtils.isNotEmpty(studyEntry.getSamplesData()) && sampleNames.size() == studyEntry.getSamplesData().size()) {
                        String suffix = VariantSearchUtils.FIELD_SEPARATOR + studyId + VariantSearchUtils.FIELD_SEPARATOR;
                        // Save sample formats in a map (after, to JSON string), including sample names and GT
                        variantSearchModel.getSampleFormat().put("sampleFormat" + suffix + "sampleName",
                                StringUtils.join(sampleNames, LIST_SEP));

                        // find the index position of DP in the FORMAT
                        int dpIndexPos = -1;
                        if (ListUtils.isNotEmpty(studyEntry.getFormat())) {
                            variantSearchModel.getSampleFormat().put("sampleFormat" + suffix + "format",
                                    StringUtils.join(studyEntry.getFormat(), LIST_SEP));

                            // find the index position of DP in the FORMAT
                            for (int i = 0; i < studyEntry.getFormat().size(); i++) {
                                if ("DP".equalsIgnoreCase(studyEntry.getFormat().get(i))) {
                                    dpIndexPos = i;
                                    break;
                                }
                            }
                        }

                        for (int i = 0; i < sampleNames.size(); i++) {
                            suffix = VariantSearchUtils.FIELD_SEPARATOR + studyId
                                    + VariantSearchUtils.FIELD_SEPARATOR + sampleNames.get(i);

                            // Save genotype (gt) and depth (dp) where study and sample name as key
                            variantSearchModel.getGt().put("gt" + suffix, studyEntry.getSampleData(i).get(0));

                            if (dpIndexPos != -1) {
                                String dpValue = studyEntry.getSampleData(i).get(dpIndexPos);
                                // Skip if empty
                                if (!StringUtils.isEmpty(dpValue) && !dpValue.equals(VCFConstants.EMPTY_INFO_FIELD)) {
                                    try {
                                        variantSearchModel.getDp().put("dp" + suffix, Integer.valueOf(dpValue));
                                    } catch (NumberFormatException e) {
                                        logger.error("Problem converting from variant to variant search when getting DP"
                                                + " value from sample {}: {}", sampleNames.get(i), e.getMessage());
                                    }
                                }
                            }

                            // Save formats for each sample (after, to JSON string)
                            if (ListUtils.isNotEmpty(studyEntry.getSamplesData().get(i))) {
                                variantSearchModel.getSampleFormat().put("sampleFormat" + suffix,
                                        StringUtils.join(studyEntry.getSamplesData().get(i), LIST_SEP));
                            }
                        }
                    } else {
                        logger.error("Mismatch sizes: please, check your sample names, sample data and format array");
                    }
                }

                // QUAL, FILTER and file info fields management
                if (ListUtils.isNotEmpty(studyEntry.getFiles())) {
                    for (FileEntry fileEntry: studyEntry.getFiles()) {
                        // Call is stored in Solr fileInfo with key "fileCall"
                        Map<String, String> fileInfoMap = new LinkedHashMap<>();
                        if (StringUtils.isNotEmpty(fileEntry.getCall())) {
                            fileInfoMap.put("fileCall", fileEntry.getCall());
                        }
                        // Info fields are stored in Solr fileInfo
                        if (MapUtils.isNotEmpty(fileEntry.getAttributes())) {
                            fileInfoMap.putAll(fileEntry.getAttributes());

                            // In addition, store QUAL and FILTER separately
                            String qual = fileEntry.getAttributes().get(StudyEntry.QUAL);
                            if (StringUtils.isNotEmpty(qual)) {
                                variantSearchModel.getQual().put("qual" + VariantSearchUtils.FIELD_SEPARATOR + studyId
                                        + VariantSearchUtils.FIELD_SEPARATOR + fileEntry.getFileId(), Float.parseFloat(qual));
                            }

                            String filter = fileEntry.getAttributes().get(StudyEntry.FILTER);
                            if (StringUtils.isNotEmpty(filter)) {
                                variantSearchModel.getFilter().put("filter" + VariantSearchUtils.FIELD_SEPARATOR + studyId
                                        + VariantSearchUtils.FIELD_SEPARATOR + fileEntry.getFileId(), filter);
                            }
                        }
                        if (MapUtils.isNotEmpty(fileInfoMap)) {
                            try {
                                variantSearchModel.getFileInfo().put("fileInfo" + VariantSearchUtils.FIELD_SEPARATOR + studyId
                                                + VariantSearchUtils.FIELD_SEPARATOR + fileEntry.getFileId(),
                                        writer.writeValueAsString(fileInfoMap));
                            } catch (JsonProcessingException e) {
                                logger.info("Error converting fileInfo for study {} and file {}", studyId, fileEntry.getFileId());
                            }
                        }
                    }
                }
            }
        }

        // We init all annotation numeric values to MISSING_VALUE, this fixes two different scenarios:
        // 1. No Variant Annotation has been found, probably because it is a SV longer than 100bp.
        // 2. There are some conservation or CADD scores missing
        variantSearchModel.setSift(MISSING_VALUE);
        variantSearchModel.setPolyphen(MISSING_VALUE);

        variantSearchModel.setPhastCons(MISSING_VALUE);
        variantSearchModel.setPhylop(MISSING_VALUE);
        variantSearchModel.setGerp(MISSING_VALUE);

        variantSearchModel.setCaddRaw(MISSING_VALUE);
        variantSearchModel.setCaddScaled(MISSING_VALUE);

        // Process Variant Annotation
        VariantAnnotation variantAnnotation = variant.getAnnotation();
        if (variantAnnotation != null) {

            // This object will store all info and descriptions for full-text search
            Set<String> traits = new HashSet<>();

            // Set release field
            int release = -1;   // default value if missing is -1
            if (variantAnnotation.getAdditionalAttributes() != null
                    && variantAnnotation.getAdditionalAttributes().get(GROUP_NAME.key()) != null) {
                String releaseStr = variantAnnotation.getAdditionalAttributes().get(GROUP_NAME.key()).getAttribute().get(RELEASE.key());
                // example: release = "2,3,4"
                if (StringUtils.isNotEmpty(releaseStr)) {
                    releaseStr = releaseStr.split(",")[0];
                    if (StringUtils.isNumeric(releaseStr)) {
                        release = Integer.parseInt(releaseStr);
                    }
                }
            }
            variantSearchModel.setRelease(release);

            // Add cytoband names
            if (variantAnnotation.getCytoband() != null) {
                for (Cytoband cytoband : variantAnnotation.getCytoband()) {
                    xrefs.add(cytoband.getChromosome() + cytoband.getName());
                }
            }

            // Add all XRefs coming from the variant annotation
            if (variantAnnotation.getXrefs() != null && !variantAnnotation.getXrefs().isEmpty()) {
                variantAnnotation.getXrefs().forEach(xref -> {
                    if (xref != null) {
                        xrefs.add(xref.getId());
                    }
                });
            }

            // Add all HGVS coming from the variant annotation
            if (ListUtils.isNotEmpty(variantAnnotation.getHgvs())) {
                xrefs.addAll(variantAnnotation.getHgvs());
            }

            // Set Genes and Consequence Types and create Other list to insert transcript info (biotype, protein, ariant annotation,...)
            List<ConsequenceType> consequenceTypes = variantAnnotation.getConsequenceTypes();
            List<String> other = new ArrayList<>();
            if (consequenceTypes != null) {
                // This MUST be a LinkedHashMap to keep the order of the elements!
                Map<String, Set<String>> genes = new LinkedHashMap<>();
                Set<Integer> soAccessions = new LinkedHashSet<>();
                Set<String> geneToSOAccessions = new LinkedHashSet<>();
                Set<String> biotypes = new LinkedHashSet<>();

                for (ConsequenceType conseqType : consequenceTypes) {
                    StringBuilder trans = new StringBuilder();

                    // Set genes and biotypes if exist
                    if (StringUtils.isNotEmpty(conseqType.getGeneName())) {
                        // One gene can contain several transcripts and therefore several Consequence Types
                        if (!genes.containsKey(conseqType.getGeneName())) {
                            genes.put(conseqType.getGeneName(), new LinkedHashSet<>());
                        }
                        // DO NOT change the order of the following code
                        genes.get(conseqType.getGeneName()).add(conseqType.getGeneName());
                        genes.get(conseqType.getGeneName()).add(conseqType.getEnsemblGeneId());
                        genes.get(conseqType.getGeneName()).add(conseqType.getEnsemblTranscriptId());

                        if (StringUtils.isNotEmpty(conseqType.getEnsemblTranscriptId())) {
                            trans.append("TRANS").append(FIELD_SEP).append(conseqType.getEnsemblTranscriptId());
                            trans.append(FIELD_SEP).append(StringUtils.isEmpty(conseqType.getBiotype())
                                    ? "" : conseqType.getBiotype());
                            trans.append(FIELD_SEP);
                            if (ListUtils.isNotEmpty(conseqType.getTranscriptAnnotationFlags())) {
                                trans.append(StringUtils.join(conseqType.getTranscriptAnnotationFlags(), ","));
                            }
                        }

                        xrefs.add(conseqType.getGeneName());
                        xrefs.add(conseqType.getEnsemblGeneId());
                        xrefs.add(conseqType.getEnsemblTranscriptId());

                        if (StringUtils.isNotEmpty(conseqType.getBiotype())) {
                            biotypes.add(conseqType.getBiotype());
<<<<<<< HEAD
=======

                            // Add the combination of Gene and Biotype, this will prevent variants to be returned when they overlap
                            // two different genes where the overlapping gene has the wanted Biotype.
                            geneToSOAccessions.add(conseqType.getGeneName() + "_" + conseqType.getBiotype());
                            geneToSOAccessions.add(conseqType.getEnsemblGeneId() + "_" + conseqType.getBiotype());
                            geneToSOAccessions.add(conseqType.getEnsemblTranscriptId() + "_" + conseqType.getBiotype());
>>>>>>> 6c04fdf1
                        }
                    }

                    // Remove 'SO:' prefix to Store SO Accessions as integers and also store the gene - SO acc relation
                    for (SequenceOntologyTerm sequenceOntologyTerm : conseqType.getSequenceOntologyTerms()) {
                        int soIdInt = Integer.parseInt(sequenceOntologyTerm.getAccession().substring(3));
                        soAccessions.add(soIdInt);

                        if (StringUtils.isNotEmpty(conseqType.getGeneName())) {
<<<<<<< HEAD
                            geneToSOAccessions.add(conseqType.getGeneName() + "_" + soNumber);
                            geneToSOAccessions.add(conseqType.getEnsemblGeneId() + "_" + soNumber);
                            geneToSOAccessions.add(conseqType.getEnsemblTranscriptId() + "_" + soNumber);
=======
                            geneToSOAccessions.add(conseqType.getGeneName() + "_" + soIdInt);
                            geneToSOAccessions.add(conseqType.getEnsemblGeneId() + "_" + soIdInt);
                            geneToSOAccessions.add(conseqType.getEnsemblTranscriptId() + "_" + soIdInt);

                            if (StringUtils.isNotEmpty(conseqType.getBiotype())) {
                                geneToSOAccessions.add(conseqType.getGeneName() + "_" + conseqType.getBiotype() + "_" + soIdInt);
                                geneToSOAccessions.add(conseqType.getEnsemblGeneId() + "_" + conseqType.getBiotype() + "_" + soIdInt);
                                geneToSOAccessions.add(conseqType.getEnsemblTranscriptId() + "_" + conseqType.getBiotype() + "_" + soIdInt);

                                // This is useful when no gene or transcript is passed, for example we want 'LoF' in real 'protein_coding'
                                geneToSOAccessions.add(conseqType.getBiotype() + "_" + soIdInt);
                            }
>>>>>>> 6c04fdf1

                            // Add a combination with the transcript flag
                            if (conseqType.getTranscriptAnnotationFlags() != null) {
                                for (String transcriptFlag : conseqType.getTranscriptAnnotationFlags()) {
<<<<<<< HEAD
                                    geneToSOAccessions.add(conseqType.getGeneName() + "_" + soNumber + "_" + transcriptFlag);
                                    geneToSOAccessions.add(conseqType.getEnsemblGeneId() + "_" + soNumber + "_" + transcriptFlag);
                                    geneToSOAccessions.add(conseqType.getEnsemblTranscriptId() + "_" + soNumber + "_" + transcriptFlag);

                                    // This is useful when no gene or transcript is used, for example we want 'LoF' in 'basic' transcripts
                                    geneToSOAccessions.add(soNumber + "_" + transcriptFlag);
=======
                                    if (transcriptFlag.equalsIgnoreCase("basic") || transcriptFlag.equalsIgnoreCase("CCDS")) {
                                        geneToSOAccessions.add(conseqType.getGeneName() + "_" + soIdInt + "_" + transcriptFlag);
                                        geneToSOAccessions.add(conseqType.getEnsemblGeneId() + "_" + soIdInt + "_" + transcriptFlag);
                                        geneToSOAccessions.add(conseqType.getEnsemblTranscriptId() + "_" + soIdInt + "_" + transcriptFlag);
                                        // This is useful when no gene or transcript is used, for example 'LoF' in 'basic' transcripts
                                        geneToSOAccessions.add(soIdInt + "_" + transcriptFlag);
                                    }
>>>>>>> 6c04fdf1
                                }
                            }
                        }
                    }

                    //
                    if (StringUtils.isNotEmpty(conseqType.getCodon())
                            || (conseqType.getCdnaPosition() != null && conseqType.getCdnaPosition() > 0)
                            || (conseqType.getCdsPosition() != null && conseqType.getCdsPosition() > 0)) {
                        if (trans.length() == 0) {  // Sanity check
                            logger.warn("Codon information without Ensembl transcript ID");
                        } else {
                            trans.append(FIELD_SEP)
                                    .append(conseqType.getCdnaPosition() == null ? 0 : conseqType.getCdnaPosition())
                                    .append(FIELD_SEP)
                                    .append(conseqType.getCdsPosition() == null ? 0 : conseqType.getCdsPosition())
                                    .append(FIELD_SEP)
                                    .append(StringUtils.isNotEmpty(conseqType.getCodon()) ? conseqType.getCodon() : "");
                        }
                    }

                    if (conseqType.getProteinVariantAnnotation() != null) {
                        ProteinVariantAnnotation protVarAnnotation = conseqType.getProteinVariantAnnotation();

                        // Add UniProt accession, name and ID to xrefs
                        trans.append(FIELD_SEP);
                        if (StringUtils.isNotEmpty(protVarAnnotation.getUniprotAccession())) {
                            trans.append(protVarAnnotation.getUniprotAccession());
                            xrefs.add(protVarAnnotation.getUniprotAccession());
                        }

                        trans.append(FIELD_SEP);
                        if (StringUtils.isNotEmpty(protVarAnnotation.getUniprotName())) {
                            trans.append(protVarAnnotation.getUniprotName());
                            xrefs.add(protVarAnnotation.getUniprotName());
                        }

                        trans.append(FIELD_SEP);
                        if (StringUtils.isNotEmpty(protVarAnnotation.getUniprotVariantId())) {
                            trans.append(protVarAnnotation.getUniprotVariantId());
                            xrefs.add(protVarAnnotation.getUniprotVariantId());
<<<<<<< HEAD
                        }

                        trans.append(FIELD_SEP).append(protVarAnnotation.getPosition() == null
                                ? 0 : protVarAnnotation.getPosition());

                        trans.append(FIELD_SEP);
                        if (StringUtils.isNotEmpty(protVarAnnotation.getReference())
                                && StringUtils.isNotEmpty(protVarAnnotation.getAlternate())) {
                            trans.append(protVarAnnotation.getReference()).append("/")
                                    .append(protVarAnnotation.getAlternate());
                        }

=======
                        }

                        trans.append(FIELD_SEP).append(protVarAnnotation.getPosition() == null
                                ? 0 : protVarAnnotation.getPosition());

                        trans.append(FIELD_SEP);
                        if (StringUtils.isNotEmpty(protVarAnnotation.getReference())
                                && StringUtils.isNotEmpty(protVarAnnotation.getAlternate())) {
                            trans.append(protVarAnnotation.getReference()).append("/")
                                    .append(protVarAnnotation.getAlternate());
                        }

>>>>>>> 6c04fdf1
                        // Create transcript info and add it into the other list
                        Score sift = getScore(protVarAnnotation.getSubstitutionScores(), "sift");
                        Score polyph = getScore(protVarAnnotation.getSubstitutionScores(), "polyphen");
                        trans.append(FIELD_SEP);
                        if (sift != null) {
                            trans.append(sift.getScore()).append(FIELD_SEP).append(sift.getDescription());
                        } else {
                            trans.append(FIELD_SEP);
                        }
                        trans.append(FIELD_SEP);
                        if (polyph != null) {
                            trans.append(polyph.getScore()).append(FIELD_SEP).append(polyph.getDescription());
                        } else {
                            trans.append(FIELD_SEP);
                        }

                        // Add keywords to and Features to traits
                        if (protVarAnnotation.getKeywords() != null) {
                            for (String keyword : protVarAnnotation.getKeywords()) {
                                traits.add("KW" + FIELD_SEP + protVarAnnotation.getUniprotAccession()
                                        + FIELD_SEP + keyword);
                            }
                        }

                        // Add protein domains
                        if (protVarAnnotation.getFeatures() != null) {
                            for (ProteinFeature proteinFeature : protVarAnnotation.getFeatures()) {
                                if (StringUtils.isNotEmpty(proteinFeature.getId())) {
                                    // We store them in xrefs and traits, the number of these IDs is very small
                                    xrefs.add(proteinFeature.getId());
                                    traits.add("PD" + FIELD_SEP + proteinFeature.getId() + FIELD_SEP
                                            + proteinFeature.getDescription());
                                }
                            }
                        }
                    }
                    if (StringUtils.isNotEmpty(conseqType.getEnsemblTranscriptId()) && trans.length() > 0) {
                        other.add(trans.toString());
                    }
                }

                // We store the accumulated data
                genes.forEach((s, strings) -> variantSearchModel.getGenes().addAll(strings));
                variantSearchModel.setSoAcc(new ArrayList<>(soAccessions));
                variantSearchModel.setGeneToSoAcc(new ArrayList<>(geneToSOAccessions));
                variantSearchModel.setBiotypes(new ArrayList<>(biotypes));

                // We now process Sift and Polyphen
                setProteinScores(consequenceTypes, variantSearchModel);
            }

            // Set Populations frequencies
            Map<String, Float> populationFrequencies = new HashMap<>();
            if (variantAnnotation.getPopulationFrequencies() != null) {
                for (PopulationFrequency populationFrequency : variantAnnotation.getPopulationFrequencies()) {
                    populationFrequencies.put("popFreq"
                                    + VariantSearchUtils.FIELD_SEPARATOR + populationFrequency.getStudy()
                                    + VariantSearchUtils.FIELD_SEPARATOR + populationFrequency.getPopulation(),
                            populationFrequency.getAltAlleleFreq());
                }
            }
            // Add 0.0 for mot commonly used populations, this will allow to skip a NON EXIST query and improve performance
            populationFrequencies.putIfAbsent("popFreq" + VariantSearchUtils.FIELD_SEPARATOR + "1kG_phase3__ALL", 0.0f);
            populationFrequencies.putIfAbsent("popFreq" + VariantSearchUtils.FIELD_SEPARATOR + "GNOMAD_EXOMES__ALL", 0.0f);
            populationFrequencies.putIfAbsent("popFreq" + VariantSearchUtils.FIELD_SEPARATOR + "GNOMAD_GENOMES__ALL", 0.0f);
            // Set population frequencies into the model
            variantSearchModel.setPopFreq(populationFrequencies);

            // Set Conservation scores
            if (variantAnnotation.getConservation() != null) {
                for (Score score : variantAnnotation.getConservation()) {
                    switch (score.getSource()) {
                        case "phastCons":
                            variantSearchModel.setPhastCons(score.getScore());
                            break;
                        case "phylop":
                            variantSearchModel.setPhylop(score.getScore());
                            break;
                        case "gerp":
                            variantSearchModel.setGerp(score.getScore());
                            break;
                        default:
                            logger.warn("Unknown 'conservation' source: score.getSource() = " + score.getSource());
                            break;
                    }
                }
            }

            // Set CADD
            if (variantAnnotation.getFunctionalScore() != null) {
                for (Score score : variantAnnotation.getFunctionalScore()) {
                    switch (score.getSource()) {
                        case "cadd_raw":
                        case "caddRaw":
                            variantSearchModel.setCaddRaw(score.getScore());
                            break;
                        case "cadd_scaled":
                        case "caddScaled":
                            variantSearchModel.setCaddScaled(score.getScore());
                            break;
                        default:
                            logger.warn("Unknown 'functional score' source: score.getSource() = " + score.getSource());
                            break;
                    }
                }
            }

            // Set variant traits: ClinVar, Cosmic, HPO, ...
            if (variantAnnotation.getVariantTraitAssociation() != null) {
                if (variantAnnotation.getVariantTraitAssociation().getClinvar() != null) {
                    variantAnnotation.getVariantTraitAssociation().getClinvar()
                            .forEach(cv -> {
                                xrefs.add(cv.getAccession());
                                cv.getTraits().forEach(cvt -> traits.add("CV" + FIELD_SEP + cv.getAccession()
                                        + FIELD_SEP + cvt + FIELD_SEP + "cs:"
                                        + cv.getClinicalSignificance()));
                            });
                }
                if (variantAnnotation.getVariantTraitAssociation().getCosmic() != null) {
                    variantAnnotation.getVariantTraitAssociation().getCosmic()
                            .forEach(cosmic -> {
                                xrefs.add(cosmic.getMutationId());
                                traits.add("CM" + FIELD_SEP + cosmic.getMutationId() + FIELD_SEP
                                        + cosmic.getPrimaryHistology() + FIELD_SEP
                                        + cosmic.getHistologySubtype());
                            });
                }
            }
            if (variantAnnotation.getGeneTraitAssociation() != null
                    && CollectionUtils.isNotEmpty(variantAnnotation.getGeneTraitAssociation())) {
                for (GeneTraitAssociation geneTraitAssociation : variantAnnotation.getGeneTraitAssociation()) {
                    switch (geneTraitAssociation.getSource().toLowerCase()) {
                        case "hpo":
                            traits.add("HP" + FIELD_SEP + geneTraitAssociation.getHpo() + FIELD_SEP
                                    + geneTraitAssociation.getId() + " -- " + geneTraitAssociation.getName());
                            break;
//                        case "disgenet":
//                            traits.add("DG -- " + geneTraitAssociation.getId() + " -- " + geneTraitAssociation.getName());
//                            break;
                        default:
                            break;
                    }
                }
            }
            variantSearchModel.setTraits(new ArrayList<>(traits));

            // Now we fill other field
            if (StringUtils.isNotEmpty(variantAnnotation.getDisplayConsequenceType())) {
                other.add("DCT" + FIELD_SEP + variantAnnotation.getDisplayConsequenceType());
            }
            if (variantAnnotation.getHgvs() != null) {
                for (String hgvs : variantAnnotation.getHgvs()) {
                    other.add("HGVS" + FIELD_SEP + hgvs);
                }
            }
            if (variantAnnotation.getCytoband() != null) {
                for (Cytoband cytoband : variantAnnotation.getCytoband()) {
                    other.add("CB" + FIELD_SEP + cytoband.getName() + FIELD_SEP + cytoband.getStain()
                            + FIELD_SEP + cytoband.getStart() + FIELD_SEP + cytoband.getEnd());
                }
            }
            if (variantAnnotation.getRepeat() != null) {
                for (Repeat repeat : variantAnnotation.getRepeat()) {
                    other.add("RP" + FIELD_SEP + repeat.getId() + FIELD_SEP + repeat.getSource()
                            + FIELD_SEP + repeat.getCopyNumber() + FIELD_SEP + repeat.getPercentageMatch()
                            + FIELD_SEP + repeat.getStart() + FIELD_SEP + repeat.getEnd());
                }
            }
            variantSearchModel.setOther(other);
        }

        variantSearchModel.setXrefs(new ArrayList<>(xrefs));
        return variantSearchModel;
    }

    public static String studyIdToSearchModel(String studyId) {
        return studyId.substring(studyId.lastIndexOf(':') + 1);
    }

    public List<VariantSearchModel> convertListToStorageType(List<Variant> variants) {
        List<VariantSearchModel> variantSearchModelList = new ArrayList<>(variants.size());
        for (Variant variant : variants) {
            VariantSearchModel variantSearchModel = convertToStorageType(variant);
            if (variantSearchModel.getId() != null) {
                variantSearchModelList.add(variantSearchModel);
            }
        }
        return variantSearchModelList;
    }

    /**
     * Retrieve the protein substitution scores and descriptions from a consequence
     * type annotation: sift or polyphen, and update the variant search model.
     *
     * @param consequenceTypes   List of consequence type target
     * @param variantSearchModel Variant search model to update
     */
    private void setProteinScores(List<ConsequenceType> consequenceTypes, VariantSearchModel variantSearchModel) {
        double sift = 10;
        String siftDesc = "";
        double polyphen = MISSING_VALUE;
        String polyphenDesc = "";

        if (consequenceTypes != null) {
            for (ConsequenceType consequenceType : consequenceTypes) {
                if (consequenceType.getProteinVariantAnnotation() != null
                        && consequenceType.getProteinVariantAnnotation().getSubstitutionScores() != null) {
                    for (Score score : consequenceType.getProteinVariantAnnotation().getSubstitutionScores()) {
                        String source = score.getSource();
                        if (("sift").equals(source)) {
                            if (score.getScore() < sift) {
                                sift = score.getScore();
                                siftDesc = score.getDescription();
                            }
                        } else if (("polyphen").equals(source)) {
                            if (score.getScore() > polyphen) {
                                polyphen = score.getScore();
                                polyphenDesc = score.getDescription();
                            }
                        }
                    }
                }
            }
        }

        // If sift not exist we set it to -100.0
        if (ArrayUtils.equals(sift, 10)) {
            sift = MISSING_VALUE;
        }

        // set scores
        variantSearchModel.setSift(sift);
        variantSearchModel.setPolyphen(polyphen);

        // set descriptions
        variantSearchModel.setSiftDesc(siftDesc);
        variantSearchModel.setPolyphenDesc(polyphenDesc);
    }

    private Score getScore(List<Score> scores, String source) {
        if (ListUtils.isNotEmpty(scores) && StringUtils.isNotEmpty(source)) {
            for (Score score: scores) {
                if (source.equals(score.getSource())) {
                    return score;
                }
            }
        }
        return null;
    }

    private Double parseDouble(String value, Double defaultValue) {
        return parseDouble(value, defaultValue, null);
    }

    private Double parseDouble(String value, Double defaultValue, String message) {
        try {
            return Double.parseDouble(value);
        } catch (NumberFormatException e) {
            if (message != null) {
                logger.warn(message + ". Value: '" + value + "'");
            }
            return defaultValue;
        }
    }

    private Float parseFloat(String value, Float defaultValue) {
        return parseFloat(value, defaultValue, null);
    }

    private Float parseFloat(String value, Float defaultValue, String message) {
        try {
            return Float.parseFloat(value);
        } catch (NumberFormatException e) {
            if (message != null) {
                logger.warn(message + ". Value: '" + value + "'");
            }
            return defaultValue;
        }
    }
}<|MERGE_RESOLUTION|>--- conflicted
+++ resolved
@@ -793,15 +793,12 @@
 
                         if (StringUtils.isNotEmpty(conseqType.getBiotype())) {
                             biotypes.add(conseqType.getBiotype());
-<<<<<<< HEAD
-=======
 
                             // Add the combination of Gene and Biotype, this will prevent variants to be returned when they overlap
                             // two different genes where the overlapping gene has the wanted Biotype.
                             geneToSOAccessions.add(conseqType.getGeneName() + "_" + conseqType.getBiotype());
                             geneToSOAccessions.add(conseqType.getEnsemblGeneId() + "_" + conseqType.getBiotype());
                             geneToSOAccessions.add(conseqType.getEnsemblTranscriptId() + "_" + conseqType.getBiotype());
->>>>>>> 6c04fdf1
                         }
                     }
 
@@ -811,11 +808,6 @@
                         soAccessions.add(soIdInt);
 
                         if (StringUtils.isNotEmpty(conseqType.getGeneName())) {
-<<<<<<< HEAD
-                            geneToSOAccessions.add(conseqType.getGeneName() + "_" + soNumber);
-                            geneToSOAccessions.add(conseqType.getEnsemblGeneId() + "_" + soNumber);
-                            geneToSOAccessions.add(conseqType.getEnsemblTranscriptId() + "_" + soNumber);
-=======
                             geneToSOAccessions.add(conseqType.getGeneName() + "_" + soIdInt);
                             geneToSOAccessions.add(conseqType.getEnsemblGeneId() + "_" + soIdInt);
                             geneToSOAccessions.add(conseqType.getEnsemblTranscriptId() + "_" + soIdInt);
@@ -828,19 +820,10 @@
                                 // This is useful when no gene or transcript is passed, for example we want 'LoF' in real 'protein_coding'
                                 geneToSOAccessions.add(conseqType.getBiotype() + "_" + soIdInt);
                             }
->>>>>>> 6c04fdf1
 
                             // Add a combination with the transcript flag
                             if (conseqType.getTranscriptAnnotationFlags() != null) {
                                 for (String transcriptFlag : conseqType.getTranscriptAnnotationFlags()) {
-<<<<<<< HEAD
-                                    geneToSOAccessions.add(conseqType.getGeneName() + "_" + soNumber + "_" + transcriptFlag);
-                                    geneToSOAccessions.add(conseqType.getEnsemblGeneId() + "_" + soNumber + "_" + transcriptFlag);
-                                    geneToSOAccessions.add(conseqType.getEnsemblTranscriptId() + "_" + soNumber + "_" + transcriptFlag);
-
-                                    // This is useful when no gene or transcript is used, for example we want 'LoF' in 'basic' transcripts
-                                    geneToSOAccessions.add(soNumber + "_" + transcriptFlag);
-=======
                                     if (transcriptFlag.equalsIgnoreCase("basic") || transcriptFlag.equalsIgnoreCase("CCDS")) {
                                         geneToSOAccessions.add(conseqType.getGeneName() + "_" + soIdInt + "_" + transcriptFlag);
                                         geneToSOAccessions.add(conseqType.getEnsemblGeneId() + "_" + soIdInt + "_" + transcriptFlag);
@@ -848,7 +831,6 @@
                                         // This is useful when no gene or transcript is used, for example 'LoF' in 'basic' transcripts
                                         geneToSOAccessions.add(soIdInt + "_" + transcriptFlag);
                                     }
->>>>>>> 6c04fdf1
                                 }
                             }
                         }
@@ -890,7 +872,6 @@
                         if (StringUtils.isNotEmpty(protVarAnnotation.getUniprotVariantId())) {
                             trans.append(protVarAnnotation.getUniprotVariantId());
                             xrefs.add(protVarAnnotation.getUniprotVariantId());
-<<<<<<< HEAD
                         }
 
                         trans.append(FIELD_SEP).append(protVarAnnotation.getPosition() == null
@@ -903,20 +884,6 @@
                                     .append(protVarAnnotation.getAlternate());
                         }
 
-=======
-                        }
-
-                        trans.append(FIELD_SEP).append(protVarAnnotation.getPosition() == null
-                                ? 0 : protVarAnnotation.getPosition());
-
-                        trans.append(FIELD_SEP);
-                        if (StringUtils.isNotEmpty(protVarAnnotation.getReference())
-                                && StringUtils.isNotEmpty(protVarAnnotation.getAlternate())) {
-                            trans.append(protVarAnnotation.getReference()).append("/")
-                                    .append(protVarAnnotation.getAlternate());
-                        }
-
->>>>>>> 6c04fdf1
                         // Create transcript info and add it into the other list
                         Score sift = getScore(protVarAnnotation.getSubstitutionScores(), "sift");
                         Score polyph = getScore(protVarAnnotation.getSubstitutionScores(), "polyphen");
