/*
 * Copyright 2015 OpenCB
 *
 * Licensed under the Apache License, Version 2.0 (the "License");
 * you may not use this file except in compliance with the License.
 * You may obtain a copy of the License at
 *
 *     http://www.apache.org/licenses/LICENSE-2.0
 *
 * Unless required by applicable law or agreed to in writing, software
 * distributed under the License is distributed on an "AS IS" BASIS,
 * WITHOUT WARRANTIES OR CONDITIONS OF ANY KIND, either express or implied.
 * See the License for the specific language governing permissions and
 * limitations under the License.
 */

package org.opencb.opencga.storage.core.alignment;

import org.opencb.biodata.formats.alignment.io.AlignmentDataReader;
import org.opencb.biodata.formats.alignment.io.AlignmentRegionDataReader;
import org.opencb.biodata.formats.alignment.io.AlignmentRegionDataWriter;
import org.opencb.biodata.formats.alignment.sam.io.AlignmentBamDataReader;
import org.opencb.biodata.formats.io.FileFormatException;
import org.opencb.biodata.models.alignment.AlignmentRegion;
import org.opencb.biodata.tools.alignment.BamUtils;
import org.opencb.biodata.tools.alignment.tasks.AlignmentRegionCoverageCalculatorTask;
import org.opencb.commons.io.DataWriter;
import org.opencb.commons.run.Runner;
import org.opencb.commons.run.Task;
import org.opencb.commons.utils.FileUtils;
import org.opencb.opencga.core.common.UriUtils;
import org.opencb.opencga.storage.core.StorageManager;
import org.opencb.opencga.storage.core.StorageManagerException;
import org.opencb.opencga.storage.core.alignment.adaptors.AlignmentDBAdaptor;
import org.opencb.opencga.storage.core.alignment.json.AlignmentCoverageJsonDataReader;
import org.opencb.opencga.storage.core.alignment.json.AlignmentCoverageJsonDataWriter;
import org.opencb.opencga.storage.core.alignment.json.AlignmentJsonDataReader;
import org.opencb.opencga.storage.core.alignment.json.AlignmentJsonDataWriter;
import org.opencb.opencga.storage.core.config.StorageConfiguration;
import org.opencb.opencga.storage.core.config.StorageEtlConfiguration;
import org.slf4j.LoggerFactory;

import java.io.FileInputStream;
import java.io.FileNotFoundException;
import java.io.IOException;
import java.net.URI;
import java.nio.file.Files;
import java.nio.file.Path;
import java.nio.file.Paths;
import java.util.Arrays;
import java.util.LinkedList;
import java.util.List;

/**
 * Created by jacobo on 14/08/14.
 */
public abstract class AlignmentStorageManager extends StorageManager<DataWriter<AlignmentRegion>, AlignmentDBAdaptor> {

    private StorageEtlConfiguration storageEtlConfiguration;

    public enum Options {
<<<<<<< HEAD
        MEAN_COVERAGE_SIZE_LIST("mean_coverage_size_list", Arrays.asList("200", "10000")),
        PLAIN("plain", false),
        TRANSFORM_REGION_SIZE("transform.region_size", 200000),
        TRANSFORM_COVERAGE_CHUNK_SIZE("transform.coverage_chunk_size", 1000),
        WRITE_COVERAGE("transform.write_coverage", true),
        STUDY("study", true),
        FILE_ID("fileId", ""),
        FILE_ALIAS("fileAlias", ""),
        WRITE_ALIGNMENTS("writeAlignments", false),
        INCLUDE_COVERAGE("includeCoverage", true),
        CREATE_BAM_INDEX("createBai", true),
        ENCRYPT("encrypt", false),
        COPY_FILE("copy", false),
        DB_NAME("database.name", "opencga"),
=======
        MEAN_COVERAGE_SIZE_LIST ("mean_coverage_size_list", Arrays.asList("200", "10000")),
        PLAIN ("plain", false),
        TRANSFORM_REGION_SIZE ("transform.region_size", 200000),
        TRANSFORM_COVERAGE_CHUNK_SIZE ("transform.coverage_chunk_size", 1000),
        WRITE_COVERAGE ("transform.write_coverage", true),
        STUDY ("study", true),
        FILE_ID ("fileId", ""),
        FILE_ALIAS ("fileAlias", ""),
        WRITE_ALIGNMENTS ("writeAlignments", false),
        INCLUDE_COVERAGE ("includeCoverage", true),
        CREATE_BAM_INDEX ("createBai", true),
        ADJUST_QUALITY("adjustQuality", false),
        ENCRYPT ("encrypt", false),
        COPY_FILE ("copy", false),
        DB_NAME ("database.name", "opencga"),
>>>>>>> 89dcefd5
        @Deprecated
        TOOLS_SAMTOOLS("tools.samtools", null);

        private final String key;
        private final Object value;

        Options(String key, Object value) {
            this.key = key;
            this.value = value;
        }

        public String key() {
            return key;
        }

        @SuppressWarnings("unchecked")
        public <T> T defaultValue() {
            return (T) value;
        }
    }

    public AlignmentStorageManager() {
        logger = LoggerFactory.getLogger(AlignmentStorageManager.class);
    }

    public AlignmentStorageManager(StorageConfiguration configuration) {
        super(configuration);
        logger = LoggerFactory.getLogger(AlignmentStorageManager.class);
    }

    public AlignmentStorageManager(String storageEngineId, StorageConfiguration configuration) {
        super(storageEngineId, configuration);
        logger = LoggerFactory.getLogger(AlignmentStorageManager.class);
    }

    @Override
    public URI extract(URI input, URI ouput) throws StorageManagerException {
        return input;
    }

    @Override
    public URI preTransform(URI inputUri) throws IOException, FileFormatException {
        UriUtils.checkUri(inputUri, "input file", "file");
        Path input = Paths.get(inputUri.getPath());
        BamUtils.checkBamOrCramFile(new FileInputStream(input.toFile()), input.getFileName().toString(), true);
        return inputUri;
    }

    /**
     * If FILE_ALIAS == null.
     * FILE_ALIAS = fileName - ".bam"
     * <p>
     * if ENCRYPT
     * Copy into the output path                   : <outputPath>/<FILE_ALIAS>.encrypt.bam                 (pending)
     * if !ENCRYPT && COPY_FILE
     * Encrypt into the output path                : <outputPath>/<FILE_ALIAS>.bam                         (pending)
     * if CREATE_BAM_INDEX
     * Create the bai with the samtools            : <outputPath>/<FILE_ALIAS>.bam.bai
     * if WRITE_ALIGNMENTS
     * Write Json alignments                       : <outputPath>/<FILE_ALIAS>.bam.alignments.json[.gz]
     * if INCLUDE_COVERAGE
     * Calculate the coverage                      : <outputPath>/<FILE_ALIAS>.bam.coverage.json[.gz]
     * if INCLUDE_COVERAGE && MEAN_COVERAGE_SIZE_LIST
     * Calculate the meanCoverage                  : <outputPath>/<FILE_ALIAS>.bam.mean-coverage.json[.gz]
     *
     * @param inputUri  Sorted bam file
     * @param pedigree  Not used
     * @param outputUri Output path where files are created
     * @throws IOException
     * @throws FileFormatException
     */
    @Override
    public URI transform(URI inputUri, URI pedigree, URI outputUri)
            throws IOException, FileFormatException, StorageManagerException {

        Path input = Paths.get(inputUri.getPath());
        FileUtils.checkFile(input);

        Path output = Paths.get(outputUri.getPath());
        FileUtils.checkDirectory(output);

        // Check if a BAM file is passed and it is sorted.
        // Only binaries and sorted BAM files are accepted at this point.
        BamUtils.checkBamOrCramFile(new FileInputStream(input.toFile()), input.getFileName().toString(), true);

        storageEtlConfiguration = configuration.getStorageEngine(storageEngineId).getAlignment();

        boolean plain = storageEtlConfiguration.getOptions().getBoolean(Options.PLAIN.key, Options.PLAIN.defaultValue());
        boolean createBai = storageEtlConfiguration.getOptions().getBoolean(Options.CREATE_BAM_INDEX.key(), Options.CREATE_BAM_INDEX
                .defaultValue());
        boolean includeCoverage = storageEtlConfiguration.getOptions().getBoolean(Options.INCLUDE_COVERAGE.key, Options.INCLUDE_COVERAGE
                .defaultValue());
        boolean writeJsonAlignments = storageEtlConfiguration.getOptions().getBoolean(Options.WRITE_ALIGNMENTS.key, Options
                .WRITE_ALIGNMENTS.defaultValue());

        int regionSize = storageEtlConfiguration.getOptions().getInt(Options.TRANSFORM_REGION_SIZE.key, Options.TRANSFORM_REGION_SIZE
                .defaultValue());

        //1 Encrypt
        //encrypt(encrypt, bamFile, fileId, output, copy);

        //2 Index (bai)
        if (createBai) {
            Path bamIndexPath = BamUtils.createBai(input, output);
        }

        //3 Calculate Coverage and transform
        //Tasks
        // tasks.add(new AlignmentRegionCompactorTask(new SqliteSequenceDBAdaptor(sqliteSequenceDBPath)));
        List<Task<AlignmentRegion>> tasks = new LinkedList<>();

        // Reader and Writer creation
        AlignmentDataReader reader = new AlignmentBamDataReader(input, null); //Read from sorted BamFile
        List<DataWriter<AlignmentRegion>> writers = new LinkedList<>();
//        String jsonOutputFiles = output.resolve(fileAlias + ".bam").toString();
        String jsonOutputFiles = output.resolve(input.getFileName()).toString();
        String outputFile = null;

        // We set the different coverage size regions
        if (includeCoverage) {
            AlignmentRegionCoverageCalculatorTask coverageCalculatorTask = new AlignmentRegionCoverageCalculatorTask();
            List<String> meanCoverageSizeList = storageEtlConfiguration.getOptions().getAsStringList(Options.MEAN_COVERAGE_SIZE_LIST.key);
            meanCoverageSizeList.forEach(coverageCalculatorTask::addMeanCoverageCalculator);
            tasks.add(coverageCalculatorTask);
        }

        // TODO
        // This must be deleted, alignments are not stored any more in JSON
        if (writeJsonAlignments) {
            AlignmentJsonDataWriter alignmentDataWriter = new AlignmentJsonDataWriter(reader, jsonOutputFiles, !plain);
            writers.add(new AlignmentRegionDataWriter(alignmentDataWriter));
            outputFile = alignmentDataWriter.getAlignmentFilename();
        }

        if (includeCoverage) {
            boolean writeMeanCoverage = !storageEtlConfiguration.getOptions().getList(Options.MEAN_COVERAGE_SIZE_LIST.key, Options
                    .MEAN_COVERAGE_SIZE_LIST.defaultValue()).isEmpty();
            boolean writeCoverage = storageEtlConfiguration.getOptions().getBoolean(Options.WRITE_COVERAGE.key, Options.WRITE_COVERAGE
                    .defaultValue());
            AlignmentCoverageJsonDataWriter alignmentCoverageJsonDataWriter =
                    new AlignmentCoverageJsonDataWriter(jsonOutputFiles, writeCoverage, writeMeanCoverage, !plain);
            alignmentCoverageJsonDataWriter.setChunkSize(
                    storageEtlConfiguration.getOptions().getInt(Options.TRANSFORM_COVERAGE_CHUNK_SIZE.key, Options
                            .TRANSFORM_COVERAGE_CHUNK_SIZE.defaultValue()));
            writers.add(alignmentCoverageJsonDataWriter);
            if (outputFile == null) {
                outputFile = alignmentCoverageJsonDataWriter.getCoverageFilename();
            }
        }
        if (writers.isEmpty()) {
            logger.warn("No writers for transform-alignments!");
            return inputUri;
        }


        //Runner
        AlignmentRegionDataReader regionReader = new AlignmentRegionDataReader(reader);
        regionReader.setMaxSequenceSize(regionSize);
        Runner<AlignmentRegion> runner = new Runner<>(regionReader, writers, tasks, 1);

        logger.info("Transforming alignments...");
        long start = System.currentTimeMillis();
        runner.run();
        long end = System.currentTimeMillis();
        logger.info("end - start = " + (end - start) / 1000.0 + "s");

        return outputUri.resolve(outputFile);
    }

    @Override
    public URI postTransform(URI input) throws IOException, FileFormatException {
        return input;
    }

    @Override
    public boolean testConnection(String dbName) {
        return true;
    }

    protected Path encrypt(String encrypt, Path bamFile, String fileName, Path outdir, boolean copy) throws IOException {
        logger.info("Copying file. Encryption : " + encrypt);
        long start = System.currentTimeMillis();
        if (fileName == null || fileName.isEmpty()) {
            fileName = bamFile.getFileName().toString();
        } else {
            fileName += ".bam";
        }
        Path destFile;
        switch (encrypt) {
            case "aes-256": {
                destFile = outdir.resolve(fileName + ".encrypt");
//                InputStream inputStream = new BufferedInputStream(new FileInputStream(sortBam.toFile()), 50000000);
//                OutputStream outputStream = new BufferedOutputStream(new FileOutputStream(bamFile.toFile()), 50000000);       //TODO:
// ENCRYPT OUTPUT
//
//                SAMFileReader reader = new SAMFileReader(inputStream);
//                BAMFileWriter writer = new BAMFileWriter(outputStream, bamFile.toFile());
//
//                writer.setSortOrder(reader.getFileHeader().getSortOrder(), true);   //Must be called before calling setHeader()
//                writer.setHeader(reader.getFileHeader());
//                SAMRecordIterator iterator = reader.iterator();
//                while(iterator.hasNext()){
//                    writer.addAlignment(iterator.next());
//                }
//
//                writer.close();
//                reader.close();
//                break;
                throw new UnsupportedOperationException("Encryption not supported");
            }
            default: {
                if (copy) {
                    destFile = outdir.resolve(fileName);
                    Files.copy(bamFile, destFile);
                } else {
                    logger.info("copy = false. Don't copy file.");
                    destFile = bamFile;
                }
            }
        }
        long end = System.currentTimeMillis();
        logger.info("end - start = " + (end - start) / 1000.0 + "s");
        return destFile;
    }

    protected AlignmentJsonDataReader getAlignmentJsonDataReader(URI input) throws IOException {
        if (!input.getScheme().equals("file")) {
            throw new IOException("URI is not a valid path");
        }

        String baseFileName = input.getPath();
        String alignmentFile = baseFileName;
        String headerFile;
        if (baseFileName.endsWith(".bam")) {
            alignmentFile = baseFileName + (Paths.get(baseFileName + ".alignments.json").toFile().exists()
                    ? ".alignments.json"
                    : ".alignments.json.gz");
            headerFile = baseFileName + (Paths.get(baseFileName + ".header.json").toFile().exists()
                    ? ".header.json"
                    : ".header.json.gz");
        } else if (baseFileName.endsWith(".alignments.json")) {
            headerFile = baseFileName.replaceFirst("alignments\\.json$", "header.json");
        } else if (baseFileName.endsWith(".alignments.json.gz")) {
            headerFile = baseFileName.replaceFirst("alignments\\.json\\.gz$", "header.json.gz");
        } else {
            throw new IOException("Invalid input file : " + input.toString());
        }
        if (!Paths.get(alignmentFile).toFile().exists()) {
            throw new FileNotFoundException(alignmentFile);
        }
        if (!Paths.get(headerFile).toFile().exists()) {
            throw new FileNotFoundException(headerFile);
        }

        return new AlignmentJsonDataReader(alignmentFile, headerFile);
    }

    protected AlignmentCoverageJsonDataReader getAlignmentCoverageJsonDataReader(Path input) {
        String baseFileName = input.toString();
        String meanCoverageFile;
        String regionCoverageFile = baseFileName;
        if (baseFileName.endsWith(".bam")) {
            regionCoverageFile = baseFileName + (Paths.get(baseFileName + ".coverage.json").toFile().exists()
                    ? ".coverage.json"
                    : ".coverage.json.gz");
            meanCoverageFile = baseFileName + (Paths.get(baseFileName + ".mean-coverage.json").toFile().exists()
                    ? ".mean-coverage.json"
                    : ".mean-coverage.json.gz");
        } else if (baseFileName.endsWith(".coverage.json")) {
            meanCoverageFile = baseFileName.replaceFirst("coverage\\.json$", "mean-coverage.json");
        } else if (baseFileName.endsWith(".coverage.json.gz")) {
            meanCoverageFile = baseFileName.replaceFirst("coverage\\.json\\.gz$", "mean-coverage.json.gz");
        } else {
            return null;
        }

        return new AlignmentCoverageJsonDataReader(regionCoverageFile, meanCoverageFile);
    }

}<|MERGE_RESOLUTION|>--- conflicted
+++ resolved
@@ -59,22 +59,6 @@
     private StorageEtlConfiguration storageEtlConfiguration;
 
     public enum Options {
-<<<<<<< HEAD
-        MEAN_COVERAGE_SIZE_LIST("mean_coverage_size_list", Arrays.asList("200", "10000")),
-        PLAIN("plain", false),
-        TRANSFORM_REGION_SIZE("transform.region_size", 200000),
-        TRANSFORM_COVERAGE_CHUNK_SIZE("transform.coverage_chunk_size", 1000),
-        WRITE_COVERAGE("transform.write_coverage", true),
-        STUDY("study", true),
-        FILE_ID("fileId", ""),
-        FILE_ALIAS("fileAlias", ""),
-        WRITE_ALIGNMENTS("writeAlignments", false),
-        INCLUDE_COVERAGE("includeCoverage", true),
-        CREATE_BAM_INDEX("createBai", true),
-        ENCRYPT("encrypt", false),
-        COPY_FILE("copy", false),
-        DB_NAME("database.name", "opencga"),
-=======
         MEAN_COVERAGE_SIZE_LIST ("mean_coverage_size_list", Arrays.asList("200", "10000")),
         PLAIN ("plain", false),
         TRANSFORM_REGION_SIZE ("transform.region_size", 200000),
@@ -90,7 +74,6 @@
         ENCRYPT ("encrypt", false),
         COPY_FILE ("copy", false),
         DB_NAME ("database.name", "opencga"),
->>>>>>> 89dcefd5
         @Deprecated
         TOOLS_SAMTOOLS("tools.samtools", null);
 
