--- conflicted
+++ resolved
@@ -254,7 +254,6 @@
         return output;
     }
 
-<<<<<<< HEAD
     protected StudyConfiguration preCalculateStats(Map<String, Set<String>> cohorts, StudyConfiguration studyConfiguration,
                                                    boolean overwrite, boolean updateStats)
             throws StorageEngineException {
@@ -263,7 +262,8 @@
             checkAndUpdateStudyConfigurationCohorts(sc, cohorts, overwrite, updateStats);
             return sc;
         });
-=======
+    }
+
     protected ProgressLogger buildCreateStatsProgressLogger(VariantDBAdaptor variantDBAdaptor, Query readerQuery, QueryOptions options) {
         boolean skipCount = options.getBoolean(QueryOptions.SKIP_COUNT, false);
         return new ProgressLogger("Calculated stats:",
@@ -281,7 +281,6 @@
         Path variantStatsPath = Paths.get(output.getPath() + VARIANT_STATS_SUFFIX);
         logger.info("will write stats to {}", variantStatsPath);
         return new StringDataWriter(variantStatsPath, true);
->>>>>>> 08cbac90
     }
 
     class VariantStatsWrapperTask implements ParallelTaskRunner.Task<Variant, String> {
@@ -510,16 +509,9 @@
      * * if a cohort is already calculated, it is not an error if overwrite was provided
      *
      */
-<<<<<<< HEAD
     static List<Integer> checkAndUpdateStudyConfigurationCohorts(StudyConfiguration studyConfiguration,
                                                           Map<String, Set<String>> cohorts,
                                                           boolean overwrite, boolean updateStats)
-=======
-    protected static List<Integer> checkAndUpdateStudyConfigurationCohorts(StudyConfiguration studyConfiguration,
-                                                                           Map<String, Set<String>> cohorts,
-                                                                           Map<String, Integer> cohortIds,
-                                                                           boolean overwrite, boolean updateStats)
->>>>>>> 08cbac90
             throws StorageEngineException {
         List<Integer> cohortIdList = new ArrayList<>();
 
