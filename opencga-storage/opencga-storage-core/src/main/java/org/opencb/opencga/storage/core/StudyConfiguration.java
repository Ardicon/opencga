--- conflicted
+++ resolved
@@ -82,15 +82,9 @@
         this.fileIds = HashBiMap.create(1);
         this.sampleIds = HashBiMap.create();
         this.cohortIds = HashBiMap.create();
-<<<<<<< HEAD
-        this.cohorts = HashBiMap.create();
-        this.indexedFiles = new LinkedHashSet<>();
-        this.headers = HashBiMap.create();
-=======
         this.cohorts = new HashMap<>();
         this.indexedFiles = new LinkedHashSet<>();
         this.headers = new HashMap<>();
->>>>>>> 34a431c3
         this.samplesInFiles = new LinkedHashMap<>();
         this.calculatedStats = new LinkedHashSet<>();
         this.invalidStats = new LinkedHashSet<>();
@@ -339,20 +333,12 @@
         BiMap<Integer, String> idSamples = studyConfiguration.sampleIds.inverse();
         for (Integer indexedFileId : studyConfiguration.getIndexedFiles()) {
             for (Integer sampleId : studyConfiguration.getSamplesInFiles().get(indexedFileId)) {
-<<<<<<< HEAD
-                samplesPosition.put(idSamples.get(sampleId), position++);
-=======
                 samplesPosition.putIfAbsent(idSamples.get(sampleId), position++);
->>>>>>> 34a431c3
             }
         }
         for (int fileId : fileIds) {
             for (Integer sampleId : studyConfiguration.getSamplesInFiles().get(fileId)) {
-<<<<<<< HEAD
-                samplesPosition.put(idSamples.get(sampleId), position++);
-=======
                 samplesPosition.putIfAbsent(idSamples.get(sampleId), position++);
->>>>>>> 34a431c3
             }
         }
         return samplesPosition;
