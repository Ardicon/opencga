--- conflicted
+++ resolved
@@ -25,12 +25,10 @@
 import org.opencb.opencga.storage.core.config.StorageConfiguration;
 import org.opencb.opencga.storage.core.exceptions.StorageEngineException;
 import org.opencb.opencga.storage.core.exceptions.VariantSearchException;
-<<<<<<< HEAD
-import org.opencb.opencga.storage.core.search.solr.ParseSolrFacetedQuery;
-import org.opencb.opencga.storage.core.search.solr.ParseSolrQuery;
-=======
+
+import org.opencb.opencga.storage.core.search.solr.SolrFacetedQueryParser;
 import org.opencb.opencga.storage.core.search.solr.SolrQueryParser;
->>>>>>> a82b5210
+
 import org.opencb.opencga.storage.core.search.solr.SolrVariantIterator;
 import org.opencb.opencga.storage.core.search.solr.SolrVariantSearchIterator;
 import org.opencb.opencga.storage.core.variant.adaptors.VariantDBAdaptorUtils;
@@ -55,6 +53,7 @@
     private StorageConfiguration storageConfiguration;
 
     private SolrQueryParser solrQueryParser;
+    private SolrFacetedQueryParser solrFacetedQueryParser;
     private VariantDBAdaptorUtils variantDBAdaptorUtils;
 
     private HttpSolrClient solrClient;
@@ -82,6 +81,7 @@
 
         this.variantSearchToVariantConverter = new VariantSearchToVariantConverter();
         this.solrQueryParser = new SolrQueryParser(this.variantDBAdaptorUtils);
+        this.solrFacetedQueryParser = new SolrFacetedQueryParser(this.variantDBAdaptorUtils);
 
 
         logger = LoggerFactory.getLogger(VariantSearchManager.class);
@@ -406,7 +406,7 @@
 
         StopWatch stopWatch = StopWatch.createStarted();
         try {
-            SolrQuery solrQuery = ParseSolrFacetedQuery.parse(facetedQuery, query, queryOptions);
+            SolrQuery solrQuery = solrFacetedQueryParser.parse(facetedQuery, query, queryOptions);
             QueryResponse response = solrClient.query(solrQuery);
             System.out.println(response);
             List<FacetedQueryResultItem> results = new ArrayList();
