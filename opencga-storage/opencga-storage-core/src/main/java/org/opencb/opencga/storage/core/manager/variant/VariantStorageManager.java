--- conflicted
+++ resolved
@@ -514,7 +514,6 @@
 
     }
 
-<<<<<<< HEAD
     // ---------------------//
     //   Facet methods      //
     // ---------------------//
@@ -529,7 +528,7 @@
             return result;
         });
     }
-=======
+
     public List<BeaconResponse> beacon(String beaconsStr, BeaconResponse.Query beaconQuery, String sessionId)
             throws CatalogException, IOException, StorageEngineException {
         if (beaconsStr.startsWith("[")) {
@@ -578,6 +577,4 @@
         }
         return responses;
     }
-
->>>>>>> 0f873217
 }