/*
 * Copyright 2015-2017 OpenCB
 *
 * Licensed under the Apache License, Version 2.0 (the "License");
 * you may not use this file except in compliance with the License.
 * You may obtain a copy of the License at
 *
 *     http://www.apache.org/licenses/LICENSE-2.0
 *
 * Unless required by applicable law or agreed to in writing, software
 * distributed under the License is distributed on an "AS IS" BASIS,
 * WITHOUT WARRANTIES OR CONDITIONS OF ANY KIND, either express or implied.
 * See the License for the specific language governing permissions and
 * limitations under the License.
 */

package org.opencb.opencga.storage.core.manager.variant;

import org.apache.commons.collections.CollectionUtils;
import org.apache.commons.lang3.StringUtils;
import org.apache.commons.lang3.time.StopWatch;
import org.opencb.biodata.models.core.Region;
import org.opencb.biodata.models.variant.Variant;
import org.opencb.biodata.models.variant.avro.VariantAnnotation;
import org.opencb.biodata.models.variant.avro.VariantType;
import org.opencb.biodata.models.variant.metadata.VariantMetadata;
import org.opencb.biodata.tools.variant.converters.ga4gh.Ga4ghVariantConverter;
import org.opencb.biodata.tools.variant.converters.ga4gh.factories.AvroGa4GhVariantFactory;
import org.opencb.biodata.tools.variant.converters.ga4gh.factories.ProtoGa4GhVariantFactory;
import org.opencb.commons.datastore.core.ObjectMap;
import org.opencb.commons.datastore.core.Query;
import org.opencb.commons.datastore.core.QueryOptions;
import org.opencb.commons.datastore.core.QueryResult;
import org.opencb.commons.datastore.core.result.FacetQueryResult;
import org.opencb.commons.datastore.solr.SolrManager;
import org.opencb.opencga.catalog.audit.AuditRecord;
import org.opencb.opencga.catalog.db.api.DBIterator;
import org.opencb.opencga.catalog.db.api.SampleDBAdaptor;
import org.opencb.opencga.catalog.exceptions.CatalogAuthorizationException;
import org.opencb.opencga.catalog.exceptions.CatalogException;
import org.opencb.opencga.catalog.managers.CatalogManager;
import org.opencb.opencga.core.models.*;
import org.opencb.opencga.core.results.VariantQueryResult;
import org.opencb.opencga.storage.core.StorageEngineFactory;
import org.opencb.opencga.storage.core.StoragePipelineResult;
import org.opencb.opencga.storage.core.exceptions.StorageEngineException;
import org.opencb.opencga.storage.core.exceptions.VariantSearchException;
import org.opencb.opencga.storage.core.manager.StorageManager;
import org.opencb.opencga.storage.core.manager.models.StudyInfo;
import org.opencb.opencga.storage.core.manager.variant.metadata.CatalogVariantMetadataFactory;
import org.opencb.opencga.storage.core.manager.variant.operations.*;
import org.opencb.opencga.storage.core.metadata.VariantMetadataFactory;
import org.opencb.opencga.storage.core.metadata.VariantStorageMetadataManager;
import org.opencb.opencga.storage.core.metadata.models.ProjectMetadata;
import org.opencb.opencga.storage.core.metadata.models.SampleMetadata;
import org.opencb.opencga.storage.core.variant.BeaconResponse;
import org.opencb.opencga.storage.core.variant.VariantStorageEngine;
import org.opencb.opencga.storage.core.variant.adaptors.*;
import org.opencb.opencga.storage.core.variant.adaptors.iterators.VariantDBIterator;
import org.opencb.opencga.storage.core.variant.adaptors.sample.VariantSampleData;
import org.opencb.opencga.storage.core.variant.annotation.VariantAnnotatorException;
import org.opencb.opencga.storage.core.variant.io.VariantWriterFactory.VariantOutputFormat;
import org.opencb.opencga.storage.core.variant.search.solr.VariantSearchManager;

import java.io.IOException;
import java.net.URI;
import java.net.URISyntaxException;
import java.util.*;
import java.util.concurrent.TimeUnit;
import java.util.stream.Collectors;

import static org.opencb.commons.datastore.core.QueryOptions.INCLUDE;
import static org.opencb.commons.datastore.core.QueryOptions.empty;
import static org.opencb.opencga.catalog.db.api.StudyDBAdaptor.QueryParams.FQN;
import static org.opencb.opencga.storage.core.variant.adaptors.VariantQueryParam.*;
import static org.opencb.opencga.storage.core.variant.adaptors.VariantQueryUtils.addDefaultLimit;

public class VariantStorageManager extends StorageManager {

    private final VariantCatalogQueryUtils catalogUtils;

    public VariantStorageManager(CatalogManager catalogManager, StorageEngineFactory storageEngineFactory) {
        super(catalogManager, storageEngineFactory);
        catalogUtils = new VariantCatalogQueryUtils(catalogManager);
    }

    public void clearCache(String studyId, String type, String sessionId) throws CatalogException {
        String userId = catalogManager.getUserManager().getUserId(sessionId);

    }

    // -------------------------//
    //   Import/Export methods  //
    // -------------------------//

    /**
     * Loads the given file into an empty study.
     * <p>
     * The input file should have, in the same directory, a metadata file, with the same name ended with
     * {@link org.opencb.opencga.storage.core.variant.io.VariantExporter#METADATA_FILE_EXTENSION}
     *
     * @param inputUri  Variants input file in avro format.
     * @param study     Study where to load the variants
     * @param sessionId User's session id
     * @throws CatalogException       if there is any error with Catalog
     * @throws IOException            if there is any I/O error
     * @throws StorageEngineException if there si any error loading the variants
     */
    public void importData(URI inputUri, String study, String sessionId)
            throws CatalogException, IOException, StorageEngineException {

        VariantExportStorageOperation op = new VariantExportStorageOperation(catalogManager, storageConfiguration);
        StudyInfo studyInfo = getStudyInfo(study, Collections.emptyList(), sessionId);
        op.importData(studyInfo, inputUri, sessionId);

    }

    /**
     * Exports the result of the given query and the associated metadata.
     *
     * @param outputFile   Optional output file. If null or empty, will print into the Standard output. Won't export any metadata.
     * @param outputFormat Output format.
     * @param study        Study to export
     * @param sessionId    User's session id
     * @return List of generated files
     * @throws CatalogException       if there is any error with Catalog
     * @throws IOException            If there is any IO error
     * @throws StorageEngineException If there is any error exporting variants
     */
    public List<URI> exportData(String outputFile, VariantOutputFormat outputFormat, String study, String sessionId)
            throws StorageEngineException, CatalogException, IOException {
        Query query = new Query(VariantQueryParam.INCLUDE_STUDY.key(), study)
                .append(VariantQueryParam.STUDY.key(), study);
        return exportData(outputFile, outputFormat, null, query, new QueryOptions(), sessionId);
    }

    /**
     * Exports the result of the given query and the associated metadata.
<<<<<<< HEAD
     *
     * @param outputFile   Optional output file. If null or empty, will print into the Standard output. Won't export any metadata.
     * @param outputFormat Variant Output format.
     * @param query        Query with the variants to export
     * @param queryOptions Query options
     * @param sessionId    User's session id
     * @return List of generated files
     * @throws CatalogException       if there is any error with Catalog
     * @throws IOException            If there is any IO error
     * @throws StorageEngineException If there is any error exporting variants
=======
     * @param outputFile    Optional output file. If null or empty, will print into the Standard output. Won't export any metadata.
     * @param outputFormat  Variant Output format.
     * @param variantsFile  Optional variants file.
     * @param query         Query with the variants to export
     * @param queryOptions  Query options
     * @param sessionId     User's session id
     * @return              List of generated files
     * @throws CatalogException if there is any error with Catalog
     * @throws IOException  If there is any IO error
     * @throws StorageEngineException  If there is any error exporting variants
>>>>>>> 8cf36123
     */
    public List<URI> exportData(String outputFile, VariantOutputFormat outputFormat, String variantsFile,
                                Query query, QueryOptions queryOptions, String sessionId)
            throws CatalogException, IOException, StorageEngineException {
        if (query == null) {
            query = new Query();
        }
        VariantExportStorageOperation op = new VariantExportStorageOperation(catalogManager, storageConfiguration);

        catalogUtils.parseQuery(query, sessionId);
        Collection<String> studies = checkSamplesPermissions(query, queryOptions, sessionId).keySet();
        if (studies.isEmpty()) {
            studies = catalogUtils.getStudies(query, sessionId);
        }
        List<StudyInfo> studyInfos = new ArrayList<>(studies.size());
        for (String study : studies) {
            studyInfos.add(getStudyInfo(study, Collections.emptyList(), sessionId));
        }

        return op.exportData(studyInfos, query, outputFormat, outputFile, variantsFile, sessionId, queryOptions);
    }

    // --------------------------//
    //   Data Operation methods  //
    // --------------------------//

    public List<StoragePipelineResult> index(String study, String fileId, String outDir, ObjectMap config, String sessionId)
            throws CatalogException, StorageEngineException, IOException, URISyntaxException {
        return index(study, Arrays.asList(fileId.split(",")), outDir, config, sessionId);
    }

    public List<StoragePipelineResult> index(String study, List<String> files, String outDir, ObjectMap config, String sessionId)
            throws CatalogException, StorageEngineException, IOException, URISyntaxException {
        VariantFileIndexerStorageOperation indexOperation = new VariantFileIndexerStorageOperation(catalogManager, storageConfiguration);

        QueryOptions options = new QueryOptions(config);
        StudyInfo studyInfo = getStudyInfo(study, files, sessionId);
        return indexOperation.index(studyInfo, outDir, options, sessionId);
    }

    public void searchIndexSamples(String study, List<String> samples, QueryOptions queryOptions, String sessionId)
            throws StorageEngineException, IOException, VariantSearchException,
            IllegalAccessException, ClassNotFoundException, InstantiationException, CatalogException {
        DataStore dataStore = getDataStore(study, sessionId);
        VariantStorageEngine variantStorageEngine =
                storageEngineFactory.getVariantStorageEngine(dataStore.getStorageEngine(), dataStore.getDbName());
        variantStorageEngine.getOptions().putAll(queryOptions);

        variantStorageEngine.secondaryIndexSamples(study, samples);
    }

    public void removeSearchIndexSamples(String study, List<String> samples, QueryOptions queryOptions, String sessionId)
            throws CatalogException, IllegalAccessException, InstantiationException, ClassNotFoundException,
            StorageEngineException, VariantSearchException {
        DataStore dataStore = getDataStore(study, sessionId);
        VariantStorageEngine variantStorageEngine =
                storageEngineFactory.getVariantStorageEngine(dataStore.getStorageEngine(), dataStore.getDbName());
        variantStorageEngine.getOptions().putAll(queryOptions);

        variantStorageEngine.removeSecondaryIndexSamples(study, samples);

    }

    public void searchIndex(String study, String sessionId) throws StorageEngineException, IOException, VariantSearchException,
            IllegalAccessException, ClassNotFoundException, InstantiationException, CatalogException {
        searchIndex(new Query(STUDY.key(), study), new QueryOptions(), false, sessionId);
    }

    public void searchIndex(Query query, QueryOptions queryOptions, boolean overwrite, String sessionId) throws StorageEngineException,
            IOException, VariantSearchException, IllegalAccessException, InstantiationException, ClassNotFoundException, CatalogException {
//        String userId = catalogManager.getUserManager().getUserId(sessionId);
//        long studyId = catalogManager.getStudyManager().getId(userId, study);
        String study = catalogUtils.getAnyStudy(query, sessionId);
        DataStore dataStore = getDataStore(study, sessionId);
        VariantStorageEngine variantStorageEngine =
                storageEngineFactory.getVariantStorageEngine(dataStore.getStorageEngine(), dataStore.getDbName());
        catalogUtils.parseQuery(query, sessionId);
        variantStorageEngine.searchIndex(query, queryOptions, overwrite);
    }

    public void removeStudy(String study, String sessionId, QueryOptions options)
            throws CatalogException, IOException, StorageEngineException {
        VariantRemoveStorageOperation removeOperation = new VariantRemoveStorageOperation(catalogManager, storageEngineFactory);

        StudyInfo studyInfo = getStudyInfo(study, Collections.emptyList(), sessionId);
        removeOperation.removeStudy(studyInfo, options, sessionId);
    }

    public List<File> removeFile(List<String> files, String study, String sessionId, QueryOptions options)
            throws CatalogException, IOException, StorageEngineException {
        VariantRemoveStorageOperation removeOperation = new VariantRemoveStorageOperation(catalogManager, storageEngineFactory);

        StudyInfo studyInfo = getStudyInfo(study, files, sessionId);
        return removeOperation.removeFiles(studyInfo, options, sessionId);
    }

    public List<File> annotate(String study, Query query, String outDir, ObjectMap config, String sessionId)
            throws StorageEngineException, URISyntaxException, CatalogException, IOException {
        return annotate(null, study, query, outDir, config, sessionId);
    }

    public List<File> annotate(String project, String studies, Query query, String outDir, ObjectMap config, String sessionId)
            throws CatalogException, StorageEngineException, IOException, URISyntaxException {
        VariantAnnotationStorageOperation annotOperation = new VariantAnnotationStorageOperation(catalogManager, storageConfiguration);

        List<String> studyIds;
        if (StringUtils.isNotEmpty(studies)) {
            studyIds = Arrays.asList(studies.split(","));
        } else if (StringUtils.isEmpty(studies) && StringUtils.isEmpty(project)) {
            // If non study or project is given, read all the studies from the user
            String userId = catalogManager.getUserManager().getUserId(sessionId);
            studyIds = catalogManager.getStudyManager().resolveIds(Collections.emptyList(), userId).stream()
                    .map(Study::getFqn)
                    .collect(Collectors.toList());
        } else {
            // If project is present, no study information is needed
            studyIds = Collections.emptyList();
        }
        List<StudyInfo> studiesList = new ArrayList<>(studyIds.size());
        for (String studyId : studyIds) {
            studiesList.add(getStudyInfo(studyId, Collections.emptyList(), sessionId));
        }
        return annotOperation.annotateVariants(project, studiesList, query, outDir, sessionId, config);
    }

    public void saveAnnotation(String project, String annotationName, ObjectMap params, String sessionId)
            throws StorageEngineException, VariantAnnotatorException, CatalogException, IllegalAccessException, InstantiationException,
            ClassNotFoundException {

        DataStore dataStore = getDataStoreByProjectId(project, sessionId);
        VariantStorageEngine variantStorageEngine =
                storageEngineFactory.getVariantStorageEngine(dataStore.getStorageEngine(), dataStore.getDbName());

        StorageOperation.updateProjectMetadata(catalogManager, variantStorageEngine.getMetadataManager(), project, sessionId);

        variantStorageEngine.saveAnnotation(annotationName, params);
    }

    public void deleteAnnotation(String project, String annotationName, ObjectMap params, String sessionId)
            throws StorageEngineException, VariantAnnotatorException, CatalogException, IllegalAccessException,
            InstantiationException, ClassNotFoundException {

        DataStore dataStore = getDataStoreByProjectId(project, sessionId);
        VariantStorageEngine variantStorageEngine =
                storageEngineFactory.getVariantStorageEngine(dataStore.getStorageEngine(), dataStore.getDbName());

        StorageOperation.updateProjectMetadata(catalogManager, variantStorageEngine.getMetadataManager(), project, sessionId);

        variantStorageEngine.deleteAnnotation(annotationName, params);
    }

    public QueryResult<VariantAnnotation> getAnnotation(String name, Query query, QueryOptions options, String sessionId)
            throws StorageEngineException, CatalogException, IOException {
        QueryOptions finalOptions = VariantQueryUtils.validateAnnotationQueryOptions(options);
        return secure(query, finalOptions, sessionId, (engine) -> engine.getAnnotation(name, query, finalOptions));
    }

    public QueryResult<ProjectMetadata.VariantAnnotationMetadata> getAnnotationMetadata(String name, String project, String sessionId)
            throws StorageEngineException, CatalogException, IOException {
        Query query = new Query(VariantCatalogQueryUtils.PROJECT.key(), project);
        return secure(query, empty(), sessionId, (engine) -> engine.getAnnotationMetadata(name));
    }

    public void stats(String study, List<String> cohorts, String outDir, ObjectMap config, String sessionId)
            throws CatalogException, StorageEngineException, IOException, URISyntaxException {
        VariantStatsStorageOperation statsOperation = new VariantStatsStorageOperation(catalogManager, storageConfiguration);

        statsOperation.calculateStats(study, cohorts, outDir, new QueryOptions(config), sessionId);
    }

    public void deleteStats(List<String> cohorts, String studyId, String sessionId) {
        throw new UnsupportedOperationException();
    }

    public void calculateMendelianErrors(String studyStr, List<String> familiesStr, ObjectMap config, String sessionId)
            throws CatalogException, IllegalAccessException, InstantiationException, ClassNotFoundException, StorageEngineException {

        String userId = catalogManager.getUserManager().getUserId(sessionId);
        Study study = catalogManager.getStudyManager().resolveId(studyStr, userId);

        DataStore dataStore = getDataStore(study.getFqn(), sessionId);
        VariantStorageEngine engine =
                storageEngineFactory.getVariantStorageEngine(dataStore.getStorageEngine(), dataStore.getDbName());

        if (CollectionUtils.isEmpty(familiesStr)) {
            throw new IllegalArgumentException("Empty list of families");
        }

        List<List<String>> trios = new LinkedList<>();

        VariantStorageMetadataManager metadataManager = engine.getMetadataManager();

        if (familiesStr.size() == 1 && familiesStr.get(0).equals(VariantQueryUtils.ALL)) {
            DBIterator<Family> iterator = catalogManager.getFamilyManager().iterator(studyStr, new Query(), new QueryOptions(), sessionId);
            while (iterator.hasNext()) {
                Family family = iterator.next();
                trios.addAll(catalogUtils.getTriosFromFamily(study.getFqn(), family, metadataManager, true, sessionId));
            }
        } else {
            boolean skipIncompleteFamily = config.getBoolean("skipIncompleteFamily", false);
            for (String familyId : familiesStr) {
                Family family = catalogManager.getFamilyManager().get(studyStr, familyId, null, sessionId).first();
                trios.addAll(catalogUtils.getTriosFromFamily(study.getFqn(), family, metadataManager, skipIncompleteFamily, sessionId));
            }
        }

        engine.calculateMendelianErrors(study.getFqn(), trios, config);
    }

    public void fillGaps(String studyStr, List<String> samples, ObjectMap config, String sessionId)
            throws CatalogException, IllegalAccessException, InstantiationException, ClassNotFoundException, StorageEngineException {

        String userId = catalogManager.getUserManager().getUserId(sessionId);
        Study study = catalogManager.getStudyManager().resolveId(studyStr, userId);

        DataStore dataStore = getDataStore(study.getFqn(), sessionId);
        VariantStorageEngine variantStorageEngine =
                storageEngineFactory.getVariantStorageEngine(dataStore.getStorageEngine(), dataStore.getDbName());

        if (samples == null || samples.size() < 2) {
            throw new IllegalArgumentException("Fill gaps operation requires at least two samples!");
        }
        variantStorageEngine.fillGaps(study.getFqn(), samples, config);
    }

    public void fillMissing(String studyStr, boolean overwrite, ObjectMap config, String sessionId)
            throws CatalogException, IllegalAccessException, InstantiationException, ClassNotFoundException, StorageEngineException {
        String userId = catalogManager.getUserManager().getUserId(sessionId);
        Study study = catalogManager.getStudyManager().resolveId(studyStr, userId);

        DataStore dataStore = getDataStore(study.getFqn(), sessionId);
        VariantStorageEngine variantStorageEngine =
                storageEngineFactory.getVariantStorageEngine(dataStore.getStorageEngine(), dataStore.getDbName());

        variantStorageEngine.fillMissing(study.getFqn(), config, overwrite);
    }

    // ---------------------//
    //   Query methods      //
    // ---------------------//

    public VariantQueryResult<Variant> get(Query query, QueryOptions queryOptions, String sessionId)
            throws CatalogException, StorageEngineException, IOException {
        return secure(query, queryOptions, sessionId, "get variants", engine -> {
            logger.debug("getVariants {}, {}", query, queryOptions);
            VariantQueryResult<Variant> result = engine.get(query, queryOptions);
            logger.debug("gotVariants {}, {}, in {}ms", result.getNumResults(), result.getNumTotalResults(), result.getDbTime());
            return result;
        });
    }

    @SuppressWarnings("unchecked")
    public <T> VariantQueryResult<T> get(Query query, QueryOptions queryOptions, String sessionId, Class<T> clazz)
            throws CatalogException, IOException, StorageEngineException {
        VariantQueryResult<Variant> result = get(query, queryOptions, sessionId);
        List<T> variants;
        if (clazz == Variant.class) {
            return (VariantQueryResult<T>) result;
        } else if (clazz == org.ga4gh.models.Variant.class) {
            Ga4ghVariantConverter<org.ga4gh.models.Variant> converter = new Ga4ghVariantConverter<>(new AvroGa4GhVariantFactory());
            variants = (List<T>) converter.apply(result.getResult());
        } else if (clazz == ga4gh.Variants.Variant.class) {
            Ga4ghVariantConverter<ga4gh.Variants.Variant> converter = new Ga4ghVariantConverter<>(new ProtoGa4GhVariantFactory());
            variants = (List<T>) converter.apply(result.getResult());
        } else {
            throw new IllegalArgumentException("Unknown variant format " + clazz);
        }
        return new VariantQueryResult<>(
                result.getId(),
                result.getDbTime(),
                result.getNumResults(),
                result.getNumTotalResults(),
                result.getWarningMsg(),
                result.getErrorMsg(),
                variants,
                result.getSamples(),
                result.getSource(),
                result.getApproximateCount(),
                result.getApproximateCountSamplingSize(), null);

    }

    public QueryResult<VariantMetadata> getMetadata(Query query, QueryOptions queryOptions, String sessionId)
            throws CatalogException, IOException, StorageEngineException {
        return secure(query, queryOptions, sessionId, engine -> {
            StopWatch watch = StopWatch.createStarted();
            VariantMetadataFactory metadataFactory = new CatalogVariantMetadataFactory(catalogManager, engine.getDBAdaptor(), sessionId);
            VariantMetadata metadata = metadataFactory.makeVariantMetadata(query, queryOptions);
            return new QueryResult<>("getMetadata", ((int) watch.getTime()), 1, 1, "", "", Collections.singletonList(metadata));
        });
    }

    //TODO: GroupByFieldEnum
    public QueryResult groupBy(String field, Query query, QueryOptions queryOptions, String sessionId)
            throws CatalogException, StorageEngineException, IOException {
        return (QueryResult) secure(query, queryOptions, sessionId, engine -> engine.groupBy(query, field, queryOptions));
    }

    public QueryResult rank(Query query, String field, int limit, boolean asc, String sessionId)
            throws StorageEngineException, CatalogException, IOException {
        int limitMax = 30;
        int limitDefault = 10;
        return (QueryResult) secure(query, null, sessionId,
                engine -> engine.rank(query, field, (limit > 0) ? Math.min(limit, limitMax) : limitDefault, asc));
    }

    public QueryResult<Long> count(Query query, String sessionId) throws CatalogException, StorageEngineException, IOException {
        return secure(query, new QueryOptions(QueryOptions.EXCLUDE, VariantField.STUDIES), sessionId,
                engine -> engine.count(query));
    }

    public QueryResult distinct(Query query, String field, String sessionId)
            throws CatalogException, IOException, StorageEngineException {
        return (QueryResult) secure(query, new QueryOptions(QueryOptions.EXCLUDE, VariantField.STUDIES), sessionId,
                engine -> engine.distinct(query, field));
    }

    public VariantQueryResult<Variant> getPhased(Variant variant, String study, String sample, String sessionId, QueryOptions options)
            throws CatalogException, IOException, StorageEngineException {
        return secure(new Query(VariantQueryParam.STUDY.key(), study), options, sessionId,
                engine -> engine.getPhased(variant.toString(), study, sample, options, 5000));
    }

    public QueryResult getFrequency(Query query, int interval, String sessionId)
            throws CatalogException, IOException, StorageEngineException {
        return (QueryResult) secure(query, null, sessionId, engine -> {
            String[] regions = getRegions(query);
            if (regions.length != 1) {
                throw new IllegalArgumentException("Unable to calculate histogram with " + regions.length + " regions.");
            }
            return engine.getFrequency(query, Region.parseRegion(regions[0]), interval);
        });
    }

    public VariantIterable iterable(String sessionId) throws CatalogException, StorageEngineException {
        return (query, options) -> {
            try {
                return iterator(query, options, sessionId);
            } catch (CatalogException | StorageEngineException e) {
                throw new VariantQueryException("Error getting variant iterator", e);
            }
        };
    }

    public VariantDBIterator iterator(String sessionId) throws CatalogException, StorageEngineException {
        return iterator(null, null, sessionId);
    }

    public VariantDBIterator iterator(Query query, QueryOptions queryOptions, String sessionId)
            throws CatalogException, StorageEngineException {
        String study = catalogUtils.getAnyStudy(query, sessionId);

        DataStore dataStore = getDataStore(study, sessionId);
        VariantStorageEngine storageEngine = getVariantStorageEngine(dataStore);
        catalogUtils.parseQuery(query, sessionId);
        checkSamplesPermissions(query, queryOptions, storageEngine.getMetadataManager(), sessionId);
        return storageEngine.iterator(query, queryOptions);
    }

//    public <T> VariantDBIterator<T> iterator(Query query, QueryOptions queryOptions, Class<T> clazz, String sessionId) {
//        return null;
//    }

    public VariantQueryResult<Variant> intersect(Query query, QueryOptions queryOptions, List<String> studyIds, String sessionId)
            throws CatalogException, IOException, StorageEngineException {
        Query intersectQuery = new Query(query);
        intersectQuery.put(VariantQueryParam.STUDY.key(), String.join(VariantQueryUtils.AND, studyIds));
        return get(intersectQuery, queryOptions, sessionId);
    }

    public QueryResult<VariantSampleData> getSampleData(String variant, String study, QueryOptions options, String sessionId)
            throws CatalogException, IOException, StorageEngineException {
        Query query = new Query(VariantQueryParam.STUDY.key(), study);
        return secure(query, options, sessionId, engine -> {
            String studyFqn = query.getString(STUDY.key());
            return engine.getSampleData(variant, studyFqn, options);
        });
    }

    public SampleMetadata getSampleMetadata(String study, String sample, String sessionId)
            throws CatalogException, IOException, StorageEngineException {
        Query query = new Query(STUDY.key(), study)
                .append(SAMPLE.key(), sample)
                .append(INCLUDE_FILE.key(), VariantQueryUtils.NONE);
        return secure(query, new QueryOptions(), sessionId, engine -> {

            VariantStorageMetadataManager metadataManager = engine.getMetadataManager();
            int studyId = metadataManager.getStudyId(study);
            Integer sampleId = metadataManager.getSampleId(studyId, sample);
            if (sampleId == null) {
                // Sample does not exist in storage!
                throw VariantQueryException.sampleNotFound(sample, study);
            } else {
                return metadataManager.getSampleMetadata(studyId, sampleId);
            }
        });
    }

    private DataStore getDataStore(String study, String sessionId) throws CatalogException {
        return StorageOperation.getDataStore(catalogManager, study, File.Bioformat.VARIANT, sessionId);
    }

    private DataStore getDataStoreByProjectId(String project, String sessionId) throws CatalogException {
        return StorageOperation.getDataStoreByProjectId(catalogManager, project, File.Bioformat.VARIANT, sessionId);
    }

    protected VariantStorageEngine getVariantStorageEngine(DataStore dataStore) throws CatalogException, StorageEngineException {
        try {
            return storageEngineFactory.getVariantStorageEngine(dataStore.getStorageEngine(), dataStore.getDbName());
        } catch (ClassNotFoundException | IllegalAccessException | InstantiationException e) {
            throw new StorageEngineException("Unable to get VariantDBAdaptor", e);
        }
    }

    public boolean isSolrAvailable() {
        SolrManager solrManager = null;
        try {
            solrManager = new SolrManager(
                    storageConfiguration.getSearch().getHosts(),
                    storageConfiguration.getSearch().getMode(),
                    storageConfiguration.getSearch().getTimeout());
            String collectionName = "test_connection";
            if (!solrManager.exists(collectionName)) {
                solrManager.create(collectionName, VariantSearchManager.CONF_SET);
            }
        } catch (Exception e) {
            logger.warn("Ignore exception checking if Solr is available", e);
            return false;
        } finally {
            if (solrManager != null) {
                try {
                    solrManager.close();
                } catch (IOException e) {
                    logger.warn("Ignore exception closing Solr", e);
                    return false;
                }
            }
        }
        return true;
    }

    // Permission related methods

    private interface VariantReadOperation<R> {
        R apply(VariantStorageEngine engine) throws StorageEngineException;
    }

    private <R> R secure(Query query, QueryOptions queryOptions, String sessionId, VariantReadOperation<R> supplier)
            throws CatalogException, StorageEngineException, IOException {
        String study = catalogUtils.getAnyStudy(query, sessionId);

        catalogUtils.parseQuery(query, sessionId);
        DataStore dataStore = getDataStore(study, sessionId);
        VariantStorageEngine variantStorageEngine = getVariantStorageEngine(dataStore);

        checkSamplesPermissions(query, queryOptions, variantStorageEngine.getMetadataManager(), sessionId);
        return supplier.apply(variantStorageEngine);
    }

    private <R> R secure(Query query, QueryOptions queryOptions, String sessionId, String auditAction,
                                             VariantReadOperation<R> supplier)
            throws CatalogException, StorageEngineException, IOException {
        ObjectMap auditAttributes = new ObjectMap()
                .append("query", new Query(query))
                .append("queryOptions", new QueryOptions(queryOptions));
        R result = null;
        String userId = catalogManager.getUserManager().getUserId(sessionId);
        String dbName = null;
        Exception exception = null;
        StopWatch totalStopWatch = StopWatch.createStarted();
        StopWatch storageStopWatch = null;
        try {
            String study = catalogUtils.getAnyStudy(query, sessionId);

            StopWatch stopWatch = StopWatch.createStarted();
            catalogUtils.parseQuery(query, sessionId);
            auditAttributes.append("catalogParseQueryTimeMillis", stopWatch.getTime(TimeUnit.MILLISECONDS));
            DataStore dataStore = getDataStore(study, sessionId);
            dbName = dataStore.getDbName();
            VariantStorageEngine variantStorageEngine = getVariantStorageEngine(dataStore);

            stopWatch.reset();
            checkSamplesPermissions(query, queryOptions, variantStorageEngine.getMetadataManager(), sessionId);
            auditAttributes.append("checkPermissionsTimeMillis", stopWatch.getTime(TimeUnit.MILLISECONDS));

            storageStopWatch = StopWatch.createStarted();
            result = supplier.apply(variantStorageEngine);
            return result;
        } catch (Exception e) {
            exception = e;
            throw e;
        } finally {
            auditAttributes.append("storageTimeMillis", storageStopWatch == null
                    ? -1
                    : storageStopWatch.getTime(TimeUnit.MILLISECONDS));
            if (result instanceof QueryResult) {
                auditAttributes.append("dbTime", ((QueryResult) result).getDbTime());
                auditAttributes.append("numResults", ((QueryResult) result).getResult().size());
            }
            auditAttributes.append("totalTimeMillis", totalStopWatch.getTime(TimeUnit.MILLISECONDS));
            auditAttributes.append("error", result == null);
            if (exception != null) {
                auditAttributes.append("errorType", exception.getClass());
                auditAttributes.append("errorMessage", exception.getMessage());
            }
            logger.debug("catalogParseQueryTimeMillis = " + auditAttributes.getInt("catalogParseQueryTimeMillis"));
            logger.debug("checkPermissionsTimeMillis = " + auditAttributes.getInt("checkPermissionsTimeMillis"));
            logger.debug("storageTimeMillis = " + auditAttributes.getInt("storageTimeMillis"));
            logger.debug("dbTime = " + auditAttributes.getInt("dbTime"));
            logger.debug("totalTimeMillis = " + auditAttributes.getInt("totalTimeMillis"));
            catalogManager.getAuditManager().recordAction(
                    AuditRecord.Resource.variant,
                    AuditRecord.Action.view,
                    AuditRecord.Magnitude.low,
                    dbName,
                    userId, null, null, auditAction, auditAttributes);
        }
    }

    private Map<String, List<Sample>> checkSamplesPermissions(Query query, QueryOptions queryOptions, String sessionId)
            throws CatalogException, StorageEngineException, IOException {
        String study = catalogUtils.getAnyStudy(query, sessionId);
        DataStore dataStore = getDataStore(study, sessionId);
        VariantStorageEngine variantStorageEngine = getVariantStorageEngine(dataStore);
        return checkSamplesPermissions(query, queryOptions, variantStorageEngine.getMetadataManager(), sessionId);
    }

    // package protected for test visibility
    Map<String, List<Sample>> checkSamplesPermissions(Query query, QueryOptions queryOptions, VariantStorageMetadataManager scm,
                                                      String sessionId)
            throws CatalogException {
        final Map<String, List<Sample>> samplesMap = new HashMap<>();
        Set<VariantField> returnedFields = VariantField.getIncludeFields(queryOptions);
        if (!returnedFields.contains(VariantField.STUDIES)) {
            // FIXME: What if filtering by fields with no permissions?
            return Collections.emptyMap();
        }

        if (VariantQueryUtils.isIncludeSamplesDefined(query, returnedFields)) {
            Map<String, List<String>> samplesToReturn = VariantQueryUtils.getSamplesMetadata(query, queryOptions, scm);
            for (Map.Entry<String, List<String>> entry : samplesToReturn.entrySet()) {
                String studyId = entry.getKey();
                if (!entry.getValue().isEmpty()) {
                    List<QueryResult<Sample>> samplesQueryResult = catalogManager.getSampleManager().get(studyId, entry.getValue(),
                            new QueryOptions(INCLUDE, SampleDBAdaptor.QueryParams.ID.key()), sessionId);
                    if (samplesQueryResult.size() != entry.getValue().size()) {
                        throw new CatalogAuthorizationException("Permission denied. User "
                                + catalogManager.getUserManager().getUserId(sessionId) + " can't read all the requested samples");
                    }
                    samplesMap.put(studyId, samplesQueryResult.stream().map(QueryResult::first).collect(Collectors.toList()));
                } else {
                    samplesMap.put(studyId, Collections.emptyList());
                }
            }
        } else {
            logger.debug("Missing include samples! Obtaining samples to include from catalog.");
            List<String> returnedStudies = VariantQueryUtils.getIncludeStudies(query, queryOptions, scm)
                    .stream()
                    .map(scm.getStudies(null).inverse()::get)
                    .collect(Collectors.toList());
            List<Study> studies = catalogManager.getStudyManager().get(returnedStudies,
                    new QueryOptions(INCLUDE, FQN.key()), false, sessionId).stream().map(QueryResult::first).collect(Collectors.toList());
            if (!returnedFields.contains(VariantField.STUDIES_SAMPLES_DATA)) {
                for (String returnedStudy : returnedStudies) {
                    samplesMap.put(returnedStudy, Collections.emptyList());
                }
            } else {
                List<String> returnedSamples = new LinkedList<>();
                for (Study study : studies) {
                    QueryResult<Sample> samplesQueryResult = catalogManager.getSampleManager().get(study.getFqn(),
                            new Query(), new QueryOptions(INCLUDE, SampleDBAdaptor.QueryParams.ID.key()).append("lazy", true),
                            sessionId);
                    samplesQueryResult.getResult().sort(Comparator.comparing(Sample::getId));
                    samplesMap.put(study.getFqn(), samplesQueryResult.getResult());
                    samplesQueryResult.getResult().stream().map(Sample::getId).forEach(returnedSamples::add);
                }
                query.append(VariantQueryParam.INCLUDE_SAMPLE.key(), returnedSamples);
            }
        }
        return samplesMap;
    }

    // Some aux methods

    private String[] getRegions(Query query) {
        String[] regions;
        String regionStr = query.getString(VariantQueryParam.REGION.key());
        if (!StringUtils.isEmpty(regionStr)) {
            regions = regionStr.split(",");
        } else {
            regions = new String[0];
        }
        return regions;
    }

    public static Query getVariantQuery(Map<String, ?> queryOptions) {
        Query query = new Query();

        for (VariantQueryParam queryParams : VariantQueryParam.values()) {
            if (queryOptions.containsKey(queryParams.key())) {
                query.put(queryParams.key(), queryOptions.get(queryParams.key()));
            }
        }
        if (queryOptions.containsKey(VariantCatalogQueryUtils.SAMPLE_ANNOTATION.key())) {
            query.put(VariantCatalogQueryUtils.SAMPLE_ANNOTATION.key(), queryOptions.get(VariantCatalogQueryUtils.SAMPLE_ANNOTATION.key()));
        }
        if (queryOptions.containsKey(VariantCatalogQueryUtils.PROJECT.key())) {
            query.put(VariantCatalogQueryUtils.PROJECT.key(), queryOptions.get(VariantCatalogQueryUtils.PROJECT.key()));
        }
        if (queryOptions.containsKey(VariantCatalogQueryUtils.FAMILY.key())) {
            query.put(VariantCatalogQueryUtils.FAMILY.key(), queryOptions.get(VariantCatalogQueryUtils.FAMILY.key()));
        }
        if (queryOptions.containsKey(VariantCatalogQueryUtils.FAMILY_DISORDER.key())) {
            query.put(VariantCatalogQueryUtils.FAMILY_DISORDER.key(), queryOptions.get(VariantCatalogQueryUtils.FAMILY_DISORDER.key()));
        }
        if (queryOptions.containsKey(VariantCatalogQueryUtils.FAMILY_PROBAND.key())) {
            query.put(VariantCatalogQueryUtils.FAMILY_PROBAND.key(), queryOptions.get(VariantCatalogQueryUtils.FAMILY_PROBAND.key()));
        }
        if (queryOptions.containsKey(VariantCatalogQueryUtils.FAMILY_SEGREGATION.key())) {
            query.put(VariantCatalogQueryUtils.FAMILY_SEGREGATION.key(),
                    queryOptions.get(VariantCatalogQueryUtils.FAMILY_SEGREGATION.key()));
        }
        if (queryOptions.containsKey(VariantCatalogQueryUtils.FAMILY_MEMBERS.key())) {
            query.put(VariantCatalogQueryUtils.FAMILY_MEMBERS.key(),
                    queryOptions.get(VariantCatalogQueryUtils.FAMILY_MEMBERS.key()));
        }
        if (queryOptions.containsKey(VariantCatalogQueryUtils.PANEL.key())) {
            query.put(VariantCatalogQueryUtils.PANEL.key(), queryOptions.get(VariantCatalogQueryUtils.PANEL.key()));
        }

        return query;
    }

    @Override
    public void testConnection() throws StorageEngineException {

    }

    // ---------------------//
    //   Facet methods      //
    // ---------------------//

    public FacetQueryResult facet(Query query, QueryOptions queryOptions, String sessionId)
            throws CatalogException, StorageEngineException, IOException {
        return secure(query, queryOptions, sessionId, "facet", engine -> {
            addDefaultLimit(queryOptions, engine.getOptions());
            logger.debug("getFacets {}, {}", query, queryOptions);
            FacetQueryResult result = engine.facet(query, queryOptions);
            logger.debug("getFacets in {}ms", result.getDbTime());
            return result;
        });
    }

    public List<BeaconResponse> beacon(String beaconsStr, BeaconResponse.Query beaconQuery, String sessionId)
            throws CatalogException, IOException, StorageEngineException {
        if (beaconsStr.startsWith("[")) {
            beaconsStr = beaconsStr.substring(1);
        }
        if (beaconsStr.endsWith("]")) {
            beaconsStr = beaconsStr.substring(0, beaconsStr.length() - 1);
        }

        List<String> beaconsList = Arrays.asList(beaconsStr.split(","));

        List<BeaconResponse.Beacon> beacons = new ArrayList<>(beaconsList.size());
        for (String studyStr : beaconsList) {
            beacons.add(new BeaconResponse.Beacon(studyStr, null, null, null));
        }

        List<BeaconResponse> responses = new ArrayList<>(beacons.size());

        for (BeaconResponse.Beacon beacon : beacons) {
            Query query = new Query();
            query.put(STUDY.key(), beacon.getId());
            int position1based = beaconQuery.getPosition() + 1;
            query.put(REGION.key(), new Region(beaconQuery.getChromosome(), position1based, position1based));
            query.putIfNotEmpty(REFERENCE.key(), beaconQuery.getReference());
            switch (beaconQuery.getAllele().toUpperCase()) {
                case "D":
                case "DEL":
                    query.put(TYPE.key(), VariantType.DELETION);
                    break;
                case "I":
                case "INS":
                    query.put(TYPE.key(), VariantType.INSERTION);
                    break;
                default:
                    query.put(ALTERNATE.key(), beaconQuery.getAllele());
                    break;
            }

            Long count = count(query, sessionId).first();
            if (count > 1) {
                throw new VariantQueryException("Unexpected beacon count for query " + query + ". Got " + count + " results!");
            }
            BeaconResponse beaconResponse = new BeaconResponse(beacon, beaconQuery, count == 1, null);

            responses.add(beaconResponse);
        }
        return responses;
    }
}<|MERGE_RESOLUTION|>--- conflicted
+++ resolved
@@ -136,18 +136,6 @@
 
     /**
      * Exports the result of the given query and the associated metadata.
-<<<<<<< HEAD
-     *
-     * @param outputFile   Optional output file. If null or empty, will print into the Standard output. Won't export any metadata.
-     * @param outputFormat Variant Output format.
-     * @param query        Query with the variants to export
-     * @param queryOptions Query options
-     * @param sessionId    User's session id
-     * @return List of generated files
-     * @throws CatalogException       if there is any error with Catalog
-     * @throws IOException            If there is any IO error
-     * @throws StorageEngineException If there is any error exporting variants
-=======
      * @param outputFile    Optional output file. If null or empty, will print into the Standard output. Won't export any metadata.
      * @param outputFormat  Variant Output format.
      * @param variantsFile  Optional variants file.
@@ -158,7 +146,6 @@
      * @throws CatalogException if there is any error with Catalog
      * @throws IOException  If there is any IO error
      * @throws StorageEngineException  If there is any error exporting variants
->>>>>>> 8cf36123
      */
     public List<URI> exportData(String outputFile, VariantOutputFormat outputFormat, String variantsFile,
                                 Query query, QueryOptions queryOptions, String sessionId)
