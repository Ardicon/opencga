--- conflicted
+++ resolved
@@ -54,7 +54,6 @@
 import org.opencb.opencga.storage.core.variant.BeaconResponse;
 import org.opencb.opencga.storage.core.variant.VariantStorageEngine;
 import org.opencb.opencga.storage.core.variant.adaptors.*;
-import org.opencb.opencga.storage.core.variant.adaptors.VariantQueryParam;
 import org.opencb.opencga.storage.core.variant.adaptors.iterators.VariantDBIterator;
 import org.opencb.opencga.storage.core.variant.annotation.VariantAnnotatorException;
 import org.opencb.opencga.storage.core.variant.io.VariantWriterFactory.VariantOutputFormat;
@@ -182,13 +181,8 @@
         return indexOperation.index(studyInfo, outDir, options, sessionId);
     }
 
-<<<<<<< HEAD
-    public void searchIndexSamples(String study, List<String> samples, String sessionId)
+    public void searchIndexSamples(String study, List<String> samples, QueryOptions queryOptions, String sessionId)
             throws StorageEngineException, IOException, SolrException,
-=======
-    public void searchIndexSamples(String study, List<String> samples, QueryOptions queryOptions, String sessionId)
-            throws StorageEngineException, IOException, VariantSearchException,
->>>>>>> cb41f3d3
             IllegalAccessException, ClassNotFoundException, InstantiationException, CatalogException {
         DataStore dataStore = getDataStore(study, sessionId);
         VariantStorageEngine variantStorageEngine =
@@ -198,12 +192,9 @@
         variantStorageEngine.searchIndexSamples(study, samples);
     }
 
-<<<<<<< HEAD
-    public void searchIndex(String study, String sessionId) throws StorageEngineException, IOException, SolrException,
-=======
     public void removeSearchIndexSamples(String study, List<String> samples, QueryOptions queryOptions, String sessionId)
             throws CatalogException, IllegalAccessException, InstantiationException, ClassNotFoundException,
-            StorageEngineException, VariantSearchException {
+            StorageEngineException, SolrException {
         DataStore dataStore = getDataStore(study, sessionId);
         VariantStorageEngine variantStorageEngine =
                 storageEngineFactory.getVariantStorageEngine(dataStore.getStorageEngine(), dataStore.getDbName());
@@ -213,19 +204,13 @@
 
     }
 
-    public void searchIndex(String study, String sessionId) throws StorageEngineException, IOException, VariantSearchException,
->>>>>>> cb41f3d3
+    public void searchIndex(String study, String sessionId) throws StorageEngineException, IOException, SolrException,
             IllegalAccessException, ClassNotFoundException, InstantiationException, CatalogException {
         searchIndex(new Query(STUDY.key(), study), new QueryOptions(), false, sessionId);
     }
 
-<<<<<<< HEAD
-    public void searchIndex(Query query, QueryOptions queryOptions, String sessionId) throws StorageEngineException,
+    public void searchIndex(Query query, QueryOptions queryOptions, boolean overwrite, String sessionId) throws StorageEngineException,
             IOException, SolrException, IllegalAccessException, InstantiationException, ClassNotFoundException, CatalogException {
-=======
-    public void searchIndex(Query query, QueryOptions queryOptions, boolean overwrite, String sessionId) throws StorageEngineException,
-            IOException, VariantSearchException, IllegalAccessException, InstantiationException, ClassNotFoundException, CatalogException {
->>>>>>> cb41f3d3
 //        String userId = catalogManager.getUserManager().getUserId(sessionId);
 //        long studyId = catalogManager.getStudyManager().getId(userId, study);
         String study = catalogUtils.getAnyStudy(query, sessionId);
