--- conflicted
+++ resolved
@@ -111,17 +111,10 @@
         List<VariantStatsWrapper> variantStatsWrappers = new ArrayList<>(variants.size());
         
         for (Variant variant : variants) {
-<<<<<<< HEAD
-            VariantSourceEntry file = null;
-            for (VariantSourceEntry entry : variant.getStudies()) {
-                if (entry.getStudyId().equals(studyId)) {
-                    file = entry;
-=======
             StudyEntry study = null;
             for (StudyEntry entry : variant.getStudies()) {
                 if (entry.getStudyId().equals(studyId)) {
                     study = entry;
->>>>>>> 34a431c3
                     break;
                 }
             }
@@ -134,17 +127,10 @@
                 for (Map.Entry<String, Set<String>> cohort : samples.entrySet()) {
                     if (overwrite || study.getStats(cohort.getKey()) == null) {
 
-<<<<<<< HEAD
-                        Map<String, Map<String, String>> samplesData = filterSamples(file.getSamplesDataAsMap(), cohort.getValue());
-                        VariantStats variantStats = new VariantStats(variant);
-                        VariantStatsCalculator.calculate(samplesData, file.getAttributes(), null, variantStats);
-                        file.setStats(cohort.getKey(), variantStats);
-=======
                         Map<String, Map<String, String>> samplesData = filterSamples(study.getSamplesDataAsMap(), cohort.getValue());
                         VariantStats variantStats = new VariantStats(variant);
                         VariantStatsCalculator.calculate(samplesData, study.getAttributes(), null, variantStats);
                         study.setStats(cohort.getKey(), variantStats);
->>>>>>> 34a431c3
 
                     }
                 }
