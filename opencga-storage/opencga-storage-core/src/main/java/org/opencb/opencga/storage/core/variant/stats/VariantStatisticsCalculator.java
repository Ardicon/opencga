--- conflicted
+++ resolved
@@ -1,199 +1,43 @@
 package org.opencb.opencga.storage.core.variant.stats;
 
-import com.fasterxml.jackson.core.JsonFactory;
-import com.fasterxml.jackson.core.JsonParser;
-import com.fasterxml.jackson.databind.ObjectMapper;
-import com.fasterxml.jackson.databind.ObjectWriter;
 import org.opencb.biodata.models.variant.Variant;
 import org.opencb.biodata.models.variant.VariantSource;
 import org.opencb.biodata.models.variant.VariantSourceEntry;
-import org.opencb.biodata.models.variant.stats.VariantSourceStats;
 import org.opencb.biodata.models.variant.stats.VariantStats;
-import org.opencb.datastore.core.QueryOptions;
-import org.opencb.datastore.core.QueryResult;
-import org.opencb.opencga.storage.core.variant.VariantStorageManager;
-import org.opencb.opencga.storage.core.variant.adaptors.VariantDBAdaptor;
-import org.opencb.opencga.storage.core.variant.io.json.VariantStatsJsonMixin;
-import org.slf4j.Logger;
-import org.slf4j.LoggerFactory;
 
-import java.io.*;
-import java.net.URI;
-import java.net.URISyntaxException;
-import java.nio.file.Path;
-import java.nio.file.Paths;
-import java.util.*;
-import java.util.zip.GZIPInputStream;
-import java.util.zip.GZIPOutputStream;
+import java.util.ArrayList;
+import java.util.List;
 
 /**
  * Created by jmmut on 28/01/15.
  */
 public class VariantStatisticsCalculator {
-
+    private int skippedFiles;
 
     public VariantStatisticsCalculator() {
+        skippedFiles = 0;
     }
 
-//    public URI createStats(VariantDBAdaptor variantDBAdaptor, URI output, QueryOptions options) throws IOException {
-//
-//        /** Open output streams **/
-//        OutputStream outputVariantsStream;
-//        Path fileVariantsPath = Paths.get(output.getPath() + VARIANT_STATS_SUFFIX);
-//        outputVariantsStream = new FileOutputStream(fileVariantsPath.toFile());
-//        logger.info("will write stats to {}", fileVariantsPath);
-//        if(options != null && options.getBoolean("gzip", true)) {
-//            outputVariantsStream = new GZIPOutputStream(outputVariantsStream);
-//        }
-//
-//        OutputStream outputSourceStream;
-//        Path fileSourcePath = Paths.get(output.getPath() + SOURCE_STATS_SUFFIX);
-//        outputSourceStream = new FileOutputStream(fileSourcePath.toFile());
-//        logger.info("will write source stats to {}", fileSourcePath);
-//        if(options != null && options.getBoolean("gzip", true)) {
-//            outputSourceStream = new GZIPOutputStream(outputSourceStream);
-//        }
-//
-//        /** Initialize Json serializer**/
-//        ObjectWriter variantsWriter = jsonObjectMapper.writerWithType(VariantStatsWrapper.class);
-//        ObjectWriter sourceWriter = jsonObjectMapper.writerWithType(VariantSourceStats.class);
-//
-//        /** Getting iterator from OpenCGA Variant database. **/
-//        QueryOptions iteratorQueryOptions = new QueryOptions();
-//
-////        int batchSize = 100;  // future optimization, threads, etc
-//
-//        if(options != null) { //Parse query options
-//            iteratorQueryOptions = options;
-////            batchSize = options.getInt(BATCH_SIZE, batchSize);
-//        }
-//
-//        // TODO rethink this way to refer to the Variant fields (through DBObjectToVariantConverter)
-//        List<String> include = Arrays.asList("chromosome", "start", "end", "alternative", "reference", "sourceEntries");
-//        iteratorQueryOptions.add("include", include);
-//
-//        VariantSource variantSource = options.get(VariantStorageManager.VARIANT_SOURCE, VariantSource.class);
-//        VariantSourceStats variantSourceStats = new VariantSourceStats(variantSource.getFileId(), variantSource.getStudyId());
-//
-//        logger.info("starting stats calculation");
-//        long start = System.currentTimeMillis();
-//
-//        Iterator<Variant> iterator = variantDBAdaptor.iterator(iteratorQueryOptions);
-//        while(iterator.hasNext()) {
-//            Variant variant = iterator.next();
-//            VariantSourceEntry file = variant.getSourceEntry(variantSource.getFileId(), variantSource.getStudyId());
-////            for (VariantSourceEntry file : variant.getSourceEntries().values()) {
-//            VariantStats variantStats = new VariantStats(variant);
-//            file.setStats(variantStats.calculate(file.getSamplesData(), file.getAttributes(), null));
-//            VariantStatsWrapper variantStatsWrapper = new VariantStatsWrapper(variant.getChromosome(), variant.getStart(), variantStats);
-//            outputVariantsStream.write(variantsWriter.writeValueAsString(variantStatsWrapper).getBytes());
-//
-//
-//            variantSourceStats.updateFileStats(Collections.singletonList(variant));
-//            variantSourceStats.updateSampleStats(Collections.singletonList(variant), variantSource.getPedigree());  // TODO test
-////            variantSource.setStats(variantSourceStats.getFileStats());
-//
-////            }
-//        }
-//        logger.info("finishing stats calculation, time: {}ms", System.currentTimeMillis() - start);
-//
-//        outputSourceStream.write(sourceWriter.writeValueAsString(variantSourceStats).getBytes());
-//        outputVariantsStream.close();
-//        outputSourceStream.close();
-//        return fileVariantsPath.toUri();
-//    }
+    public int getSkippedFiles() {
+        return skippedFiles;
+    }
 
+    public void setSkippedFiles(int skippedFiles) {
+        this.skippedFiles = skippedFiles;
+    }
 
     public List<VariantStatsWrapper> calculateBatch(List<Variant> variants, VariantSource variantSource) {
         List<VariantStatsWrapper> variantStatsWrappers = new ArrayList<>(variants.size());
 
-<<<<<<< HEAD
         for (Variant variant : variants) {
             VariantSourceEntry file = variant.getSourceEntry(variantSource.getFileId(), variantSource.getStudyId());
-            VariantStats variantStats = new VariantStats(variant);
-            file.setStats(variantStats.calculate(file.getSamplesData(), file.getAttributes(), null));
-            variantStatsWrappers.add(new VariantStatsWrapper(variant.getChromosome(), variant.getStart(), variantStats));
-=======
-        Iterator<Variant> iterator = variantDBAdaptor.iterator(iteratorQueryOptions);
-        int skippedFiles = 0;
-        while(iterator.hasNext()) {
-            Variant variant = iterator.next();
-            VariantSourceEntry file = variant.getSourceEntry(variantSource.getFileId(), variantSource.getStudyId());
-//            for (VariantSourceEntry file : variant.getSourceEntries().values()) {
             if (file == null) {
                 skippedFiles++;
                 continue;
             }
             VariantStats variantStats = new VariantStats(variant);
             file.setStats(variantStats.calculate(file.getSamplesData(), file.getAttributes(), null));
-            VariantStatsWrapper variantStatsWrapper = new VariantStatsWrapper(variant.getChromosome(), variant.getStart(), variantStats);
-            outputVariantsStream.write(variantsWriter.writeValueAsString(variantStatsWrapper).getBytes());
-
-
-            variantSourceStats.updateFileStats(Collections.singletonList(variant));     //TODO test
-            variantSourceStats.updateSampleStats(Collections.singletonList(variant), variantSource.getPedigree());  // TODO test
-//            variantSource.setStats(variantSourceStats.getFileStats());
-
-//            }
-        }
-        logger.info("finishing stats calculation, time: {}ms", System.currentTimeMillis() - start);
-        if (skippedFiles != 0) {
-            logger.warn("the sources in {} variants were not found, and therefore couldn't run its stats", skippedFiles);
-            logger.info("note: maybe the file-id and study-id were not correct?");
-        }
-        outputSourceStream.write(sourceWriter.writeValueAsString(variantSourceStats).getBytes());
-        outputVariantsStream.close();
-        outputSourceStream.close();
-        return output;
-    }
-
-    public void loadStats(VariantDBAdaptor variantDBAdaptor, URI uri, QueryOptions options) throws IOException {
-
-        URI variantStatsUri = Paths.get(uri.getPath() + VARIANT_STATS_SUFFIX).toUri();
-        URI sourceStatsUri = Paths.get(uri.getPath() + SOURCE_STATS_SUFFIX).toUri();
-
-        logger.info("starting stats loading from {} and {}", variantStatsUri, sourceStatsUri);
-        long start = System.currentTimeMillis();
-
-        loadVariantStats(variantDBAdaptor, variantStatsUri, options);
-        loadSourceStats(variantDBAdaptor, sourceStatsUri, options);
-
-        logger.info("finishing stats loading, time: {}ms", System.currentTimeMillis() - start);
-    }
-    public void loadVariantStats(VariantDBAdaptor variantDBAdaptor, URI uri, QueryOptions options) throws IOException {
-
-        /** Open input streams **/
-        Path variantInput = Paths.get(uri.getPath());
-        InputStream variantInputStream;
-        variantInputStream = new FileInputStream(variantInput.toFile());
-        variantInputStream = new GZIPInputStream(variantInputStream);
-
-        /** Initialize Json parse **/
-        JsonParser parser = jsonFactory.createParser(variantInputStream);
-
-        int batchSize = options.getInt(VariantStatisticsCalculator.BATCH_SIZE, 1000);
-        ArrayList<VariantStatsWrapper> statsBatch = new ArrayList<>(batchSize);
-        int writes = 0;
-        int variantsNumber = 0;
-
-        while (parser.nextToken() != null) {
-            variantsNumber++;
-            statsBatch.add(parser.readValueAs(VariantStatsWrapper.class));
-
-            if (statsBatch.size() == batchSize) {
-                QueryResult writeResult = variantDBAdaptor.updateStats(statsBatch, options);
-                writes += writeResult.getNumResults();
-                logger.info("stats loaded up to position {}:{}", statsBatch.get(statsBatch.size()-1).getChromosome(), statsBatch.get(statsBatch.size()-1).getPosition());
-                statsBatch.clear();
-            }
-        }
-
-        if (!statsBatch.isEmpty()) {
-            QueryResult writeResult = variantDBAdaptor.updateStats(statsBatch, options);
-            writes += writeResult.getNumResults();
-            logger.info("stats loaded up to position {}:{}", statsBatch.get(statsBatch.size()-1).getChromosome(), statsBatch.get(statsBatch.size()-1).getPosition());
-            statsBatch.clear();
->>>>>>> 6ac301a7
+            variantStatsWrappers.add(new VariantStatsWrapper(variant.getChromosome(), variant.getStart(), variantStats));
         }
         return variantStatsWrappers;
     }
