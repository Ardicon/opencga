/*
 * Copyright 2015-2017 OpenCB
 *
 * Licensed under the Apache License, Version 2.0 (the "License");
 * you may not use this file except in compliance with the License.
 * You may obtain a copy of the License at
 *
 *     http://www.apache.org/licenses/LICENSE-2.0
 *
 * Unless required by applicable law or agreed to in writing, software
 * distributed under the License is distributed on an "AS IS" BASIS,
 * WITHOUT WARRANTIES OR CONDITIONS OF ANY KIND, either express or implied.
 * See the License for the specific language governing permissions and
 * limitations under the License.
 */

package org.opencb.opencga.storage.core.variant.io.db;

import com.google.common.base.Throwables;
import org.apache.commons.lang3.time.StopWatch;
import org.opencb.biodata.formats.variant.io.VariantReader;
import org.opencb.biodata.models.variant.Variant;
import org.opencb.biodata.models.variant.VariantFileMetadata;
import org.opencb.commons.datastore.core.Query;
import org.opencb.commons.datastore.core.QueryOptions;
<<<<<<< HEAD
import org.opencb.opencga.storage.core.metadata.models.StudyMetadata;
=======
>>>>>>> 6c04fdf1
import org.opencb.opencga.storage.core.variant.adaptors.VariantIterable;
import org.opencb.opencga.storage.core.variant.adaptors.iterators.VariantDBIterator;
import org.slf4j.Logger;
import org.slf4j.LoggerFactory;

import java.util.ArrayList;
import java.util.List;
import java.util.concurrent.TimeUnit;

/**
 * Created by jmmut on 3/03/15.
 */
public class VariantDBReader implements VariantReader {
<<<<<<< HEAD
    private StudyMetadata studyMetadata;
=======
>>>>>>> 6c04fdf1
    private VariantIterable iterable;
    private Query query;
    private QueryOptions options;
    private VariantDBIterator iterator;
    private long timeFetching = 0;
    private long timeConverting = 0;

    protected static Logger logger = LoggerFactory.getLogger(VariantDBReader.class);

    public VariantDBReader(VariantIterable iterable, Query query, QueryOptions options) {
        this.iterable = iterable;
        this.query = query;
        this.options = options;
    }

    public VariantDBReader(VariantDBIterator iterator) {
        this.iterator = iterator;
    }

<<<<<<< HEAD
    public VariantDBReader(StudyMetadata studyMetadata, VariantIterable iterable, Query query, QueryOptions options) {
        this.studyMetadata = studyMetadata;
        this.iterable = iterable;
        this.query = query;
        this.options = options;
    }

=======
>>>>>>> 6c04fdf1
    @Override
    public List<String> getSampleNames() {
        return null;
    }

    @Override
    public VariantFileMetadata getVariantFileMetadata() {
//        return getVariantFileMetadata(-1);
        throw new UnsupportedOperationException();
    }

    @Override
    public boolean open() {
        if (iterator != null) {
            return true;
        }
        QueryOptions iteratorQueryOptions;
        if (options != null) { //Parse query options
            iteratorQueryOptions = new QueryOptions(options);
        } else {
            iteratorQueryOptions = new QueryOptions();
        }

        iterator = iterable.iterator(query, iteratorQueryOptions);
        return iterator != null;
    }


    @Override
    public List<Variant> read(int batchSize) {

        StopWatch watch = StopWatch.createStarted();
        List<Variant> variants = new ArrayList<>(batchSize);
        while (variants.size() < batchSize && iterator.hasNext()) {
            variants.add(iterator.next());
        }

        long newTimeFetching = iterator.getTimeFetching(TimeUnit.MILLISECONDS);
        long newTimeConverting = iterator.getTimeConverting(TimeUnit.MILLISECONDS);

        logger.debug("another batch of {} elements read. time: {}ms", variants.size(), watch.getTime());
        logger.debug("time splitted: fetch = {}ms, convert = {}ms",
                newTimeFetching - this.timeFetching,
                newTimeConverting - this.timeConverting);

        this.timeFetching = newTimeFetching;
        this.timeConverting = newTimeConverting;

        return variants;
    }

    @Override
    public boolean close() {
        try {
            iterator.close();
        } catch (Exception e) {
            throw Throwables.propagate(e);
        }
        return true;
    }

    public long getTimeConverting(TimeUnit timeUnit) {
        return timeUnit.convert(timeConverting, TimeUnit.MILLISECONDS);
    }

    public long getTimeFetching(TimeUnit timeUnit) {
        return timeUnit.convert(timeFetching, TimeUnit.MILLISECONDS);
    }

}<|MERGE_RESOLUTION|>--- conflicted
+++ resolved
@@ -23,10 +23,6 @@
 import org.opencb.biodata.models.variant.VariantFileMetadata;
 import org.opencb.commons.datastore.core.Query;
 import org.opencb.commons.datastore.core.QueryOptions;
-<<<<<<< HEAD
-import org.opencb.opencga.storage.core.metadata.models.StudyMetadata;
-=======
->>>>>>> 6c04fdf1
 import org.opencb.opencga.storage.core.variant.adaptors.VariantIterable;
 import org.opencb.opencga.storage.core.variant.adaptors.iterators.VariantDBIterator;
 import org.slf4j.Logger;
@@ -40,10 +36,6 @@
  * Created by jmmut on 3/03/15.
  */
 public class VariantDBReader implements VariantReader {
-<<<<<<< HEAD
-    private StudyMetadata studyMetadata;
-=======
->>>>>>> 6c04fdf1
     private VariantIterable iterable;
     private Query query;
     private QueryOptions options;
@@ -63,16 +55,6 @@
         this.iterator = iterator;
     }
 
-<<<<<<< HEAD
-    public VariantDBReader(StudyMetadata studyMetadata, VariantIterable iterable, Query query, QueryOptions options) {
-        this.studyMetadata = studyMetadata;
-        this.iterable = iterable;
-        this.query = query;
-        this.options = options;
-    }
-
-=======
->>>>>>> 6c04fdf1
     @Override
     public List<String> getSampleNames() {
         return null;
