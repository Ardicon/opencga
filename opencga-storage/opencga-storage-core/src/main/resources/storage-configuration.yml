---
defaultStorageEngineId: "${OPENCGA.STORAGE.DEFAULT_ENGINE}"
logLevel: "info"
logFile: ""

## CellBase client configuration, this is used mainly when annotating variants
## This can be set up using maven profiles in your .m2/settings.xml
cellbase:
  hosts:      ## 'remote' URL hosts to annotate variants, for example: http://bioinfo.hpc.cam.ac.uk/cellbase/
  - "${OPENCGA.CELLBASE.REST.HOST}"
  version: "${OPENCGA.CELLBASE.VERSION}"
  database:   ## 'local' connection to CellBase MongoDB
    hosts:
    - "${OPENCGA.CELLBASE.DB.HOST}"
    user: "${OPENCGA.CELLBASE.DB.USER}"
    password: "${OPENCGA.CELLBASE.DB.PASSWORD}"
    options:         ## This is intended for database specific options such as --authenticationDatabase in MongoDB
      authenticationDatabase: "${OPENCGA.CELLBASE.DB.AUTHENTICATION_DATABASE}"
      readPreference: "${OPENCGA.CELLBASE.DB.READ_PREFERENCE}"
      enableSSL: false

  preferred: "remote"   ## This accept two values: 'local' and 'remote' to fetch data

## Storage Query Server configuration. When CLI is launched in 'server' mode a RESTful web server
## is launched in the specified port. Only authorized hosts are allowed to query data.
server:
  rest: 9090
  grpc: 9091
  authManager: "org.opencb.opencga.storage.server.common.DefaultAuthManager"       ## Path to the AuthManager implementation class
  storageEngine: "mongodb"
  authorizedHosts: ["0.0.0.0"]
  options: {}

## Cache Configuration
cache:
  host: ${OPENCGA.STORAGE.CACHE.HOST}
  active: true
  serialization: "json"
  slowThreshold: 50
  allowedTypes: "aln,var"
  maxResultSize: 5000
  password: ""

## Solr Search Configuration
search:
  # List of hosts pointing either to the Solr nodes directly using a complete URL or to the zookeper nodes with HOST:PORT
  #    Example for Solr connection:       http://opencga-solr-01.zone:8983/solr
  #    Example for Zookeeper connection:  opencga-zookeeper-01:2181               <-- Recommended for replicated installations
  hosts:
  - ${OPENCGA.STORAGE.SEARCH.HOST}
  mode: "cloud"
  user: ""
  password: ""
  timeout: ${OPENCGA.STORAGE.SEARCH.TIMEOUT}
  insertBatchSize: 10000

## Clinical database for indexing the pathogenic variants reported.
clinical:
  # List of hosts pointing either to the Solr nodes directly using a complete URL or to the zookeper nodes with HOST:PORT
  #    Example for Solr connection:       http://opencga-solr-01.zone:8983/solr
  #    Example for Zookeeper connection:  opencga-zookeeper-01:2181               <-- Recommended for replicated installations
  hosts:
  - ${OPENCGA.STORAGE.CLINICAL.HOST}    # URL containing host and port, e.g. http://localhost:8983/solr/
  mode: "cloud"
  user: ""
  password: ""
  manager: ${OPENCGA.STORAGE.CLINICAL.MANAGER}
  timeout: ${OPENCGA.STORAGE.CLINICAL.TIMEOUT}
  insertBatchSize: 1000

benchmark:
  numRepetitions: 20
  databaseName: "opencga"
  concurrency: 5
  delay: 100
  connectionType: REST
  mode: FIXED
  rest: "http://localhost:8080/opencga-1.4.0-rc2-dev"
  database:   ## 'local' connection to CellBase MongoDB
      hosts:
      - "localhost:27017"
      user: ""
      password: ""
      options: {}         ## This is intended for database specific options such as --authenticationDatabase in MongoDB

## The following section defines all availables storage engine plugins installed
## Default plugin is 'mongodb' storage engine
storageEngines:
- id: "mongodb"
  options: {}     ## this field is intended to be removed, try not to use it.
  alignment:
#    manager: "org.opencb.opencga.storage.mongodb.alignment.MongoDBAlignmentStorageEngine"
    manager: "org.opencb.opencga.storage.core.alignment.local.DefaultAlignmentStorageEngine"
    options:
      database.name: "opencga"
      tools.samtools: "${OPENCGA.INSTALLATION.DIR}/tools/samtools/samtools"
      transform.region_size: 200000
      transform.coverage_chunk_size: 1000
      mean_coverage_size_list: [200, 10000]
    database:
      hosts:
      - "${OPENCGA.STORAGE.ALIGNMENT.DB.HOSTS}"
      user: "${OPENCGA.STORAGE.ALIGNMENT.DB.USER}"
      password: "${OPENCGA.STORAGE.ALIGNMENT.DB.PASSWORD}"
      options: {}
  variant:
    manager: "org.opencb.opencga.storage.mongodb.variant.MongoDBVariantStorageEngine"
    options:
      database.name: "opencga"
      dbadaptor.max_timeout : 30000 #(ms) Max allowed timeout for DBAdaptor operations.
      dbadaptor.default_timeout : 10000 #(ms) Default timeout for DBAdaptor operations. Only used if none is provided.
      collection.variants: "variants"
      collection.studies: "studies"
      collection.files: "files"
      include.stats: false
      annotator: cellbase_rest
      annotator.cellbase.exclude: "expression"
      annotator.cellbase.use_cache: true
      annotator.cellbase.imprecise_variants: true # Imprecise variants supported by cellbase (REST only)
      species: ${OPENCGA.CLIENT.ORGANISM.SCIENTIFIC_NAME}
      assembly: ${OPENCGA.CLIENT.ORGANISM.ASSEMBLY}
      transform.batch.size: 200
      transform.threads: 4
      transform.format: "avro"
      load.batch.size: 100
      load.threads: 6
      #load.bulk_size: 100
      #load.compress_genotypes: true
      stats.default-genotype : "0/0"   # Default genotype to be used for calculating stats.
      stats.multiallelic : false       # Include secondary alternates in the variant stats calculation
      intersect.active : true          # Allow intersect queries with the SearchEngine (Solr)
      intersect.always : false         # Force intersect queries
      intersect.params.threshold : 3   # Minimum number of QueryParams in the query to intersect
      limit.default: 1000              # Default limit in GET operations. To be used only if not defined.
      limit.max: 5000                  # Maximum limit value in GET operations. If tried to be exceeded, the query will fail.
      sample.limit.default: 100        # Default sampleLimit in GET operations. To be used only if not defined.
      sample.limit.max: 1000           # Maximum sampleLimit value in GET operations. If tried to be exceeded, the query will fail.
    database:
      hosts:
      - "${OPENCGA.STORAGE.VARIANT.DB.HOSTS}"
      user: "${OPENCGA.STORAGE.VARIANT.DB.USER}"
      password: "${OPENCGA.STORAGE.VARIANT.DB.PASSWORD}"
      options:    ## This is intended for database specific options such as --authenticationDatabase in MongoDB
        authenticationDatabase: ${OPENCGA.STORAGE.MONGODB.VARIANT.DB.AUTHENTICATION_DATABASE}
        connectionsPerHost: ${OPENCGA.STORAGE.MONGODB.VARIANT.DB.CONNECTIONS_PER_HOST}
        readPreference: "secondaryPreferred"

## For using this plugin you need to have a Hadoop cluster and run the CLI from a well configured Hadoop client
- id: "hadoop"
  options: {}
  alignment:
    manager: "org.opencb.opencga.storage.hadoop.alignment.MongoDBAlignmentStorageEngine"
    options: {}
    database:
      hosts:
      - "${OPENCGA.STORAGE.ALIGNMENT.DB.HOSTS}"
      user: "${OPENCGA.STORAGE.ALIGNMENT.DB.USER}"
      password: "${OPENCGA.STORAGE.ALIGNMENT.DB.PASSWORD}"
  variant:
    manager: "org.opencb.opencga.storage.hadoop.variant.HadoopVariantStorageEngine"
    options:
      #Generic options
      database.name: "opencga"
      dbadaptor.phoenix.fetch_size : -1
      annotator: cellbase_rest
      annotator.cellbase.exclude: "expression"
      annotator.cellbase.use_cache: true
      annotator.cellbase.imprecise_variants: true # Imprecise variants supported by cellbase (REST only)
      species: ${OPENCGA.CLIENT.ORGANISM.SCIENTIFIC_NAME}
      assembly: ${OPENCGA.CLIENT.ORGANISM.ASSEMBLY}
      #Plugin specific options
      opencga.storage.hadoop.jar-with-dependencies: "opencga-storage-hadoop-core-${opencga.version}-jar-with-dependencies.jar"
      opencga.archive.chunk_size: 1000
      hadoop.load.archive.batch.size: 3
      hadoop.load.variant.batch.size: 500
      opencga.archive.table.presplit.size: 500
      opencga.archive.table.compression: "gz"           # Allowed values: none, snappy, gz
      opencga.variant.table.presplit.size: 500
      opencga.variant.table.compression: "snappy"       # Allowed values: none, snappy, gz
      opencga.sample-index.table.presplit.size: 15
      opencga.sample-index.table.compression: "snappy"  # Allowed values: none, snappy, gz
      opencga.storage.hadoop.variant.hbase.namespace: "${OPENCGA.STORAGE.HADOOP.VARIANT.HBASE.NAMESPACE}"
      stats.default-genotype: "0/0"    # Default genotype to be used for calculating stats.
      stats.multiallelic: false        # Include secondary alternates in the variant stats calculation
      intersect.active : true          # Allow intersect queries with the SearchEngine (Solr)
      intersect.always : false         # Force intersect queries
      intersect.params.threshold : 3   # Minimum number of QueryParams in the query to intersect
      limit.default: 1000              # Default limit in GET operations. To be used only if not defined.
      limit.max: 5000                  # Maximum limit value in GET operations. If tried to be exceeded, the query will fail.
      sample.limit.default: 100        # Default sampleLimit in GET operations. To be used only if not defined.
      sample.limit.max: 1000           # Maximum sampleLimit value in GET operations. If tried to be exceeded, the query will fail.
<<<<<<< HEAD
=======

      # Hadoop executable file. Used to lunch MapReduce applications
      opencga.hadoop.bin: "hadoop"

      # Define the way of executing MapReduce jobs.
      opencga.mr.executor: "system"  # Use system hadoop installation
      
      # Use external hadoop installation. ssh to a host edge node
      # opencga.mr.executor: "ssh"                 # Uncomment to enable
      opencga.mr.executor.ssh.host: ""             # Hadoop edge node host name
      opencga.mr.executor.ssh.user: ""             # Hadoop edge node user name
      # opencga.mr.executor.ssh.key: "~/.ssh/id_rsa" # Hadoop edge node ssh-key file
      opencga.mr.executor.ssh.password: ""         # Hadoop edge node password. Only if ssh-key is not present. Requires sshpass to run
      opencga.mr.executor.ssh.remote_opencga_home:  # Remote opencga home location. Only if different than local location.
>>>>>>> 6c04fdf1

### hadoop properties
      mapreduce.map.cpu.vcores: 1
      mapreduce.map.memory.mb: 2560
      opencga.variant.table.mapreduce.map.java.opts: -Xmx2048m,-XX:+UseG1GC,-Djava.util.concurrent.ForkJoinPool.common.parallelism=1
      opencga.storage.hadoop.hbase.merge.archive.scan.batchsize: 2000
      # Increase the ScannerTimeoutPeriod from 60000 (1min) to 300000 (5min) to avoid ScannerTimeoutExceptions
      # See opencb/opencga#352 for more info.
      opencga.storage.hadoop.mapreduce.scanner.timeout: 300000
       # 900000 -> 15 minutes
#      hbase.client.scanner.timeout.period: 900000
#      hbase.rpc.timeout: 900000
###
      #Hadoop options
      #fs.defaultFS: "${OPENCGA.STORAGE.HADOOP.HDFS.DEFAULT_FS}"
    database:
      hosts:
      - "${OPENCGA.STORAGE.HADOOP.VARIANT.DB.HOSTS}"
      user: "${OPENCGA.STORAGE.HADOOP.VARIANT.DB.USER}"
      password: "${OPENCGA.STORAGE.HADOOP.VARIANT.DB.PASSWORD}"<|MERGE_RESOLUTION|>--- conflicted
+++ resolved
@@ -189,8 +189,6 @@
       limit.max: 5000                  # Maximum limit value in GET operations. If tried to be exceeded, the query will fail.
       sample.limit.default: 100        # Default sampleLimit in GET operations. To be used only if not defined.
       sample.limit.max: 1000           # Maximum sampleLimit value in GET operations. If tried to be exceeded, the query will fail.
-<<<<<<< HEAD
-=======
 
       # Hadoop executable file. Used to lunch MapReduce applications
       opencga.hadoop.bin: "hadoop"
@@ -205,7 +203,6 @@
       # opencga.mr.executor.ssh.key: "~/.ssh/id_rsa" # Hadoop edge node ssh-key file
       opencga.mr.executor.ssh.password: ""         # Hadoop edge node password. Only if ssh-key is not present. Requires sshpass to run
       opencga.mr.executor.ssh.remote_opencga_home:  # Remote opencga home location. Only if different than local location.
->>>>>>> 6c04fdf1
 
 ### hadoop properties
       mapreduce.map.cpu.vcores: 1
