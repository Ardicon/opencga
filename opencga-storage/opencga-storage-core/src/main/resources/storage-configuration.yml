---
defaultStorageEngineId: "${OPENCGA.STORAGE.ENGINE.DEFAULT}"
logLevel: "info"
logFile: ""

## This value can be set up using maven profiles in your .m2/settings.xml
studyMetadataManager: "${OPENCGA.STORAGE.STUDY.METADATA.MANAGER}"

## CellBase client configuration, this is used mainly when annotating variants
## This can be set up using maven profiles in your .m2/settings.xml
cellbase:
  hosts:      ## 'remote' URL hosts to annotate variants, for example: http://bioinfo.hpc.cam.ac.uk/cellbase/webservices/rest/
  - "${OPENCGA.CELLBASE.HOST}"
  version: "${OPENCGA.CELLBASE.VERSION}"
  database:   ## 'local' connection to CellBase MongoDB
    hosts:
    - ""
    user: ""
    password: ""
    options: {}         ## This is intended for database specific options such as --authenticationDatabase in MongoDB
  preferred: "remote"   ## This accept two values: 'local' and 'remote' to fetch data

## Storage Query Server configuration. When CLI is launched in 'server' mode a RESTful web server
## is launched in the specified port. Only authorized hosts are allowed to query data.
server:
  port: 61976
  authorizedHosts: ["localhost"]

## The following section defines all availables storage engine plugins installed
## Default plugin is 'mongodb' storage engine
storageEngines:
- id: "mongodb"
  options: {}     ## this field is intended to be removed, try not to use it.
  alignment:
    manager: "org.opencb.opencga.storage.mongodb.alignment.MongoDBAlignmentStorageManager"
    options:
      database.name: "opencga"
      tools.samtools: "${OPENCGA.INSTALLATION.DIR}/tools/samtools/samtools"
      transform.region_size: 200000
      transform.coverage_chunk_size: 1000
      mean_coverage_size_list: [200, 10000]
    database:
      hosts:
      - "${OPENCGA.STORAGE.ALIGNMENT.DB.HOSTS}"
      user: "${OPENCGA.STORAGE.ALIGNMENT.DB.USER}"
      password: "${OPENCGA.STORAGE.ALIGNMENT.DB.PASSWORD}"
  variant:
    manager: "org.opencb.opencga.storage.mongodb.variant.MongoDBVariantStorageManager"
    options:
      database.name: "opencga"
      collection.variants: "variants"
      collection.studies: "studies"
      include.stats: false
      annotator: cellbase_rest
      species: "hsapiens"
      assembly: "GRCh37"
      transform.batch_size: 200
      transform.threads: 4
      load.batch_size: 100
      load.bulk_size: 100
      load.compress_genotypes: true
      load.threads: 4
      authentication.db: ${OPENCGA.STORAGE.VARIANT.DB.AUTHENTICATION_DATABASE}
      ## To delete:
      include.genotypes: true
      include.src: false
      collection.files: "files"
    database:
      hosts:
      - "${OPENCGA.STORAGE.VARIANT.DB.HOSTS}"
      user: "${OPENCGA.STORAGE.VARIANT.DB.USER}"
      password: "${OPENCGA.STORAGE.VARIANT.DB.PASSWORD}"

## For using this plugin you need to have a Hadoop cluster and run the CLI from a well configured Hadoop client
- id: "hadoop"
  options: {}
  alignment:
<<<<<<< HEAD
    manager: "org.opencb.opencga.storage.hadoop.alignment.HadoopAlignmentStorageManager"
    options:
#      core-site.path: ${OPENCGA.STORAGE.HADOOP.CORE_SITEPATH}
#      hdfs-site.path: ${OPENCGA.STORAGE.HADOOP.HDFS_SITEPATH}
      core-site.path: /etc/hadoop/conf.cloudera.yarn/core-site.xml
      hdfs-site.path: /etc/hadoop/conf.cloudera.yarn/hdfs-site.xml
=======
    manager: "org.opencb.opencga.storage.hadoop.alignment.MongoDBAlignmentStorageManager"
    options:
      fs.defaultFS: "${OPENCGA.STORAGE.HADOOP.HDFS.DEFAULT_FS}"
>>>>>>> 74d63d80
    database:
      hosts:
      - "${OPENCGA.STORAGE.VARIANT.DB.HOSTS}"
      user: "${OPENCGA.STORAGE.VARIANT.DB.USER}"
      password: "${OPENCGA.STORAGE.VARIANT.DB.PASSWORD}"
  variant:
    manager: "org.opencb.opencga.storage.hadoop.variant.HadoopVariantStorageManager"
    options: 
      #Generic options
      database.name: "opencga"
      annotator: cellbase_rest
      species: "hsapiens"
      assembly: "GRCh37"
      #Plugin specific options
      hadoop.bin: "hadoop"
      hadoop.env: "HADOOP_USER_CLASSPATH_FIRST=true,HADOOP_CLASSPATH=${OPENCGA.INSTALLATION.DIR}/libs/protobuf-java-3.0.0-beta-1.jar"
      opencga.storage.hadoop.jar-with-dependencies: "${OPENCGA.INSTALLATION.DIR}/opencga-storage-hadoop-0.7-dev-jar-with-dependencies.jar"
      fs.defaultFS: "${OPENCGA.STORAGE.HADOOP.HDFS.DEFAULT_FS}"
    database:
      hosts:
      - "${OPENCGA.STORAGE.HADOOP.VARIANT.DB.HOSTS}"
      user: "${OPENCGA.STORAGE.HADOOP.VARIANT.DB.USER}"
      password: "${OPENCGA.STORAGE.HADOOP.VARIANT.DB.PASSWORD}"<|MERGE_RESOLUTION|>--- conflicted
+++ resolved
@@ -75,18 +75,9 @@
 - id: "hadoop"
   options: {}
   alignment:
-<<<<<<< HEAD
-    manager: "org.opencb.opencga.storage.hadoop.alignment.HadoopAlignmentStorageManager"
-    options:
-#      core-site.path: ${OPENCGA.STORAGE.HADOOP.CORE_SITEPATH}
-#      hdfs-site.path: ${OPENCGA.STORAGE.HADOOP.HDFS_SITEPATH}
-      core-site.path: /etc/hadoop/conf.cloudera.yarn/core-site.xml
-      hdfs-site.path: /etc/hadoop/conf.cloudera.yarn/hdfs-site.xml
-=======
     manager: "org.opencb.opencga.storage.hadoop.alignment.MongoDBAlignmentStorageManager"
     options:
       fs.defaultFS: "${OPENCGA.STORAGE.HADOOP.HDFS.DEFAULT_FS}"
->>>>>>> 74d63d80
     database:
       hosts:
       - "${OPENCGA.STORAGE.VARIANT.DB.HOSTS}"
