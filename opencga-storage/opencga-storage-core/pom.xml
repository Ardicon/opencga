--- conflicted
+++ resolved
@@ -22,11 +22,7 @@
     <parent>
         <groupId>org.opencb.opencga</groupId>
         <artifactId>opencga-storage</artifactId>
-<<<<<<< HEAD
-        <version>1.1.2</version>
-=======
         <version>1.2.0</version>
->>>>>>> 42631aa5
         <relativePath>../pom.xml</relativePath>
     </parent>
 
