<?xml version="1.0" encoding="UTF-8"?>
<!--
  ~ Copyright 2015 OpenCB
  ~
  ~ Licensed under the Apache License, Version 2.0 (the "License");
  ~ you may not use this file except in compliance with the License.
  ~ You may obtain a copy of the License at
  ~
  ~     http://www.apache.org/licenses/LICENSE-2.0
  ~
  ~ Unless required by applicable law or agreed to in writing, software
  ~ distributed under the License is distributed on an "AS IS" BASIS,
  ~ WITHOUT WARRANTIES OR CONDITIONS OF ANY KIND, either express or implied.
  ~ See the License for the specific language governing permissions and
  ~ limitations under the License.
  -->

<project xmlns="http://maven.apache.org/POM/4.0.0"
         xmlns:xsi="http://www.w3.org/2001/XMLSchema-instance"
         xsi:schemaLocation="http://maven.apache.org/POM/4.0.0 http://maven.apache.org/xsd/maven-4.0.0.xsd">
    <modelVersion>4.0.0</modelVersion>
    <parent>
        <groupId>org.opencb.opencga</groupId>
        <artifactId>opencga</artifactId>
        <version>0.8-dev</version>
        <relativePath>../pom.xml</relativePath>
    </parent>

    <!-- Version must be set to a literal, variables cannot be used in nested modules -->
    <artifactId>opencga-storage</artifactId>
    <version>0.8-dev</version>
    <packaging>pom</packaging>

    <properties>
        <storage.configuration.file>storage-configuration.yml</storage.configuration.file>
    </properties>

    <modules>
        <module>opencga-storage-app</module>
        <module>opencga-storage-core</module>
        <module>opencga-storage-mongodb</module>
        <module>opencga-storage-hadoop</module>
        <module>opencga-storage-server</module>
    </modules>

    <dependencyManagement>
        <dependencies>
            <dependency>
                <groupId>org.opencb.opencga</groupId>
                <artifactId>opencga-storage-core</artifactId>
                <version>${opencga.version}</version>
            </dependency>
            <dependency>
                <groupId>org.opencb.opencga</groupId>
                <artifactId>opencga-storage-server</artifactId>
                <version>${opencga.version}</version>
            </dependency>

            <dependency>
                <groupId>com.google.protobuf</groupId>
                <artifactId>protobuf-java</artifactId>
                <version>3.0.0-beta-1</version>
            </dependency>
        </dependencies>
    </dependencyManagement>

    <build>
        <plugins>
            <plugin>
                <groupId>org.apache.maven.plugins</groupId>
                <artifactId>maven-compiler-plugin</artifactId>
                <version>3.2</version>
                <configuration>
                    <source>${java.version}</source>
                    <target>${java.version}</target>
                    <showDeprecation>true</showDeprecation>
                    <showWarnings>true</showWarnings>
                    <encoding>UTF-8</encoding>
                    <excludes>
                        <exclude>org/opencb/opencga/storage/variant/hbase/*.java</exclude>
                        <exclude>org/opencb/opencga/storage/variant/sqlite/*.java</exclude>
                    </excludes>
                    <testExcludes>
                        <exclude>org/opencb/opencga/storage/variant/hbase/*.java</exclude>
                        <exclude>org/opencb/opencga/storage/variant/VariantSqliteQueryBuilderTest.java</exclude>
                    </testExcludes>
                </configuration>
            </plugin>
            <plugin>
                <groupId>org.apache.maven.plugins</groupId>
                <artifactId>maven-checkstyle-plugin</artifactId>
                <version>2.16</version>
                <executions>
                    <execution>
                        <id>validate</id>
                        <phase>validate</phase>
                        <configuration>
                            <configLocation>checkstyle.xml</configLocation>
                            <excludes>
                                org/opencb/opencga/storage/app/cli/client/CliOptionsParser.java,
                                org/opencb/opencga/storage/app/cli/server/ServerCliOptionsParser.java,
                                org/opencb/opencga/storage/app/cli/OptionsParser.java,
                                org/opencb/opencga/storage/core/variant/io/VariantFieldsProtos.java,
                                org/opencb/opencga/storage/core/variant/io/VariantEffectProtos.java,
<<<<<<< HEAD
                                org/opencb/opencga/storage/hadoop/variant/index/models/protobuf/VariantCallProtos.java,
=======
>>>>>>> 048f61ac
                                org/opencb/opencga/storage/mongodb/utils/TabixReader.java,
                                org/opencb/opencga/storage/mongodb/alignment/BamManager.java,
                                org/opencb/opencga/storage/mongodb/alignment/TabixAlignmentDBAdaptor.java,
                                org/opencb/opencga/storage/alignment/**,
                                org/opencb/opencga/storage/variant/**,
                                org/opencb/opencga/storage/datamanagers/**,
                                org/opencb/opencga/storage/app/service/OptionParser.java
                            </excludes>
                        </configuration>
                        <goals>
                            <goal>check</goal>
                        </goals>
                    </execution>
                </executions>
            </plugin>
        </plugins>
    </build>

</project><|MERGE_RESOLUTION|>--- conflicted
+++ resolved
@@ -102,10 +102,6 @@
                                 org/opencb/opencga/storage/app/cli/OptionsParser.java,
                                 org/opencb/opencga/storage/core/variant/io/VariantFieldsProtos.java,
                                 org/opencb/opencga/storage/core/variant/io/VariantEffectProtos.java,
-<<<<<<< HEAD
-                                org/opencb/opencga/storage/hadoop/variant/index/models/protobuf/VariantCallProtos.java,
-=======
->>>>>>> 048f61ac
                                 org/opencb/opencga/storage/mongodb/utils/TabixReader.java,
                                 org/opencb/opencga/storage/mongodb/alignment/BamManager.java,
                                 org/opencb/opencga/storage/mongodb/alignment/TabixAlignmentDBAdaptor.java,
