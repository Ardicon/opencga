package org.opencb.opencga.catalog.db.mongodb;

import org.bson.Document;
import org.junit.Test;
<<<<<<< HEAD
import org.junit.rules.ExpectedException;
=======
>>>>>>> e5d077fd
import org.opencb.commons.datastore.core.ObjectMap;
import org.opencb.commons.datastore.core.Query;
import org.opencb.commons.datastore.core.QueryOptions;
import org.opencb.commons.datastore.core.QueryResult;
import org.opencb.opencga.catalog.db.api.CatalogIndividualDBAdaptor;
import org.opencb.opencga.catalog.exceptions.CatalogDBException;
import org.opencb.opencga.catalog.models.Annotation;
import org.opencb.opencga.catalog.models.AnnotationSet;
import org.opencb.opencga.catalog.models.Individual;
import org.opencb.opencga.catalog.models.Sample;

import java.util.*;
import java.util.function.Function;
import java.util.stream.Collectors;

import static org.junit.Assert.assertEquals;
import static org.junit.Assert.assertFalse;

/**
 * Created by hpccoll1 on 19/06/15.
 */
public class CatalogMongoIndividualDBAdaptorTest extends CatalogMongoDBAdaptorTest {

<<<<<<< HEAD
    @Rule
    public ExpectedException thrown = ExpectedException.none();
    private CatalogMongoDBAdaptorFactory dbAdaptorFactory;
    private CatalogIndividualDBAdaptor catalogIndividualDBAdaptor;
    private User user1;
    private User user2;
    private User user3;

    @AfterClass
    public static void afterClass() {
        CatalogMongoDBAdaptorTest.afterClass();
    }

    @Before
    public void before() throws IOException, CatalogDBException {
        CatalogMongoDBAdaptorTest dbAdaptorTest = new CatalogMongoDBAdaptorTest();
        dbAdaptorTest.before();

        user1 = CatalogMongoDBAdaptorTest.user1;
        user2 = CatalogMongoDBAdaptorTest.user2;
        user3 = CatalogMongoDBAdaptorTest.user3;
        dbAdaptorFactory = CatalogMongoDBAdaptorTest.catalogDBAdaptor;
        catalogIndividualDBAdaptor = dbAdaptorFactory.getCatalogIndividualDBAdaptor();

    }

=======
>>>>>>> e5d077fd
    @Test
    public void testCreateIndividual() throws Exception {
        int studyId = user3.getProjects().get(0).getStudies().get(0).getId();
        catalogIndividualDBAdaptor.createIndividual(studyId, new Individual(), null);
    }

    @Test
    public void testCreateIndividualStudyNotFound() throws Exception {
        thrown.expect(CatalogDBException.class);
        catalogIndividualDBAdaptor.createIndividual(-10, new Individual(), null);
    }

    @Test
    public void testCreateIndividualFatherNotFound() throws Exception {
        int studyId = user3.getProjects().get(0).getStudies().get(0).getId();
        thrown.expect(CatalogDBException.class);
        catalogIndividualDBAdaptor.createIndividual(studyId, new Individual(0, "in1", 10, -1, "", null, "", null, null, Collections
                .emptyList(), null), null);
    }

    @Test
    public void testCreateIndividualAlreadyExists() throws Exception {
        int studyId = user3.getProjects().get(0).getStudies().get(0).getId();
        catalogIndividualDBAdaptor.createIndividual(studyId, new Individual(0, "in1", -1, -1, "", null, "", null, null, Collections
                .emptyList(), null), null);
        thrown.expect(CatalogDBException.class); //Name already exists
        catalogIndividualDBAdaptor.createIndividual(studyId, new Individual(0, "in1", -1, -1, "", null, "", null, null, Collections
                .emptyList(), null), null);
    }

    @Test
    public void testGetIndividual() throws Exception {
        int studyId = user3.getProjects().get(0).getStudies().get(0).getId();
        Individual individual = new Individual(0, "An Individual", -1, -1, "Family", Individual.Gender.MALE, "", null, new Individual
                .Population(), Collections.emptyList(), null);
        individual = catalogIndividualDBAdaptor.createIndividual(studyId, individual, null).first();
        Individual individual2 = catalogIndividualDBAdaptor.getIndividual(individual.getId(), null).first();
        assertEquals(individual, individual2);
    }

    @Test
    public void testGetIndividualNoExists() throws Exception {
        int studyId = user3.getProjects().get(0).getStudies().get(0).getId();
        Individual individual = new Individual(0, "An Individual", -1, -1, "Family", Individual.Gender.MALE, "", null, new Individual
                .Population(), Collections.emptyList(), null);
        catalogIndividualDBAdaptor.createIndividual(studyId, individual, null).first();
        catalogIndividualDBAdaptor.getIndividual(individual.getId(), null).first();
        thrown.expect(CatalogDBException.class); //Id not found
        catalogIndividualDBAdaptor.getIndividual(9999, null);
    }

    @Test
    public void testGetAllIndividuals() throws Exception {
        int studyId = user3.getProjects().get(0).getStudies().get(0).getId();
        catalogIndividualDBAdaptor.createIndividual(studyId, new Individual(0, "ind_1", -1, -1, "Family1", Individual.Gender.MALE, "",
                null, new Individual.Population(), Collections.emptyList(), null), null);
        catalogIndividualDBAdaptor.createIndividual(studyId, new Individual(0, "ind_2", -1, -1, "Family1", Individual.Gender.FEMALE, "",
                null, new Individual.Population(), Collections.emptyList(), null), null);
        int father = catalogIndividualDBAdaptor.createIndividual(studyId, new Individual(0, "ind_3", -1, -1, "Family2", Individual.Gender
                .MALE, "", null, new Individual.Population(), Collections.emptyList(), null), null).first().getId();
        int mother = catalogIndividualDBAdaptor.createIndividual(studyId, new Individual(0, "ind_4", -1, -1, "Family2", Individual.Gender
                .FEMALE, "", null, new Individual.Population(), Collections.emptyList(), null), null).first().getId();
        catalogIndividualDBAdaptor.createIndividual(studyId, new Individual(0, "ind_5", father, mother, "Family2", Individual.Gender
                .MALE, "", null, new Individual.Population(), Collections.emptyList(), null), null);
        catalogIndividualDBAdaptor.createIndividual(studyId, new Individual(0, "ind_6", -1, -1, "Family3", Individual.Gender.FEMALE, "",
                null, new Individual.Population(), Collections.emptyList(), null), null);

        QueryResult<Individual> result;
        result = catalogIndividualDBAdaptor.get(new Query(CatalogIndividualDBAdaptor.QueryParams.NAME.key(),
                "~ind_[1-3]").append(CatalogIndividualDBAdaptor.QueryParams.STUDY_ID.key(), studyId), new QueryOptions());
        assertEquals(3, result.getNumResults());

        result = catalogIndividualDBAdaptor.get(new Query(CatalogIndividualDBAdaptor.QueryParams.GENDER.key(),
                Individual.Gender.FEMALE).append(CatalogIndividualDBAdaptor.QueryParams.STUDY_ID.key(), studyId), new QueryOptions());
        assertEquals(3, result.getNumResults());

        result = catalogIndividualDBAdaptor.get(new Query(CatalogIndividualDBAdaptor.QueryParams.FAMILY.key(), "Family2")
                .append(CatalogIndividualDBAdaptor.QueryParams.STUDY_ID.key(), studyId), new QueryOptions());
        assertEquals(3, result.getNumResults());

        result = catalogIndividualDBAdaptor.get(new Query(CatalogIndividualDBAdaptor.QueryParams.FATHER_ID.key(), ">0")
                .append(CatalogIndividualDBAdaptor.QueryParams.STUDY_ID.key(), studyId), new QueryOptions());
        assertEquals(1, result.getNumResults());
    }

    @Test
    public void testModifyIndividual() throws Exception {
        int studyId = user3.getProjects().get(0).getStudies().get(0).getId();
        int individualId = catalogIndividualDBAdaptor.createIndividual(studyId, new Individual(0, "in1", 0, 0, "", Individual.Gender
                .UNKNOWN, "", null, null, Collections.emptyList(), null), null).first().getId();

        ObjectMap params = new ObjectMap("family", "new Family");
        params.append("gender", "MALE");
        catalogIndividualDBAdaptor.update(individualId, params);
        Individual individual = catalogIndividualDBAdaptor.getIndividual(individualId, null).first();
        assertEquals("new Family", individual.getFamily());
        assertEquals(Individual.Gender.MALE, individual.getGender());

    }

    @Test
    public void testModifyIndividualBadGender() throws Exception {
        int studyId = user3.getProjects().get(0).getStudies().get(0).getId();
        int individualId = catalogIndividualDBAdaptor.createIndividual(studyId, new Individual(0, "in1", 0, 0, "", Individual.Gender
                .UNKNOWN, "", null, null, Collections.emptyList(), null), null).first().getId();

        thrown.expect(CatalogDBException.class);
        catalogIndividualDBAdaptor.update(individualId, new ObjectMap("gender", "bad gender"));
    }

    @Test
    public void testModifyIndividualBadFatherId() throws Exception {
        int studyId = user3.getProjects().get(0).getStudies().get(0).getId();
        int individualId = catalogIndividualDBAdaptor.createIndividual(studyId, new Individual(0, "in1", 0, 0, "", Individual.Gender
                .UNKNOWN, "", null, null, Collections.emptyList(), null), null).first().getId();

        thrown.expect(CatalogDBException.class);
        catalogIndividualDBAdaptor.update(individualId, new ObjectMap("fatherId", 4000));
    }

    @Test
    public void testModifyIndividualNegativeFatherId() throws Exception {
        int studyId = user3.getProjects().get(0).getStudies().get(0).getId();
        int individualId = catalogIndividualDBAdaptor.createIndividual(studyId, new Individual(0, "in1", 0, 0, "", Individual.Gender
                .UNKNOWN, "", null, null, Collections.emptyList(), null), null).first().getId();

        Individual individual = catalogIndividualDBAdaptor.update(individualId, new ObjectMap("fatherId", -1)).first();
        assertEquals(-1, individual.getFatherId());
    }

    @Test
    public void testModifyIndividualExistingName() throws Exception {
        int studyId = user3.getProjects().get(0).getStudies().get(0).getId();
        int individualId = catalogIndividualDBAdaptor.createIndividual(studyId, new Individual(0, "in1", 0, 0, "", Individual.Gender
                .UNKNOWN, "", null, null, Collections.emptyList(), null), null).first().getId();
        catalogIndividualDBAdaptor.createIndividual(studyId, new Individual(0, "in2", 0, 0, "", Individual.Gender.UNKNOWN, "", null,
                null, Collections.emptyList(), null), null).first().getId();

        thrown.expect(CatalogDBException.class);
        catalogIndividualDBAdaptor.update(individualId, new ObjectMap("name", "in2"));
    }

    @Test
    public void testAnnotateIndividual() throws Exception {
        int studyId = user3.getProjects().get(0).getStudies().get(0).getId();
        int individualId = catalogIndividualDBAdaptor.createIndividual(studyId, new Individual(0, "in1", 0, 0, "", Individual.Gender
                .UNKNOWN, "", null, null, Collections.emptyList(), null), null).first().getId();

        Set<Annotation> annotationSet = Arrays.asList(new Annotation("key", "value"), new Annotation("key2", "value2"), new Annotation
                ("key3", 3), new Annotation("key4", true)).stream().collect(Collectors.toSet());

        AnnotationSet annot1 = new AnnotationSet("annot1", 3, annotationSet, "", Collections.emptyMap());
        AnnotationSet annot2 = new AnnotationSet("annot2", 3, annotationSet, "", Collections.emptyMap());
        catalogIndividualDBAdaptor.annotateIndividual(individualId, annot1, false);
        catalogIndividualDBAdaptor.annotateIndividual(individualId, annot2, false);

        Individual individual = catalogIndividualDBAdaptor.getIndividual(individualId, new QueryOptions()).first();
        Map<String, AnnotationSet> annotationSets = individual.getAnnotationSets().stream().collect(Collectors.toMap
                (AnnotationSet::getId, Function.identity()));
        assertEquals(2, annotationSets.size());
        assertEquals(annot1, annotationSets.get(annot1.getId()));
        assertEquals(annot2, annotationSets.get(annot2.getId()));

        catalogIndividualDBAdaptor.deleteAnnotation(individualId, annot1.getId());

        individual = catalogIndividualDBAdaptor.getIndividual(individualId, new QueryOptions()).first();
        annotationSets = individual.getAnnotationSets().stream().collect(Collectors.toMap(AnnotationSet::getId, Function.identity()));
        assertEquals(1, annotationSets.size());
        assertFalse(annotationSets.containsKey(annot1.getId()));
        assertEquals(annot2, annotationSets.get(annot2.getId()));

    }

    @Test
    public void testAnnotateIndividualExistingAnnotationId() throws Exception {
        int studyId = user3.getProjects().get(0).getStudies().get(0).getId();
        int individualId = catalogIndividualDBAdaptor.createIndividual(studyId, new Individual(0, "in1", 0, 0, "", Individual.Gender
                .UNKNOWN, "", null, null, Collections.emptyList(), null), null).first().getId();

        catalogIndividualDBAdaptor.annotateIndividual(individualId, new AnnotationSet("annot1", 3, Collections.<Annotation>emptySet(),
                "", Collections.emptyMap()), false);
        thrown.expect(CatalogDBException.class);
        catalogIndividualDBAdaptor.annotateIndividual(individualId, new AnnotationSet("annot1", 3, Collections.<Annotation>emptySet(),
                "", Collections.emptyMap()), false);
    }

    @Test
    public void testAnnotateIndividualOverwriteExistingAnnotationId() throws Exception {
        int studyId = user3.getProjects().get(0).getStudies().get(0).getId();
        int individualId = catalogIndividualDBAdaptor.createIndividual(studyId, new Individual(0, "in1", 0, 0, "", Individual.Gender
                .UNKNOWN, "", null, null, Collections.emptyList(), null), null).first().getId();

        AnnotationSet annot1 = new AnnotationSet("annot1", 3, new HashSet<>(Arrays.asList(new Annotation("k", "v"), new Annotation("k2",
                "v2"))), "", Collections.emptyMap());
        QueryResult<AnnotationSet> queryResult = catalogIndividualDBAdaptor.annotateIndividual(individualId, annot1, false);
        assertEquals(annot1, queryResult.first());

        annot1 = new AnnotationSet("annot1", 3, new HashSet<>(Arrays.asList(new Annotation("k", "v2"), new Annotation("k3", "v3"))), "",
                Collections.emptyMap());
        queryResult = catalogIndividualDBAdaptor.annotateIndividual(individualId, annot1, true);
        assertEquals(annot1, queryResult.first());
    }

    @Test
    public void testAnnotateIndividualOverwriteNonExistingAnnotationId() throws Exception {
        int studyId = user3.getProjects().get(0).getStudies().get(0).getId();
        int individualId = catalogIndividualDBAdaptor.createIndividual(studyId, new Individual(0, "in1", 0, 0, "", Individual.Gender
                .UNKNOWN, "", null, null, Collections.emptyList(), null), null).first().getId();

        AnnotationSet annot1 = new AnnotationSet("annot1", 3, new HashSet<>(Arrays.asList(new Annotation("k", "v"), new Annotation("k2",
                "v2"))), "", Collections.emptyMap());
        thrown.expect(CatalogDBException.class);
        catalogIndividualDBAdaptor.annotateIndividual(individualId, annot1, true);
    }


    @Test
    public void testDeleteIndividual() throws Exception {
        int studyId = user3.getProjects().get(0).getStudies().get(0).getId();
        int individualId = catalogIndividualDBAdaptor.createIndividual(studyId, new Individual(0, "in1", 0, 0, "", Individual.Gender
                .UNKNOWN, "", null, null, Collections.emptyList(), null), null).first().getId();
        int individualId2 = catalogIndividualDBAdaptor.createIndividual(studyId, new Individual(0, "in2", 0, individualId, "", Individual
                .Gender.UNKNOWN, "", null, null, Collections.emptyList(), null), null).first().getId();

        catalogIndividualDBAdaptor.deleteIndividual(individualId2, null);
        catalogIndividualDBAdaptor.deleteIndividual(individualId, null);

    }

    @Test
    public void testDeleteIndividualInUse() throws Exception {
        int studyId = user3.getProjects().get(0).getStudies().get(0).getId();
        int individualId = catalogIndividualDBAdaptor.createIndividual(studyId, new Individual(0, "in1", 0, 0, "", Individual.Gender
                .UNKNOWN, "", null, null, Collections.emptyList(), null), null).first().getId();
        int individualId2 = catalogIndividualDBAdaptor.createIndividual(studyId, new Individual(0, "in2", 0, individualId, "", Individual
                .Gender.UNKNOWN, "", null, null, Collections.emptyList(), null), null).first().getId();

        thrown.expect(CatalogDBException.class);
        catalogIndividualDBAdaptor.deleteIndividual(individualId, null);

    }

    @Test
    public void testDeleteIndividualInUseAsSample() throws Exception {
        int studyId = user3.getProjects().get(0).getStudies().get(0).getId();
        int individualId = catalogIndividualDBAdaptor.createIndividual(studyId, new Individual(0, "in1", 0, 0, "", Individual.Gender
                .UNKNOWN, "", null, null, Collections.emptyList(), null), null).first().getId();
<<<<<<< HEAD
        dbAdaptorFactory.getCatalogSampleDBAdaptor().createSample(studyId, new Sample(0, "Sample", "", individualId, ""), null);
=======
        catalogDBAdaptor.getCatalogSampleDBAdaptor().createSample(studyId, new Sample(0, "Sample", "", individualId, ""), null);
>>>>>>> e5d077fd

        thrown.expect(CatalogDBException.class);
        catalogIndividualDBAdaptor.deleteIndividual(individualId, null);

    }

    @Test
    public void testGetStudyIdByIndividualId() throws Exception {
        int studyId = user3.getProjects().get(0).getStudies().get(0).getId();
        int individualId = catalogIndividualDBAdaptor.createIndividual(studyId, new Individual(), null).first().getId();
        int studyIdByIndividualId = catalogIndividualDBAdaptor.getStudyIdByIndividualId(individualId);
        assertEquals(studyId, studyIdByIndividualId);
    }

    @Test
    public void testNativeGet() throws Exception {
        int studyId = user4.getProjects().get(0).getStudies().get(0).getId();
        Individual individual = new Individual(0, "An Individual", -1, -1, "Family", Individual.Gender.MALE, "", null, new Individual
                .Population(), Collections.emptyList(), null);
        individual = catalogIndividualDBAdaptor.createIndividual(studyId, individual, null).first();
        Individual individual2 = new Individual(0, "Another Individual", -1, -1, "Family2", Individual.Gender.FEMALE, "", null, new Individual
                .Population(), Collections.emptyList(), null);
        individual2 = catalogIndividualDBAdaptor.createIndividual(studyId, individual2, null).first();
        List<QueryResult> queryResults = catalogIndividualDBAdaptor.nativeGet(Arrays.asList(
                new Query(CatalogIndividualDBAdaptor.QueryParams.ID.key(), individual.getId()),
                new Query(CatalogIndividualDBAdaptor.QueryParams.ID.key(), individual2.getId())), new QueryOptions());

        assertEquals(2, queryResults.size());

        // Individual
        List<Document> results = queryResults.get(0).getResult();
        assertEquals(1, results.size());
        assertEquals("MALE", results.get(0).get("gender"));
        assertEquals("Family", results.get(0).get("family"));

        // Individual2
        results = queryResults.get(1).getResult();
        assertEquals(1, results.size());
        assertEquals("FEMALE", results.get(0).get("gender"));
        assertEquals("Family2", results.get(0).get("family"));
    }
}<|MERGE_RESOLUTION|>--- conflicted
+++ resolved
@@ -2,10 +2,6 @@
 
 import org.bson.Document;
 import org.junit.Test;
-<<<<<<< HEAD
-import org.junit.rules.ExpectedException;
-=======
->>>>>>> e5d077fd
 import org.opencb.commons.datastore.core.ObjectMap;
 import org.opencb.commons.datastore.core.Query;
 import org.opencb.commons.datastore.core.QueryOptions;
@@ -29,35 +25,6 @@
  */
 public class CatalogMongoIndividualDBAdaptorTest extends CatalogMongoDBAdaptorTest {
 
-<<<<<<< HEAD
-    @Rule
-    public ExpectedException thrown = ExpectedException.none();
-    private CatalogMongoDBAdaptorFactory dbAdaptorFactory;
-    private CatalogIndividualDBAdaptor catalogIndividualDBAdaptor;
-    private User user1;
-    private User user2;
-    private User user3;
-
-    @AfterClass
-    public static void afterClass() {
-        CatalogMongoDBAdaptorTest.afterClass();
-    }
-
-    @Before
-    public void before() throws IOException, CatalogDBException {
-        CatalogMongoDBAdaptorTest dbAdaptorTest = new CatalogMongoDBAdaptorTest();
-        dbAdaptorTest.before();
-
-        user1 = CatalogMongoDBAdaptorTest.user1;
-        user2 = CatalogMongoDBAdaptorTest.user2;
-        user3 = CatalogMongoDBAdaptorTest.user3;
-        dbAdaptorFactory = CatalogMongoDBAdaptorTest.catalogDBAdaptor;
-        catalogIndividualDBAdaptor = dbAdaptorFactory.getCatalogIndividualDBAdaptor();
-
-    }
-
-=======
->>>>>>> e5d077fd
     @Test
     public void testCreateIndividual() throws Exception {
         int studyId = user3.getProjects().get(0).getStudies().get(0).getId();
@@ -305,11 +272,7 @@
         int studyId = user3.getProjects().get(0).getStudies().get(0).getId();
         int individualId = catalogIndividualDBAdaptor.createIndividual(studyId, new Individual(0, "in1", 0, 0, "", Individual.Gender
                 .UNKNOWN, "", null, null, Collections.emptyList(), null), null).first().getId();
-<<<<<<< HEAD
-        dbAdaptorFactory.getCatalogSampleDBAdaptor().createSample(studyId, new Sample(0, "Sample", "", individualId, ""), null);
-=======
         catalogDBAdaptor.getCatalogSampleDBAdaptor().createSample(studyId, new Sample(0, "Sample", "", individualId, ""), null);
->>>>>>> e5d077fd
 
         thrown.expect(CatalogDBException.class);
         catalogIndividualDBAdaptor.deleteIndividual(individualId, null);
