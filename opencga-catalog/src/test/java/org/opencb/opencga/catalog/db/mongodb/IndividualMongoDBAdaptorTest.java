--- conflicted
+++ resolved
@@ -74,13 +74,8 @@
     @Test
     public void testGetIndividual() throws Exception {
         long studyId = user3.getProjects().get(0).getStudies().get(0).getId();
-<<<<<<< HEAD
         Individual individual = new Individual(0, "An Individual", -1, -1, "Family", Individual.Sex.MALE, "",
-                new Individual.Population(), Collections.emptyList(), null);
-=======
-        Individual individual = new Individual(0, "An Individual", -1, -1, "Family", Individual.Sex.MALE, "", new Individual
-                .Population(), 1, Collections.emptyList(), null);
->>>>>>> aac94afb
+                new Individual.Population(), 1, Collections.emptyList(), null);
         individual = catalogIndividualDBAdaptor.insert(individual, studyId, null).first();
         Individual individual2 = catalogIndividualDBAdaptor.get(individual.getId(), null).first();
         assertEquals(individual.toString(), individual2.toString());
