--- conflicted
+++ resolved
@@ -58,10 +58,7 @@
     CatalogFileDBAdaptor catalogFileDBAdaptor;
     CatalogJobDBAdaptor catalogJobDBAdaptor;
     CatalogStudyDBAdaptor catalogStudyDBAdaptor;
-<<<<<<< HEAD
-=======
     CatalogIndividualDBAdaptor catalogIndividualDBAdaptor;
->>>>>>> e5d077fd
 
     @AfterClass
     public static void afterClass() {
@@ -99,10 +96,7 @@
         catalogProjectDBAdaptor = catalogDBAdaptor.getCatalogProjectDbAdaptor();
         catalogFileDBAdaptor = catalogDBAdaptor.getCatalogFileDBAdaptor();
         catalogJobDBAdaptor = catalogDBAdaptor.getCatalogJobDBAdaptor();
-<<<<<<< HEAD
-=======
         catalogIndividualDBAdaptor = catalogDBAdaptor.getCatalogIndividualDBAdaptor();
->>>>>>> e5d077fd
         initDefaultCatalogDB();
     }
 
@@ -154,14 +148,6 @@
                                                 new File("file1.txt", File.Type.FILE, File.Format.COMMA_SEPARATED_VALUES,
                                                         File.Bioformat.NONE, "data/file1.txt", null, null, "Description", File.Status.READY,
                                                         100),
-<<<<<<< HEAD
-                                                new File("alignment.bam", File.Type.FILE, File.Format.BAM, File.Bioformat.ALIGNMENT,
-                                                        "data/alignment.bam", null, null, "Tophat alignment file", File.Status.READY, 5000)
-                                                ), Collections.<Job>emptyList(), new LinkedList<Sample>(), new LinkedList<Dataset>(), new
-                                        LinkedList<Cohort>(), new LinkedList<VariableSet>(), null, null, Collections.<String,
-                                        Object>emptyMap(),
-                                        Collections.<String, Object>emptyMap()),
-=======
                                                 new File("file2.txt", File.Type.FILE, File.Format.COMMA_SEPARATED_VALUES,
                                                         File.Bioformat.NONE, "data/file2.txt", null, null, "Description2", File.Status.READY,
                                                         100),
@@ -170,7 +156,6 @@
                                                 ), Collections.<Job>emptyList(), new LinkedList<>(), new LinkedList<>(), new
                                         LinkedList<>(), new LinkedList<>(), null, null, Collections.emptyMap(),
                                         Collections.emptyMap()),
->>>>>>> e5d077fd
                                 new Study(-1, "MINECO", "mineco", Study.Type.COLLECTION, "", "", "", "", "", 0, "", null, null,
                                         Arrays.asList(
                                                 new File("data/", File.Type.FOLDER, File.Format.UNKNOWN, File.Bioformat.NONE, "data/", null,
@@ -180,17 +165,9 @@
                                                         100),
                                                 new File("m_alignment.bam", File.Type.FILE, File.Format.BAM, File.Bioformat.ALIGNMENT,
                                                         "data/alignment.bam", null, null, "Tophat alignment file", File.Status.READY, 5000)
-<<<<<<< HEAD
-                                        ), Collections.<Job>emptyList(), new LinkedList<Sample>(), new LinkedList<Dataset>(), new
-                                        LinkedList<Cohort>(), new LinkedList<VariableSet>(), null, null, Collections.<String,
-                                        Object>emptyMap(),
-                                        Collections.<String, Object>emptyMap())
-                        ), Collections.<String, Object>emptyMap())
-=======
                                         ), Collections.<Job>emptyList(), new LinkedList<>(), new LinkedList<>(), new LinkedList<>(),
                                         new LinkedList<>(), null, null, Collections.emptyMap(), Collections.emptyMap())
                         ), Collections.emptyMap())
->>>>>>> e5d077fd
                 ),
                 Collections.<Tool>emptyList(), Collections.<Session>emptyList(),
                 Collections.<String, Object>emptyMap(), Collections.<String, Object>emptyMap());
@@ -206,10 +183,6 @@
         user2 = catalogUserDBAdaptor.getUser(CatalogMongoDBAdaptorTest.user2.getId(), options, null).first();
         user3 = catalogUserDBAdaptor.getUser(CatalogMongoDBAdaptorTest.user3.getId(), options, null).first();
         user4 = catalogUserDBAdaptor.getUser(CatalogMongoDBAdaptorTest.user4.getId(), options, null).first();
-<<<<<<< HEAD
-        System.out.println("user3 = " + user3);
-=======
->>>>>>> e5d077fd
 
     }
 
