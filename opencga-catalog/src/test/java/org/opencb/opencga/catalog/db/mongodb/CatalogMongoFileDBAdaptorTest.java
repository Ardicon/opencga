package org.opencb.opencga.catalog.db.mongodb;

import org.bson.Document;
import org.junit.Test;
import org.opencb.commons.datastore.core.ObjectMap;
import org.opencb.commons.datastore.core.Query;
import org.opencb.commons.datastore.core.QueryOptions;
import org.opencb.commons.datastore.core.QueryResult;
import org.opencb.commons.utils.StringUtils;
import org.opencb.opencga.catalog.db.api.CatalogFileDBAdaptor;
import org.opencb.opencga.catalog.exceptions.CatalogDBException;
import org.opencb.opencga.catalog.exceptions.CatalogException;
import org.opencb.opencga.catalog.models.AclEntry;
import org.opencb.opencga.catalog.models.File;
import org.opencb.opencga.core.common.TimeUtils;

import java.io.IOException;
import java.util.*;

import static org.junit.Assert.*;

/**
 * Created by pfurio on 3/2/16.
 */
public class CatalogMongoFileDBAdaptorTest extends CatalogMongoDBAdaptorTest {

    @Test
    public void createFileToStudyTest() throws CatalogException, IOException {
        long studyId = user3.getProjects().get(0).getStudies().get(0).getId();
        assertTrue(studyId >= 0);
        File file;
        file = new File("jobs/", File.Type.FOLDER, File.Format.PLAIN, File.Bioformat.NONE, "jobs/", null, TimeUtils.getTime(), "",
                new File.FileStatus(File.FileStatus.STAGE), 1000);
        LinkedList<AclEntry> acl = new LinkedList<>();
        acl.push(new AclEntry("jcoll", true, true, true, true));
        acl.push(new AclEntry("jmmut", false, false, true, true));
        file.setAcl(acl);
        System.out.println(catalogFileDBAdaptor.createFile(studyId, file, null));
        file = new File("file.sam", File.Type.FILE, File.Format.PLAIN, File.Bioformat.ALIGNMENT, "data/file.sam", null, TimeUtils.getTime
                (), "", new File.FileStatus(File.FileStatus.STAGE), 1000);
        System.out.println(catalogFileDBAdaptor.createFile(studyId, file, null));
        file = new File("file.bam", File.Type.FILE, File.Format.BINARY, File.Bioformat.ALIGNMENT, "data/file.bam", null, TimeUtils
                .getTime(), "", new File.FileStatus(File.FileStatus.STAGE), 1000);
        System.out.println(catalogFileDBAdaptor.createFile(studyId, file, null));
        file = new File("file.vcf", File.Type.FILE, File.Format.PLAIN, File.Bioformat.VARIANT, "data/file2.vcf", null, TimeUtils.getTime
                (), "", new File.FileStatus(File.FileStatus.STAGE), 1000);

        try {
            System.out.println(catalogFileDBAdaptor.createFile(-20, file, null));
            fail("Expected \"StudyId not found\" exception");
        } catch (CatalogDBException e) {
            System.out.println(e);
        }

        System.out.println(catalogFileDBAdaptor.createFile(studyId, file, null));

        try {
            System.out.println(catalogFileDBAdaptor.createFile(studyId, file, null));
            fail("Expected \"File already exist\" exception");
        } catch (CatalogDBException e) {
            System.out.println(e);
        }
    }

    @Test
    public void getFileTest() throws CatalogDBException {
        File file = user3.getProjects().get(0).getStudies().get(0).getFiles().get(0);
        QueryResult<File> fileQueryResult = catalogFileDBAdaptor.getFile(file.getId(), null);
        System.out.println(fileQueryResult);
        try {
            System.out.println(catalogFileDBAdaptor.getFile(-1, null));
            fail("Expected \"FileId not found\" exception");
        } catch (CatalogDBException e) {
            System.out.println(e);
        }
    }

    @Test
    public void getAllFilesStudyNotValidTest() throws CatalogDBException {
        thrown.expect(CatalogDBException.class);
        thrown.expectMessage("not valid");
        catalogFileDBAdaptor.getAllFilesInStudy(-1, null);
    }

    @Test
    public void getAllFilesStudyNotExistsTest() throws CatalogDBException {
        thrown.expect(CatalogDBException.class);
        thrown.expectMessage("not exist");
        catalogFileDBAdaptor.getAllFilesInStudy(216544, null);
    }

    @Test
    public void getAllFilesTest() throws CatalogDBException {
        long studyId = user3.getProjects().get(0).getStudies().get(0).getId();
        QueryResult<File> allFiles = catalogFileDBAdaptor.getAllFilesInStudy(studyId, null);
        List<File> files = allFiles.getResult();
        List<File> expectedFiles = user3.getProjects().get(0).getStudies().get(0).getFiles();
        assertEquals(expectedFiles.size(), files.size());
        for (File expectedFile : expectedFiles) {
            boolean found = false;
            for (File fileResult : allFiles.getResult()) {
                if (fileResult.getId() == expectedFile.getId())
                    found = true;
            }
            if (!found) {
                throw new CatalogDBException("The file " + expectedFile.getName() + " could not be found.");
            }
        }
    }

    @Test
    public void modifyFileTest() throws CatalogDBException, IOException {
        File file = user3.getProjects().get(0).getStudies().get(0).getFiles().get(0);
        long fileId = file.getId();

        Document stats = new Document("stat1", 1).append("stat2", true).append("stat3", "ok" + StringUtils.randomString(20));

        ObjectMap parameters = new ObjectMap();
        parameters.put("status.status", File.FileStatus.READY);
        parameters.put("stats", stats);
        System.out.println(catalogFileDBAdaptor.update(fileId, parameters));

        file = catalogFileDBAdaptor.getFile(fileId, null).first();
        assertEquals(file.getStatus().getStatus(), File.FileStatus.READY);
        assertEquals(file.getStats(), stats);

        parameters = new ObjectMap();
        parameters.put("stats", "{}");
        System.out.println(catalogFileDBAdaptor.update(fileId, parameters));

        file = catalogFileDBAdaptor.getFile(fileId, null).first();
        assertEquals(file.getStats(), new LinkedHashMap<String, Object>());
<<<<<<< HEAD

=======
>>>>>>> 85ca5208
    }

    @Test
    public void renameFileTest() throws CatalogDBException {
        String newName = "newFile.bam";
        String parentPath = "data/";
        long fileId = catalogFileDBAdaptor.getFileId(user3.getProjects().get(0).getStudies().get(0).getId(), "data/file.vcf");
        System.out.println(catalogFileDBAdaptor.renameFile(fileId, parentPath + newName, null));

        File file = catalogFileDBAdaptor.getFile(fileId, null).first();
        assertEquals(file.getName(), newName);
        assertEquals(file.getPath(), parentPath + newName);

        try {
            catalogFileDBAdaptor.renameFile(-1, "noFile", null);
            fail("error: expected \"file not found\"exception");
        } catch (CatalogDBException e) {
            System.out.println("correct exception: " + e);
        }

        long folderId = catalogFileDBAdaptor.getFileId(user3.getProjects().get(0).getStudies().get(0).getId(), "data/");
        String folderName = "folderName";
        catalogFileDBAdaptor.renameFile(folderId, folderName, null);
        assertTrue(catalogFileDBAdaptor.getFile(fileId, null).first().getPath().equals(folderName + "/" + newName));

    }

    @Test
    public void deleteFileTest() throws CatalogDBException, IOException {
        long fileId = catalogFileDBAdaptor.getFileId(user3.getProjects().get(0).getStudies().get(0).getId(), "data/file.vcf");
        QueryResult<File> delete = catalogFileDBAdaptor.delete(fileId, new QueryOptions());
        System.out.println(delete);
        assertTrue(delete.getNumResults() == 1);
        try {
            System.out.println(catalogFileDBAdaptor.delete(catalogFileDBAdaptor.getFileId(catalogStudyDBAdaptor.getStudyId
                    (catalogProjectDBAdaptor.getProjectId("jcoll", "1000G"), "ph1"), "data/noExists"), new QueryOptions()));
            fail("error: Expected \"FileId not found\" exception");
        } catch (CatalogDBException e) {
            System.out.println("correct exception: " + e);
        }
    }

    @Test
    public void fileAclsTest() throws CatalogDBException {
        long fileId = catalogFileDBAdaptor.getFileId(user3.getProjects().get(0).getStudies().get(0).getId(), "data/file.vcf");
        System.out.println(fileId);

        AclEntry granted = new AclEntry("jmmut", true, true, true, false);
        catalogFileDBAdaptor.setFileAcl(fileId, granted);
        granted.setUserId("imedina");
        catalogFileDBAdaptor.setFileAcl(fileId, granted);
        try {
            granted.setUserId("noUser");
            catalogFileDBAdaptor.setFileAcl(fileId, granted);
            fail("error: expected exception");
        } catch (CatalogDBException e) {
            System.out.println("correct exception: " + e);
        }

        List<AclEntry> jmmut = catalogFileDBAdaptor.getFileAcl(fileId, "jmmut").getResult();
        assertTrue(!jmmut.isEmpty());
        System.out.println(jmmut.get(0));
        List<AclEntry> jcoll = catalogFileDBAdaptor.getFileAcl(fileId, "jcoll").getResult();
        assertTrue(jcoll.isEmpty());
    }

    @Test
    public void includeFields() throws CatalogDBException {

        QueryResult<File> fileQueryResult = catalogFileDBAdaptor.getFile(7,
                new QueryOptions("include", "projects.studies.files.id,projects.studies.files.path"));
        List<File> files = fileQueryResult.getResult();
        assertEquals("Include path does not work.", "data/file.vcf", files.get(0).getPath());
        assertEquals("Include not working.", null, files.get(0).getName());
    }

    @Test
    public void testDistinct() throws Exception {

        List<String> distinctOwners = catalogFileDBAdaptor.distinct(new Query(), CatalogFileDBAdaptor.QueryParams.OWNER_ID.key()).getResult();
        List<String> distinctTypes = catalogFileDBAdaptor.distinct(new Query(), CatalogFileDBAdaptor.QueryParams.TYPE.key()).getResult();
        assertEquals(Arrays.asList("imedina", "pfurio"), distinctOwners);
        assertEquals(Arrays.asList("FOLDER","FILE"), distinctTypes);

        List<String> distinctFormats = catalogFileDBAdaptor.distinct(new Query(CatalogFileDBAdaptor.QueryParams.OWNER_ID.key(), "pfurio"),
                CatalogFileDBAdaptor.QueryParams.FORMAT.key()).getResult();
        assertEquals(Arrays.asList("UNKNOWN", "COMMA_SEPARATED_VALUES", "BAM"), distinctFormats);

        distinctFormats = catalogFileDBAdaptor.distinct(new Query(),
                CatalogFileDBAdaptor.QueryParams.FORMAT.key()).getResult();
        assertEquals(Arrays.asList("PLAIN", "UNKNOWN", "COMMA_SEPARATED_VALUES", "BAM"), distinctFormats);
    }

    @Test
    public void testRank() throws Exception {

        List<Document> rankedFilesPerDiskUsage = catalogFileDBAdaptor.rank(new Query(CatalogFileDBAdaptor.QueryParams.OWNER_ID.key(), "pfurio"),
                CatalogFileDBAdaptor.QueryParams.DISK_USAGE.key(), 100, false).getResult();

        assertEquals(3, rankedFilesPerDiskUsage.size());

        assertEquals(100, rankedFilesPerDiskUsage.get(0).get("_id"));
        assertEquals(3, rankedFilesPerDiskUsage.get(0).get("count"));

        assertEquals(5000, rankedFilesPerDiskUsage.get(1).get("_id"));
        assertEquals(2, rankedFilesPerDiskUsage.get(1).get("count"));

        assertEquals(10, rankedFilesPerDiskUsage.get(2).get("_id"));
        assertEquals(2, rankedFilesPerDiskUsage.get(2).get("count"));

    }

    @Test
    public void testGroupBy() throws Exception {

        List<Document> groupByBioformat = catalogFileDBAdaptor.groupBy(new Query(CatalogFileDBAdaptor.QueryParams.OWNER_ID.key(), "pfurio"),
                CatalogFileDBAdaptor.QueryParams.BIOFORMAT.key(), new QueryOptions()).getResult();

        assertEquals("ALIGNMENT", groupByBioformat.get(0).get("_id"));
        assertEquals(Arrays.asList("m_alignment.bam", "alignment.bam"), groupByBioformat.get(0).get("features"));

        assertEquals("NONE", groupByBioformat.get(1).get("_id"));
        assertEquals(Arrays.asList("m_file1.txt", "file2.txt", "file1.txt", "data/"), groupByBioformat.get(1).get("features"));

        groupByBioformat = catalogFileDBAdaptor.groupBy(new Query(CatalogFileDBAdaptor.QueryParams.OWNER_ID.key(), "pfurio")
                .append(CatalogFileDBAdaptor.QueryParams.STUDY_ID.key(), 14), // MINECO study
                CatalogFileDBAdaptor.QueryParams.BIOFORMAT.key(), new QueryOptions()).getResult();

        assertEquals("ALIGNMENT", groupByBioformat.get(0).get("_id"));
        assertEquals(Arrays.asList("m_alignment.bam"), groupByBioformat.get(0).get("features"));

        assertEquals("NONE", groupByBioformat.get(1).get("_id"));
        assertEquals(Arrays.asList("m_file1.txt", "data/"), groupByBioformat.get(1).get("features"));

    }

    @Test
    public void testGroupBy1() throws Exception {

        List<Document> groupByBioformat = catalogFileDBAdaptor.groupBy(new Query(CatalogFileDBAdaptor.QueryParams.OWNER_ID.key(), "pfurio"),
                Arrays.asList(CatalogFileDBAdaptor.QueryParams.BIOFORMAT.key(), CatalogFileDBAdaptor.QueryParams.TYPE.key()),
                new QueryOptions()).getResult();

        assertEquals(3, groupByBioformat.size());

        assertEquals(2, ((Document) groupByBioformat.get(0).get("_id")).size()); // Alignment - File
        assertEquals(Arrays.asList("m_alignment.bam", "alignment.bam"), groupByBioformat.get(0).get("features"));

        assertEquals(2, ((Document) groupByBioformat.get(1).get("_id")).size()); // None - File
        assertEquals(Arrays.asList("m_file1.txt", "file2.txt", "file1.txt"), groupByBioformat.get(1).get("features"));

        assertEquals(2, ((Document) groupByBioformat.get(2).get("_id")).size()); // None - Folder
        assertEquals(Arrays.asList("data/"), groupByBioformat.get(2).get("features"));

    }
}<|MERGE_RESOLUTION|>--- conflicted
+++ resolved
@@ -130,10 +130,6 @@
 
         file = catalogFileDBAdaptor.getFile(fileId, null).first();
         assertEquals(file.getStats(), new LinkedHashMap<String, Object>());
-<<<<<<< HEAD
-
-=======
->>>>>>> 85ca5208
     }
 
     @Test
