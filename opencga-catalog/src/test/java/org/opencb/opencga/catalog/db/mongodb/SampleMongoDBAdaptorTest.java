/*
 * Copyright 2015-2017 OpenCB
 *
 * Licensed under the Apache License, Version 2.0 (the "License");
 * you may not use this file except in compliance with the License.
 * You may obtain a copy of the License at
 *
 *     http://www.apache.org/licenses/LICENSE-2.0
 *
 * Unless required by applicable law or agreed to in writing, software
 * distributed under the License is distributed on an "AS IS" BASIS,
 * WITHOUT WARRANTIES OR CONDITIONS OF ANY KIND, either express or implied.
 * See the License for the specific language governing permissions and
 * limitations under the License.
 */

package org.opencb.opencga.catalog.db.mongodb;

import org.junit.*;
import org.junit.rules.ExpectedException;
import org.opencb.commons.datastore.core.ObjectMap;
import org.opencb.commons.datastore.core.Query;
import org.opencb.commons.datastore.core.QueryOptions;
import org.opencb.commons.datastore.core.QueryResult;
import org.opencb.opencga.catalog.db.DBAdaptorFactory;
import org.opencb.opencga.catalog.db.api.CohortDBAdaptor;
import org.opencb.opencga.catalog.db.api.FileDBAdaptor;
import org.opencb.opencga.catalog.db.api.SampleDBAdaptor;
import org.opencb.opencga.catalog.exceptions.CatalogDBException;
import org.opencb.opencga.catalog.exceptions.CatalogException;
import org.opencb.opencga.core.models.*;

import java.io.IOException;
import java.util.*;
import java.util.concurrent.atomic.AtomicInteger;
import java.util.function.Function;
import java.util.stream.Collectors;

import static org.junit.Assert.*;

/**
 * Created on 24/08/15
 *
 * @author Jacobo Coll &lt;jacobo167@gmail.com&gt;
 */
public class SampleMongoDBAdaptorTest {

    @Rule
    public ExpectedException thrown = ExpectedException.none();
    private DBAdaptorFactory dbAdaptorFactory;
    private SampleDBAdaptor catalogSampleDBAdaptor;
    private User user1;
    private User user2;
    private User user3;
    private User user4;
    private long studyId;
    private Sample s1;
    private Sample s2;

    @AfterClass
    public static void afterClass() {
        MongoDBAdaptorTest.afterClass();
    }

    @Before
    public void before() throws IOException, CatalogException {
        MongoDBAdaptorTest dbAdaptorTest = new MongoDBAdaptorTest();
        dbAdaptorTest.before();

        user1 = MongoDBAdaptorTest.user1;
        user2 = MongoDBAdaptorTest.user2;
        user3 = MongoDBAdaptorTest.user3;
        user4 = MongoDBAdaptorTest.user4;
        dbAdaptorFactory = MongoDBAdaptorTest.catalogDBAdaptor;
        catalogSampleDBAdaptor = dbAdaptorFactory.getCatalogSampleDBAdaptor();

        studyId = user3.getProjects().get(0).getStudies().get(0).getId();
<<<<<<< HEAD
        s1 = catalogSampleDBAdaptor.insert(new Sample(0, "s1", "", new Individual(), "", "", false, 1, 1, Collections.emptyList(), new ArrayList<>(), Collections.emptyMap()), studyId, null, null).first();
        s2 = catalogSampleDBAdaptor.insert(new Sample(0, "s2", "", new Individual(), "", "", false, 1, 1, Collections.emptyList(), new ArrayList<>(), Collections.emptyMap()), studyId, null, null).first();
=======
        s1 = catalogSampleDBAdaptor.insert(studyId, new Sample(0, "s1", "", new Individual(), "", "", false, 1, Collections.emptyList(), new ArrayList<>(), Collections.emptyMap()), null).first();
        s2 = catalogSampleDBAdaptor.insert(studyId, new Sample(0, "s2", "", new Individual(), "", "", false, 1, Collections.emptyList(), new ArrayList<>(), Collections.emptyMap()), null).first();
>>>>>>> 5dc13f82

    }

    @Test
    public void testAnnotateSample() throws Exception {
        long sampleId = s1.getId();

        Set<Annotation> annotationSet = Arrays.asList(new Annotation("key", "value"), new Annotation("key2", "value2"), new Annotation
                ("key3", 3), new Annotation("key4", true)).stream().collect(Collectors.toSet());

        AnnotationSet annot1 = new AnnotationSet("annot1", 3, annotationSet, "", 1, Collections.emptyMap());
        AnnotationSet annot2 = new AnnotationSet("annot2", 3, annotationSet, "", 1, Collections.emptyMap());
        catalogSampleDBAdaptor.createAnnotationSet(sampleId, annot1);
        catalogSampleDBAdaptor.createAnnotationSet(sampleId, annot2);

        Sample sample = catalogSampleDBAdaptor.get(sampleId, new QueryOptions()).first();
        Map<String, AnnotationSet> annotationSets = sample.getAnnotationSets().stream()
                .collect(Collectors.toMap(AnnotationSet::getName, Function.identity()));
        assertEquals(2, annotationSets.size());
        assertEquals(annot1, annotationSets.get(annot1.getName()));
        assertEquals(annot2, annotationSets.get(annot2.getName()));

        catalogSampleDBAdaptor.deleteAnnotationSet(sampleId, annot1.getName());

        sample = catalogSampleDBAdaptor.get(sampleId, new QueryOptions()).first();
        annotationSets = sample.getAnnotationSets().stream().collect(Collectors.toMap(AnnotationSet::getName, Function.identity()));
        assertEquals(1, annotationSets.size());
        assertFalse(annotationSets.containsKey(annot1.getName()));
        assertEquals(annot2, annotationSets.get(annot2.getName()));

    }

    @Test
    public void testAddVariableToAnnotations() throws Exception {
        createAnnotationExample();
        Variable variable = new Variable("ANOTHER_KEY", "", Variable.VariableType.BOOLEAN, false, true, false, null, -1, null, null, null,
                null);
        assertEquals(3, catalogSampleDBAdaptor.addVariableToAnnotations(3, variable).first().longValue());
    }

    @Test
    public void testRenameFieldFromAnnotation() throws Exception {
        createAnnotationExample();
        // Rename
        QueryResult<Long> longQueryResult = catalogSampleDBAdaptor.renameAnnotationField(3, "key4", "newKey4");
        assertEquals(3, longQueryResult.first().longValue());

        longQueryResult = catalogSampleDBAdaptor.renameAnnotationField(1, "key4", "newKey4");
        assertEquals(0, longQueryResult.first().longValue());

        longQueryResult = catalogSampleDBAdaptor.renameAnnotationField(3, "key4", "renewkey4");
        assertEquals(0, longQueryResult.first().longValue());

    }

    private void createAnnotationExample() throws CatalogDBException {
        long sampleId = s1.getId();

        Set<Annotation> annotationSet = Arrays.asList(new Annotation("key", "value"), new Annotation("key2", "value2"), new Annotation
                ("key3", 3), new Annotation("key4", true)).stream().collect(Collectors.toSet());

        AnnotationSet annot1 = new AnnotationSet("annot1", 3, annotationSet, "", 1, Collections.emptyMap());
        AnnotationSet annot2 = new AnnotationSet("annot2", 3, annotationSet, "", 1, Collections.emptyMap());
        AnnotationSet annot3 = new AnnotationSet("annot3", 2, annotationSet, "", 1, Collections.emptyMap());
        catalogSampleDBAdaptor.createAnnotationSet(sampleId, annot3);
        catalogSampleDBAdaptor.createAnnotationSet(sampleId, annot1);
        catalogSampleDBAdaptor.createAnnotationSet(sampleId, annot2);

        AnnotationSet annot4 = new AnnotationSet("annot4", 3, annotationSet, "", 1, Collections.emptyMap());
        catalogSampleDBAdaptor.createAnnotationSet(s2.getId(), annot4);
    }

    @Test
    public void testRemoveFieldFromAnnotations() throws Exception {
        createAnnotationExample();
        QueryResult<Long> longQueryResult = catalogSampleDBAdaptor.removeAnnotationField(3, "key4");
        assertEquals(3, longQueryResult.first().longValue());

        longQueryResult = catalogSampleDBAdaptor.removeAnnotationField(1, "key3");
        assertEquals(0, longQueryResult.first().longValue());

        longQueryResult = catalogSampleDBAdaptor.removeAnnotationField(3, "nonExistentKey");
        assertEquals(0, longQueryResult.first().longValue());
    }

    @Test
    public void testOverwriteAnnotateSample() throws Exception {
        long sampleId = s1.getId();

        Set<Annotation> annotationSet = Arrays.asList(
                new Annotation("key", "value"),
                new Annotation("key2", "value2"),
                new Annotation("key3", 3),
                new Annotation("key4", true))
                .stream().collect(Collectors.toSet());
        AnnotationSet expectedAnnot = new AnnotationSet("annot1", 3, annotationSet, "", 1, Collections.emptyMap());

        catalogSampleDBAdaptor.createAnnotationSet(sampleId, expectedAnnot);
        AnnotationSet annot = catalogSampleDBAdaptor.get(sampleId, null).first().getAnnotationSets().get(0);
        assertEquals(expectedAnnot, annot);

        annotationSet = Arrays.asList(
                new Annotation("key2", "value2"),
                new Annotation("key3", 8),
                new Annotation("key4", false),
                new Annotation("key5", 2.3))
                .stream().collect(Collectors.toSet());
        expectedAnnot = new AnnotationSet("annot1", 3, annotationSet, "", 1, Collections.emptyMap());
        catalogSampleDBAdaptor.updateAnnotationSet(sampleId, expectedAnnot);
        annot = catalogSampleDBAdaptor.get(sampleId, null).first().getAnnotationSets().get(0);
        assertEquals(expectedAnnot, annot);

    }

    @Test
    public void searchByOntology() throws CatalogDBException {
        List<OntologyTerm> ontologyList = Arrays.asList(
                new OntologyTerm("hpo:123", "One hpo term", "hpo"),
                new OntologyTerm("hpo:456", "Another hpo term", "hpo"),
                new OntologyTerm("go:123", "My go term", "go")
        );
        Sample sample1 = new Sample().setName("sample1").setOntologyTerms(ontologyList);

        ontologyList = Arrays.asList(
                new OntologyTerm("hpo:789", "One hpo term", "hpo"),
                new OntologyTerm("hpo:xxx", "Another hpo term", "hpo"),
                new OntologyTerm("hpo:456", "Another hpo term", "hpo"),
                new OntologyTerm("go:yyy", "My go term", "go")
        );
        Sample sample2 = new Sample().setName("sample2").setOntologyTerms(ontologyList);

        catalogSampleDBAdaptor.insert(studyId, sample1, new QueryOptions()).first().getId();
        catalogSampleDBAdaptor.insert(studyId, sample2, new QueryOptions()).first().getId();

        // Start the search
        Query query = new Query()
                .append(SampleDBAdaptor.QueryParams.ONTOLOGY_TERMS.key(), "=hpo:456,hpo:xxx")
                .append(SampleDBAdaptor.QueryParams.NAME.key(), "=sample2");

        QueryResult<Sample> sampleQueryResult = catalogSampleDBAdaptor.get(query, new QueryOptions());
        assertEquals(1, sampleQueryResult.getNumResults());
        assertEquals(sample2.getName(), sampleQueryResult.first().getName());

        query = new Query()
                .append(SampleDBAdaptor.QueryParams.ONTOLOGY_TERMS.key(), "hpo:456,hpo:xxx");
        sampleQueryResult = catalogSampleDBAdaptor.get(query, new QueryOptions());
        assertEquals(2, sampleQueryResult.getNumResults());

        query = new Query()
                .append(SampleDBAdaptor.QueryParams.ONTOLOGY_TERMS.key(), "My go term");
        sampleQueryResult = catalogSampleDBAdaptor.get(query, new QueryOptions());
        assertEquals(2, sampleQueryResult.getNumResults());

        query = new Query()
                .append(SampleDBAdaptor.QueryParams.ONTOLOGIES.key(), "go:123");
        sampleQueryResult = catalogSampleDBAdaptor.get(query, new QueryOptions());
        assertEquals(1, sampleQueryResult.getNumResults());
        assertEquals(sample1.getName(), sampleQueryResult.first().getName());

        query = new Query()
                .append(SampleDBAdaptor.QueryParams.ONTOLOGIES.key(), "=hpo:456,My go term");
        sampleQueryResult = catalogSampleDBAdaptor.get(query, new QueryOptions());
        assertEquals(2, sampleQueryResult.getNumResults());
    }

    @Test
    public void createSampleTest() throws Exception {
        long studyId = user3.getProjects().get(0).getStudies().get(0).getId();

        Sample hg0097 = new Sample(0, "HG0097", "1000g", new Individual(), "A description", 1);
        QueryResult<Sample> result = dbAdaptorFactory.getCatalogSampleDBAdaptor().insert(studyId, hg0097, null);

        assertEquals(hg0097.getName(), result.first().getName());
        assertEquals(hg0097.getDescription(), result.first().getDescription());
        assertTrue(result.first().getId() > 0);
    }


    // Test if we can search for samples of an individual
    @Test
    public void getSampleWithIndividual() throws CatalogDBException {
        long studyId = user3.getProjects().get(0).getStudies().get(0).getId();
        QueryOptions queryOptions = new QueryOptions();

        // We create a new sample with the individual
        Sample sample = new Sample().setName("sample1");
        QueryResult<Sample> sampleQR = catalogSampleDBAdaptor.insert(studyId, sample, queryOptions);
        long sampleId = sampleQR.first().getId();

        // We create an individual
        String individualName = "individualName";
        String individualFamily = "Smith";
        Individual individual = new Individual()
                .setName(individualName)
                .setFamily(individualFamily)
                .setSamples(Arrays.asList(new Sample().setId(sampleId)));
        QueryResult<Individual> individualQueryResult = dbAdaptorFactory.getCatalogIndividualDBAdaptor().insert(individual, studyId,
                queryOptions);

        // Get the sample
        Query query = new Query()
                .append(SampleDBAdaptor.QueryParams.STUDY_ID.key(), studyId)
                .append(SampleDBAdaptor.QueryParams.INDIVIDUAL_ID.key(), individualQueryResult.first().getId());
        QueryResult<Sample> individualQuery = catalogSampleDBAdaptor.get(query, queryOptions);
        assertEquals("sample1", individualQuery.first().getName());

        query = new Query()
                .append(SampleDBAdaptor.QueryParams.STUDY_ID.key(), studyId)
                .append(SampleDBAdaptor.QueryParams.INDIVIDUAL_ID.key(), -10);
        QueryResult<Sample> inexistentIndividualQuery = catalogSampleDBAdaptor.get(query, queryOptions);
        assertEquals(0, inexistentIndividualQuery.getNumResults());
    }


    @Test
    public void deleteSampleTest() throws Exception {
        long studyId = user3.getProjects().get(0).getStudies().get(0).getId();

        Sample hg0097 = new Sample(0, "HG0097", "1000g", new Individual(), "A description", 1);
        QueryResult<Sample> createResult = dbAdaptorFactory.getCatalogSampleDBAdaptor().insert(studyId, hg0097, null);
        dbAdaptorFactory.getCatalogSampleDBAdaptor().delete(createResult.first().getId());

        thrown.expect(CatalogDBException.class);
        thrown.expectMessage("does not exist");
        catalogSampleDBAdaptor.get(createResult.first().getId(), QueryOptions.empty());
    }

    @Test
    public void deleteSampleFail1Test() throws Exception {
        thrown.expect(CatalogDBException.class);
        dbAdaptorFactory.getCatalogSampleDBAdaptor().delete(55555555);
    }

    @Test
    @Ignore
    public void deleteSampleFail2Test() throws Exception {
        long studyId = user3.getProjects().get(0).getStudies().get(0).getId();
        long fileId = dbAdaptorFactory.getCatalogFileDBAdaptor().getId(user3.getProjects().get(0).getStudies().get(0).getId(),
                "data/file.vcf");

        Sample hg0097 = new Sample(0, "HG0097", "1000g", new Individual(), "A description", 1);
        QueryResult<Sample> createResult = dbAdaptorFactory.getCatalogSampleDBAdaptor().insert(studyId, hg0097, null);
        dbAdaptorFactory.getCatalogFileDBAdaptor().update(fileId, new ObjectMap(FileDBAdaptor.QueryParams.SAMPLES.key(),
                createResult.first().getId()), QueryOptions.empty());

        dbAdaptorFactory.getCatalogSampleDBAdaptor().delete(createResult.first().getId());
    }

    @Test
    @Ignore
    // TODO: This should be tested in the sample manager, not here !!!
    public void deleteSampleFail3Test() throws Exception {
        long studyId = user3.getProjects().get(0).getStudies().get(0).getId();

        Sample hg0097 = new Sample(0, "HG0097", "1000g", new Individual(), "A description", 1);
        QueryResult<Sample> createResult = dbAdaptorFactory.getCatalogSampleDBAdaptor().insert(studyId, hg0097, null);
        dbAdaptorFactory.getCatalogCohortDBAdaptor().insert(new Cohort("Cohort", Study.Type.COLLECTION, "", "",
                Collections.singletonList(createResult.first()), 1, null), studyId, null);

        thrown.expect(CatalogDBException.class);
        dbAdaptorFactory.getCatalogSampleDBAdaptor().delete(createResult.first().getId());
    }

    @Test
    public void createMultipleCohorts() throws Exception {
        long studyId = user3.getProjects().get(0).getStudies().get(0).getId();

        AtomicInteger numFailures = new AtomicInteger();
        Function<Integer, String> getCohortName = c -> "Cohort_" + c;
        int numThreads = 10;
        int numCohorts = 10;
        for (int c = 0; c < numCohorts; c++) {
            List<Thread> threads = new LinkedList<>();
            String cohortName = getCohortName.apply(c);
            for (int i = 0; i < numThreads; i++) {
                threads.add(new Thread(() -> {
                    try {
                        dbAdaptorFactory.getCatalogCohortDBAdaptor().insert(new Cohort(cohortName, Study.Type.COLLECTION,
                                "", "", Collections.emptyList(), 1, null), studyId, null);
                    } catch (CatalogException ignore) {
                        numFailures.incrementAndGet();
                    }
                }));
            }
            threads.parallelStream().forEach(Thread::run);
            threads.parallelStream().forEach((thread) -> {
                try {
                    thread.join();
                } catch (InterruptedException e) {
                    e.printStackTrace();
                }
            });
        }


        assertEquals(numCohorts * numThreads - numCohorts, numFailures.intValue());
        List<Cohort> cohorts = dbAdaptorFactory.getCatalogCohortDBAdaptor().get(
                new Query(CohortDBAdaptor.QueryParams.STUDY_ID.key(), studyId), null).getResult();
        assertEquals(numCohorts, cohorts.size());
        Set<String> names = cohorts.stream().map(Cohort::getName).collect(Collectors.toSet());
        for (int c = 0; c < numCohorts; c++) {
            String cohortName = getCohortName.apply(c);
            names.contains(cohortName);
        }

    }

}<|MERGE_RESOLUTION|>--- conflicted
+++ resolved
@@ -75,14 +75,10 @@
         catalogSampleDBAdaptor = dbAdaptorFactory.getCatalogSampleDBAdaptor();
 
         studyId = user3.getProjects().get(0).getStudies().get(0).getId();
-<<<<<<< HEAD
-        s1 = catalogSampleDBAdaptor.insert(new Sample(0, "s1", "", new Individual(), "", "", false, 1, 1, Collections.emptyList(), new ArrayList<>(), Collections.emptyMap()), studyId, null, null).first();
-        s2 = catalogSampleDBAdaptor.insert(new Sample(0, "s2", "", new Individual(), "", "", false, 1, 1, Collections.emptyList(), new ArrayList<>(), Collections.emptyMap()), studyId, null, null).first();
-=======
-        s1 = catalogSampleDBAdaptor.insert(studyId, new Sample(0, "s1", "", new Individual(), "", "", false, 1, Collections.emptyList(), new ArrayList<>(), Collections.emptyMap()), null).first();
-        s2 = catalogSampleDBAdaptor.insert(studyId, new Sample(0, "s2", "", new Individual(), "", "", false, 1, Collections.emptyList(), new ArrayList<>(), Collections.emptyMap()), null).first();
->>>>>>> 5dc13f82
-
+        s1 = catalogSampleDBAdaptor.insert(studyId, new Sample(0, "s1", "", new Individual(), "", "", false, 1, 1,
+                Collections.emptyList(), new ArrayList<>(), Collections.emptyMap()), null).first();
+        s2 = catalogSampleDBAdaptor.insert(studyId, new Sample(0, "s2", "", new Individual(), "", "", false, 1, 1, Collections.emptyList(),
+                new ArrayList<>(), Collections.emptyMap()), null).first();
     }
 
     @Test
