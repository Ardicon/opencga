--- conflicted
+++ resolved
@@ -170,15 +170,7 @@
     public void importLdapUsers() throws CatalogException, NamingException, IOException {
         // Action only for admins
         catalogManager.getUserManager().importRemoteUsers("ldap", Arrays.asList("pfurio", "imedina"), null, null, getAdminToken());
-
-<<<<<<< HEAD
-        QueryResult<User> ldapImportResult = catalogManager.getUserManager().importFromExternalAuthOrigin("ldap", Account.GUEST, params,
-                getAdminToken());
-
-        assertEquals(2, ldapImportResult.getNumResults());
-=======
         // TODO: Validate the users have been imported
->>>>>>> 5f7681ca
     }
 
     // To make this test work we will need to add a correct user and password to be able to login
@@ -186,35 +178,19 @@
     @Test
     public void loginNotRegisteredUsers() throws CatalogException {
         // Action only for admins
-<<<<<<< HEAD
-        catalogManager.getStudyManager().createGroup(studyFqn, "ldap", "", sessionIdUser);
-        catalogManager.getStudyManager().syncGroupWith(studyFqn, "ldap", new Group.Sync("ldap", "bio"), sessionIdUser);
-        catalogManager.getStudyManager().updateAcl(Arrays.asList(studyFqn), "@ldap", new Study.StudyAclParams("",
-                AclParams.Action.SET, "view_only"), sessionIdUser);
+        Group group = new Group("ldap", Collections.emptyList()).setSyncedFrom(new Group.Sync("ldap", "bio"));
+        catalogManager.getStudyManager().createGroup(studyFqn, group, sessionIdUser);
+        catalogManager.getStudyManager().updateAcl(Arrays.asList(studyFqn), "@ldap", new Study.StudyAclParams("", AclParams.Action.SET,
+                "view_only"), sessionIdUser);
         String token = catalogManager.getUserManager().login("user", "password");
 
-        QueryResult<Study> studyQueryResult = catalogManager.getStudyManager().get(String.valueOf((Long) studyUid), QueryOptions.empty(),
-                token);
-        assertEquals(1, studyQueryResult.getNumResults());
-=======
-        Group group = new Group("ldap", Collections.emptyList()).setSyncedFrom(new Group.Sync("ldap", "bio"));
-        catalogManager.getStudyManager().createGroup(Long.toString(studyId), group, sessionIdUser);
-        catalogManager.getStudyManager().updateAcl(Arrays.asList(Long.toString(studyId)), "@ldap", new Study.StudyAclParams("",
-                AclParams.Action.SET, "view_only"), sessionIdUser);
-        String token = catalogManager.getUserManager().login("user", "password");
-
-        assertEquals(9, catalogManager.getSampleManager().count(String.valueOf(studyId), new Query(), token).getNumTotalResults());
->>>>>>> 5f7681ca
+        assertEquals(9, catalogManager.getSampleManager().count(studyFqn, new Query(), token).getNumTotalResults());
 
         // We remove the permissions for group ldap
-        catalogManager.getStudyManager().updateAcl(Arrays.asList(studyFqn), "@ldap", new Study.StudyAclParams("",
-                AclParams.Action.RESET, ""), sessionIdUser);
-<<<<<<< HEAD
-        thrown.expect(CatalogAuthorizationException.class);
-        catalogManager.getStudyManager().get(String.valueOf((Long) studyUid), QueryOptions.empty(), token);
-=======
-        assertEquals(0, catalogManager.getSampleManager().count(String.valueOf(studyId), new Query(), token).getNumTotalResults());
->>>>>>> 5f7681ca
+        catalogManager.getStudyManager().updateAcl(Arrays.asList(studyFqn), "@ldap", new Study.StudyAclParams("", AclParams.Action.RESET,
+                ""), sessionIdUser);
+
+        assertEquals(0, catalogManager.getSampleManager().count(studyFqn, new Query(), token).getNumTotalResults());
     }
 
     @Ignore
@@ -247,13 +223,8 @@
     }
 
     @Test
-<<<<<<< HEAD
-    public void testAssignPermissions() throws CatalogException, IOException {
+    public void testAssignPermissions() throws CatalogException {
         catalogManager.getUserManager().create("test", "test", "test@mail.com", "test", null, 100L, "guest", null, null);
-=======
-    public void testAssignPermissions() throws CatalogException {
-        catalogManager.getUserManager().create("test", "test", "test@mail.com", "test", null, 100L, "guest", null);
->>>>>>> 5f7681ca
 
         catalogManager.getStudyManager().createGroup("user@1000G:phase1", "group_cancer_some_thing_else", "test", sessionIdUser);
         List<QueryResult<StudyAclEntry>> permissions = catalogManager.getStudyManager().updateAcl(
