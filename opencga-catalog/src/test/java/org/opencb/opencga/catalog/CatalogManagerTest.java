/*
 * Copyright 2015 OpenCB
 *
 * Licensed under the Apache License, Version 2.0 (the "License");
 * you may not use this file except in compliance with the License.
 * You may obtain a copy of the License at
 *
 *     http://www.apache.org/licenses/LICENSE-2.0
 *
 * Unless required by applicable law or agreed to in writing, software
 * distributed under the License is distributed on an "AS IS" BASIS,
 * WITHOUT WARRANTIES OR CONDITIONS OF ANY KIND, either express or implied.
 * See the License for the specific language governing permissions and
 * limitations under the License.
 */

package org.opencb.opencga.catalog;

import com.mongodb.BasicDBObject;
import org.junit.After;
import org.junit.Before;
import org.junit.Rule;
import org.junit.Test;
import org.junit.rules.ExpectedException;
import org.opencb.commons.datastore.core.*;
import org.opencb.commons.datastore.mongodb.MongoDataStore;
import org.opencb.commons.datastore.mongodb.MongoDataStoreManager;
import org.opencb.commons.test.GenericTest;
import org.opencb.opencga.catalog.authentication.CatalogAuthenticationManager;
import org.opencb.opencga.catalog.authorization.AuthorizationManager;
import org.opencb.opencga.catalog.db.api.CatalogFileDBAdaptor;
import org.opencb.opencga.catalog.db.api.CatalogIndividualDBAdaptor;
import org.opencb.opencga.catalog.db.api.CatalogSampleDBAdaptor;
import org.opencb.opencga.catalog.db.api.CatalogStudyDBAdaptor;
import org.opencb.opencga.catalog.exceptions.*;
import org.opencb.opencga.catalog.io.CatalogIOManager;
import org.opencb.opencga.catalog.models.*;
import org.opencb.opencga.catalog.models.File;
import org.opencb.opencga.catalog.utils.CatalogAnnotationsValidatorTest;
import org.opencb.opencga.catalog.utils.CatalogFileUtils;
import org.opencb.opencga.core.common.StringUtils;
import org.opencb.opencga.core.common.TimeUtils;

import java.io.*;
import java.net.URI;
import java.nio.file.Files;
import java.nio.file.Path;
import java.nio.file.Paths;
import java.util.*;
import java.util.function.Consumer;
import java.util.stream.Collectors;

import static org.hamcrest.CoreMatchers.allOf;
import static org.hamcrest.CoreMatchers.containsString;
import static org.junit.Assert.*;
import static org.opencb.opencga.catalog.db.api.CatalogSampleDBAdaptor.QueryParams.ANNOTATION_SET_ID;
import static org.opencb.opencga.catalog.db.api.CatalogSampleDBAdaptor.QueryParams.VARIABLE_SET_ID;

public class CatalogManagerTest extends GenericTest {

    public final static String PASSWORD = "asdf";
    @Rule
    public ExpectedException thrown = ExpectedException.none();
    protected CatalogManager catalogManager;
    protected String sessionIdUser;
    protected String sessionIdUser2;
    protected String sessionIdUser3;
    private File testFolder;
    private int studyId;
    private int studyId2;
    private int s_1;
    private int s_2;
    private int s_3;
    private int s_4;
    private int s_5;
    private int s_6;
    private int s_7;
    private int s_8;
    private int s_9;

    /* TYPE_FILE UTILS */
    public static java.io.File createDebugFile() throws IOException {
        String fileTestName = "/tmp/fileTest " + StringUtils.randomString(5);
        return createDebugFile(fileTestName);
    }

    public static java.io.File createDebugFile(String fileTestName) throws IOException {
        return createDebugFile(fileTestName, 200);
    }

    public static java.io.File createDebugFile(String fileTestName, int lines) throws IOException {
        DataOutputStream os = new DataOutputStream(new FileOutputStream(fileTestName));

        os.writeBytes("Debug file name: " + fileTestName + "\n");
        for (int i = 0; i < 100; i++) {
            os.writeBytes(i + ", ");
        }
        for (int i = 0; i < lines; i++) {
            os.writeBytes(StringUtils.randomString(500));
            os.write('\n');
        }
        os.close();

        return Paths.get(fileTestName).toFile();
    }

    public static void clearCatalog(Properties properties) throws IOException {
        List<DataStoreServerAddress> dataStoreServerAddresses = new LinkedList<>();
        for (String hostPort : properties.getProperty(CatalogManager.CATALOG_DB_HOSTS, "localhost").split(",")) {
            if (hostPort.contains(":")) {
                String[] split = hostPort.split(":");
                Integer port = Integer.valueOf(split[1]);
                dataStoreServerAddresses.add(new DataStoreServerAddress(split[0], port));
            } else {
                dataStoreServerAddresses.add(new DataStoreServerAddress(hostPort, 27017));
            }
        }
        MongoDataStoreManager mongoManager = new MongoDataStoreManager(dataStoreServerAddresses);
        MongoDataStore db = mongoManager.get(properties.getProperty(CatalogManager.CATALOG_DB_DATABASE));
        db.getDb().drop();
        mongoManager.close(properties.getProperty(CatalogManager.CATALOG_DB_DATABASE));

        Path rootdir = Paths.get(URI.create(properties.getProperty(CatalogManager.CATALOG_MAIN_ROOTDIR)));
        deleteFolderTree(rootdir.toFile());
        if (properties.containsKey(CatalogManager.CATALOG_JOBS_ROOTDIR)) {
            Path jobsDir = Paths.get(URI.create(properties.getProperty(CatalogManager.CATALOG_JOBS_ROOTDIR)));
            if (jobsDir.toFile().exists()) {
                deleteFolderTree(jobsDir.toFile());
            }
        }
    }

    public static void deleteFolderTree(java.io.File folder) {
        java.io.File[] files = folder.listFiles();
        if (files != null) {
            for (java.io.File f : files) {
                if (f.isDirectory()) {
                    deleteFolderTree(f);
                } else {
                    f.delete();
                }
            }
        }
        folder.delete();
    }

    @Before
    public void setUp() throws IOException, CatalogException {
        InputStream is = CatalogManagerTest.class.getClassLoader().getResourceAsStream("catalog.properties");
        Properties properties = new Properties();
        properties.load(is);

        clearCatalog(properties);

        catalogManager = new CatalogManager(properties);

        catalogManager.createUser("user", "User Name", "mail@ebi.ac.uk", PASSWORD, "", null);
        catalogManager.createUser("user2", "User2 Name", "mail2@ebi.ac.uk", PASSWORD, "", null);
        catalogManager.createUser("user3", "User3 Name", "user.2@e.mail", PASSWORD, "ACME", null);

        sessionIdUser = catalogManager.login("user", PASSWORD, "127.0.0.1").first().getString("sessionId");
        sessionIdUser2 = catalogManager.login("user2", PASSWORD, "127.0.0.1").first().getString("sessionId");
        sessionIdUser3 = catalogManager.login("user3", PASSWORD, "127.0.0.1").first().getString("sessionId");

        Project project1 = catalogManager.createProject("user", "Project about some genomes", "1000G", "", "ACME", null, sessionIdUser)
                .first();
        Project project2 = catalogManager.createProject("user2", "Project Management Project", "pmp", "life art intelligent system",
                "myorg", null, sessionIdUser2).first();
        Project project3 = catalogManager.createProject("user3", "project 1", "p1", "", "", null, sessionIdUser3).first();

        studyId = catalogManager.createStudy(project1.getId(), "Phase 1", "phase1", Study.Type.TRIO, "Done", sessionIdUser).first().getId();
        studyId2 = catalogManager.createStudy(project1.getId(), "Phase 3", "phase3", Study.Type.CASE_CONTROL, "d", sessionIdUser).first().getId();
        catalogManager.createStudy(project2.getId(), "Study 1", "s1", Study.Type.CONTROL_SET, "", sessionIdUser2).first().getId();

        catalogManager.createFolder(studyId2, Paths.get("data/test/folder/"), true, null, sessionIdUser);


        testFolder = catalogManager.createFolder(studyId, Paths.get("data/test/folder/"), true, null, sessionIdUser).first();
        ObjectMap attributes = new ObjectMap();
        attributes.put("field", "value");
        attributes.put("numValue", 5);
        catalogManager.modifyFile(testFolder.getId(), new ObjectMap("attributes", attributes), sessionIdUser);

        File fileTest1k = catalogManager.createFile(studyId, File.Format.PLAIN, File.Bioformat.NONE,
                testFolder.getPath() + "test_1K.txt.gz",
                StringUtils.randomString(1000).getBytes(), "", false, sessionIdUser).first();
        attributes = new ObjectMap();
        attributes.put("field", "value");
        attributes.put("name", "fileTest1k");
        attributes.put("numValue", "10");
        attributes.put("boolean", false);
        catalogManager.modifyFile(fileTest1k.getId(), new ObjectMap("attributes", attributes), sessionIdUser);

        File fileTest05k = catalogManager.createFile(studyId, File.Format.PLAIN, File.Bioformat.NONE,
                testFolder.getPath() + "test_0.5K.txt",
                StringUtils.randomString(500).getBytes(), "", false, sessionIdUser).first();
        attributes = new ObjectMap();
        attributes.put("field", "valuable");
        attributes.put("name", "fileTest05k");
        attributes.put("numValue", 5);
        attributes.put("boolean", true);
        catalogManager.modifyFile(fileTest05k.getId(), new ObjectMap("attributes", attributes), sessionIdUser);

        File test01k = catalogManager.createFile(studyId, File.Format.IMAGE, File.Bioformat.NONE,
                testFolder.getPath() + "test_0.1K.png",
                StringUtils.randomString(100).getBytes(), "", false, sessionIdUser).first();
        attributes = new ObjectMap();
        attributes.put("field", "other");
        attributes.put("name", "test01k");
        attributes.put("numValue", 50);
        attributes.put("nested", new ObjectMap("num1", 45).append("num2", 33).append("text", "HelloWorld"));
        catalogManager.modifyFile(test01k.getId(), new ObjectMap("attributes", attributes), sessionIdUser);

        Set<Variable> variables = new HashSet<>();
        variables.addAll(Arrays.asList(
                new Variable("NAME", "", Variable.VariableType.TEXT, "", true, false, Collections.<String>emptyList(), 0, "", "", null,
                        Collections.<String, Object>emptyMap()),
                new Variable("AGE", "", Variable.VariableType.NUMERIC, null, true, false, Collections.singletonList("0:130"), 1, "", "",
                        null, Collections.<String, Object>emptyMap()),
                new Variable("HEIGHT", "", Variable.VariableType.NUMERIC, "1.5", false, false, Collections.singletonList("0:"), 2, "",
                        "", null, Collections.<String, Object>emptyMap()),
                new Variable("ALIVE", "", Variable.VariableType.BOOLEAN, "", true, false, Collections.<String>emptyList(), 3, "", "",
                        null, Collections.<String, Object>emptyMap()),
                new Variable("PHEN", "", Variable.VariableType.CATEGORICAL, "", true, false, Arrays.asList("CASE", "CONTROL"), 4, "", "",
                        null, Collections.<String, Object>emptyMap()),
                new Variable("EXTRA", "", Variable.VariableType.TEXT, "", false, false, Collections.emptyList(), 5, "", "", null,
                        Collections.<String, Object>emptyMap())
        ));
        VariableSet vs = catalogManager.createVariableSet(studyId, "vs", true, "", null, variables, sessionIdUser).first();

        s_1 = catalogManager.createSample(studyId, "s_1", "", "", null, new QueryOptions(), sessionIdUser).first().getId();
        s_2 = catalogManager.createSample(studyId, "s_2", "", "", null, new QueryOptions(), sessionIdUser).first().getId();
        s_3 = catalogManager.createSample(studyId, "s_3", "", "", null, new QueryOptions(), sessionIdUser).first().getId();
        s_4 = catalogManager.createSample(studyId, "s_4", "", "", null, new QueryOptions(), sessionIdUser).first().getId();
        s_5 = catalogManager.createSample(studyId, "s_5", "", "", null, new QueryOptions(), sessionIdUser).first().getId();
        s_6 = catalogManager.createSample(studyId, "s_6", "", "", null, new QueryOptions(), sessionIdUser).first().getId();
        s_7 = catalogManager.createSample(studyId, "s_7", "", "", null, new QueryOptions(), sessionIdUser).first().getId();
        s_8 = catalogManager.createSample(studyId, "s_8", "", "", null, new QueryOptions(), sessionIdUser).first().getId();
        s_9 = catalogManager.createSample(studyId, "s_9", "", "", null, new QueryOptions(), sessionIdUser).first().getId();

        catalogManager.annotateSample(s_1, "annot1", vs.getId(), new ObjectMap("NAME", "s_1").append("AGE", 6).append("ALIVE", true)
                .append("PHEN", "CONTROL"), null, true, sessionIdUser);
        catalogManager.annotateSample(s_2, "annot1", vs.getId(), new ObjectMap("NAME", "s_2").append("AGE", 10).append("ALIVE", false)
                .append("PHEN", "CASE"), null, true, sessionIdUser);
        catalogManager.annotateSample(s_3, "annot1", vs.getId(), new ObjectMap("NAME", "s_3").append("AGE", 15).append("ALIVE", true)
                .append("PHEN", "CONTROL"), null, true, sessionIdUser);
        catalogManager.annotateSample(s_4, "annot1", vs.getId(), new ObjectMap("NAME", "s_4").append("AGE", 22).append("ALIVE", false)
                .append("PHEN", "CONTROL"), null, true, sessionIdUser);
        catalogManager.annotateSample(s_5, "annot1", vs.getId(), new ObjectMap("NAME", "s_5").append("AGE", 29).append("ALIVE", true)
                .append("PHEN", "CASE"), null, true, sessionIdUser);
        catalogManager.annotateSample(s_6, "annot2", vs.getId(), new ObjectMap("NAME", "s_6").append("AGE", 38).append("ALIVE", true)
                .append("PHEN", "CONTROL"), null, true, sessionIdUser);
        catalogManager.annotateSample(s_7, "annot2", vs.getId(), new ObjectMap("NAME", "s_7").append("AGE", 46).append("ALIVE", false)
                .append("PHEN", "CASE"), null, true, sessionIdUser);
        catalogManager.annotateSample(s_8, "annot2", vs.getId(), new ObjectMap("NAME", "s_8").append("AGE", 72).append("ALIVE", true)
                .append("PHEN", "CONTROL"), null, true, sessionIdUser);


        catalogManager.modifyFile(test01k.getId(), new ObjectMap("sampleIds", Arrays.asList(s_1, s_2, s_3, s_4, s_5)), sessionIdUser);

    }

    @After
    public void tearDown() throws Exception {
        if (sessionIdUser != null) {
            catalogManager.logout("user", sessionIdUser);
        }
        if (sessionIdUser2 != null) {
            catalogManager.logout("user2", sessionIdUser2);
        }
        if (sessionIdUser3 != null) {
            catalogManager.logout("user3", sessionIdUser3);
        }
//        catalogManager.close();
    }

    public CatalogManager getTestCatalogManager() {
        return catalogManager;
    }

    @Test
    public void testAdminUserExists() throws Exception {
        catalogManager.login("admin", "admin", "localhost");
    }

    @Test
    public void testAdminUserExists2() throws Exception {
        QueryResult<ObjectMap> login = catalogManager.login("admin", CatalogAuthenticationManager.cipherPassword("admin"), "localhost");
        User admin = catalogManager.getUser("admin", null, login.first().getString("sessionId")).first();
        assertEquals(User.Role.ADMIN, admin.getRole());
    }

    @Test
    public void testCreateExistingUser() throws Exception {
        thrown.expect(CatalogException.class);
        thrown.expectMessage(containsString("already exists"));
        catalogManager.createUser("user", "User Name", "mail@ebi.ac.uk", PASSWORD, "", null);
    }

    @Test
    public void testLoginAsAnonymous() throws Exception {
        System.out.println(catalogManager.loginAsAnonymous("127.0.0.1"));
    }

    @Test
    public void testLogin() throws Exception {
        QueryResult<ObjectMap> queryResult = catalogManager.login("user", PASSWORD, "127.0.0.1");
        System.out.println(queryResult.first().toJson());

        thrown.expect(CatalogException.class);
        thrown.expectMessage(allOf(containsString("Bad"), containsString("password")));
        catalogManager.login("user", "fakePassword", "127.0.0.1");
    }

    @Test
    public void testLogoutAnonymous() throws Exception {
        QueryResult<ObjectMap> queryResult = catalogManager.loginAsAnonymous("127.0.0.1");
        catalogManager.logoutAnonymous(queryResult.first().getString("sessionId"));
    }

    @Test
    public void testGetUserInfo() throws CatalogException {
        QueryResult<User> user = catalogManager.getUser("user", null, sessionIdUser);
        System.out.println("user = " + user);
        QueryResult<User> userVoid = catalogManager.getUser("user", user.first().getLastActivity(), sessionIdUser);
        System.out.println("userVoid = " + userVoid);
        assertTrue(userVoid.getResult().isEmpty());
        try {
            catalogManager.getUser("user", null, sessionIdUser2);
            fail();
        } catch (CatalogException e) {
            System.out.println(e);
        }
    }

    @Test
    public void testModifyUser() throws CatalogException, InterruptedException {
        ObjectMap params = new ObjectMap();
        String newName = "Changed Name " + StringUtils.randomString(10);
        String newPassword = StringUtils.randomString(10);
        String newEmail = "new@email.ac.uk";

        params.put("name", newName);
        ObjectMap attributes = new ObjectMap("myBoolean", true);
        attributes.put("value", 6);
        attributes.put("object", new BasicDBObject("id", 1234));
        params.put("attributes", attributes);

        User userPre = catalogManager.getUser("user", null, sessionIdUser).first();
        System.out.println("userPre = " + userPre);
        Thread.sleep(10);

        catalogManager.modifyUser("user", params, sessionIdUser);
        catalogManager.changeEmail("user", newEmail, sessionIdUser);
        catalogManager.changePassword("user", PASSWORD, newPassword, sessionIdUser);

        List<User> userList = catalogManager.getUser("user", userPre.getLastActivity(), new QueryOptions("exclude", Arrays.asList
                ("sessions")), sessionIdUser).getResult();
        if (userList.isEmpty()) {
            fail("Error. LastActivity should have changed");
        }
        User userPost = userList.get(0);
        System.out.println("userPost = " + userPost);
        assertTrue(!userPre.getLastActivity().equals(userPost.getLastActivity()));
        assertEquals(userPost.getName(), newName);
        assertEquals(userPost.getEmail(), newEmail);
        assertEquals(userPost.getPassword(), CatalogAuthenticationManager.cipherPassword(newPassword));
        for (Map.Entry<String, Object> entry : attributes.entrySet()) {
            assertEquals(userPost.getAttributes().get(entry.getKey()), entry.getValue());
        }

        catalogManager.changePassword("user", newPassword, PASSWORD, sessionIdUser);

        try {
            params = new ObjectMap();
            params.put("password", "1234321");
            catalogManager.modifyUser("user", params, sessionIdUser);
            fail("Expected exception");
        } catch (CatalogDBException e) {
            System.out.println(e);
        }

        try {
            catalogManager.modifyUser("user", params, sessionIdUser2);
            fail("Expected exception");
        } catch (CatalogException e) {
            System.out.println(e);
        }

    }

    /**
     * Project methods
     * ***************************
     */


    @Test
    public void testCreateAnonymousProject() throws IOException, CatalogException {
        String sessionId = catalogManager.loginAsAnonymous("127.0.0.1").first().getString("sessionId");

        String userId = catalogManager.getUserIdBySessionId(sessionId);

        catalogManager.createProject(userId, "Project", "project", "", "", null, sessionId);

        catalogManager.logoutAnonymous(sessionId);

    }

    @Test
    public void testGetAllProjects() throws Exception {
        QueryResult<Project> projects = catalogManager.getAllProjects("user", null, sessionIdUser);
        assertEquals(1, projects.getNumResults());

        projects = catalogManager.getAllProjects("user", null, sessionIdUser2);
        assertEquals(0, projects.getNumResults());
    }

    @Test
    public void testCreateProject() throws Exception {

        String projectAlias = "projectAlias_ASDFASDF";

        catalogManager.createProject("user", "Project", projectAlias, "", "", null, sessionIdUser);

        thrown.expect(CatalogDBException.class);
        thrown.expectMessage(containsString("already exists"));
        catalogManager.createProject("user", "Project", projectAlias, "", "", null, sessionIdUser);
    }

    @Test
    public void testModifyProject() throws CatalogException {
        String newProjectName = "ProjectName " + StringUtils.randomString(10);
        int projectId = catalogManager.getUser("user", null, sessionIdUser).first().getProjects().get(0).getId();

        ObjectMap options = new ObjectMap();
        options.put("name", newProjectName);
        ObjectMap attributes = new ObjectMap("myBoolean", true);
        attributes.put("value", 6);
        attributes.put("object", new BasicDBObject("id", 1234));
        options.put("attributes", attributes);

        catalogManager.modifyProject(projectId, options, sessionIdUser);
        QueryResult<Project> result = catalogManager.getProject(projectId, null, sessionIdUser);
        Project project = result.first();
        System.out.println(result);

        assertEquals(newProjectName, project.getName());
        for (Map.Entry<String, Object> entry : attributes.entrySet()) {
            assertEquals(project.getAttributes().get(entry.getKey()), entry.getValue());
        }

        options = new ObjectMap();
        options.put("alias", "newProjectAlias");
        catalogManager.modifyProject(projectId, options, sessionIdUser);

        try {
            catalogManager.modifyProject(projectId, options, sessionIdUser2);
            fail("Expected 'Permission denied' exception");
        } catch (CatalogAuthorizationException e) {
            System.out.println(e);
        }

    }

    /**
     * Study methods
     * ***************************
     */

    @Test
    public void testModifyStudy() throws Exception {
        int projectId = catalogManager.getAllProjects("user", null, sessionIdUser).first().getId();
        int studyId = catalogManager.getAllStudiesInProject(projectId, null, sessionIdUser).first().getId();
        String newName = "Phase 1 " + StringUtils.randomString(20);
        String newDescription = StringUtils.randomString(500);

        ObjectMap parameters = new ObjectMap();
        parameters.put("name", newName);
        parameters.put("description", newDescription);
        BasicDBObject attributes = new BasicDBObject("key", "value");
        parameters.put("attributes", attributes);
        catalogManager.modifyStudy(studyId, parameters, sessionIdUser);

        QueryResult<Study> result = catalogManager.getStudy(studyId, sessionIdUser);
        System.out.println(result);
        Study study = result.first();
        assertEquals(study.getName(), newName);
        assertEquals(study.getDescription(), newDescription);
        for (Map.Entry<String, Object> entry : attributes.entrySet()) {
            assertEquals(study.getAttributes().get(entry.getKey()), entry.getValue());
        }
    }

    @Test
    public void testGetAllStudies() throws CatalogException {
        int projectId = catalogManager.getAllProjects("user", null, sessionIdUser).first().getId();
        catalogManager.createStudy(projectId, "study_1", "study_1", Study.Type.CASE_CONTROL, "user", "creationDate", "description",
                "Status", null, null, null, null, null, null, null, sessionIdUser);
        catalogManager.createStudy(projectId, "study_2", "study_2", Study.Type.CASE_CONTROL, "user", "creationDate", "description",
                "Status", null, null, null, null, null, null, null, sessionIdUser);
        catalogManager.createStudy(projectId, "study_3", "study_3", Study.Type.CASE_CONTROL, "user", "creationDate", "description",
                "Status", null, null, null, null, null, null, null, sessionIdUser);
        int study_4 = catalogManager.createStudy(projectId, "study_4", "study_4", Study.Type.CASE_CONTROL, "user", "creationDate",
                "description", "Status", null, null, null, null, null, null, null, sessionIdUser).first().getId();

        assertEquals(new HashSet<>(Collections.emptyList()), catalogManager.getAllStudies(new Query(CatalogStudyDBAdaptor.QueryParams
                .GROUP_USER_IDS.key(), "user2"), null, sessionIdUser).getResult().stream().map(Study::getAlias)
                .collect(Collectors.toSet()));

        catalogManager.addMemberToGroup(study_4, "admins", "user3", sessionIdUser);
        assertEquals(new HashSet<>(Arrays.asList("study_4")), catalogManager.getAllStudies(new Query(CatalogStudyDBAdaptor.QueryParams
                .GROUP_USER_IDS.key(), "user3"), null, sessionIdUser).getResult().stream().map(Study::getAlias)
                .collect(Collectors.toSet()));

        assertEquals(new HashSet<>(Arrays.asList("phase1", "phase3", "study_1", "study_2", "study_3", "study_4")), catalogManager
                .getAllStudies(new Query(CatalogStudyDBAdaptor.QueryParams.PROJECT_ID.key(), projectId), null, sessionIdUser)
                .getResult().stream().map(Study::getAlias).collect(Collectors.toSet()));
        assertEquals(new HashSet<>(Arrays.asList("phase1", "phase3", "study_1", "study_2", "study_3", "study_4")), catalogManager
                .getAllStudies(new Query(), null, sessionIdUser).getResult().stream().map(Study::getAlias).collect(Collectors.toSet()));
        assertEquals(new HashSet<>(Arrays.asList("study_1", "study_2", "study_3", "study_4")), catalogManager.getAllStudies(new
                Query(CatalogStudyDBAdaptor.QueryParams.ALIAS.key(), "~^study"), null, sessionIdUser).getResult().stream()
                .map(Study::getAlias).collect(Collectors.toSet()));
        assertEquals(Collections.singleton("s1"), catalogManager.getAllStudies(new Query(), null, sessionIdUser2).getResult().stream()
                .map(Study::getAlias).collect(Collectors.toSet()));
    }

    /**
     * File methods
     * ***************************
     */

    @Test
    public void testDeleteDataFromStudy() throws Exception {

    }

    @Test
    public void testCreateFileFromUnsharedStudy() throws CatalogException {
        try {
            catalogManager.createFile(studyId, File.Format.UNKNOWN, File.Bioformat.NONE, "data/test/folder/file.txt", "My description", true, -1,
                    sessionIdUser2);
            fail("The file could be created despite not having the proper permissions.");
        } catch (CatalogAuthorizationException e) {
            assertTrue(e.getMessage().contains("Permission denied"));
            assertEquals(0, catalogManager.searchFile(studyId, new Query(CatalogFileDBAdaptor.QueryParams.PATH.key(),
                    "data/test/folder/file.txt"), sessionIdUser).getNumResults());
        }
    }

    @Test
    public void testCreateFileFromSharedStudy() throws CatalogException {
        catalogManager.addMemberToGroup(studyId, AuthorizationManager.MEMBERS_GROUP, "user2", sessionIdUser);
        catalogManager.shareFile(testFolder.getId(), new AclEntry("user2", false, true, false, false), sessionIdUser);
        catalogManager.createFile(studyId, File.Format.UNKNOWN, File.Bioformat.NONE, "data/test/folder/file.txt", "My description", true, -1,
                sessionIdUser2);
        assertEquals(1, catalogManager.searchFile(studyId, new Query(CatalogFileDBAdaptor.QueryParams.PATH.key(),
                "data/test/folder/file.txt"), sessionIdUser).getNumResults());
    }

    @Test
    public void testCreateFolder() throws Exception {
        int projectId = catalogManager.getAllProjects("user2", null, sessionIdUser2).first().getId();
        int studyId = catalogManager.getAllStudiesInProject(projectId, null, sessionIdUser2).first().getId();

        Set<String> paths = catalogManager.getAllFiles(studyId, new Query("type", File.Type.FOLDER), new QueryOptions(), sessionIdUser2)
                .getResult().stream().map(File::getPath).collect(Collectors.toSet());
        assertEquals(3, paths.size());
        assertTrue(paths.contains(""));             //root
        assertTrue(paths.contains("data/"));        //data
        assertTrue(paths.contains("analysis/"));    //analysis

        Path folderPath = Paths.get("data", "new", "folder");
        File folder = catalogManager.createFolder(studyId, folderPath, true, null, sessionIdUser2).first();

        paths = catalogManager.getAllFiles(studyId, new Query(CatalogFileDBAdaptor.QueryParams.TYPE.key(), File.Type.FOLDER),
                new QueryOptions(), sessionIdUser2).getResult().stream().map(File::getPath).collect(Collectors.toSet());
        assertEquals(5, paths.size());
        assertTrue(paths.contains("data/new/"));
        assertTrue(paths.contains("data/new/folder/"));

        URI uri = catalogManager.getFileUri(folder);
        assertTrue(catalogManager.getCatalogIOManagerFactory().get(uri).exists(uri));
    }

    @Test
    public void testCreateAndUpload() throws Exception {
        int studyId = catalogManager.getStudyId("user@1000G:phase1");
        int studyId2 = catalogManager.getStudyId("user@1000G:phase3");

        CatalogFileUtils catalogFileUtils = new CatalogFileUtils(catalogManager);

        java.io.File fileTest;

        String fileName = "item." + TimeUtils.getTimeMillis() + ".vcf";
        QueryResult<File> fileResult = catalogManager.createFile(studyId, File.Format.PLAIN, File.Bioformat.VARIANT, "data/" + fileName,
                "description", true, -1, sessionIdUser);

        fileTest = createDebugFile();
        catalogFileUtils.upload(fileTest.toURI(), fileResult.first(), null, sessionIdUser, false, false, true, true);
        assertTrue("File deleted", !fileTest.exists());

        fileName = "item." + TimeUtils.getTimeMillis() + ".vcf";
        fileResult = catalogManager.createFile(studyId, File.Format.PLAIN, File.Bioformat.VARIANT, "data/" + fileName, "description",
                true, -1, sessionIdUser);
        fileTest = createDebugFile();
        catalogFileUtils.upload(fileTest.toURI(), fileResult.first(), null, sessionIdUser, false, false, false, true);
        assertTrue("File don't deleted", fileTest.exists());
        assertTrue(fileTest.delete());

        fileName = "item." + TimeUtils.getTimeMillis() + ".txt";
        fileResult = catalogManager.createFile(studyId, File.Format.PLAIN, File.Bioformat.NONE, "data/" + fileName,
                StringUtils.randomString(200).getBytes(), "description", true, sessionIdUser);
        assertTrue("", fileResult.first().getStatus() == File.Status.READY);
        assertTrue("", fileResult.first().getDiskUsage() == 200);

        fileName = "item." + TimeUtils.getTimeMillis() + ".vcf";
        fileTest = createDebugFile();
        QueryResult<File> fileQueryResult = catalogManager.createFile(
                studyId2, File.Format.PLAIN, File.Bioformat.VARIANT, "data/deletable/folder/" + fileName, "description", true, -1,
                sessionIdUser);
        catalogFileUtils.upload(fileTest.toURI(), fileQueryResult.first(), null, sessionIdUser, false, false, true, true);
        assertFalse("File deleted by the upload", fileTest.delete());

        fileName = "item." + TimeUtils.getTimeMillis() + ".vcf";
        fileTest = createDebugFile();
        fileQueryResult = catalogManager.createFile(
                studyId2, File.Format.PLAIN, File.Bioformat.VARIANT, "data/deletable/" + fileName, "description", true, -1, sessionIdUser);
        catalogFileUtils.upload(fileTest.toURI(), fileQueryResult.first(), null, sessionIdUser, false, false, false, true);
        assertTrue(fileTest.delete());

        fileName = "item." + TimeUtils.getTimeMillis() + ".vcf";
        fileTest = createDebugFile();
        fileQueryResult = catalogManager.createFile(
                studyId2, File.Format.PLAIN, File.Bioformat.VARIANT, "" + fileName, "file at root", true, -1, sessionIdUser);
        catalogFileUtils.upload(fileTest.toURI(), fileQueryResult.first(), null, sessionIdUser, false, false, false, true);
        assertTrue(fileTest.delete());

        fileName = "item." + TimeUtils.getTimeMillis() + ".vcf";
        fileTest = createDebugFile();
        long size = Files.size(fileTest.toPath());
        fileQueryResult = catalogManager.createFile(studyId2, File.Format.PLAIN, File.Bioformat.VARIANT, "" + fileName,
                fileTest.toURI(), "file at root", true, sessionIdUser);
        assertTrue("File should be moved", !fileTest.exists());
        assertTrue(fileQueryResult.first().getDiskUsage() == size);
    }

    @Test
    public void testDownloadAndHeadFile() throws CatalogException, IOException, InterruptedException {
        int projectId = catalogManager.getAllProjects("user", null, sessionIdUser).first().getId();
        int studyId = catalogManager.getAllStudiesInProject(projectId, null, sessionIdUser).first().getId();
        CatalogFileUtils catalogFileUtils = new CatalogFileUtils(catalogManager);

        String fileName = "item." + TimeUtils.getTimeMillis() + ".vcf";
        java.io.File fileTest;
        InputStream is = new FileInputStream(fileTest = createDebugFile());
        File file = catalogManager.createFile(studyId, File.Format.PLAIN, File.Bioformat.VARIANT, "data/" + fileName, "description",
                true, -1, sessionIdUser).first();
        catalogFileUtils.upload(is, file, sessionIdUser, false, false, true);
        is.close();


        byte[] bytes = new byte[100];
        byte[] bytesOrig = new byte[100];
        DataInputStream fis = new DataInputStream(new FileInputStream(fileTest));
        DataInputStream dis = catalogManager.downloadFile(file.getId(), sessionIdUser);
        fis.read(bytesOrig, 0, 100);
        dis.read(bytes, 0, 100);
        fis.close();
        dis.close();
        assertArrayEquals(bytesOrig, bytes);


        int offset = 5;
        int limit = 30;
        dis = catalogManager.downloadFile(file.getId(), offset, limit, sessionIdUser);
        fis = new DataInputStream(new FileInputStream(fileTest));
        for (int i = 0; i < offset; i++) {
            fis.readLine();
        }


        String line;
        int lines = 0;
        while ((line = dis.readLine()) != null) {
            lines++;
            System.out.println(line);
            assertEquals(fis.readLine(), line);
        }

        assertEquals(limit - offset, lines);

        fis.close();
        dis.close();
        fileTest.delete();

    }

    @Test
    public void testDownloadFile() throws CatalogException, IOException, InterruptedException {
        int studyId = catalogManager.getStudyId("user@1000G:phase1");

        String fileName = "item." + TimeUtils.getTimeMillis() + ".vcf";
        int fileSize = 200;
        byte[] bytesOrig = StringUtils.randomString(fileSize).getBytes();
        File file = catalogManager.createFile(studyId, File.Format.PLAIN, File.Bioformat.NONE, "data/" + fileName,
                bytesOrig, "description", true, sessionIdUser).first();

        DataInputStream dis = catalogManager.downloadFile(file.getId(), sessionIdUser);

        byte[] bytes = new byte[fileSize];
        dis.read(bytes, 0, fileSize);
        assertTrue(Arrays.equals(bytesOrig, bytes));

    }

    @Test
    public void renameFileTest() throws CatalogException, IOException {
        int studyId = catalogManager.getStudyId("user@1000G:phase1");
        catalogManager.createFile(studyId, File.Format.PLAIN, File.Bioformat.NONE, "data/file.txt",
                StringUtils.randomString(200).getBytes(), "description", true, sessionIdUser);
        catalogManager.createFile(studyId, File.Format.PLAIN, File.Bioformat.NONE, "data/nested/folder/file2.txt",
                StringUtils.randomString(200).getBytes(), "description", true, sessionIdUser);

        catalogManager.renameFile(catalogManager.getFileId("user@1000G:phase1:data/nested/"), "nested2", sessionIdUser);
        Set<String> paths = catalogManager.getAllFiles(studyId, new Query(), new QueryOptions(), sessionIdUser).getResult()
                .stream().map(File::getPath).collect(Collectors.toSet());

        assertTrue(paths.contains("data/nested2/"));
        assertFalse(paths.contains("data/nested/"));
        assertTrue(paths.contains("data/nested2/folder/"));
        assertTrue(paths.contains("data/nested2/folder/file2.txt"));
        assertTrue(paths.contains("data/file.txt"));

        catalogManager.renameFile(catalogManager.getFileId("user@1000G:phase1:data/"), "Data", sessionIdUser);
        paths = catalogManager.getAllFiles(studyId, new Query(), new QueryOptions(), sessionIdUser).getResult()
                .stream().map(File::getPath).collect(Collectors.toSet());

        assertTrue(paths.contains("Data/"));
        assertTrue(paths.contains("Data/file.txt"));
        assertTrue(paths.contains("Data/nested2/"));
        assertTrue(paths.contains("Data/nested2/folder/"));
        assertTrue(paths.contains("Data/nested2/folder/file2.txt"));
    }

    @Test
    public void renameFileEmptyName() throws CatalogException {
        thrown.expect(CatalogParameterException.class);
        thrown.expectMessage(containsString("null or empty"));

        catalogManager.renameFile(catalogManager.getFileId("user@1000G:phase1:data/"), "", sessionIdUser);
    }

    @Test
    public void renameFileSlashInName() throws CatalogException {
        thrown.expect(CatalogParameterException.class);
        catalogManager.renameFile(catalogManager.getFileId("user@1000G:phase1:data/"), "my/folder", sessionIdUser);
    }

    @Test
    public void renameFileAlreadyExists() throws CatalogException {
        thrown.expect(CatalogIOException.class);
        catalogManager.renameFile(catalogManager.getFileId("user@1000G:phase1:data/"), "analysis", sessionIdUser);
    }

    @Test
    public void searchFileTest() throws CatalogException, IOException {

        int studyId = catalogManager.getStudyId("user@1000G:phase1");

        Query query;
        QueryResult<File> result;

        query = new Query(CatalogFileDBAdaptor.QueryParams.NAME.key(), "~^data");
        result = catalogManager.searchFile(studyId, query, sessionIdUser);
        assertEquals(1, result.getNumResults());

        //Get all files in data
        query = new Query(CatalogFileDBAdaptor.QueryParams.PATH.key(), "~^data/[^/]+/?")
                .append(CatalogFileDBAdaptor.QueryParams.TYPE.key(),"FILE");
        result = catalogManager.searchFile(studyId, query, sessionIdUser);
        assertEquals(3, result.getNumResults());

        //Folder "jobs" does not exist
        query = new Query(CatalogFileDBAdaptor.QueryParams.DIRECTORY.key(), "jobs");
        result = catalogManager.searchFile(studyId, query, sessionIdUser);
        assertEquals(0, result.getNumResults());

        //Get all files in data
        query = new Query(CatalogFileDBAdaptor.QueryParams.DIRECTORY.key(), "data/");
        result = catalogManager.searchFile(studyId, query, sessionIdUser);
        assertEquals(1, result.getNumResults());

        //Get all files in data recursively
        query = new Query(CatalogFileDBAdaptor.QueryParams.DIRECTORY.key(), "data/.*");
        result = catalogManager.searchFile(studyId, query, sessionIdUser);
        assertEquals(5, result.getNumResults());

        query = new Query(CatalogFileDBAdaptor.QueryParams.TYPE.key(), "FILE");
        result = catalogManager.searchFile(studyId, query, sessionIdUser);
        result.getResult().forEach(f -> assertEquals(File.Type.FILE, f.getType()));
        int numFiles = result.getNumResults();
        assertEquals(3, numFiles);

        query = new Query(CatalogFileDBAdaptor.QueryParams.TYPE.key(), "FOLDER");
        result = catalogManager.searchFile(studyId, query, sessionIdUser);
        result.getResult().forEach(f -> assertEquals(File.Type.FOLDER, f.getType()));
        int numFolders = result.getNumResults();
        assertEquals(5, numFolders);

        query = new Query(CatalogFileDBAdaptor.QueryParams.PATH.key(), "");
        result = catalogManager.searchFile(studyId, query, sessionIdUser);
        assertEquals(1, result.getNumResults());
        assertEquals(".", result.first().getName());


        query = new Query(CatalogFileDBAdaptor.QueryParams.TYPE.key(), "FILE,FOLDER");
        result = catalogManager.searchFile(studyId, query, sessionIdUser);
        assertEquals(8, result.getNumResults());
        assertEquals(numFiles + numFolders, result.getNumResults());

        query = new Query("type", "FILE");
        query.put("diskUsage", ">400");
        result = catalogManager.searchFile(studyId, query, sessionIdUser);
        assertEquals(2, result.getNumResults());

        query = new Query("type", "FILE");
        query.put("diskUsage", "<400");
        result = catalogManager.searchFile(studyId, query, sessionIdUser);
        assertEquals(1, result.getNumResults());

        List<Integer> sampleIds = catalogManager.getAllSamples(studyId, new Query("name", "s_1,s_3,s_4"), null, sessionIdUser)
                .getResult().stream().map(Sample::getId).collect(Collectors.toList());
        result = catalogManager.searchFile(studyId, new Query("sampleIds", sampleIds), sessionIdUser);
        assertEquals(1, result.getNumResults());

        query = new Query("type", "FILE");
        query.put("format", "PLAIN");
        result = catalogManager.searchFile(studyId, query, sessionIdUser);
        assertEquals(2, result.getNumResults());

        String attributes = CatalogFileDBAdaptor.QueryParams.ATTRIBUTES.key();
        String nattributes = CatalogFileDBAdaptor.QueryParams.NATTRIBUTES.key();
        String battributes = CatalogFileDBAdaptor.QueryParams.BATTRIBUTES.key();
        /*

        interface Searcher {
            QueryResult search(Integer id, Query query);
        }

        BiFunction<Integer, Query, QueryResult> searcher = (s, q) -> catalogManager.searchFile(s, q, sessionIdUser);

        result = searcher.apply(studyId, new Query(attributes + ".nested.text", "~H"));
        */
        result = catalogManager.searchFile(studyId, new Query(attributes + ".nested.text", "~H"), sessionIdUser);
        assertEquals(1, result.getNumResults());
        result = catalogManager.searchFile(studyId, new Query(nattributes + ".nested.num1", ">0"), sessionIdUser);
        assertEquals(1, result.getNumResults());
        result = catalogManager.searchFile(studyId, new Query(attributes + ".nested.num1", ">0"), sessionIdUser);
        assertEquals(0, result.getNumResults());

        result = catalogManager.searchFile(studyId, new Query(attributes + ".nested.num1", "notANumber"), sessionIdUser);
        assertEquals(0, result.getNumResults());

        result = catalogManager.searchFile(studyId, new Query(attributes + ".field", "~val"), sessionIdUser);
        assertEquals(3, result.getNumResults());

        result = catalogManager.searchFile(studyId, new Query("attributes.field", "~val"), sessionIdUser);
        assertEquals(3, result.getNumResults());

        result = catalogManager.searchFile(studyId, new Query(attributes + ".field", "=~val"), sessionIdUser);
        assertEquals(3, result.getNumResults());

        result = catalogManager.searchFile(studyId, new Query(attributes + ".field", "~val"), sessionIdUser);
        assertEquals(3, result.getNumResults());

        result = catalogManager.searchFile(studyId, new Query(attributes + ".field", "value"), sessionIdUser);
        assertEquals(2, result.getNumResults());

        result = catalogManager.searchFile(studyId, new Query(attributes + ".field", "other"), sessionIdUser);
        assertEquals(1, result.getNumResults());

        result = catalogManager.searchFile(studyId, new Query("nattributes.numValue", ">=5"), sessionIdUser);
        assertEquals(3, result.getNumResults());

        result = catalogManager.searchFile(studyId, new Query("nattributes.numValue", ">4,<6"), sessionIdUser);
        assertEquals(3, result.getNumResults());

        result = catalogManager.searchFile(studyId, new Query(nattributes + ".numValue", "==5"), sessionIdUser);
        assertEquals(2, result.getNumResults());

        result = catalogManager.searchFile(studyId, new Query(nattributes + ".numValue", "==5.0"), sessionIdUser);
        assertEquals(2, result.getNumResults());

        result = catalogManager.searchFile(studyId, new Query(nattributes + ".numValue", "=5.0"), sessionIdUser);
        assertEquals(2, result.getNumResults());

        result = catalogManager.searchFile(studyId, new Query(nattributes + ".numValue", "5.0"), sessionIdUser);
        assertEquals(2, result.getNumResults());

        result = catalogManager.searchFile(studyId, new Query(nattributes + ".numValue", ">5"), sessionIdUser);
        assertEquals(1, result.getNumResults());

        result = catalogManager.searchFile(studyId, new Query(nattributes + ".numValue", ">4"), sessionIdUser);
        assertEquals(3, result.getNumResults());

        result = catalogManager.searchFile(studyId, new Query(nattributes + ".numValue", "<6"), sessionIdUser);
        assertEquals(2, result.getNumResults());

        result = catalogManager.searchFile(studyId, new Query(nattributes + ".numValue", "<=5"), sessionIdUser);
        assertEquals(2, result.getNumResults());

        result = catalogManager.searchFile(studyId, new Query(nattributes + ".numValue", "<5"), sessionIdUser);
        assertEquals(0, result.getNumResults());

        result = catalogManager.searchFile(studyId, new Query(nattributes + ".numValue", "<2"), sessionIdUser);
        assertEquals(0, result.getNumResults());

        result = catalogManager.searchFile(studyId, new Query(nattributes + ".numValue", "==23"), sessionIdUser);
        assertEquals(0, result.getNumResults());

        result = catalogManager.searchFile(studyId, new Query(attributes + ".numValue", "=~10"), sessionIdUser);
        assertEquals(1, result.getNumResults());

        result = catalogManager.searchFile(studyId, new Query(nattributes + ".numValue", "=10"), sessionIdUser);
<<<<<<< HEAD
        assertEquals(0, result.getNumResults());

        result = catalogManager.searchFile(studyId, new Query(attributes + ".boolean", "true"), sessionIdUser);
        assertEquals(0, result.getNumResults());

        result = catalogManager.searchFile(studyId, new Query(attributes + ".boolean", "=true"), sessionIdUser);
        assertEquals(0, result.getNumResults());

        result = catalogManager.searchFile(studyId, new Query(attributes + ".boolean", "=1"), sessionIdUser);
        assertEquals(0, result.getNumResults());

=======
        assertEquals(0, result.getNumResults());

        result = catalogManager.searchFile(studyId, new Query(attributes + ".boolean", "true"), sessionIdUser);
        assertEquals(0, result.getNumResults());

        result = catalogManager.searchFile(studyId, new Query(attributes + ".boolean", "=true"), sessionIdUser);
        assertEquals(0, result.getNumResults());

        result = catalogManager.searchFile(studyId, new Query(attributes + ".boolean", "=1"), sessionIdUser);
        assertEquals(0, result.getNumResults());

>>>>>>> e5d077fd
        result = catalogManager.searchFile(studyId, new Query(battributes + ".boolean", "true"), sessionIdUser);
        assertEquals(1, result.getNumResults());

        result = catalogManager.searchFile(studyId, new Query(battributes + ".boolean", "=true"), sessionIdUser);
        assertEquals(1, result.getNumResults());

        // This has to return not only the ones with the attribute boolean = false, but also all the files that does not contain
        // that attribute at all.
        result = catalogManager.searchFile(studyId, new Query(battributes + ".boolean", "!=true"), sessionIdUser);
        assertEquals(7, result.getNumResults());

        result = catalogManager.searchFile(studyId, new Query(battributes + ".boolean", "=false"), sessionIdUser);
        assertEquals(1, result.getNumResults());

        query = new Query();
        query.append(attributes + ".name", "fileTest1k");
        query.append(attributes + ".field", "value");
        result = catalogManager.searchFile(studyId, query, sessionIdUser);
        assertEquals(1, result.getNumResults());

        query = new Query();
        query.append(attributes + ".name", "fileTest1k");
        query.append(attributes + ".field", "value");
        query.append(attributes + ".numValue", Arrays.asList(8, 9, 10));   //Searching as String. numValue = "10"
        result = catalogManager.searchFile(studyId, query, sessionIdUser);
        assertEquals(1, result.getNumResults());

    }

    @Test
    public void testSearchFileBoolean() throws CatalogException {
        int studyId = catalogManager.getStudyId("user@1000G:phase1");

        Query query;
        QueryResult<File> result;
        CatalogFileDBAdaptor.QueryParams battributes = CatalogFileDBAdaptor.QueryParams.BATTRIBUTES;

        query = new Query(battributes.key() + ".boolean", "true");       //boolean in [true]
        result = catalogManager.searchFile(studyId, query, sessionIdUser);
        assertEquals(1, result.getNumResults());

        query = new Query(battributes.key() + ".boolean", "false");      //boolean in [false]
        result = catalogManager.searchFile(studyId, query, sessionIdUser);
        assertEquals(1, result.getNumResults());

        query = new Query(battributes.key() + ".boolean", "!=false");    //boolean in [null, true]
        query.put("type", "FILE");
        result = catalogManager.searchFile(studyId, query, sessionIdUser);
        assertEquals(2, result.getNumResults());

        query = new Query(battributes.key() + ".boolean", "!=true");     //boolean in [null, false]
        query.put("type", "FILE");
        result = catalogManager.searchFile(studyId, query, sessionIdUser);
        assertEquals(2, result.getNumResults());
    }

    @Test
    public void testSearchFileFail1() throws CatalogException {
        int studyId = catalogManager.getStudyId("user@1000G:phase1");
        thrown.expect(CatalogDBException.class);
        catalogManager.searchFile(studyId, new Query(CatalogFileDBAdaptor.QueryParams.NATTRIBUTES.key() + ".numValue",
                "==NotANumber"), sessionIdUser);
    }

    @Test
    public void testSearchFileFail2() throws CatalogException {
        int studyId = catalogManager.getStudyId("user@1000G:phase1");
        thrown.expect(CatalogDBException.class);
        catalogManager.searchFile(studyId, new Query("badFilter", "badFilter"), sessionIdUser);
    }

    @Test
    public void testSearchFileFail3() throws CatalogException {
        int studyId = catalogManager.getStudyId("user@1000G:phase1");
        thrown.expect(CatalogDBException.class);
        catalogManager.searchFile(studyId, new Query("id", "~5"), sessionIdUser); //Bad operator
    }

    @Test
    public void testGetFileParent() throws CatalogException, IOException {

        int fileId;
        fileId = catalogManager.getFileId("user@1000G:phase1:data/test/folder/");
        System.out.println(catalogManager.getFile(fileId, null, sessionIdUser));
        QueryResult<File> fileParent = catalogManager.getFileParent(fileId, null, sessionIdUser);
        System.out.println(fileParent);


        fileId = catalogManager.getFileId("user@1000G:phase1:data/");
        System.out.println(catalogManager.getFile(fileId, null, sessionIdUser));
        fileParent = catalogManager.getFileParent(fileId, null, sessionIdUser);
        System.out.println(fileParent);

        fileId = catalogManager.getFileId("user@1000G:phase1:");
        System.out.println(catalogManager.getFile(fileId, null, sessionIdUser));
        fileParent = catalogManager.getFileParent(fileId, null, sessionIdUser);
        System.out.println(fileParent);


    }

    @Test
    public void testGetFileParents1() throws CatalogException {
        int fileId;
        QueryResult<File> fileParents;

        fileId = catalogManager.getFileId("user@1000G:phase1:data/test/folder/");
        fileParents = catalogManager.getFileParents(fileId, null, sessionIdUser);

        assertEquals(4, fileParents.getNumResults());
        assertEquals("", fileParents.getResult().get(0).getPath());
        assertEquals("data/", fileParents.getResult().get(1).getPath());
        assertEquals("data/test/", fileParents.getResult().get(2).getPath());
        assertEquals("data/test/folder/", fileParents.getResult().get(3).getPath());
    }

    @Test
    public void testGetFileParents2() throws CatalogException {
        int fileId;
        QueryResult<File> fileParents;

        fileId = catalogManager.getFileId("user@1000G:phase1:data/test/folder/test_1K.txt.gz");
        fileParents = catalogManager.getFileParents(fileId, null, sessionIdUser);

        assertEquals(5, fileParents.getNumResults());
        assertEquals("", fileParents.getResult().get(0).getPath());
        assertEquals("data/", fileParents.getResult().get(1).getPath());
        assertEquals("data/test/", fileParents.getResult().get(2).getPath());
        assertEquals("data/test/folder/", fileParents.getResult().get(3).getPath());
        assertEquals("data/test/folder/test_1K.txt.gz", fileParents.getResult().get(4).getPath());
    }

    @Test
    public void testGetFileParents3() throws CatalogException {
        int fileId;
        QueryResult<File> fileParents;

        fileId = catalogManager.getFileId("user@1000G:phase1:data/test/");
        fileParents = catalogManager.getFileParents(fileId,
                new QueryOptions("include", "projects.studies.files.path,projects.studies.files.id"),
                sessionIdUser);

        assertEquals(3, fileParents.getNumResults());
        assertEquals("", fileParents.getResult().get(0).getPath());
        assertEquals("data/", fileParents.getResult().get(1).getPath());
        assertEquals("data/test/", fileParents.getResult().get(2).getPath());

        fileParents.getResult().forEach(f -> {
            assertNull(f.getName());
            assertNotNull(f.getPath());
            assertTrue(f.getId() != 0);
        });

    }

    @Test
    public void testDeleteFile() throws CatalogException, IOException {

        int projectId = catalogManager.getAllProjects("user", null, sessionIdUser).first().getId();
        int studyId = catalogManager.getAllStudiesInProject(projectId, null, sessionIdUser).first().getId();

        List<File> result = catalogManager.getAllFiles(studyId, new Query(CatalogFileDBAdaptor.QueryParams.TYPE.key(), "FILE"),
                new QueryOptions(), sessionIdUser).getResult();
        for (File file : result) {
            catalogManager.deleteFile(file.getId(), sessionIdUser);
        }
        CatalogFileUtils catalogFileUtils = new CatalogFileUtils(catalogManager);
        catalogManager.getAllFiles(studyId, new Query(CatalogFileDBAdaptor.QueryParams.TYPE.key(), "FILE"), new QueryOptions(),
                sessionIdUser).getResult().forEach(f -> {
            assertEquals(f.getStatus(), File.Status.TRASHED);
            assertTrue(f.getName().startsWith(".deleted"));
        });

        int studyId2 = catalogManager.getAllStudiesInProject(projectId, null, sessionIdUser).getResult().get(1).getId();
        result = catalogManager.getAllFiles(studyId2, new Query(CatalogFileDBAdaptor.QueryParams.TYPE.key(), "FILE"), new QueryOptions(),
                sessionIdUser).getResult();
        for (File file : result) {
            catalogManager.deleteFile(file.getId(), sessionIdUser);
        }
        catalogManager.getAllFiles(studyId, new Query(CatalogFileDBAdaptor.QueryParams.TYPE.key(), "FILE"), new QueryOptions(),
                sessionIdUser).getResult().forEach(f -> {
            assertEquals(f.getStatus(), File.Status.TRASHED);
            assertTrue(f.getName().startsWith(".deleted"));
        });

    }

    @Test
    public void testDeleteLeafFolder() throws CatalogException, IOException {
        int deletable = catalogManager.getFileId("user@1000G/phase3/data/test/folder/");
        deleteFolderAndCheck(deletable);
    }

    @Test
    public void testDeleteMiddleFolder() throws CatalogException, IOException {
        int deletable = catalogManager.getFileId("user@1000G/phase3/data/");
        deleteFolderAndCheck(deletable);
    }

    @Test
    public void testDeleteRootFolder() throws CatalogException, IOException {
        int deletable = catalogManager.getFileId("user@1000G/phase3/");
        thrown.expect(CatalogException.class);
        deleteFolderAndCheck(deletable);
    }

    @Test
    public void deleteFolderTest() throws CatalogException, IOException {
        List<File> folderFiles = new LinkedList<>();
        int studyId = catalogManager.getStudyId("user@1000G/phase3");
        File folder = catalogManager.createFolder(studyId, Paths.get("folder"), false, null, sessionIdUser).first();
        folderFiles.add(catalogManager.createFile(studyId, File.Format.PLAIN, File.Bioformat.NONE, "folder/my.txt", StringUtils
                .randomString(200).getBytes(), "", true, sessionIdUser).first());
        folderFiles.add(catalogManager.createFile(studyId, File.Format.PLAIN, File.Bioformat.NONE, "folder/my2.txt", StringUtils
                .randomString(200).getBytes(), "", true, sessionIdUser).first());
        folderFiles.add(catalogManager.createFile(studyId, File.Format.PLAIN, File.Bioformat.NONE, "folder/my3.txt", StringUtils
                .randomString(200).getBytes(), "", true, sessionIdUser).first());
        folderFiles.add(catalogManager.createFile(studyId, File.Format.PLAIN, File.Bioformat.NONE, "folder/subfolder/my4.txt",
                StringUtils.randomString(200).getBytes(), "", true, sessionIdUser).first());
        folderFiles.add(catalogManager.createFile(studyId, File.Format.PLAIN, File.Bioformat.NONE, "folder/subfolder/my5.txt",
                StringUtils.randomString(200).getBytes(), "", true, sessionIdUser).first());
        folderFiles.add(catalogManager.createFile(studyId, File.Format.PLAIN, File.Bioformat.NONE, "folder/subfolder/subsubfolder/my6" +
                ".txt", StringUtils.randomString(200).getBytes(), "", true, sessionIdUser).first());

        CatalogIOManager ioManager = catalogManager.getCatalogIOManagerFactory().get(catalogManager.getFileUri(folder));
        for (File file : folderFiles) {
            assertTrue(ioManager.exists(catalogManager.getFileUri(file)));
        }

        File stagedFile = catalogManager.createFile(studyId, File.Type.FILE, File.Format.PLAIN, File.Bioformat.NONE,
                "folder/subfolder/subsubfolder/my_staged.txt",
                null, null, null, File.Status.STAGE, 0, -1, null, -1, null, null, true, null, sessionIdUser).first();

        thrown.expect(CatalogException.class);
        try {
            catalogManager.deleteFolder(folder.getId(), sessionIdUser);
        } finally {
            assertEquals("Folder name should not be modified", folder.getPath(), catalogManager.getFile(folder.getId(), sessionIdUser)
                    .first().getPath());
            assertTrue(ioManager.exists(catalogManager.getFileUri(catalogManager.getFile(folder.getId(), sessionIdUser).first())));
            for (File file : folderFiles) {
                assertEquals("File name should not be modified", file.getPath(), catalogManager.getFile(file.getId(), sessionIdUser)
                        .first().getPath());
                URI fileUri = catalogManager.getFileUri(catalogManager.getFile(file.getId(), sessionIdUser).first());
                assertTrue("File uri: " + fileUri + " should exist", ioManager.exists(fileUri));
            }
        }
    }

    private void deleteFolderAndCheck(int deletable) throws CatalogException, IOException {
        List<File> allFilesInFolder;
        catalogManager.deleteFolder(deletable, sessionIdUser);

        File file = catalogManager.getFile(deletable, sessionIdUser).first();
        allFilesInFolder = catalogManager.getAllFilesInFolder(deletable, null, sessionIdUser).getResult();
        allFilesInFolder = catalogManager.searchFile(
                catalogManager.getStudyIdByFileId(deletable),
                new Query("directory", catalogManager.getFile(deletable, sessionIdUser).first().getPath() + ".*"),
                null, sessionIdUser).getResult();

        assertTrue(file.getStatus() == File.Status.TRASHED);
        for (File subFile : allFilesInFolder) {
            assertTrue(subFile.getStatus() == File.Status.TRASHED);
        }
    }

    /**
     * Job methods
     * ***************************
     */

    @Test
    public void testCreateJob() throws CatalogException, IOException {
        int projectId = catalogManager.getAllProjects("user", null, sessionIdUser).first().getId();
        int studyId = catalogManager.getAllStudiesInProject(projectId, null, sessionIdUser).first().getId();

        File outDir = catalogManager.createFolder(studyId, Paths.get("jobs", "myJob"), true, null, sessionIdUser).first();

        URI tmpJobOutDir = catalogManager.createJobOutDir(studyId, StringUtils.randomString(5), sessionIdUser);
        catalogManager.createJob(
                studyId, "myJob", "samtool", "description", "", Collections.emptyMap(), "echo \"Hello World!\"", tmpJobOutDir, outDir
                        .getId(),
                Collections.emptyList(), null, new HashMap<>(), null, Job.Status.PREPARED, 0, 0, null, sessionIdUser);

        catalogManager.createJob(
                studyId, "myReadyJob", "samtool", "description", "", Collections.emptyMap(), "echo \"Hello World!\"", tmpJobOutDir,
                outDir.getId(),
                Collections.emptyList(), null, new HashMap<>(), null, Job.Status.READY, 0, 0, null, sessionIdUser);

        catalogManager.createJob(
                studyId, "myQueuedJob", "samtool", "description", "", Collections.emptyMap(), "echo \"Hello World!\"", tmpJobOutDir,
                outDir.getId(),
                Collections.emptyList(), null, new HashMap<>(), null, Job.Status.QUEUED, 0, 0, null, sessionIdUser);

        catalogManager.createJob(
                studyId, "myErrorJob", "samtool", "description", "", Collections.emptyMap(), "echo \"Hello World!\"", tmpJobOutDir,
                outDir.getId(),
                Collections.emptyList(), null, new HashMap<>(), null, Job.Status.ERROR, 0, 0, null, sessionIdUser);

        String sessionId = catalogManager.login("admin", "admin", "localhost").first().get("sessionId").toString();
        QueryResult<Job> unfinishedJobs = catalogManager.getUnfinishedJobs(sessionId);
        assertEquals(2, unfinishedJobs.getNumResults());

        QueryResult<Job> allJobs = catalogManager.getAllJobs(studyId, sessionId);
        assertEquals(4, allJobs.getNumResults());
    }

    @Test
    public void testCreateFailJob() throws CatalogException {
        int projectId = catalogManager.getAllProjects("user", null, sessionIdUser).first().getId();
        int studyId = catalogManager.getAllStudiesInProject(projectId, null, sessionIdUser).first().getId();

        URI tmpJobOutDir = catalogManager.createJobOutDir(studyId, StringUtils.randomString(5), sessionIdUser);
        thrown.expect(CatalogException.class);
        catalogManager.createJob(
                studyId, "myErrorJob", "samtool", "description", "", Collections.emptyMap(), "echo \"Hello World!\"", tmpJobOutDir,
                projectId, //Bad outputId
                Collections.emptyList(), null, new HashMap<>(), null, Job.Status.ERROR, 0, 0, null, sessionIdUser);
    }

    @Test
    public void testGetAllJobs() throws CatalogException {
        int projectId = catalogManager.getAllProjects("user", null, sessionIdUser).first().getId();
        int studyId = catalogManager.getAllStudiesInProject(projectId, null, sessionIdUser).first().getId();
        File outDir = catalogManager.createFolder(studyId, Paths.get("jobs", "myJob"), true, null, sessionIdUser).first();

        URI tmpJobOutDir = catalogManager.createJobOutDir(studyId, StringUtils.randomString(5), sessionIdUser);
        catalogManager.createJob(
                studyId, "myErrorJob", "samtool", "description", "", Collections.emptyMap(), "echo \"Hello World!\"", tmpJobOutDir,
                outDir.getId(),
                Collections.emptyList(), null, new HashMap<>(), null, Job.Status.ERROR, 0, 0, null, sessionIdUser);

        QueryResult<Job> allJobs = catalogManager.getAllJobs(studyId, sessionIdUser);

        assertEquals(1, allJobs.getNumTotalResults());
        assertEquals(1, allJobs.getNumResults());
    }

    /**
     * VariableSet methods
     * ***************************
     */

    @Test
    public void testCreateVariableSet() throws CatalogException {
        int studyId = catalogManager.getStudyId("user@1000G:phase1");
        Study study = catalogManager.getStudy(studyId, sessionIdUser).first();
        int variableSetNum = study.getVariableSets().size();

        Set<Variable> variables = new HashSet<>();
        variables.addAll(Arrays.asList(
                new Variable("NAME", "", Variable.VariableType.TEXT, "", true, false, Collections.<String>emptyList(), 0, "", "", null,
                        Collections.<String, Object>emptyMap()),
                new Variable("AGE", "", Variable.VariableType.NUMERIC, null, true, false, Collections.singletonList("0:99"), 1, "", "",
                        null, Collections.<String, Object>emptyMap()),
                new Variable("HEIGHT", "", Variable.VariableType.NUMERIC, "1.5", false, false, Collections.singletonList("0:"), 2, "",
                        "", null, Collections.<String, Object>emptyMap()),
                new Variable("ALIVE", "", Variable.VariableType.BOOLEAN, "", true, false, Collections.<String>emptyList(), 3, "", "",
                        null, Collections.<String, Object>emptyMap()),
                new Variable("PHEN", "", Variable.VariableType.CATEGORICAL, "", true, false, Arrays.asList("CASE", "CONTROL"), 4, "", "",
                        null, Collections.<String, Object>emptyMap())
        ));
        QueryResult<VariableSet> queryResult = catalogManager.createVariableSet(study.getId(), "vs1", true, "", null, variables,
                sessionIdUser);

        assertEquals(1, queryResult.getResult().size());

        study = catalogManager.getStudy(study.getId(), sessionIdUser).first();
        assertEquals(variableSetNum + 1, study.getVariableSets().size());
    }

    @Test
    public void testCreateRepeatedVariableSet() throws CatalogException {
        int studyId = catalogManager.getStudyId("user@1000G:phase1");
        Study study = catalogManager.getStudy(studyId, sessionIdUser).first();

        List<Variable> variables = Arrays.asList(
                new Variable("NAME", "", Variable.VariableType.TEXT, "", true, false, Collections.<String>emptyList(), 0, "", "", null,
                        Collections.<String, Object>emptyMap()),
                new Variable("NAME", "", Variable.VariableType.BOOLEAN, "", true, false, Collections.<String>emptyList(), 3, "", "",
                        null, Collections.<String, Object>emptyMap()),
                new Variable("AGE", "", Variable.VariableType.NUMERIC, null, true, false, Collections.singletonList("0:99"), 1, "", "",
                        null, Collections.<String, Object>emptyMap()),
                new Variable("HEIGHT", "", Variable.VariableType.NUMERIC, "1.5", false, false, Collections.singletonList("0:"), 2, "",
                        "", null, Collections.<String, Object>emptyMap()),
                new Variable("PHEN", "", Variable.VariableType.CATEGORICAL, "", true, false, Arrays.asList("CASE", "CONTROL"), 4, "", "",
                        null, Collections.<String, Object>emptyMap())
        );
        thrown.expect(CatalogException.class);
        catalogManager.createVariableSet(study.getId(), "vs1", true, "", null, variables, sessionIdUser);
    }

    @Test
    public void testDeleteVariableSet() throws CatalogException {
        int studyId = catalogManager.getStudyId("user@1000G:phase1");

        List<Variable> variables = Arrays.asList(
                new Variable("NAME", "", Variable.VariableType.TEXT, "", true, false, Collections.<String>emptyList(), 0, "", "", null,
                        Collections.<String, Object>emptyMap()),
                new Variable("AGE", "", Variable.VariableType.NUMERIC, null, true, false, Collections.singletonList("0:99"), 1, "", "",
                        null, Collections.<String, Object>emptyMap())
        );
        VariableSet vs1 = catalogManager.createVariableSet(studyId, "vs1", true, "", null, variables, sessionIdUser).first();

        VariableSet vs1_deleted = catalogManager.deleteVariableSet(vs1.getId(), null, sessionIdUser).first();

        assertEquals(vs1.getId(), vs1_deleted.getId());

        thrown.expect(CatalogDBException.class);    //VariableSet does not exist
        catalogManager.getVariableSet(vs1.getId(), null, sessionIdUser);
    }

    @Test
    public void testGetAllVariableSet() throws CatalogException {
        int studyId = catalogManager.getStudyId("user@1000G:phase1");

        List<Variable> variables = Arrays.asList(
                new Variable("NAME", "", Variable.VariableType.TEXT, "", true, false, Collections.<String>emptyList(), 0, "", "", null,
                        Collections.<String, Object>emptyMap()),
                new Variable("AGE", "", Variable.VariableType.NUMERIC, null, true, false, Collections.singletonList("0:99"), 1, "", "",
                        null, Collections.<String, Object>emptyMap())
        );
        VariableSet vs1 = catalogManager.createVariableSet(studyId, "vs1", true, "Cancer", null, variables, sessionIdUser).first();
        VariableSet vs2 = catalogManager.createVariableSet(studyId, "vs2", true, "Virgo", null, variables, sessionIdUser).first();
        VariableSet vs3 = catalogManager.createVariableSet(studyId, "vs3", true, "Piscis", null, variables, sessionIdUser).first();
        VariableSet vs4 = catalogManager.createVariableSet(studyId, "vs4", true, "Aries", null, variables, sessionIdUser).first();

        int numResults;
        numResults = catalogManager.getAllVariableSet(studyId, new QueryOptions(CatalogSampleDBAdaptor.VariableSetParams.NAME.key()
                , "vs1"), sessionIdUser).getNumResults();
        assertEquals(1, numResults);

        numResults = catalogManager.getAllVariableSet(studyId, new QueryOptions(CatalogSampleDBAdaptor.VariableSetParams.NAME.key()
                , "vs1,vs2"), sessionIdUser).getNumResults();
        assertEquals(2, numResults);

        numResults = catalogManager.getAllVariableSet(studyId, new QueryOptions(CatalogSampleDBAdaptor.VariableSetParams.NAME.key()
                , "VS1"), sessionIdUser).getNumResults();
        assertEquals(0, numResults);

        numResults = catalogManager.getAllVariableSet(studyId, new QueryOptions(CatalogSampleDBAdaptor.VariableSetParams.ID.key()
                , vs1.getId() + "," + vs3.getId()), sessionIdUser).getNumResults();
        assertEquals(2, numResults);

    }

    @Test
    public void testDeleteVariableSetInUse() throws CatalogException {
        int studyId = catalogManager.getStudyId("user@1000G:phase1");
        int sampleId1 = catalogManager.createSample(studyId, "SAMPLE_1", "", "", null, new QueryOptions(), sessionIdUser).first().getId();
        List<Variable> variables = Arrays.asList(
                new Variable("NAME", "", Variable.VariableType.TEXT, "", true, false, Collections.<String>emptyList(), 0, "", "", null,
                        Collections.<String, Object>emptyMap()),
                new Variable("AGE", "", Variable.VariableType.NUMERIC, null, false, false, Collections.singletonList("0:99"), 1, "", "",
                        null, Collections.<String, Object>emptyMap())
        );
        VariableSet vs1 = catalogManager.createVariableSet(studyId, "vs1", true, "", null, variables, sessionIdUser).first();
        catalogManager.annotateSample(sampleId1, "annotationId", vs1.getId(), Collections.singletonMap("NAME", "LINUS"), null,
                sessionIdUser);

        try {
            catalogManager.deleteVariableSet(vs1.getId(), null, sessionIdUser).first();
        } finally {
            VariableSet variableSet = catalogManager.getVariableSet(vs1.getId(), null, sessionIdUser).first();
            assertEquals(vs1.getId(), variableSet.getId());

            thrown.expect(CatalogDBException.class); //Expect the exception from the try
        }
    }

    /**
     * Sample methods
     * ***************************
     */

    @Test
    public void testCreateSample() throws CatalogException {
        int projectId = catalogManager.getAllProjects("user", null, sessionIdUser).first().getId();
        int studyId = catalogManager.getAllStudiesInProject(projectId, null, sessionIdUser).first().getId();

        QueryResult<Sample> sampleQueryResult = catalogManager.createSample(studyId, "HG007", "IMDb", "", null, null, sessionIdUser);
        System.out.println("sampleQueryResult = " + sampleQueryResult);
    }

    @Test
    public void testAnnotate() throws CatalogException {
        int studyId = catalogManager.getStudyId("user@1000G:phase1");
        Study study = catalogManager.getStudy(studyId, sessionIdUser).first();

        Set<Variable> variables = new HashSet<>();
        variables.add(new Variable("NAME", "", Variable.VariableType.TEXT, "", true, false, Collections.<String>emptyList(), 0, "", "",
                null, Collections.<String, Object>emptyMap()));
        variables.add(new Variable("AGE", "", Variable.VariableType.TEXT, "", false, false, Collections.<String>emptyList(), 0, "", "",
                null, Collections.<String, Object>emptyMap()));
        VariableSet vs1 = catalogManager.createVariableSet(study.getId(), "vs1", false, "", null, variables, sessionIdUser).first();


        HashMap<String, Object> annotations = new HashMap<>();
        annotations.put("NAME", "Joe");
        annotations.put("AGE", null);
        QueryResult<AnnotationSet> annotationSetQueryResult = catalogManager.annotateSample(s_1, "annotation1", vs1.getId(), annotations,
                null, sessionIdUser);
        assertEquals(1, annotationSetQueryResult.getNumResults());
        Map<String, Object> map = annotationSetQueryResult.first().getAnnotations().stream().collect(Collectors.toMap(Annotation::getId,
                Annotation::getValue));
        assertEquals(1, map.size());
        assertEquals("Joe", map.get("NAME"));

    }

    @Test
    public void testAnnotateMulti() throws CatalogException {
        int studyId = catalogManager.getStudyId("user@1000G:phase1");
        Study study = catalogManager.getStudy(studyId, sessionIdUser).first();
        int sampleId = catalogManager.createSample(study.getId(), "SAMPLE_1", "", "", null, new QueryOptions(), sessionIdUser).first()
                .getId();

        Set<Variable> variables = new HashSet<>();
        variables.add(new Variable("NAME", "", Variable.VariableType.TEXT, "", true, false, Collections.<String>emptyList(), 0, "", "",
                null, Collections.<String, Object>emptyMap()));
        VariableSet vs1 = catalogManager.createVariableSet(study.getId(), "vs1", false, "", null, variables, sessionIdUser).first();


        HashMap<String, Object> annotations = new HashMap<>();
        annotations.put("NAME", "Luke");
        QueryResult<AnnotationSet> annotationSetQueryResult = catalogManager.annotateSample(sampleId, "annotation1", vs1.getId(),
                annotations, null, sessionIdUser);
        assertEquals(1, annotationSetQueryResult.getNumResults());

        annotations = new HashMap<>();
        annotations.put("NAME", "Lucas");
        catalogManager.annotateSample(sampleId, "annotation2", vs1.getId(), annotations, null, sessionIdUser);
        assertEquals(1, annotationSetQueryResult.getNumResults());

        assertEquals(2, catalogManager.getSample(sampleId, null, sessionIdUser).first().getAnnotationSets().size());
    }

    @Test
    public void testAnnotateUnique() throws CatalogException {
        int studyId = catalogManager.getStudyId("user@1000G:phase1");
        Study study = catalogManager.getStudy(studyId, sessionIdUser).first();
        int sampleId = catalogManager.createSample(study.getId(), "SAMPLE_1", "", "", null, new QueryOptions(), sessionIdUser).first()
                .getId();

        Set<Variable> variables = new HashSet<>();
        variables.add(new Variable("NAME", "", Variable.VariableType.TEXT, "", true, false, Collections.<String>emptyList(), 0, "", "",
                null, Collections.<String, Object>emptyMap()));
        VariableSet vs1 = catalogManager.createVariableSet(study.getId(), "vs1", true, "", null, variables, sessionIdUser).first();


        HashMap<String, Object> annotations = new HashMap<>();
        annotations.put("NAME", "Luke");
        QueryResult<AnnotationSet> annotationSetQueryResult = catalogManager.annotateSample(sampleId, "annotation1", vs1.getId(),
                annotations, null, sessionIdUser);
        assertEquals(1, annotationSetQueryResult.getNumResults());

        annotations.put("NAME", "Lucas");
        thrown.expect(CatalogException.class);
        thrown.expectMessage("unique");
        catalogManager.annotateSample(sampleId, "annotation2", vs1.getId(), annotations, null, sessionIdUser);
    }

    @Test
    public void testAnnotateIndividualUnique() throws CatalogException {
        int studyId = catalogManager.getStudyId("user@1000G:phase1");
        Study study = catalogManager.getStudy(studyId, sessionIdUser).first();
        int individualId = catalogManager.createIndividual(study.getId(), "INDIVIDUAL_1", "", -1, -1, Individual.Gender.UNKNOWN, new
                QueryOptions(), sessionIdUser).first().getId();

        Set<Variable> variables = new HashSet<>();
        variables.add(new Variable("NAME", "", Variable.VariableType.TEXT, "", true, false, Collections.<String>emptyList(), 0, "", "",
                null, Collections.<String, Object>emptyMap()));
        VariableSet vs1 = catalogManager.createVariableSet(study.getId(), "vs1", true, "", null, variables, sessionIdUser).first();


        HashMap<String, Object> annotations = new HashMap<>();
        annotations.put("NAME", "Luke");
        QueryResult<AnnotationSet> annotationSetQueryResult = catalogManager.annotateIndividual(individualId, "annotation1", vs1.getId(),
                annotations, null, sessionIdUser);
        assertEquals(1, annotationSetQueryResult.getNumResults());

        annotations.put("NAME", "Lucas");
        thrown.expect(CatalogException.class);
        thrown.expectMessage("unique");
        catalogManager.annotateIndividual(individualId, "annotation2", vs1.getId(), annotations, null, sessionIdUser);
    }

    @Test
    public void testAnnotateIncorrectType() throws CatalogException {
        int studyId = catalogManager.getStudyId("user@1000G:phase1");
        Study study = catalogManager.getStudy(studyId, sessionIdUser).first();
        int sampleId = catalogManager.createSample(study.getId(), "SAMPLE_1", "", "", null, new QueryOptions(), sessionIdUser).first()
                .getId();

        Set<Variable> variables = new HashSet<>();
        variables.add(new Variable("NUM", "", Variable.VariableType.NUMERIC, "", true, false, null, 0, "", "", null, Collections.<String,
                Object>emptyMap()));
        VariableSet vs1 = catalogManager.createVariableSet(study.getId(), "vs1", false, "", null, variables, sessionIdUser).first();


        HashMap<String, Object> annotations = new HashMap<>();
        annotations.put("NUM", "5");
        QueryResult<AnnotationSet> annotationSetQueryResult = catalogManager.annotateSample(sampleId, "annotation1", vs1.getId(),
                annotations, null, sessionIdUser);
        assertEquals(1, annotationSetQueryResult.getNumResults());

        annotations.put("NUM", "6.8");
        annotationSetQueryResult = catalogManager.annotateSample(sampleId, "annotation2", vs1.getId(), annotations, null, sessionIdUser);
        assertEquals(1, annotationSetQueryResult.getNumResults());

        annotations.put("NUM", "five point five");
        thrown.expect(CatalogException.class);
        catalogManager.annotateSample(sampleId, "annotation3", vs1.getId(), annotations, null, sessionIdUser);
    }

    @Test
    public void testAnnotateRange() throws CatalogException {
        int studyId = catalogManager.getStudyId("user@1000G:phase1");
        Study study = catalogManager.getStudy(studyId, sessionIdUser).first();
        int sampleId = catalogManager.createSample(study.getId(), "SAMPLE_1", "", "", null, new QueryOptions(), sessionIdUser).first()
                .getId();

        Set<Variable> variables = new HashSet<>();
        variables.add(new Variable("RANGE_NUM", "", Variable.VariableType.NUMERIC, "", true, false, Arrays.asList("1:14", "16:22", "50:")
                , 0, "", "", null, Collections.<String, Object>emptyMap()));
        VariableSet vs1 = catalogManager.createVariableSet(study.getId(), "vs1", false, "", null, variables, sessionIdUser).first();

        HashMap<String, Object> annotations = new HashMap<>();
        annotations.put("RANGE_NUM", "1");  // 1:14
        QueryResult<AnnotationSet> annotationSetQueryResult = catalogManager.annotateSample(sampleId, "annotation1", vs1.getId(),
                annotations, null, sessionIdUser);
        assertEquals(1, annotationSetQueryResult.getNumResults());

        annotations.put("RANGE_NUM", "14"); // 1:14
        annotationSetQueryResult = catalogManager.annotateSample(sampleId, "annotation2", vs1.getId(), annotations, null, sessionIdUser);
        assertEquals(1, annotationSetQueryResult.getNumResults());

        annotations.put("RANGE_NUM", "20");  // 16:20
        annotationSetQueryResult = catalogManager.annotateSample(sampleId, "annotation3", vs1.getId(), annotations, null, sessionIdUser);
        assertEquals(1, annotationSetQueryResult.getNumResults());

        annotations.put("RANGE_NUM", "100000"); // 50:
        annotationSetQueryResult = catalogManager.annotateSample(sampleId, "annotation4", vs1.getId(), annotations, null, sessionIdUser);
        assertEquals(1, annotationSetQueryResult.getNumResults());

        annotations.put("RANGE_NUM", "14.1");
        thrown.expect(CatalogException.class);
        catalogManager.annotateSample(sampleId, "annotation5", vs1.getId(), annotations, null, sessionIdUser);
    }

    @Test
    public void testAnnotateCategorical() throws CatalogException {
        int studyId = catalogManager.getStudyId("user@1000G:phase1");
        Study study = catalogManager.getStudy(studyId, sessionIdUser).first();
        int sampleId = catalogManager.createSample(study.getId(), "SAMPLE_1", "", "", null, new QueryOptions(), sessionIdUser).first()
                .getId();

        Set<Variable> variables = new HashSet<>();
        variables.add(new Variable("COOL_NAME", "", Variable.VariableType.CATEGORICAL, "", true, false, Arrays.asList("LUKE", "LEIA",
                "VADER", "YODA"), 0, "", "", null, Collections.<String, Object>emptyMap()));
        VariableSet vs1 = catalogManager.createVariableSet(study.getId(), "vs1", false, "", null, variables, sessionIdUser).first();

        HashMap<String, Object> annotations = new HashMap<>();
        annotations.put("COOL_NAME", "LUKE");
        QueryResult<AnnotationSet> annotationSetQueryResult = catalogManager.annotateSample(sampleId, "annotation1", vs1.getId(),
                annotations, null, sessionIdUser);
        assertEquals(1, annotationSetQueryResult.getNumResults());

        annotations.put("COOL_NAME", "LEIA");
        annotationSetQueryResult = catalogManager.annotateSample(sampleId, "annotation2", vs1.getId(), annotations, null, sessionIdUser);
        assertEquals(1, annotationSetQueryResult.getNumResults());

        annotations.put("COOL_NAME", "VADER");
        annotationSetQueryResult = catalogManager.annotateSample(sampleId, "annotation3", vs1.getId(), annotations, null, sessionIdUser);
        assertEquals(1, annotationSetQueryResult.getNumResults());

        annotations.put("COOL_NAME", "YODA");
        annotationSetQueryResult = catalogManager.annotateSample(sampleId, "annotation4", vs1.getId(), annotations, null, sessionIdUser);
        assertEquals(1, annotationSetQueryResult.getNumResults());

        annotations.put("COOL_NAME", "SPOCK");
        thrown.expect(CatalogException.class);
        catalogManager.annotateSample(sampleId, "annotation5", vs1.getId(), annotations, null, sessionIdUser);
    }

    @Test
    public void testAnnotateNested() throws CatalogException {
        int studyId = catalogManager.getStudyId("user@1000G:phase1");
        Study study = catalogManager.getStudy(studyId, sessionIdUser).first();
        int sampleId1 = catalogManager.createSample(study.getId(), "SAMPLE_1", "", "", null, new QueryOptions(), sessionIdUser).first()
                .getId();
        int sampleId2 = catalogManager.createSample(study.getId(), "SAMPLE_2", "", "", null, new QueryOptions(), sessionIdUser).first()
                .getId();
        int sampleId3 = catalogManager.createSample(study.getId(), "SAMPLE_3", "", "", null, new QueryOptions(), sessionIdUser).first()
                .getId();
        int sampleId4 = catalogManager.createSample(study.getId(), "SAMPLE_4", "", "", null, new QueryOptions(), sessionIdUser).first()
                .getId();
        int sampleId5 = catalogManager.createSample(study.getId(), "SAMPLE_5", "", "", null, new QueryOptions(), sessionIdUser).first()
                .getId();

        VariableSet vs1 = catalogManager.createVariableSet(study.getId(), "vs1", false, "", null, Collections.singleton
                (CatalogAnnotationsValidatorTest.nestedObject), sessionIdUser).first();

        QueryResult<AnnotationSet> annotationSetQueryResult;
        HashMap<String, Object> annotations = new HashMap<>();
        annotations.put("nestedObject", new QueryOptions("stringList", Arrays.asList("li", "lu")).append("object", new ObjectMap
                ("string", "my value").append("numberList", Arrays.asList(2, 3, 4))));
        annotationSetQueryResult = catalogManager.annotateSample(sampleId1, "annotation1", vs1.getId(), annotations, null, sessionIdUser);
        assertEquals(1, annotationSetQueryResult.getNumResults());

        annotations.put("nestedObject", new QueryOptions("stringList", Arrays.asList("lo", "lu")).append("object", new ObjectMap
                ("string", "stringValue").append("numberList", Arrays.asList(3, 4, 5))));
        annotationSetQueryResult = catalogManager.annotateSample(sampleId2, "annotation1", vs1.getId(), annotations, null, sessionIdUser);
        assertEquals(1, annotationSetQueryResult.getNumResults());

//        annotations.put("nestedObject", new QueryOptions("stringList", Arrays.asList("li", "lo", "lu")).append("object", new ObjectMap
// ("string", "my value").append("numberList", Arrays.asList(2, 3, 4))));
//        annotationSetQueryResult = catalogManager.annotateSample(sampleId3, "annotation1", vs1.getId(), annotations, null, sessionIdUser);
//        assertEquals(1, annotationSetQueryResult.getNumResults());
//
//        annotations.put("nestedObject", new QueryOptions("stringList", Arrays.asList("li", "lo", "lu")).append("object", new ObjectMap
// ("string", "my value").append("numberList", Arrays.asList(2, 3, 4))));
//        annotationSetQueryResult = catalogManager.annotateSample(sampleId4, "annotation1", vs1.getId(), annotations, null, sessionIdUser);
//        assertEquals(1, annotationSetQueryResult.getNumResults());

        List<Sample> samples;
        Query query = new Query(CatalogSampleDBAdaptor.QueryParams.VARIABLE_SET_ID.key(), vs1.getId());
        query.put(CatalogSampleDBAdaptor.QueryParams.ANNOTATION.key() + ".nestedObject.stringList", "li");
        samples = catalogManager.getAllSamples(studyId, query, null, sessionIdUser).getResult();
        assertEquals(1, samples.size());

        //query = new Query(CatalogSampleDBAdaptor.QueryParams.VARIABLE_SET_ID.key(), vs1.getId());
        query.put(CatalogSampleDBAdaptor.QueryParams.ANNOTATION.key() + ".nestedObject.stringList", "lo");
        samples = catalogManager.getAllSamples(studyId, query, null, sessionIdUser).getResult();
        assertEquals(1, samples.size());

        query.put(CatalogSampleDBAdaptor.QueryParams.ANNOTATION.key() + ".nestedObject.stringList", "LL");
        samples = catalogManager.getAllSamples(studyId, query, null, sessionIdUser).getResult();
        assertEquals(0, samples.size());

        query.put(CatalogSampleDBAdaptor.QueryParams.ANNOTATION.key() + ".nestedObject.stringList", "lo,li,LL");
        samples = catalogManager.getAllSamples(studyId, query, null, sessionIdUser).getResult();
        assertEquals(2, samples.size());

        query.put(CatalogSampleDBAdaptor.QueryParams.ANNOTATION.key() + ".nestedObject.object.string", "my value");
        samples = catalogManager.getAllSamples(studyId, query, null, sessionIdUser).getResult();
        assertEquals(1, samples.size());

        query.put(CatalogSampleDBAdaptor.QueryParams.ANNOTATION.key() + ".nestedObject.stringList", "lo,lu,LL");
        query.put(CatalogSampleDBAdaptor.QueryParams.ANNOTATION.key() + ".nestedObject.object.string", "my value");
        samples = catalogManager.getAllSamples(studyId, query, null, sessionIdUser).getResult();
        assertEquals(1, samples.size());

        query.put(CatalogSampleDBAdaptor.QueryParams.ANNOTATION.key() + ".nestedObject.stringList" , "lo,lu,LL");
        query.put(CatalogSampleDBAdaptor.QueryParams.ANNOTATION.key() + ".nestedObject.object.numberList", "7");
        samples = catalogManager.getAllSamples(studyId, query, null, sessionIdUser).getResult();
        assertEquals(0, samples.size());

        query.put(CatalogSampleDBAdaptor.QueryParams.ANNOTATION.key() + ".nestedObject.stringList", "lo,lu,LL");
        query.put(CatalogSampleDBAdaptor.QueryParams.ANNOTATION.key() + ".nestedObject.object.numberList", "3");
        samples = catalogManager.getAllSamples(studyId, query, null, sessionIdUser).getResult();
        assertEquals(1, samples.size());

        query.put(CatalogSampleDBAdaptor.QueryParams.ANNOTATION.key() + ".nestedObject.stringList", "lo,lu,LL");
        query.put(CatalogSampleDBAdaptor.QueryParams.ANNOTATION.key() + ".nestedObject.object.numberList" , "5");
        query.put(CatalogSampleDBAdaptor.QueryParams.ANNOTATION.key() + ".nestedObject.object.string", "stringValue");
        samples = catalogManager.getAllSamples(studyId, query, null, sessionIdUser).getResult();
        assertEquals(1, samples.size());

        query.remove(CatalogSampleDBAdaptor.QueryParams.ANNOTATION.key() + ".nestedObject.object.string");
        query.put(CatalogSampleDBAdaptor.QueryParams.ANNOTATION.key() + ".nestedObject.stringList", "lo,lu,LL");
        query.put(CatalogSampleDBAdaptor.QueryParams.ANNOTATION.key() + ".nestedObject.object.numberList", "2,5");
        samples = catalogManager.getAllSamples(studyId, query, null, sessionIdUser).getResult();
        assertEquals(2, samples.size());

        query.put(CatalogSampleDBAdaptor.QueryParams.ANNOTATION.key() + ".nestedObject.stringList", "lo,lu,LL");
        query.put(CatalogSampleDBAdaptor.QueryParams.ANNOTATION.key() + ".nestedObject.object.numberList", "0");
        samples = catalogManager.getAllSamples(studyId, query, null, sessionIdUser).getResult();
        assertEquals(0, samples.size());

    }

    @Test
    public void testQuerySamples() throws CatalogException {
        int studyId = catalogManager.getStudyId("user@1000G:phase1");
        Study study = catalogManager.getStudy(studyId, sessionIdUser).first();

        VariableSet variableSet = study.getVariableSets().get(0);

        List<Sample> samples;
        Query query = new Query();

        samples = catalogManager.getAllSamples(studyId, query, null, sessionIdUser).getResult();
        assertEquals(9, samples.size());

        query = new Query(VARIABLE_SET_ID.key(), variableSet.getId());
        samples = catalogManager.getAllSamples(studyId, query, null, sessionIdUser).getResult();
        assertEquals(8, samples.size());

        query = new Query(ANNOTATION_SET_ID.key(), "annot2");
        samples = catalogManager.getAllSamples(studyId, query, null, sessionIdUser).getResult();
        assertEquals(3, samples.size());

        query = new Query(ANNOTATION_SET_ID.key(), "noExist");
        samples = catalogManager.getAllSamples(studyId, query, null, sessionIdUser).getResult();
        assertEquals(0, samples.size());

        query = new Query("annotation.NAME", "s_1,s_2,s_3");
        samples = catalogManager.getAllSamples(studyId, query, null, sessionIdUser).getResult();
        assertEquals(3, samples.size());

        query = new Query("annotation.AGE", ">30");
        query.append(VARIABLE_SET_ID.key(), variableSet.getId());
        samples = catalogManager.getAllSamples(studyId, query, null, sessionIdUser).getResult();
        assertEquals(3, samples.size());

        query = new Query("annotation.AGE", ">30");
        query.append(VARIABLE_SET_ID.key(), variableSet.getId());
        samples = catalogManager.getAllSamples(studyId, query, null, sessionIdUser).getResult();
        assertEquals(3, samples.size());

        query = new Query("annotation.AGE", ">30").append("annotation.ALIVE", "true");
        query.append(VARIABLE_SET_ID.key(), variableSet.getId());
        samples = catalogManager.getAllSamples(studyId, query, null, sessionIdUser).getResult();
        assertEquals(2, samples.size());
    }

    @Test
    public void testUpdateAnnotation() throws CatalogException {

        int studyId = catalogManager.getStudyId("user@1000G:phase1");
        Study study = catalogManager.getStudy(studyId, sessionIdUser).first();
        Individual individual = catalogManager.createIndividual(study.getId(), "INDIVIDUAL_1", "", -1, -1, Individual.Gender.UNKNOWN, new
                QueryOptions(), sessionIdUser).first();
        Sample sample = catalogManager.getSample(s_1, null, sessionIdUser).first();

        AnnotationSet annotationSet = sample.getAnnotationSets().get(0);
        catalogManager.annotateIndividual(individual.getId(), annotationSet.getId(), annotationSet.getVariableSetId(),
                annotationSet.getAnnotations().stream().collect(Collectors.toMap(Annotation::getId, Annotation::getValue)),
                Collections.emptyMap(), sessionIdUser);

        // First update
        ObjectMap updateAnnotation = new ObjectMap("NAME", "SAMPLE1")
                .append("AGE", 38)
                .append("HEIGHT", null)
                .append("EXTRA", "extra");
        catalogManager.updateSampleAnnotation(s_1, annotationSet.getId(), updateAnnotation, sessionIdUser);
        catalogManager.updateIndividualAnnotation(individual.getId(), annotationSet.getId(), updateAnnotation, sessionIdUser);

        Consumer<AnnotationSet> check = as -> {
            Map<String, Object> annotations = as.getAnnotations().stream()
                    .collect(Collectors.toMap(Annotation::getId, Annotation::getValue));

            assertEquals(6, annotations.size());
            assertEquals("SAMPLE1", annotations.get("NAME"));
            assertEquals(38.0, annotations.get("AGE"));
            assertEquals(1.5, annotations.get("HEIGHT"));   //Default value
            assertEquals("extra", annotations.get("EXTRA"));
        };

        sample = catalogManager.getSample(s_1, null, sessionIdUser).first();
        individual = catalogManager.getIndividual(individual.getId(), null, sessionIdUser).first();
        check.accept(sample.getAnnotationSets().get(0));
        check.accept(individual.getAnnotationSets().get(0));

        updateAnnotation = new ObjectMap("NAME", "SAMPLE 1")
                .append("EXTRA", null);
        catalogManager.updateSampleAnnotation(s_1, annotationSet.getId(), updateAnnotation, sessionIdUser);
        catalogManager.updateIndividualAnnotation(individual.getId(), annotationSet.getId(), updateAnnotation, sessionIdUser);

        check = as -> {
            Map<String, Object> annotations = as.getAnnotations().stream()
                    .collect(Collectors.toMap(Annotation::getId, Annotation::getValue));

            assertEquals(5, annotations.size());
            assertEquals("SAMPLE 1", annotations.get("NAME"));
            assertEquals(false, annotations.containsKey("EXTRA"));
        };

        sample = catalogManager.getSample(s_1, null, sessionIdUser).first();
        individual = catalogManager.getIndividual(individual.getId(), null, sessionIdUser).first();
        check.accept(sample.getAnnotationSets().get(0));
        check.accept(individual.getAnnotationSets().get(0));
    }

    @Test
    public void testUpdateAnnotationFail() throws CatalogException {

        Sample sample = catalogManager.getSample(s_1, null, sessionIdUser).first();
        AnnotationSet annotationSet = sample.getAnnotationSets().get(0);

        thrown.expect(CatalogException.class); //Can not delete required fields
        catalogManager.updateSampleAnnotation(s_1, annotationSet.getId(),
                new ObjectMap("NAME", null), sessionIdUser);

    }

    @Test
    public void testModifySample() throws CatalogException {
        int studyId = catalogManager.getStudyId("user@1000G:phase1");
        int sampleId1 = catalogManager.createSample(studyId, "SAMPLE_1", "", "", null, new QueryOptions(), sessionIdUser).first().getId();
        int individualId = catalogManager.createIndividual(studyId, "Individual1", "", 0, 0, Individual.Gender.MALE, new QueryOptions(),
                sessionIdUser).first().getId();

        Sample sample = catalogManager.modifySample(sampleId1, new QueryOptions("individualId", individualId), sessionIdUser).first();

        assertEquals(individualId, sample.getIndividualId());
    }

    @Test
    public void testModifySampleBadIndividual() throws CatalogException {
        int studyId = catalogManager.getStudyId("user@1000G:phase1");
        int sampleId1 = catalogManager.createSample(studyId, "SAMPLE_1", "", "", null, new QueryOptions(), sessionIdUser).first().getId();

        thrown.expect(CatalogDBException.class);
        catalogManager.modifySample(sampleId1, new QueryOptions("individualId", 4), sessionIdUser);
    }

    @Test
    public void testModifySampleUnknownIndividual() throws CatalogException {
        int studyId = catalogManager.getStudyId("user@1000G:phase1");
        int sampleId1 = catalogManager.createSample(studyId, "SAMPLE_1", "", "", null, new QueryOptions(), sessionIdUser).first().getId();

        // It will not modify anything as the individualId is already -1
        thrown.expect(CatalogDBException.class);
        catalogManager.modifySample(sampleId1, new QueryOptions("individualId", -1), sessionIdUser).first();

        Sample sample = catalogManager.modifySample(sampleId1, new QueryOptions("individualId", -2), sessionIdUser).first();
        assertEquals(-2, sample.getIndividualId());
    }

    @Test
    public void testDeleteSample() throws CatalogException {
        int studyId = catalogManager.getStudyId("user@1000G:phase1");
        int sampleId = catalogManager.createSample(studyId, "SAMPLE_1", "", "", null, new QueryOptions(), sessionIdUser).first().getId();

        QueryResult<Sample> queryResult = catalogManager.deleteSample(sampleId, new QueryOptions(), sessionIdUser);
        assertEquals(sampleId, queryResult.first().getId());

        thrown.expect(CatalogDBException.class);
        catalogManager.getSample(sampleId, new QueryOptions(), sessionIdUser);
    }

    /*
     * Cohort methods
     *
     */


    @Test
    public void testCreateCohort() throws CatalogException {
        int studyId = catalogManager.getStudyId("user@1000G:phase1");

        int sampleId1 = catalogManager.createSample(studyId, "SAMPLE_1", "", "", null, new QueryOptions(), sessionIdUser).first().getId();
        int sampleId2 = catalogManager.createSample(studyId, "SAMPLE_2", "", "", null, new QueryOptions(), sessionIdUser).first().getId();
        int sampleId3 = catalogManager.createSample(studyId, "SAMPLE_3", "", "", null, new QueryOptions(), sessionIdUser).first().getId();
        Cohort myCohort = catalogManager.createCohort(studyId, "MyCohort", Cohort.Type.FAMILY, "", Arrays.asList(sampleId1, sampleId2,
                sampleId3), null, sessionIdUser).first();

        assertEquals("MyCohort", myCohort.getName());
        assertEquals(3, myCohort.getSamples().size());
        assertTrue(myCohort.getSamples().contains(sampleId1));
        assertTrue(myCohort.getSamples().contains(sampleId2));
        assertTrue(myCohort.getSamples().contains(sampleId3));
    }

    @Test
    public void testGetAllCohorts() throws CatalogException {
        int studyId = catalogManager.getStudyId("user@1000G:phase1");

        int sampleId1 = catalogManager.createSample(studyId, "SAMPLE_1", "", "", null, new QueryOptions(), sessionIdUser).first().getId();
        int sampleId2 = catalogManager.createSample(studyId, "SAMPLE_2", "", "", null, new QueryOptions(), sessionIdUser).first().getId();
        int sampleId3 = catalogManager.createSample(studyId, "SAMPLE_3", "", "", null, new QueryOptions(), sessionIdUser).first().getId();
        int sampleId4 = catalogManager.createSample(studyId, "SAMPLE_4", "", "", null, new QueryOptions(), sessionIdUser).first().getId();
        int sampleId5 = catalogManager.createSample(studyId, "SAMPLE_5", "", "", null, new QueryOptions(), sessionIdUser).first().getId();
        Cohort myCohort1 = catalogManager.createCohort(studyId, "MyCohort1", Cohort.Type.FAMILY, "", Arrays.asList(sampleId1, sampleId2,
                sampleId3), null, sessionIdUser).first();
        Cohort myCohort2 = catalogManager.createCohort(studyId, "MyCohort2", Cohort.Type.FAMILY, "", Arrays.asList(sampleId1, sampleId2,
                sampleId3, sampleId4), null, sessionIdUser).first();
        Cohort myCohort3 = catalogManager.createCohort(studyId, "MyCohort3", Cohort.Type.CASE_CONTROL, "", Arrays.asList(sampleId3,
                sampleId4), null, sessionIdUser).first();
        catalogManager.createCohort(studyId, "MyCohort4", Cohort.Type.TRIO, "", Arrays.asList(sampleId5, sampleId3),
                null, sessionIdUser).first();

        int numResults;
        numResults = catalogManager.getAllCohorts(studyId, new QueryOptions(CatalogSampleDBAdaptor.CohortParams.SAMPLES.key(),
                sampleId1), sessionIdUser).getNumResults();
        assertEquals(2, numResults);

        numResults = catalogManager.getAllCohorts(studyId, new QueryOptions(CatalogSampleDBAdaptor.CohortParams.SAMPLES.key(),
                sampleId1 + "," + sampleId5), sessionIdUser).getNumResults();
        assertEquals(3, numResults);

//        numResults = catalogManager.getAllCohorts(studyId, new QueryOptions(CatalogSampleDBAdaptor.CohortFilterOption.samples.toString
// (), sampleId3 + "," + sampleId4), sessionIdUser).getNumResults();
//        assertEquals(2, numResults);

        numResults = catalogManager.getAllCohorts(studyId, new QueryOptions(CatalogSampleDBAdaptor.CohortParams.NAME.key(),
                "MyCohort2"), sessionIdUser).getNumResults();
        assertEquals(1, numResults);

        numResults = catalogManager.getAllCohorts(studyId, new QueryOptions(CatalogSampleDBAdaptor.CohortParams.NAME.key(),
                "~MyCohort."), sessionIdUser).getNumResults();
        assertEquals(4, numResults);

        numResults = catalogManager.getAllCohorts(studyId, new QueryOptions(CatalogSampleDBAdaptor.CohortParams.TYPE.key(),
                Cohort.Type.FAMILY), sessionIdUser).getNumResults();
        assertEquals(2, numResults);

        numResults = catalogManager.getAllCohorts(studyId, new QueryOptions(CatalogSampleDBAdaptor.CohortParams.TYPE.key(),
                "CASE_CONTROL"), sessionIdUser).getNumResults();
        assertEquals(1, numResults);

        numResults = catalogManager.getAllCohorts(studyId, new QueryOptions(CatalogSampleDBAdaptor.CohortParams.ID.key(),
                myCohort1.getId() + "," + myCohort2.getId() + "," + myCohort3.getId()), sessionIdUser).getNumResults();
        assertEquals(3, numResults);
    }

    @Test
    public void testCreateCohortFail() throws CatalogException {
        int studyId = catalogManager.getStudyId("user@1000G:phase1");
        thrown.expect(CatalogException.class);
        catalogManager.createCohort(studyId, "MyCohort", Cohort.Type.FAMILY, "", Arrays.asList(23, 4, 5), null, sessionIdUser);
    }

    @Test
    public void testCreateCohortAlreadyExisting() throws CatalogException {
        int studyId = catalogManager.getStudyId("user@1000G:phase1");

        int sampleId1 = catalogManager.createSample(studyId, "SAMPLE_1", "", "", null, new QueryOptions(), sessionIdUser).first().getId();
        catalogManager.createCohort(studyId, "MyCohort", Cohort.Type.FAMILY, "", Arrays.asList(sampleId1), null, sessionIdUser).first();


        thrown.expect(CatalogDBException.class);
        catalogManager.createCohort(studyId, "MyCohort", Cohort.Type.FAMILY, "", Arrays.asList(sampleId1), null, sessionIdUser).first();
    }

    @Test
    public void testUpdateCohort() throws CatalogException {
        int studyId = catalogManager.getStudyId("user@1000G:phase1");

        int sampleId1 = catalogManager.createSample(studyId, "SAMPLE_1", "", "", null, new QueryOptions(), sessionIdUser).first().getId();
        int sampleId2 = catalogManager.createSample(studyId, "SAMPLE_2", "", "", null, new QueryOptions(), sessionIdUser).first().getId();
        int sampleId3 = catalogManager.createSample(studyId, "SAMPLE_3", "", "", null, new QueryOptions(), sessionIdUser).first().getId();
        int sampleId4 = catalogManager.createSample(studyId, "SAMPLE_4", "", "", null, new QueryOptions(), sessionIdUser).first().getId();
        int sampleId5 = catalogManager.createSample(studyId, "SAMPLE_5", "", "", null, new QueryOptions(), sessionIdUser).first().getId();

        Cohort myCohort = catalogManager.createCohort(studyId, "MyCohort", Cohort.Type.FAMILY, "", Arrays.asList(sampleId1, sampleId2,
                sampleId3), null, sessionIdUser).first();


        assertEquals("MyCohort", myCohort.getName());
        assertEquals(3, myCohort.getSamples().size());
        assertTrue(myCohort.getSamples().contains(sampleId1));
        assertTrue(myCohort.getSamples().contains(sampleId2));
        assertTrue(myCohort.getSamples().contains(sampleId3));

        Cohort myModifiedCohort = catalogManager.modifyCohort(myCohort.getId(), new ObjectMap("samples", Arrays.asList(sampleId1,
                sampleId3, sampleId4, sampleId5)).append("name", "myModifiedCohort"), new QueryOptions(), sessionIdUser).first();

        assertEquals("myModifiedCohort", myModifiedCohort.getName());
        assertEquals(4, myModifiedCohort.getSamples().size());
        assertTrue(myModifiedCohort.getSamples().contains(sampleId1));
        assertTrue(myModifiedCohort.getSamples().contains(sampleId3));
        assertTrue(myModifiedCohort.getSamples().contains(sampleId4));
        assertTrue(myModifiedCohort.getSamples().contains(sampleId5));
    }

    /*                    */
    /* Test util methods  */
    /*                    */

    @Test
    public void testDeleteCohort() throws CatalogException {
        int studyId = catalogManager.getStudyId("user@1000G:phase1");

        int sampleId1 = catalogManager.createSample(studyId, "SAMPLE_1", "", "", null, new QueryOptions(), sessionIdUser).first().getId();
        int sampleId2 = catalogManager.createSample(studyId, "SAMPLE_2", "", "", null, new QueryOptions(), sessionIdUser).first().getId();
        int sampleId3 = catalogManager.createSample(studyId, "SAMPLE_3", "", "", null, new QueryOptions(), sessionIdUser).first().getId();

        Cohort myCohort = catalogManager.createCohort(studyId, "MyCohort", Cohort.Type.FAMILY, "", Arrays.asList(sampleId1, sampleId2,
                sampleId3), null, sessionIdUser).first();


        assertEquals("MyCohort", myCohort.getName());
        assertEquals(3, myCohort.getSamples().size());
        assertTrue(myCohort.getSamples().contains(sampleId1));
        assertTrue(myCohort.getSamples().contains(sampleId2));
        assertTrue(myCohort.getSamples().contains(sampleId3));

        Cohort myDeletedCohort = catalogManager.deleteCohort(myCohort.getId(), null, sessionIdUser).first();

        assertEquals(myCohort.getId(), myDeletedCohort.getId());

        thrown.expect(CatalogException.class);
        catalogManager.getCohort(myCohort.getId(), null, sessionIdUser);
    }

    /**
     * Individual methods
     * ***************************
     */

    @Test
    public void testAnnotateIndividual() throws CatalogException {
        int studyId = catalogManager.getStudyId("user@1000G:phase1");
        Study study = catalogManager.getStudy(studyId, sessionIdUser).first();
        VariableSet variableSet = study.getVariableSets().get(0);

        int individualId1 = catalogManager.createIndividual(studyId, "INDIVIDUAL_1", "", -1, -1, null, new QueryOptions(), sessionIdUser)
                .first().getId();
        int individualId2 = catalogManager.createIndividual(studyId, "INDIVIDUAL_2", "", -1, -1, null, new QueryOptions(), sessionIdUser)
                .first().getId();
        int individualId3 = catalogManager.createIndividual(studyId, "INDIVIDUAL_3", "", -1, -1, null, new QueryOptions(), sessionIdUser)
                .first().getId();

        catalogManager.annotateIndividual(individualId1, "annot1", variableSet.getId(), new ObjectMap("NAME", "INDIVIDUAL_1").append
                ("AGE", 5).append("PHEN", "CASE").append("ALIVE", true), null, sessionIdUser);
        catalogManager.annotateIndividual(individualId2, "annot1", variableSet.getId(), new ObjectMap("NAME", "INDIVIDUAL_2").append
                ("AGE", 15).append("PHEN", "CONTROL").append("ALIVE", true), null, sessionIdUser);
        catalogManager.annotateIndividual(individualId3, "annot1", variableSet.getId(), new ObjectMap("NAME", "INDIVIDUAL_3").append
                ("AGE", 25).append("PHEN", "CASE").append("ALIVE", true), null, sessionIdUser);

        List<String> individuals;
        individuals = catalogManager.getAllIndividuals(studyId, new Query(CatalogIndividualDBAdaptor.QueryParams.VARIABLE_SET_ID.key(),
                variableSet.getId())
                .append(CatalogIndividualDBAdaptor.QueryParams.ANNOTATION.key() + ".NAME", "~^INDIVIDUAL_"),
                null, sessionIdUser).getResult().stream().map(Individual::getName).collect(Collectors.toList());
        assertTrue(individuals.containsAll(Arrays.asList("INDIVIDUAL_1", "INDIVIDUAL_2", "INDIVIDUAL_3")));

        individuals = catalogManager.getAllIndividuals(studyId, new Query(CatalogIndividualDBAdaptor.QueryParams.VARIABLE_SET_ID.key(),
                variableSet.getId())
                .append(CatalogIndividualDBAdaptor.QueryParams.ANNOTATION.key() + ".AGE", ">10"),
                null, sessionIdUser).getResult().stream().map(Individual::getName).collect(Collectors.toList());
        assertTrue(individuals.containsAll(Arrays.asList("INDIVIDUAL_2", "INDIVIDUAL_3")));

        individuals = catalogManager.getAllIndividuals(studyId, new Query(CatalogIndividualDBAdaptor.QueryParams.VARIABLE_SET_ID.key(),
                variableSet.getId())
                .append(CatalogIndividualDBAdaptor.QueryParams.ANNOTATION.key() + ".AGE", ">10")
                .append(CatalogIndividualDBAdaptor.QueryParams.ANNOTATION.key() + ".PHEN", "CASE"),
                null, sessionIdUser).getResult().stream().map(Individual::getName).collect(Collectors.toList());
        assertTrue(individuals.containsAll(Arrays.asList("INDIVIDUAL_3")));

    }
}<|MERGE_RESOLUTION|>--- conflicted
+++ resolved
@@ -923,7 +923,6 @@
         assertEquals(1, result.getNumResults());
 
         result = catalogManager.searchFile(studyId, new Query(nattributes + ".numValue", "=10"), sessionIdUser);
-<<<<<<< HEAD
         assertEquals(0, result.getNumResults());
 
         result = catalogManager.searchFile(studyId, new Query(attributes + ".boolean", "true"), sessionIdUser);
@@ -935,19 +934,6 @@
         result = catalogManager.searchFile(studyId, new Query(attributes + ".boolean", "=1"), sessionIdUser);
         assertEquals(0, result.getNumResults());
 
-=======
-        assertEquals(0, result.getNumResults());
-
-        result = catalogManager.searchFile(studyId, new Query(attributes + ".boolean", "true"), sessionIdUser);
-        assertEquals(0, result.getNumResults());
-
-        result = catalogManager.searchFile(studyId, new Query(attributes + ".boolean", "=true"), sessionIdUser);
-        assertEquals(0, result.getNumResults());
-
-        result = catalogManager.searchFile(studyId, new Query(attributes + ".boolean", "=1"), sessionIdUser);
-        assertEquals(0, result.getNumResults());
-
->>>>>>> e5d077fd
         result = catalogManager.searchFile(studyId, new Query(battributes + ".boolean", "true"), sessionIdUser);
         assertEquals(1, result.getNumResults());
 
