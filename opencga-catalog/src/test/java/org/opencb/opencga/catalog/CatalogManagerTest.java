--- conflicted
+++ resolved
@@ -26,16 +26,6 @@
 import org.opencb.commons.datastore.mongodb.MongoDataStore;
 import org.opencb.commons.datastore.mongodb.MongoDataStoreManager;
 import org.opencb.commons.test.GenericTest;
-<<<<<<< HEAD
-=======
-import org.opencb.datastore.core.ObjectMap;
-import org.opencb.datastore.core.Query;
-import org.opencb.datastore.core.QueryOptions;
-import org.opencb.datastore.core.QueryResult;
-import org.opencb.datastore.core.config.DataStoreServerAddress;
-import org.opencb.datastore.mongodb.MongoDataStore;
-import org.opencb.datastore.mongodb.MongoDataStoreManager;
->>>>>>> b753b40a
 import org.opencb.opencga.catalog.authentication.CatalogAuthenticationManager;
 import org.opencb.opencga.catalog.authorization.AuthorizationManager;
 import org.opencb.opencga.catalog.db.api.CatalogFileDBAdaptor;
@@ -63,11 +53,8 @@
 import static org.hamcrest.CoreMatchers.allOf;
 import static org.hamcrest.CoreMatchers.containsString;
 import static org.junit.Assert.*;
-<<<<<<< HEAD
-import static org.opencb.opencga.catalog.db.api.CatalogSampleDBAdaptor.QueryParams.*;
-=======
-import static org.opencb.opencga.catalog.db.api.CatalogSampleDBAdaptor.SampleFilterOption.*;
->>>>>>> b753b40a
+import static org.opencb.opencga.catalog.db.api.CatalogSampleDBAdaptor.QueryParams.ANNOTATION_SET_ID;
+import static org.opencb.opencga.catalog.db.api.CatalogSampleDBAdaptor.QueryParams.VARIABLE_SET_ID;
 
 public class CatalogManagerTest extends GenericTest {
 
@@ -181,18 +168,9 @@
                 "myorg", null, sessionIdUser2).first();
         Project project3 = catalogManager.createProject("user3", "project 1", "p1", "", "", null, sessionIdUser3).first();
 
-<<<<<<< HEAD
-        int studyId = catalogManager.createStudy(project1.getId(), "Phase 1", "phase1", Study.Type.TRIO, "Done", sessionIdUser).first()
-                .getId();
-        int studyId2 = catalogManager.createStudy(project1.getId(), "Phase 3", "phase3", Study.Type.CASE_CONTROL, "d", sessionIdUser)
-                .first().getId();
-        int studyId3 = catalogManager.createStudy(project2.getId(), "Study 1", "s1", Study.Type.CONTROL_SET, "", sessionIdUser2).first()
-                .getId();
-=======
         studyId = catalogManager.createStudy(project1.getId(), "Phase 1", "phase1", Study.Type.TRIO, "Done", sessionIdUser).first().getId();
         studyId2 = catalogManager.createStudy(project1.getId(), "Phase 3", "phase3", Study.Type.CASE_CONTROL, "d", sessionIdUser).first().getId();
         catalogManager.createStudy(project2.getId(), "Study 1", "s1", Study.Type.CONTROL_SET, "", sessionIdUser2).first().getId();
->>>>>>> b753b40a
 
         catalogManager.createFolder(studyId2, Paths.get("data/test/folder/"), true, null, sessionIdUser);
 
@@ -565,7 +543,7 @@
             fail("The file could be created despite not having the proper permissions.");
         } catch (CatalogAuthorizationException e) {
             assertTrue(e.getMessage().contains("Permission denied"));
-            assertEquals(0, catalogManager.searchFile(studyId, new QueryOptions(CatalogFileDBAdaptor.FileFilterOption.path.toString(),
+            assertEquals(0, catalogManager.searchFile(studyId, new Query(CatalogFileDBAdaptor.QueryParams.PATH.key(),
                     "data/test/folder/file.txt"), sessionIdUser).getNumResults());
         }
     }
@@ -576,7 +554,7 @@
         catalogManager.shareFile(testFolder.getId(), new AclEntry("user2", false, true, false, false), sessionIdUser);
         catalogManager.createFile(studyId, File.Format.UNKNOWN, File.Bioformat.NONE, "data/test/folder/file.txt", "My description", true, -1,
                 sessionIdUser2);
-        assertEquals(1, catalogManager.searchFile(studyId, new QueryOptions(CatalogFileDBAdaptor.FileFilterOption.path.toString(),
+        assertEquals(1, catalogManager.searchFile(studyId, new Query(CatalogFileDBAdaptor.QueryParams.PATH.key(),
                 "data/test/folder/file.txt"), sessionIdUser).getNumResults());
 
     }
