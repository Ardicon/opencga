--- conflicted
+++ resolved
@@ -50,10 +50,7 @@
         catalogProperties.load(CatalogDBClientTest.class.getClassLoader().getResourceAsStream("catalog.properties"));
         */
         catalogManager = new CatalogManager(catalogConfiguration);
-<<<<<<< HEAD
-=======
         catalogManager.installCatalogDB();
->>>>>>> c6ea2d61
         QueryResult<ObjectMap> result = catalogManager.loginAsAnonymous("test-ip");
         userId = result.getResult().get(0).getString("userId");
         sessionId = result.getResult().get(0).getString("sessionId");
