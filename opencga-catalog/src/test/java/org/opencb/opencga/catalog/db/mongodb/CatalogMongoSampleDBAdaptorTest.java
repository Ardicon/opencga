--- conflicted
+++ resolved
@@ -6,10 +6,7 @@
 import org.junit.Test;
 import org.junit.rules.ExpectedException;
 import org.opencb.commons.datastore.core.ObjectMap;
-<<<<<<< HEAD
-=======
 import org.opencb.commons.datastore.core.Query;
->>>>>>> a9c17156
 import org.opencb.commons.datastore.core.QueryOptions;
 import org.opencb.commons.datastore.core.QueryResult;
 import org.opencb.opencga.catalog.db.CatalogDBAdaptorFactory;
@@ -258,11 +255,7 @@
 
         Sample hg0097 = new Sample(0, "HG0097", "1000g", 0, "A description");
         QueryResult<Sample> createResult = dbAdaptorFactory.getCatalogSampleDBAdaptor().createSample(studyId, hg0097, null);
-<<<<<<< HEAD
-        QueryResult<Sample> deleteResult = dbAdaptorFactory.getCatalogSampleDBAdaptor().delete(createResult.first().getId(), false);
-=======
         QueryResult<Sample> deleteResult = dbAdaptorFactory.getCatalogSampleDBAdaptor().delete(createResult.first().getId(), new QueryOptions());
->>>>>>> a9c17156
         assertEquals(createResult.first().getId(), deleteResult.first().getId());
         assertEquals(1, deleteResult.getNumResults());
 
@@ -273,11 +266,7 @@
     @Test
     public void deleteSampleFail1Test() throws Exception {
         thrown.expect(CatalogDBException.class);
-<<<<<<< HEAD
-        dbAdaptorFactory.getCatalogSampleDBAdaptor().delete(55555555, false);
-=======
         dbAdaptorFactory.getCatalogSampleDBAdaptor().delete(55555555, new QueryOptions());
->>>>>>> a9c17156
     }
 
     @Test
@@ -291,11 +280,7 @@
         dbAdaptorFactory.getCatalogFileDBAdaptor().update(fileId, new ObjectMap("sampleIds", createResult.first().getId()));
 
         thrown.expect(CatalogDBException.class);
-<<<<<<< HEAD
-        dbAdaptorFactory.getCatalogSampleDBAdaptor().delete(createResult.first().getId(), false);
-=======
         dbAdaptorFactory.getCatalogSampleDBAdaptor().delete(createResult.first().getId(), new QueryOptions());
->>>>>>> a9c17156
     }
 
     @Test
@@ -308,11 +293,7 @@
                 Collections.singletonList(createResult.first().getId()), null), null);
 
         thrown.expect(CatalogDBException.class);
-<<<<<<< HEAD
-        dbAdaptorFactory.getCatalogSampleDBAdaptor().delete(createResult.first().getId(), false);
-=======
         dbAdaptorFactory.getCatalogSampleDBAdaptor().delete(createResult.first().getId(), new QueryOptions());
->>>>>>> a9c17156
     }
 
     @Test
@@ -348,16 +329,10 @@
 
 
         assertEquals(numCohorts * numThreads - numCohorts, numFailures.intValue());
-<<<<<<< HEAD
-        Study study = dbAdaptorFactory.getCatalogStudyDBAdaptor().getStudy(studyId, null).first();
-        assertEquals(numCohorts, study.getCohorts().size());
-        Set<String> names = study.getCohorts().stream().map(Cohort::getName).collect(Collectors.toSet());
-=======
         List<Cohort> cohorts = dbAdaptorFactory.getCatalogCohortDBAdaptor().get(
                 new Query(CatalogCohortDBAdaptor.QueryParams.STUDY_ID.key(), studyId), null).getResult();
         assertEquals(numCohorts, cohorts.size());
         Set<String> names = cohorts.stream().map(Cohort::getName).collect(Collectors.toSet());
->>>>>>> a9c17156
         for (int c = 0; c < numCohorts; c++) {
             String cohortName = getCohortName.apply(c);
             names.contains(cohortName);
