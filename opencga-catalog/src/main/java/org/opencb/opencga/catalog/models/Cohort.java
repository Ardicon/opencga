--- conflicted
+++ resolved
@@ -160,11 +160,7 @@
             if (isValid(status)) {
                 init(status, message);
             } else {
-<<<<<<< HEAD
-                init(UNKNOWN, message);
-=======
                 throw new IllegalArgumentException("Unknown status " + status);
->>>>>>> a9c17156
             }
         }
 
@@ -188,10 +184,7 @@
     }
 
     //Represents the criteria of grouping samples in the cohort
-<<<<<<< HEAD
-=======
     @Deprecated
->>>>>>> a9c17156
     public enum Type {
         CASE_CONTROL,
         CASE_SET,
