/*
 * Copyright 2015-2017 OpenCB
 *
 * Licensed under the Apache License, Version 2.0 (the "License");
 * you may not use this file except in compliance with the License.
 * You may obtain a copy of the License at
 *
 *     http://www.apache.org/licenses/LICENSE-2.0
 *
 * Unless required by applicable law or agreed to in writing, software
 * distributed under the License is distributed on an "AS IS" BASIS,
 * WITHOUT WARRANTIES OR CONDITIONS OF ANY KIND, either express or implied.
 * See the License for the specific language governing permissions and
 * limitations under the License.
 */

package org.opencb.opencga.catalog.db.mongodb;

import com.mongodb.MongoClient;
import com.mongodb.MongoWriteException;
import com.mongodb.client.MongoCursor;
import com.mongodb.client.model.Filters;
import com.mongodb.client.model.Projections;
import com.mongodb.client.model.Updates;
import com.mongodb.client.result.DeleteResult;
import com.mongodb.client.result.UpdateResult;
import org.bson.Document;
import org.bson.conversions.Bson;
import org.opencb.commons.datastore.core.ObjectMap;
import org.opencb.commons.datastore.core.Query;
import org.opencb.commons.datastore.core.QueryOptions;
import org.opencb.commons.datastore.core.QueryResult;
import org.opencb.commons.datastore.mongodb.GenericDocumentComplexConverter;
import org.opencb.commons.datastore.mongodb.MongoDBCollection;
import org.opencb.commons.datastore.mongodb.MongoDBQueryUtils;
import org.opencb.opencga.catalog.db.api.CohortDBAdaptor;
import org.opencb.opencga.catalog.db.api.DBIterator;
import org.opencb.opencga.catalog.db.api.StudyDBAdaptor;
import org.opencb.opencga.catalog.db.mongodb.converters.CohortConverter;
import org.opencb.opencga.catalog.db.mongodb.iterators.MongoDBIterator;
import org.opencb.opencga.catalog.exceptions.CatalogAuthorizationException;
import org.opencb.opencga.catalog.exceptions.CatalogDBException;
import org.opencb.opencga.catalog.exceptions.CatalogException;
import org.opencb.opencga.core.common.TimeUtils;
import org.opencb.opencga.core.models.*;
import org.opencb.opencga.core.models.acls.permissions.CohortAclEntry;
import org.opencb.opencga.core.models.acls.permissions.StudyAclEntry;
import org.slf4j.LoggerFactory;

import java.util.*;
import java.util.function.Consumer;
import java.util.function.Function;
import java.util.stream.Collectors;

import static org.opencb.opencga.catalog.db.mongodb.AuthorizationMongoDBUtils.filterAnnotationSets;
import static org.opencb.opencga.catalog.db.mongodb.AuthorizationMongoDBUtils.getQueryForAuthorisedEntries;
import static org.opencb.opencga.catalog.db.mongodb.MongoDBUtils.*;

public class CohortMongoDBAdaptor extends AnnotationMongoDBAdaptor implements CohortDBAdaptor {

    private final MongoDBCollection cohortCollection;
    private CohortConverter cohortConverter;

    public CohortMongoDBAdaptor(MongoDBCollection cohortCollection, MongoDBAdaptorFactory dbAdaptorFactory) {
        super(LoggerFactory.getLogger(CohortMongoDBAdaptor.class));
        this.dbAdaptorFactory = dbAdaptorFactory;
        this.cohortCollection = cohortCollection;
        this.cohortConverter = new CohortConverter();
    }

    @Override
    protected GenericDocumentComplexConverter<? extends Annotable> getConverter() {
        return cohortConverter;
    }

    @Override
    protected MongoDBCollection getCollection() {
        return cohortCollection;
    }

    @Override
    public void nativeInsert(Map<String, Object> cohort, String userId) throws CatalogDBException {
        Document document = getMongoDBDocument(cohort, "cohort");
        cohortCollection.insert(document, null);
    }

    @Override
    public QueryResult<Cohort> insert(Cohort cohort, long studyId, QueryOptions options) throws CatalogDBException {
        long startTime = startQuery();

        dbAdaptorFactory.getCatalogStudyDBAdaptor().checkId(studyId);
        checkCohortNameExists(studyId, cohort.getName());

        long newId = dbAdaptorFactory.getCatalogMetaDBAdaptor().getNewAutoIncrementId();
        cohort.setId(newId);

        Document cohortObject = cohortConverter.convertToStorageType(cohort);
        cohortObject.append(PRIVATE_STUDY_ID, studyId);
        cohortObject.append(PRIVATE_ID, newId);
<<<<<<< HEAD
        cohortObject.put(PRIVATE_CREATION_DATE, TimeUtils.toDate(cohort.getCreationDate()));
=======
        cohortObject.put(PERMISSION_RULES_APPLIED, Collections.emptyList());
>>>>>>> 79753602

        try {
            cohortCollection.insert(cohortObject, null);
        } catch (MongoWriteException e) {
            throw ifDuplicateKeyException(() -> CatalogDBException.alreadyExists("Cohort", studyId, "name", cohort.getName(), e), e);
        }

        return endQuery("createCohort", startTime, get(newId, options));
    }

    @Override
    public QueryResult<Cohort> getAllInStudy(long studyId, QueryOptions options) throws CatalogDBException {
        return get(new Query(QueryParams.STUDY_ID.key(), studyId), options);
    }

    @Override
    public QueryResult<Cohort> update(long cohortId, ObjectMap parameters, QueryOptions queryOptions) throws CatalogDBException {
        long startTime = startQuery();
        update(new Query(QueryParams.ID.key(), cohortId), parameters, QueryOptions.empty());
        return endQuery("Update cohort", startTime, get(cohortId, queryOptions));
    }

    @Override
    @Deprecated
    public QueryResult<AnnotationSet> annotate(long cohortId, AnnotationSet annotationSet, boolean overwrite)
            throws CatalogDBException {
        long startTime = startQuery();

        QueryResult<Long> count = cohortCollection.count(new Document("annotationSets.name", annotationSet.getName())
                .append(PRIVATE_ID, cohortId));
        if (overwrite) {
            if (count.getResult().get(0) == 0) {
                throw CatalogDBException.idNotFound("AnnotationSet", annotationSet.getName());
            }
        } else {
            if (count.getResult().get(0) > 0) {
                throw CatalogDBException.alreadyExists("AnnotationSet", "name", annotationSet.getName());
            }
        }

        Document object = getMongoDBDocument(annotationSet, "AnnotationSet");

        Bson query = new Document(PRIVATE_ID, cohortId);
        if (overwrite) {
            ((Document) query).put("annotationSets.name", annotationSet.getName());
        } else {
            ((Document) query).put("annotationSets.name", new Document("$ne", annotationSet.getName()));
        }

        Bson update;
        if (overwrite) {
            update = Updates.set("annotationSets.$", object);
        } else {
            update = Updates.push("annotationSets", object);
        }

        QueryResult<UpdateResult> queryResult = cohortCollection.update(query, update, null);

        if (queryResult.first().getModifiedCount() != 1) {
            throw CatalogDBException.alreadyExists("AnnotationSet", "name", annotationSet.getName());
        }

        return endQuery("", startTime, Collections.singletonList(annotationSet));
    }

    @Override
    @Deprecated
    public QueryResult<AnnotationSet> deleteAnnotation(long cohortId, String annotationId) throws CatalogDBException {
        long startTime = startQuery();

        Cohort cohort = get(cohortId, new QueryOptions("include", "projects.studies.cohorts.annotationSets")).first();
        AnnotationSet annotationSet = null;
        for (AnnotationSet as : cohort.getAnnotationSets()) {
            if (as.getName().equals(annotationId)) {
                annotationSet = as;
                break;
            }
        }

        if (annotationSet == null) {
            throw CatalogDBException.idNotFound("AnnotationSet", annotationId);
        }

        Bson query = new Document(PRIVATE_ID, cohortId);
        Bson update = Updates.pull("annotationSets", new Document("name", annotationId));
        QueryResult<UpdateResult> resultQueryResult = cohortCollection.update(query, update, null);
        if (resultQueryResult.first().getModifiedCount() < 1) {
            throw CatalogDBException.idNotFound("AnnotationSet", annotationId);
        }

        return endQuery("Delete annotation", startTime, Collections.singletonList(annotationSet));
    }

    @Override
    public long getStudyId(long cohortId) throws CatalogDBException {
        checkId(cohortId);
        QueryResult queryResult = nativeGet(new Query(QueryParams.ID.key(), cohortId),
                new QueryOptions(MongoDBCollection.INCLUDE, PRIVATE_STUDY_ID));
        if (queryResult.getResult().isEmpty()) {
            throw CatalogDBException.idNotFound("Cohort", cohortId);
        } else {
            return ((Document) queryResult.first()).getLong(PRIVATE_STUDY_ID);
        }
    }

    @Override
    public void unmarkPermissionRule(long studyId, String permissionRuleId) throws CatalogException {
        unmarkPermissionRule(cohortCollection, studyId, permissionRuleId);
    }

    @Override
    public QueryResult<Long> count(Query query) throws CatalogDBException {
        long startTime = startQuery();
        return endQuery("Count cohort", startTime, cohortCollection.count(parseQuery(query, false)));
    }

    @Override
    public QueryResult<Long> count(final Query query, final String user, final StudyAclEntry.StudyPermissions studyPermissions)
            throws CatalogDBException, CatalogAuthorizationException {
        filterOutDeleted(query);
        StudyAclEntry.StudyPermissions studyPermission = (studyPermissions == null
                ? StudyAclEntry.StudyPermissions.VIEW_COHORTS : studyPermissions);

        // Get the study document
        Document studyDocument = getStudyDocument(query);

        // Get the document query needed to check the permissions as well
        Document queryForAuthorisedEntries = getQueryForAuthorisedEntries(studyDocument, user, studyPermission.name(),
                studyPermission.getCohortPermission().name());
        Bson bson = parseQuery(query, false, queryForAuthorisedEntries);
        logger.debug("Cohort count: query : {}, dbTime: {}", bson.toBsonDocument(Document.class, MongoClient.getDefaultCodecRegistry()));
        return cohortCollection.count(bson);
    }

    private void filterOutDeleted(Query query) {
        if (!query.containsKey(QueryParams.STATUS_NAME.key())) {
            query.append(QueryParams.STATUS_NAME.key(), "!=" + Status.TRASHED + ";!=" + Status.DELETED);
        }
    }

    @Override
    public QueryResult distinct(Query query, String field) throws CatalogDBException {
        Bson bson = parseQuery(query, false);
        return cohortCollection.distinct(field, bson);
    }

    @Override
    public QueryResult stats(Query query) {
        return null;
    }

    @Override
    public QueryResult<Long> update(Query query, ObjectMap parameters, QueryOptions queryOptions) throws CatalogDBException {
        long startTime = startQuery();
        Map<String, Object> cohortParams = new HashMap<>();

        String[] acceptedParams = {QueryParams.DESCRIPTION.key(), QueryParams.NAME.key(), QueryParams.CREATION_DATE.key()};
        filterStringParams(parameters, cohortParams, acceptedParams);

        Map<String, Class<? extends Enum>> acceptedEnums = Collections.singletonMap(QueryParams.TYPE.key(), Study.Type.class);
        filterEnumParams(parameters, cohortParams, acceptedEnums);

        // Check if the samples exist.
        if (parameters.containsKey(QueryParams.SAMPLES.key())) {
            List<Long> objectSampleList = parameters.getAsLongList(QueryParams.SAMPLES.key());
            List<Sample> sampleList = new ArrayList<>();
            for (Long sampleId : objectSampleList) {
                if (!dbAdaptorFactory.getCatalogSampleDBAdaptor().exists((sampleId))) {
                    throw CatalogDBException.idNotFound("Sample", (sampleId));
                }
                sampleList.add(new Sample().setId(sampleId));

            }
            cohortParams.put(QueryParams.SAMPLES.key(), cohortConverter.convertSamplesToDocument(sampleList));
        }
        String[] acceptedMapParams = {QueryParams.ATTRIBUTES.key(), QueryParams.STATS.key()};
        filterMapParams(parameters, cohortParams, acceptedMapParams);

        //Map<String, Class<? extends Enum>> acceptedEnumParams = Collections.singletonMap(QueryParams.STATUS_NAME.key(),
        //        Cohort.CohortStatus.class);
        //filterEnumParams(parameters, cohortParams, acceptedEnumParams);
        if (parameters.containsKey(QueryParams.STATUS_NAME.key())) {
            cohortParams.put(QueryParams.STATUS_NAME.key(), parameters.get(QueryParams.STATUS_NAME.key()));
            cohortParams.put(QueryParams.STATUS_DATE.key(), TimeUtils.getTime());
        }
        if (parameters.containsKey("status")) {
            throw new CatalogDBException("Unable to modify cohort. Use parameter \"" + QueryParams.STATUS_NAME.key()
                    + "\" instead of \"status\"");
        }

        if (!cohortParams.isEmpty()) {
            QueryResult<UpdateResult> update = cohortCollection.update(parseQuery(query, false), new Document("$set", cohortParams), null);
            return endQuery("Update cohort", startTime, Arrays.asList(update.getNumTotalResults()));
        }

        return endQuery("Update cohort", startTime, new QueryResult<>());
    }

    @Override
    public void delete(long id) throws CatalogDBException {
        Query query = new Query(QueryParams.ID.key(), id);
        delete(query);
    }

    @Override
    public void delete(Query query) throws CatalogDBException {
        QueryResult<DeleteResult> remove = cohortCollection.remove(parseQuery(query, false), null);

        if (remove.first().getDeletedCount() == 0) {
            throw CatalogDBException.deleteError("Cohort");
        }
    }

    @Override
    public QueryResult<Cohort> delete(long id, QueryOptions queryOptions) throws CatalogDBException {
        long startTime = startQuery();

        checkId(id);
        // Check if the cohort is active
        Query query = new Query(QueryParams.ID.key(), id)
                .append(QueryParams.STATUS_NAME.key(), "!=" + Status.TRASHED + ";!=" + Status.DELETED);
        if (count(query).first() == 0) {
            query.put(QueryParams.STATUS_NAME.key(), Status.TRASHED + "," + Status.DELETED);
            QueryOptions options = new QueryOptions(MongoDBCollection.INCLUDE, QueryParams.STATUS_NAME.key());
            Cohort cohort = get(query, options).first();
            throw new CatalogDBException("The cohort {" + id + "} was already " + cohort.getStatus().getName());
        }

        // Change the status of the cohort to deleted
        setStatus(id, Status.TRASHED);

        query = new Query(QueryParams.ID.key(), id).append(QueryParams.STATUS_NAME.key(), Status.TRASHED);

        return endQuery("Delete cohort", startTime, get(query, null));
    }

    @Override
    public QueryResult<Long> delete(Query query, QueryOptions queryOptions) throws CatalogDBException {
        long startTime = startQuery();
        query.append(QueryParams.STATUS_NAME.key(), "!=" + Status.TRASHED + ";!=" + Status.DELETED);
        QueryResult<Cohort> cohortQueryResult = get(query, new QueryOptions(MongoDBCollection.INCLUDE, QueryParams.ID.key()));
        for (Cohort cohort : cohortQueryResult.getResult()) {
            delete(cohort.getId(), queryOptions);
        }
        return endQuery("Delete cohort", startTime, Collections.singletonList(cohortQueryResult.getNumTotalResults()));
    }

    QueryResult<Cohort> setStatus(long cohortId, String status) throws CatalogDBException {
        return update(cohortId, new ObjectMap(QueryParams.STATUS_NAME.key(), status), QueryOptions.empty());
    }

    QueryResult<Long> setStatus(Query query, String status) throws CatalogDBException {
        return update(query, new ObjectMap(QueryParams.STATUS_NAME.key(), status), QueryOptions.empty());
    }

    @Override
    public QueryResult<Cohort> remove(long id, QueryOptions queryOptions) throws CatalogDBException {
        throw new UnsupportedOperationException("Operation not yet supported.");
    }

    @Override
    public QueryResult<Long> remove(Query query, QueryOptions queryOptions) throws CatalogDBException {
        throw new UnsupportedOperationException("Operation not yet supported.");
    }

    @Override
    public QueryResult<Cohort> restore(long id, QueryOptions queryOptions) throws CatalogDBException {
        long startTime = startQuery();

        checkId(id);
        // Check if the cohort is active
        Query query = new Query(QueryParams.ID.key(), id)
                .append(QueryParams.STATUS_NAME.key(), Status.TRASHED);
        if (count(query).first() == 0) {
            throw new CatalogDBException("The cohort {" + id + "} is not deleted");
        }

        // Change the status of the cohort to deleted
        setStatus(id, Cohort.CohortStatus.NONE);
        query = new Query(QueryParams.ID.key(), id);

        return endQuery("Restore cohort", startTime, get(query, null));
    }

    @Override
    public QueryResult<Long> restore(Query query, QueryOptions queryOptions) throws CatalogDBException {
        long startTime = startQuery();
        query.put(QueryParams.STATUS_NAME.key(), Status.TRASHED);
        return endQuery("Restore cohorts", startTime, setStatus(query, Cohort.CohortStatus.NONE));
    }

    @Override
    public QueryResult<Cohort> get(long cohortId, QueryOptions options) throws CatalogDBException {
        Query query = new Query()
                .append(QueryParams.ID.key(), cohortId)
                .append(QueryParams.STATUS_NAME.key(), "!=" + Status.DELETED);
        return get(query, options);
    }

    @Override
    public QueryResult<Cohort> get(Query query, QueryOptions options, String user)
            throws CatalogDBException, CatalogAuthorizationException {
        long startTime = startQuery();
        List<Cohort> documentList = new ArrayList<>();
        QueryResult<Cohort> queryResult;
        try (DBIterator<Cohort> dbIterator = iterator(query, options, user)) {
            while (dbIterator.hasNext()) {
                documentList.add(dbIterator.next());
            }
        }
        queryResult = endQuery("Get", startTime, documentList);

        // We only count the total number of results if the actual number of results equals the limit established for performance purposes.
        if (options != null && options.getInt(QueryOptions.LIMIT, 0) == queryResult.getNumResults()) {
            QueryResult<Long> count = count(query, user, StudyAclEntry.StudyPermissions.VIEW_COHORTS);
            queryResult.setNumTotalResults(count.first());
        }
        return queryResult;
    }

    @Override
    public QueryResult<Cohort> get(Query query, QueryOptions options) throws CatalogDBException {
        long startTime = startQuery();
        List<Cohort> documentList = new ArrayList<>();
        try (DBIterator<Cohort> dbIterator = iterator(query, options)) {
            while (dbIterator.hasNext()) {
                documentList.add(dbIterator.next());
            }
        }
        QueryResult<Cohort> queryResult = endQuery("Get", startTime, documentList);

        // We only count the total number of results if the actual number of results equals the limit established for performance purposes.
        if (options != null && options.getInt(QueryOptions.LIMIT, 0) == queryResult.getNumResults()) {
            QueryResult<Long> count = count(query);
            queryResult.setNumTotalResults(count.first());
        }
        return queryResult;
    }

    @Override
    public QueryResult nativeGet(Query query, QueryOptions options) throws CatalogDBException {
        long startTime = startQuery();
        List<Document> documentList = new ArrayList<>();
        QueryResult<Document> queryResult;
        try (DBIterator<Document> dbIterator = nativeIterator(query, options)) {
            while (dbIterator.hasNext()) {
                documentList.add(dbIterator.next());
            }
        }
        queryResult = endQuery("Native get", startTime, documentList);

        // We only count the total number of results if the actual number of results equals the limit established for performance purposes.
        if (options != null && options.getInt(QueryOptions.LIMIT, 0) == queryResult.getNumResults()) {
            QueryResult<Long> count = count(query);
            queryResult.setNumTotalResults(count.first());
        }
        return queryResult;
    }

    @Override
    public DBIterator<Cohort> iterator(Query query, QueryOptions options) throws CatalogDBException {
        MongoCursor<Document> mongoCursor = getMongoCursor(query, options);
        return new MongoDBIterator<>(mongoCursor, cohortConverter);
    }

    @Override
    public DBIterator<Document> nativeIterator(Query query, QueryOptions options) throws CatalogDBException {
        MongoCursor<Document> mongoCursor = getMongoCursor(query, options);
        return new MongoDBIterator<>(mongoCursor);
    }

    @Override
    public DBIterator<Cohort> iterator(Query query, QueryOptions options, String user)
            throws CatalogDBException, CatalogAuthorizationException {
        Document studyDocument = getStudyDocument(query);
        MongoCursor<Document> mongoCursor = getMongoCursor(query, options, studyDocument, user);
        Function<Document, Document> iteratorFilter = (d) -> filterAnnotationSets(studyDocument, d, user,
                StudyAclEntry.StudyPermissions.VIEW_COHORT_ANNOTATIONS.name(), CohortAclEntry.CohortPermissions.VIEW_ANNOTATIONS.name());

        return new MongoDBIterator<>(mongoCursor, cohortConverter, iteratorFilter);
    }

    @Override
    public DBIterator<Document> nativeIterator(Query query, QueryOptions options, String user)
            throws CatalogDBException, CatalogAuthorizationException {
        Document studyDocument = getStudyDocument(query);
        MongoCursor<Document> mongoCursor = getMongoCursor(query, options, studyDocument, user);
        Function<Document, Document> iteratorFilter = (d) -> filterAnnotationSets(studyDocument, d, user,
                StudyAclEntry.StudyPermissions.VIEW_COHORT_ANNOTATIONS.name(), CohortAclEntry.CohortPermissions.VIEW_ANNOTATIONS.name());

        return new MongoDBIterator<>(mongoCursor, iteratorFilter);
    }

    private MongoCursor<Document> getMongoCursor(Query query, QueryOptions options) throws CatalogDBException {
        MongoCursor<Document> documentMongoCursor;
        try {
            documentMongoCursor = getMongoCursor(query, options, null, null);
        } catch (CatalogAuthorizationException e) {
            throw new CatalogDBException(e);
        }
        return documentMongoCursor;
    }

    private MongoCursor<Document> getMongoCursor(Query query, QueryOptions options, Document studyDocument, String user)
            throws CatalogDBException, CatalogAuthorizationException {
        Document queryForAuthorisedEntries = null;
        if (studyDocument != null && user != null) {
            // Get the document query needed to check the permissions as well
            queryForAuthorisedEntries = getQueryForAuthorisedEntries(studyDocument, user,
                    StudyAclEntry.StudyPermissions.VIEW_COHORTS.name(), CohortAclEntry.CohortPermissions.VIEW.name());
        }

        filterOutDeleted(query);
        Bson bson = parseQuery(query, false, queryForAuthorisedEntries);
        QueryOptions qOptions;
        if (options != null) {
            qOptions = options;
        } else {
            qOptions = new QueryOptions();
        }
        qOptions = filterOptions(qOptions, FILTER_ROUTE_COHORTS);

        return cohortCollection.nativeQuery().find(bson, qOptions).iterator();
    }

    private Document getStudyDocument(Query query) throws CatalogDBException {
        // Get the study document
        Query studyQuery = new Query(StudyDBAdaptor.QueryParams.ID.key(), query.getLong(QueryParams.STUDY_ID.key()));
        QueryResult<Document> queryResult = dbAdaptorFactory.getCatalogStudyDBAdaptor().nativeGet(studyQuery, QueryOptions.empty());
        if (queryResult.getNumResults() == 0) {
            throw new CatalogDBException("Study " + query.getLong(QueryParams.STUDY_ID.key()) + " not found");
        }
        return queryResult.first();
    }

    @Override
    public QueryResult rank(Query query, String field, int numResults, boolean asc) throws CatalogDBException {
        filterOutDeleted(query);
        Bson bsonQuery = parseQuery(query, false);
        return rank(cohortCollection, bsonQuery, field, "name", numResults, asc);
    }

    @Override
    public QueryResult groupBy(Query query, String field, QueryOptions options) throws CatalogDBException {
        filterOutDeleted(query);
        Bson bsonQuery = parseQuery(query, false);
        return groupBy(cohortCollection, bsonQuery, field, "name", options);
    }

    @Override
    public QueryResult groupBy(Query query, List<String> fields, QueryOptions options) throws CatalogDBException {
        filterOutDeleted(query);
        Bson bsonQuery = parseQuery(query, false);
        return groupBy(cohortCollection, bsonQuery, fields, "name", options);
    }

    @Override
    public QueryResult groupBy(Query query, String field, QueryOptions options, String user)
            throws CatalogDBException, CatalogAuthorizationException {
        Document studyDocument = getStudyDocument(query);
        Document queryForAuthorisedEntries = getQueryForAuthorisedEntries(studyDocument, user, StudyAclEntry.StudyPermissions.VIEW_COHORTS
                .name(), CohortAclEntry.CohortPermissions.VIEW.name());
        filterOutDeleted(query);
        Bson bsonQuery = parseQuery(query, false, queryForAuthorisedEntries);
        return groupBy(cohortCollection, bsonQuery, field, QueryParams.NAME.key(), options);
    }

    @Override
    public QueryResult groupBy(Query query, List<String> fields, QueryOptions options, String user)
            throws CatalogDBException, CatalogAuthorizationException {
        Document studyDocument = getStudyDocument(query);
        Document queryForAuthorisedEntries = getQueryForAuthorisedEntries(studyDocument, user, StudyAclEntry.StudyPermissions.VIEW_COHORTS
                .name(), CohortAclEntry.CohortPermissions.VIEW.name());
        filterOutDeleted(query);
        Bson bsonQuery = parseQuery(query, false, queryForAuthorisedEntries);
        return groupBy(cohortCollection, bsonQuery, fields, QueryParams.NAME.key(), options);
    }

    @Override
    public void forEach(Query query, Consumer<? super Object> action, QueryOptions options) throws CatalogDBException {
        Objects.requireNonNull(action);
        try (DBIterator<Cohort> catalogDBIterator = iterator(query, options)) {
            while (catalogDBIterator.hasNext()) {
                action.accept(catalogDBIterator.next());
            }
        }
    }

    private void checkCohortNameExists(long studyId, String cohortName) throws CatalogDBException {
        QueryResult<Long> count = cohortCollection.count(Filters.and(
                Filters.eq(PRIVATE_STUDY_ID, studyId), Filters.eq(QueryParams.NAME.key(), cohortName)));
        if (count.getResult().get(0) > 0) {
            throw CatalogDBException.alreadyExists("Cohort", "name", cohortName);
        }
    }

    private Bson parseQuery(Query query, boolean isolated) throws CatalogDBException {
        return parseQuery(query, isolated, null);
    }

    protected Bson parseQuery(Query query, boolean isolated, Document authorisation) throws CatalogDBException {
        List<Bson> andBsonList = new ArrayList<>();
        List<Bson> annotationList = new ArrayList<>();
        // We declare variableMap here just in case we have different annotation queries
        Map<String, Variable> variableMap = null;

        if (isolated) {
            andBsonList.add(new Document("$isolated", 1));
        }

        fixComplexQueryParam(QueryParams.ANNOTATION.key(), query);
        fixComplexQueryParam(QueryParams.ATTRIBUTES.key(), query);
        fixComplexQueryParam(QueryParams.BATTRIBUTES.key(), query);
        fixComplexQueryParam(QueryParams.NATTRIBUTES.key(), query);

        for (Map.Entry<String, Object> entry : query.entrySet()) {
            String key = entry.getKey().split("\\.")[0];
            QueryParams queryParam = QueryParams.getParam(entry.getKey()) != null ? QueryParams.getParam(entry.getKey())
                    : QueryParams.getParam(key);
            if (queryParam == null) {
                continue;
            }
            try {
                switch (queryParam) {
                    case ID:
                        addOrQuery(PRIVATE_ID, queryParam.key(), query, queryParam.type(), andBsonList);
                        break;
                    case STUDY_ID:
                        addOrQuery(PRIVATE_STUDY_ID, queryParam.key(), query, queryParam.type(), andBsonList);
                        break;
                    case ATTRIBUTES:
                        addAutoOrQuery(entry.getKey(), entry.getKey(), query, queryParam.type(), andBsonList);
                        break;
                    case BATTRIBUTES:
                        String mongoKey = entry.getKey().replace(QueryParams.BATTRIBUTES.key(), QueryParams.ATTRIBUTES.key());
                        addAutoOrQuery(mongoKey, entry.getKey(), query, queryParam.type(), andBsonList);
                        break;
                    case NATTRIBUTES:
                        mongoKey = entry.getKey().replace(QueryParams.NATTRIBUTES.key(), QueryParams.ATTRIBUTES.key());
                        addAutoOrQuery(mongoKey, entry.getKey(), query, queryParam.type(), andBsonList);
                        break;
                    case VARIABLE_SET_ID:
                        addOrQuery(queryParam.key(), queryParam.key(), query, queryParam.type(), annotationList);
                        break;
                    case ANNOTATION:
                        if (variableMap == null) {
                            long variableSetId = query.getLong(QueryParams.VARIABLE_SET_ID.key());
                            if (variableSetId > 0) {
                                variableMap = dbAdaptorFactory.getCatalogStudyDBAdaptor().getVariableSet(variableSetId, null).first()
                                        .getVariables().stream().collect(Collectors.toMap(Variable::getName, Function.identity()));
                            }
                        }
                        addAnnotationQueryFilter(entry.getKey(), query, variableMap, annotationList);
                        break;
                    case ANNOTATION_SET_NAME:
                        addOrQuery("name", queryParam.key(), query, queryParam.type(), annotationList);
                        break;
                    case SAMPLE_IDS:
                        addQueryFilter(queryParam.key(), queryParam.key(), query, queryParam.type(),
                                MongoDBQueryUtils.ComparisonOperator.IN, MongoDBQueryUtils.LogicalOperator.OR, andBsonList);
                        break;
                    case CREATION_DATE:
                        addAutoOrQuery(PRIVATE_CREATION_DATE, queryParam.key(), query, queryParam.type(), andBsonList);
                        break;
                    case NAME:
                    case TYPE:
                    case RELEASE:
                    case STATUS_NAME:
                    case STATUS_MSG:
                    case STATUS_DATE:
                    case DESCRIPTION:
                    case ANNOTATION_SETS:
                    case VARIABLE_NAME:
                        addAutoOrQuery(queryParam.key(), queryParam.key(), query, queryParam.type(), andBsonList);
                        break;
                    default:
                        break;
                }
            } catch (Exception e) {
                throw new CatalogDBException(e);
            }
        }

        if (annotationList.size() > 0) {
            Bson projection = Projections.elemMatch(QueryParams.ANNOTATION_SETS.key(), Filters.and(annotationList));
            andBsonList.add(projection);
        }
        if (authorisation != null && authorisation.size() > 0) {
            andBsonList.add(authorisation);
        }
        if (andBsonList.size() > 0) {
            return Filters.and(andBsonList);
        } else {
            return new Document();
        }
    }

    public MongoDBCollection getCohortCollection() {
        return cohortCollection;
    }

    public QueryResult<Long> extractSamplesFromCohorts(Query query, List<Long> sampleIds) throws CatalogDBException {
        long startTime = startQuery();
        QueryResult<Cohort> cohortQueryResult = get(query, new QueryOptions(QueryOptions.INCLUDE, QueryParams.ID.key()));
        if (cohortQueryResult.getNumResults() > 0) {
            Bson bsonQuery = parseQuery(query, false);
            Bson update = new Document("$pull", new Document(QueryParams.SAMPLES.key(),
                    new Document("id", new Document("$in", sampleIds))));
            QueryOptions multi = new QueryOptions(MongoDBCollection.MULTI, true);
            QueryResult<UpdateResult> updateQueryResult = cohortCollection.update(bsonQuery, update, multi);

            // Now we set all the cohorts where a sample has been taken out to status INVALID
            List<Long> ids = cohortQueryResult.getResult().stream().map(Cohort::getId).collect(Collectors.toList());
            setStatus(new Query(QueryParams.ID.key(), ids), Cohort.CohortStatus.INVALID);

            return endQuery("Extract samples from cohorts", startTime,
                    Collections.singletonList(updateQueryResult.first().getModifiedCount()));
        }
        return endQuery("Extract samples from cohorts", startTime, Collections.singletonList(0L));
    }

}<|MERGE_RESOLUTION|>--- conflicted
+++ resolved
@@ -97,11 +97,8 @@
         Document cohortObject = cohortConverter.convertToStorageType(cohort);
         cohortObject.append(PRIVATE_STUDY_ID, studyId);
         cohortObject.append(PRIVATE_ID, newId);
-<<<<<<< HEAD
         cohortObject.put(PRIVATE_CREATION_DATE, TimeUtils.toDate(cohort.getCreationDate()));
-=======
         cohortObject.put(PERMISSION_RULES_APPLIED, Collections.emptyList());
->>>>>>> 79753602
 
         try {
             cohortCollection.insert(cohortObject, null);
