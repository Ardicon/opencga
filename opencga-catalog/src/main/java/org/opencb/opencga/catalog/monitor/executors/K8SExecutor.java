--- conflicted
+++ resolved
@@ -13,12 +13,9 @@
 import org.opencb.opencga.core.common.JacksonUtils;
 import org.opencb.opencga.core.config.Execution;
 import org.opencb.opencga.core.models.Job;
-<<<<<<< HEAD
 import org.opencb.opencga.core.models.common.Enums;
-=======
 import org.slf4j.Logger;
 import org.slf4j.LoggerFactory;
->>>>>>> 7bc5d185
 
 import java.io.IOException;
 import java.io.UncheckedIOException;
@@ -141,34 +138,23 @@
         ScalableResource<io.fabric8.kubernetes.api.model.batch.Job, DoneableJob> resource =
                 getKubernetesClient().batch().jobs().inNamespace(namespace).withName(k8sJobName);
 
-<<<<<<< HEAD
-            if (k8Job.get().getStatus().getActive() > 0) {
-                return Enums.ExecutionStatus.RUNNING;
-            } else if (k8Job.get().getStatus().getSucceeded() > 0) {
-                return Enums.ExecutionStatus.DONE;
-            } else if (k8Job.get().getStatus().getFailed() > 0) {
-                return Enums.ExecutionStatus.ERROR;
-            }
+        io.fabric8.kubernetes.api.model.batch.Job k8Job = resource.get();
+
+        if (k8Job == null || k8Job.getStatus() == null) {
+            logger.debug("k8Job '" + k8sJobName + "' status = " + Enums.ExecutionStatus.UNKNOWN + ". Missing k8sJob");
             return Enums.ExecutionStatus.UNKNOWN;
-=======
-        io.fabric8.kubernetes.api.model.batch.Job k8Job = resource.get();
-
-        if (k8Job == null || k8Job.getStatus() == null) {
-            logger.debug("k8Job '" + k8sJobName + "' status = " + Job.JobStatus.UNKNOWN + ". Missing k8sJob");
-            return Job.JobStatus.UNKNOWN;
         } else if (k8Job.getStatus().getActive() != null && k8Job.getStatus().getActive() > 0) {
-            logger.debug("k8Job '" + k8sJobName + "' status = " + Job.JobStatus.RUNNING);
-            return Job.JobStatus.RUNNING;
+            logger.debug("k8Job '" + k8sJobName + "' status = " + Enums.ExecutionStatus.RUNNING);
+            return Enums.ExecutionStatus.RUNNING;
         } else if (k8Job.getStatus().getSucceeded() != null && k8Job.getStatus().getSucceeded() > 0) {
-            logger.debug("k8Job '" + k8sJobName + "' status = " + Job.JobStatus.DONE);
-            return Job.JobStatus.DONE;
+            logger.debug("k8Job '" + k8sJobName + "' status = " + Enums.ExecutionStatus.DONE);
+            return Enums.ExecutionStatus.DONE;
         } else if (k8Job.getStatus().getFailed() != null && k8Job.getStatus().getFailed() > 0) {
-            logger.debug("k8Job '" + k8sJobName + "' status = " + Job.JobStatus.ERROR);
-            return Job.JobStatus.ERROR;
-        }
-        logger.debug("k8Job '" + k8sJobName + "' status = " + Job.JobStatus.UNKNOWN);
-        return Job.JobStatus.UNKNOWN;
->>>>>>> 7bc5d185
+            logger.debug("k8Job '" + k8sJobName + "' status = " + Enums.ExecutionStatus.ERROR);
+            return Enums.ExecutionStatus.ERROR;
+        }
+        logger.debug("k8Job '" + k8sJobName + "' status = " + Enums.ExecutionStatus.UNKNOWN);
+        return Enums.ExecutionStatus.UNKNOWN;
     }
 
     @Override
