--- conflicted
+++ resolved
@@ -35,13 +35,7 @@
 import org.opencb.opencga.catalog.db.mongodb.iterators.MongoDBIterator;
 import org.opencb.opencga.catalog.exceptions.CatalogAuthorizationException;
 import org.opencb.opencga.catalog.exceptions.CatalogDBException;
-<<<<<<< HEAD
 import org.opencb.opencga.core.models.Panel;
-=======
-import org.opencb.opencga.core.common.TimeUtils;
-import org.opencb.opencga.core.models.DiseasePanel;
-import org.opencb.opencga.core.models.Status;
->>>>>>> 1b1a62f0
 import org.opencb.opencga.core.models.acls.permissions.StudyAclEntry;
 import org.slf4j.LoggerFactory;
 
@@ -72,30 +66,7 @@
     }
 
     @Override
-<<<<<<< HEAD
     public QueryResult<Panel> insert(long studyId, Panel panel, QueryOptions options) throws CatalogDBException {
-=======
-    public QueryResult<DiseasePanel> get(long diseasePanelId, QueryOptions options) throws CatalogDBException {
-        checkId(diseasePanelId);
-        Query query = new Query(QueryParams.ID.key(), diseasePanelId);
-        return get(query, options);
-    }
-
-    @Override
-    public long getStudyId(long panelId) throws CatalogDBException {
-        checkId(panelId);
-        QueryResult queryResult = nativeGet(new Query(QueryParams.ID.key(), panelId),
-                new QueryOptions(QueryOptions.INCLUDE, PRIVATE_STUDY_ID));
-        if (queryResult.getResult().isEmpty()) {
-            throw CatalogDBException.uidNotFound("Panel", panelId);
-        } else {
-            return ((Document) queryResult.first()).getLong(PRIVATE_STUDY_ID);
-        }
-    }
-
-    @Override
-    public QueryResult<DiseasePanel> insert(DiseasePanel diseasePanel, long studyId, QueryOptions options) throws CatalogDBException {
->>>>>>> 1b1a62f0
         long startTime = startQuery();
 
         dbAdaptorFactory.getCatalogStudyDBAdaptor().checkId(studyId);
@@ -129,7 +100,7 @@
         QueryResult queryResult = nativeGet(new Query(QueryParams.ID.key(), panelId),
                 new QueryOptions(QueryOptions.INCLUDE, PRIVATE_STUDY_ID));
         if (queryResult.getResult().isEmpty()) {
-            throw CatalogDBException.idNotFound("Panel", panelId);
+            throw CatalogDBException.idNotFound("Panel", String.valueOf(panelId));
         } else {
             return ((Document) queryResult.first()).getLong(PRIVATE_STUDY_ID);
         }
@@ -166,15 +137,6 @@
     @Override
     public QueryResult<Long> count(final Query query, final String user, final StudyAclEntry.StudyPermissions studyPermissions)
             throws CatalogDBException, CatalogAuthorizationException {
-<<<<<<< HEAD
-//        if (!query.containsKey(QueryParams.STATUS_NAME.key())) {
-//            query.append(QueryParams.STATUS_NAME.key(), "!=" + Status.TRASHED + ";!=" + Status.DELETED);
-//        }
-=======
-        if (!query.containsKey(QueryParams.STATUS_NAME.key())) {
-            query.append(QueryParams.STATUS_NAME.key(), "!=" + Status.DELETED);
-        }
->>>>>>> 1b1a62f0
 
         StudyAclEntry.StudyPermissions studyPermission = (studyPermissions == null
                 ? StudyAclEntry.StudyPermissions.VIEW_PANELS : studyPermissions);
@@ -206,17 +168,8 @@
     @Override
     public QueryResult<Panel> get(Query query, QueryOptions options) throws CatalogDBException {
         long startTime = startQuery();
-<<<<<<< HEAD
-//        if (!query.containsKey(QueryParams.STATUS_NAME.key())) {
-//            query.append(QueryParams.STATUS_NAME.key(), "!=" + Status.TRASHED + ";!=" + Status.DELETED);
-//        }
+
         QueryResult<Panel> panelQueryResult;
-=======
-        if (!query.containsKey(QueryParams.STATUS_NAME.key())) {
-            query.append(QueryParams.STATUS_NAME.key(), "!=" + Status.DELETED);
-        }
-        Bson bson;
->>>>>>> 1b1a62f0
         try {
             Bson queryBson = parseQuery(query, false);
 
@@ -244,15 +197,6 @@
 
     @Override
     public QueryResult nativeGet(Query query, QueryOptions options) throws CatalogDBException {
-<<<<<<< HEAD
-//        if (!query.containsKey(QueryParams.STATUS_NAME.key())) {
-//            query.append(QueryParams.STATUS_NAME.key(), "!=" + Status.TRASHED + ";!=" + Status.DELETED);
-//        }
-=======
-        if (!query.containsKey(QueryParams.STATUS_NAME.key())) {
-            query.append(QueryParams.STATUS_NAME.key(), "!=" + Status.DELETED);
-        }
->>>>>>> 1b1a62f0
         Bson bson;
         try {
             bson = parseQuery(query, false);
