package org.opencb.opencga.catalog.db.mongodb;

import com.mongodb.MongoClient;
import com.mongodb.client.MongoCursor;
import com.mongodb.client.model.Filters;
import com.mongodb.client.model.Projections;
import org.apache.commons.lang3.NotImplementedException;
import org.apache.commons.lang3.StringUtils;
import org.bson.Document;
import org.bson.conversions.Bson;
import org.opencb.commons.datastore.core.DataResult;
import org.opencb.commons.datastore.core.ObjectMap;
import org.opencb.commons.datastore.core.Query;
import org.opencb.commons.datastore.core.QueryOptions;
import org.opencb.commons.datastore.mongodb.MongoDBCollection;
import org.opencb.opencga.catalog.db.api.DBIterator;
import org.opencb.opencga.catalog.db.api.InterpretationDBAdaptor;
import org.opencb.opencga.catalog.db.mongodb.converters.InterpretationConverter;
import org.opencb.opencga.catalog.db.mongodb.iterators.MongoDBIterator;
import org.opencb.opencga.catalog.exceptions.CatalogAuthorizationException;
import org.opencb.opencga.catalog.exceptions.CatalogDBException;
import org.opencb.opencga.catalog.utils.Constants;
import org.opencb.opencga.catalog.utils.UUIDUtils;
import org.opencb.opencga.core.common.TimeUtils;
import org.opencb.opencga.core.models.Interpretation;
import org.opencb.opencga.core.models.Status;
import org.opencb.opencga.core.models.acls.permissions.StudyAclEntry;
import org.opencb.opencga.core.results.OpenCGAResult;
import org.slf4j.LoggerFactory;

import java.util.*;
import java.util.function.Consumer;

import static org.opencb.opencga.catalog.db.mongodb.MongoDBUtils.*;

public class InterpretationMongoDBAdaptor extends MongoDBAdaptor implements InterpretationDBAdaptor {

    private final MongoDBCollection interpretationCollection;
    private final MongoDBCollection deletedInterpretationCollection;
    private InterpretationConverter interpretationConverter;

    public InterpretationMongoDBAdaptor(MongoDBCollection interpretationCollection, MongoDBCollection deletedInterpretationCollection,
                                        MongoDBAdaptorFactory dbAdaptorFactory) {
        super(LoggerFactory.getLogger(InterpretationMongoDBAdaptor.class));
        this.dbAdaptorFactory = dbAdaptorFactory;
        this.interpretationCollection = interpretationCollection;
        this.deletedInterpretationCollection = deletedInterpretationCollection;
        this.interpretationConverter = new InterpretationConverter();
    }

    public MongoDBCollection getInterpretationCollection() {
        return interpretationCollection;
    }

    @Override
    public OpenCGAResult nativeInsert(Map<String, Object> interpretation, String userId) throws CatalogDBException {
        Document document = getMongoDBDocument(interpretation, "clinicalAnalysis");
        return new OpenCGAResult(interpretationCollection.insert(document, null));
    }

    @Override
    public OpenCGAResult insert(long studyId, Interpretation interpretation, QueryOptions options) throws CatalogDBException {
        dbAdaptorFactory.getCatalogStudyDBAdaptor().checkId(studyId);
        List<Bson> filterList = new ArrayList<>();
        filterList.add(Filters.eq(QueryParams.ID.key(), interpretation.getId()));
        filterList.add(Filters.eq(PRIVATE_STUDY_UID, studyId));
        filterList.add(Filters.eq(QueryParams.STATUS.key(), Status.READY));

        Bson bson = Filters.and(filterList);
        DataResult<Long> count = interpretationCollection.count(bson);
        if (count.getResults().get(0) > 0) {
            throw new CatalogDBException("Cannot create interpretation. An interpretation with { id: '"
                    + interpretation.getId() + "'} already exists.");
        }

        long interpretationUid = getNewUid();
        interpretation.setUid(interpretationUid);
        interpretation.setStudyUid(studyId);
        if (StringUtils.isEmpty(interpretation.getUuid())) {
            interpretation.setUuid(UUIDUtils.generateOpenCGAUUID(UUIDUtils.Entity.INTERPRETATION));
        }

        Document interpretationObject = interpretationConverter.convertToStorageType(interpretation);
        if (StringUtils.isNotEmpty(interpretation.getCreationDate())) {
            interpretationObject.put(PRIVATE_CREATION_DATE, TimeUtils.toDate(interpretation.getCreationDate()));
        } else {
            interpretationObject.put(PRIVATE_CREATION_DATE, TimeUtils.getDate());
        }
        return new OpenCGAResult(interpretationCollection.insert(interpretationObject, null));
    }

    @Override
    public OpenCGAResult<Interpretation> get(long interpretationUid, QueryOptions options) throws CatalogDBException {
        checkId(interpretationUid);
        return get(new Query(QueryParams.UID.key(), interpretationUid).append(QueryParams.STUDY_UID.key(),
                getStudyId(interpretationUid)), options);
    }

    @Override
    public OpenCGAResult<Interpretation> get(long studyUid, String interpretationId, QueryOptions options) throws CatalogDBException {
        return get(new Query(QueryParams.ID.key(), interpretationId).append(QueryParams.STUDY_UID.key(), studyUid), options);
    }

    @Override
    public long getStudyId(long interpretationId) throws CatalogDBException {
        Bson query = new Document(PRIVATE_UID, interpretationId);
        Bson projection = Projections.include(PRIVATE_STUDY_UID);
        DataResult<Document> queryResult = interpretationCollection.find(query, projection, null);

        if (!queryResult.getResults().isEmpty()) {
            Object studyId = queryResult.getResults().get(0).get(PRIVATE_STUDY_UID);
            return studyId instanceof Number ? ((Number) studyId).longValue() : Long.parseLong(studyId.toString());
        } else {
            throw CatalogDBException.uidNotFound("Interpretation", interpretationId);
        }
    }

    @Override
    public OpenCGAResult<Long> count(Query query) throws CatalogDBException {
        Bson bson = parseQuery(query);
        logger.debug("Interpretation count: query : {}, dbTime: {}", bson.toBsonDocument(Document.class,
                MongoClient.getDefaultCodecRegistry()));
        return new OpenCGAResult<>(interpretationCollection.count(bson));
    }

    @Override
<<<<<<< HEAD
    public OpenCGAResult<Long> count(Query query, String user, StudyAclEntry.StudyPermissions studyPermission)
=======
    public QueryResult<Long> count(long studyUid, Query query, String user, StudyAclEntry.StudyPermissions studyPermission)
>>>>>>> 21755a24
            throws CatalogDBException {
        return count(query);
    }

    @Override
    public OpenCGAResult distinct(Query query, String field) throws CatalogDBException {
        return null;
    }

    @Override
    public OpenCGAResult stats(Query query) {
        return null;
    }

    @Override
    public OpenCGAResult<Interpretation> get(Query query, QueryOptions options) throws CatalogDBException {
        long startTime = startQuery();
        List<Interpretation> documentList = new ArrayList<>();
        try (DBIterator<Interpretation> dbIterator = iterator(query, options)) {
            while (dbIterator.hasNext()) {
                documentList.add(dbIterator.next());
            }
        }
        OpenCGAResult<Interpretation> queryResult = endQuery(startTime, documentList);

        if (options != null && options.getBoolean(QueryOptions.SKIP_COUNT, false)) {
            return queryResult;
        }

        // We only count the total number of results if the actual number of results equals the limit established for performance purposes.
        if (options != null && options.getInt(QueryOptions.LIMIT, 0) == queryResult.getNumResults()) {
            OpenCGAResult<Long> count = count(query);
            queryResult.setNumTotalResults(count.first());
        }
        return queryResult;
    }

    @Override
<<<<<<< HEAD
    public OpenCGAResult<Interpretation> get(Query query, QueryOptions options, String user)
=======
    public QueryResult<Interpretation> get(long studyUid, Query query, QueryOptions options, String user)
>>>>>>> 21755a24
            throws CatalogDBException, CatalogAuthorizationException {
        return get(query, options);
    }

    @Override
    public OpenCGAResult nativeGet(Query query, QueryOptions options) throws CatalogDBException {
        long startTime = startQuery();
        List<Document> documentList = new ArrayList<>();
        OpenCGAResult<Document> queryResult;
        try (DBIterator<Document> dbIterator = nativeIterator(query, options)) {
            while (dbIterator.hasNext()) {
                documentList.add(dbIterator.next());
            }
        }
        queryResult = endQuery(startTime, documentList);

        if (options != null && options.getBoolean(QueryOptions.SKIP_COUNT, false)) {
            return queryResult;
        }

        // We only count the total number of results if the actual number of results equals the limit established for performance purposes.
        if (options != null && options.getInt(QueryOptions.LIMIT, 0) == queryResult.getNumResults()) {
            OpenCGAResult<Long> count = count(query);
            queryResult.setNumTotalResults(count.first());
        }
        return queryResult;
    }

    @Override
<<<<<<< HEAD
    public OpenCGAResult nativeGet(Query query, QueryOptions options, String user) throws CatalogDBException {
=======
    public QueryResult nativeGet(long studyUid, Query query, QueryOptions options, String user) throws CatalogDBException {
>>>>>>> 21755a24
        return nativeGet(query, options);
    }

    private UpdateDocument parseAndValidateUpdateParams(ObjectMap parameters, Query query, QueryOptions queryOptions)
            throws CatalogDBException {
        UpdateDocument document = new UpdateDocument();

        if (parameters.containsKey(QueryParams.ID.key())) {
            // That can only be done to one individual...
            Query tmpQuery = new Query(query);

            OpenCGAResult<Interpretation> interpretationDataResult = get(tmpQuery, new QueryOptions());
            if (interpretationDataResult.getNumResults() == 0) {
                throw new CatalogDBException("Update interpretation: No interpretation found to be updated");
            }
            if (interpretationDataResult.getNumResults() > 1) {
                throw new CatalogDBException("Update interpretation: Cannot set the same id parameter for different interpretations");
            }

            // Check that the new clinical analysis id will be unique
            long studyId = getStudyId(interpretationDataResult.first().getUid());

            tmpQuery = new Query()
                    .append(QueryParams.ID.key(), parameters.get(QueryParams.ID.key()))
                    .append(QueryParams.STUDY_UID.key(), studyId);
            OpenCGAResult<Long> count = count(tmpQuery);
            if (count.getResults().get(0) > 0) {
                throw new CatalogDBException("Cannot set id for interpretation. A interpretation with { id: '"
                        + parameters.get(QueryParams.ID.key()) + "'} already exists.");
            }

            document.getSet().put(QueryParams.ID.key(), parameters.get(QueryParams.ID.key()));
        }

        String[] acceptedParams = {QueryParams.DESCRIPTION.key(), QueryParams.STATUS.key()};
        filterStringParams(parameters, document.getSet(), acceptedParams);

        final String[] acceptedMapParams = {QueryParams.ATTRIBUTES.key(), QueryParams.FILTERS.key()};
        filterMapParams(parameters, document.getSet(), acceptedMapParams);

        String[] objectAcceptedParams = {QueryParams.PANELS.key(), QueryParams.SOFTWARE.key(), QueryParams.ANALYST.key(),
                QueryParams.DEPENDENCIES.key(), QueryParams.REPORTED_VARIANTS.key(), QueryParams.REPORTED_LOW_COVERAGE.key()};
        filterObjectParams(parameters, document.getSet(), objectAcceptedParams);

        Map<String, Object> actionMap = queryOptions.getMap(Constants.ACTIONS, new HashMap<>());
        String operation = (String) actionMap.getOrDefault(QueryParams.COMMENTS.key(), "ADD");
        objectAcceptedParams = new String[]{QueryParams.COMMENTS.key()};
        switch (operation) {
            case "SET":
                filterObjectParams(parameters, document.getSet(), objectAcceptedParams);
                break;
            case "REMOVE":
                filterObjectParams(parameters, document.getPullAll(), objectAcceptedParams);
                break;
            case "ADD":
            default:
                filterObjectParams(parameters, document.getAddToSet(), objectAcceptedParams);
                break;
        }

        operation = (String) actionMap.getOrDefault(QueryParams.REPORTED_VARIANTS.key(), "ADD");
        objectAcceptedParams = new String[]{QueryParams.REPORTED_VARIANTS.key()};
        switch (operation) {
            case "SET":
                filterObjectParams(parameters, document.getSet(), objectAcceptedParams);
                break;
            case "REMOVE":
                filterObjectParams(parameters, document.getPullAll(), objectAcceptedParams);
                break;
            case "ADD":
            default:
                filterObjectParams(parameters, document.getAddToSet(), objectAcceptedParams);
                break;
        }

        if (!document.toFinalUpdateDocument().isEmpty()) {
            // Update modificationDate param
            String time = TimeUtils.getTime();
            Date date = TimeUtils.toDate(time);
            document.getSet().put(QueryParams.MODIFICATION_DATE.key(), time);
            document.getSet().put(PRIVATE_MODIFICATION_DATE, date);
        }

        return document;
    }

    /**
     * Creates a new version for all the interpretations matching the query.
     *
     * @param query Query object.
     */
    private void createNewVersion(Query query) throws CatalogDBException {
        OpenCGAResult<Document> queryResult = nativeGet(query, new QueryOptions(QueryOptions.EXCLUDE, "_id"));

        for (Document document : queryResult.getResults()) {
            Document updateOldVersion = new Document();

            updateOldVersion.put(LAST_OF_VERSION, false);

            // Perform the update on the previous version
            Document queryDocument = new Document()
                    .append(PRIVATE_STUDY_UID, document.getLong(PRIVATE_STUDY_UID))
                    .append(QueryParams.VERSION.key(), document.getInteger(QueryParams.VERSION.key()))
                    .append(PRIVATE_UID, document.getLong(PRIVATE_UID));
            DataResult result = interpretationCollection.update(queryDocument, new Document("$set", updateOldVersion), null);
            if (result.getNumUpdated() == 0) {
                throw new CatalogDBException("Internal error: Could not update interpretation");
            }

            // We update the information for the new version of the document
            document.put(LAST_OF_VERSION, true);
            document.put(QueryParams.VERSION.key(), document.getInteger(QueryParams.VERSION.key()) + 1);

            // Insert the new version document
            interpretationCollection.insert(document, QueryOptions.empty());
        }
    }

    @Override
    public OpenCGAResult update(long id, ObjectMap parameters, QueryOptions queryOptions) throws CatalogDBException {
        Query query = new Query(QueryParams.UID.key(), id);
        UpdateDocument updateDocument = parseAndValidateUpdateParams(parameters, query, queryOptions);

        if (queryOptions.getBoolean(Constants.INCREMENT_VERSION)) {
            createNewVersion(query);
        }

        Document updateOperation = updateDocument.toFinalUpdateDocument();

        if (!updateOperation.isEmpty()) {
            Bson bsonQuery = Filters.eq(PRIVATE_UID, id);

            logger.debug("Update interpretation. Query: {}, Update: {}", bsonQuery.toBsonDocument(Document.class,
                    MongoClient.getDefaultCodecRegistry()), updateDocument);
            DataResult update = interpretationCollection.update(bsonQuery, updateOperation, null);

            if (update.getNumMatches() == 0) {
                throw CatalogDBException.uidNotFound("Interpretation", id);
            }
            return new OpenCGAResult(update);
        }

        return OpenCGAResult.empty();
    }

    @Override
    public OpenCGAResult update(Query query, ObjectMap parameters, QueryOptions queryOptions) throws CatalogDBException {
        return null;
    }

    @Override
    public OpenCGAResult delete(Interpretation interpretation) throws CatalogDBException {
        throw new NotImplementedException("Delete not implemented");
    }

    @Override
    public OpenCGAResult delete(Query query) throws CatalogDBException {
        throw new NotImplementedException("Delete not implemented");
    }

    @Override
    public OpenCGAResult restore(long id, QueryOptions queryOptions) throws CatalogDBException {
        return null;
    }

    @Override
    public OpenCGAResult restore(Query query, QueryOptions queryOptions) throws CatalogDBException {
        return null;
    }

    @Override
    public DBIterator<Interpretation> iterator(Query query, QueryOptions options) throws CatalogDBException {
        MongoCursor<Document> mongoCursor = getMongoCursor(query, options);
        return new MongoDBIterator<>(mongoCursor, interpretationConverter);
    }

    @Override
    public DBIterator nativeIterator(Query query, QueryOptions options) throws CatalogDBException {
        QueryOptions queryOptions = options != null ? new QueryOptions(options) : new QueryOptions();
        queryOptions.put(NATIVE_QUERY, true);

        MongoCursor<Document> mongoCursor = getMongoCursor(query, queryOptions);
        return new MongoDBIterator(mongoCursor);
    }

    @Override
    public DBIterator<Interpretation> iterator(long studyUid, Query query, QueryOptions options, String user)
            throws CatalogDBException {
        return iterator(query, options);
    }

    @Override
    public DBIterator nativeIterator(long studyUid, Query query, QueryOptions options, String user)
            throws CatalogDBException {
        return nativeIterator(query, options);
    }


    private MongoCursor<Document> getMongoCursor(Query query, QueryOptions options) throws CatalogDBException {
        Bson bson = parseQuery(query);
        QueryOptions qOptions;
        if (options != null) {
            qOptions = new QueryOptions(options);
        } else {
            qOptions = new QueryOptions();
        }

        logger.debug("Interpretation query : {}", bson.toBsonDocument(Document.class, MongoClient.getDefaultCodecRegistry()));
        return interpretationCollection.nativeQuery().find(bson, qOptions).iterator();
    }

    @Override
    public OpenCGAResult rank(Query query, String field, int numResults, boolean asc) throws CatalogDBException {
        return null;
    }

    @Override
    public OpenCGAResult groupBy(Query query, String field, QueryOptions options) throws CatalogDBException {
        return null;
    }

    @Override
    public OpenCGAResult groupBy(Query query, List<String> fields, QueryOptions options) throws CatalogDBException {
        return null;
    }

    @Override
<<<<<<< HEAD
    public OpenCGAResult groupBy(Query query, String field, QueryOptions options, String user)
=======
    public QueryResult groupBy(long studyUid, Query query, String field, QueryOptions options, String user)
>>>>>>> 21755a24
            throws CatalogDBException, CatalogAuthorizationException {
        return null;
    }

    @Override
<<<<<<< HEAD
    public OpenCGAResult groupBy(Query query, List<String> fields, QueryOptions options, String user)
=======
    public QueryResult groupBy(long studyUid, Query query, List<String> fields, QueryOptions options, String user)
>>>>>>> 21755a24
            throws CatalogDBException, CatalogAuthorizationException {
        return null;
    }

    @Override
    public void forEach(Query query, Consumer<? super Object> action, QueryOptions options) throws CatalogDBException {
        Objects.requireNonNull(action);
        try (DBIterator<Interpretation> catalogDBIterator = iterator(query, options)) {
            while (catalogDBIterator.hasNext()) {
                action.accept(catalogDBIterator.next());
            }
        }
    }

    protected Bson parseQuery(Query query) throws CatalogDBException {
        List<Bson> andBsonList = new ArrayList<>();

        fixComplexQueryParam(QueryParams.ATTRIBUTES.key(), query);
        fixComplexQueryParam(QueryParams.BATTRIBUTES.key(), query);
        fixComplexQueryParam(QueryParams.NATTRIBUTES.key(), query);


        for (Map.Entry<String, Object> entry : query.entrySet()) {
            String key = entry.getKey().split("\\.")[0];
            QueryParams queryParam = QueryParams.getParam(entry.getKey()) != null ? QueryParams.getParam(entry.getKey())
                    : QueryParams.getParam(key);
            if (queryParam == null) {
                throw new CatalogDBException("Unexpected parameter " + entry.getKey() + ". The parameter does not exist or cannot be "
                        + "queried for.");
            }
            try {
                switch (queryParam) {
                    case UID:
                        addAutoOrQuery(PRIVATE_UID, queryParam.key(), query, queryParam.type(), andBsonList);
                        break;
                    case STUDY_UID:
                        addAutoOrQuery(PRIVATE_STUDY_UID, queryParam.key(), query, queryParam.type(), andBsonList);
                        break;
                    case ATTRIBUTES:
                        addAutoOrQuery(entry.getKey(), entry.getKey(), query, queryParam.type(), andBsonList);
                        break;
                    case BATTRIBUTES:
                        String mongoKey = entry.getKey().replace(QueryParams.BATTRIBUTES.key(), QueryParams.ATTRIBUTES.key());
                        addAutoOrQuery(mongoKey, entry.getKey(), query, queryParam.type(), andBsonList);
                        break;
                    case NATTRIBUTES:
                        mongoKey = entry.getKey().replace(QueryParams.NATTRIBUTES.key(), QueryParams.ATTRIBUTES.key());
                        addAutoOrQuery(mongoKey, entry.getKey(), query, queryParam.type(), andBsonList);
                        break;
                    case CREATION_DATE:
                        addAutoOrQuery(PRIVATE_CREATION_DATE, queryParam.key(), query, queryParam.type(), andBsonList);
                        break;
                    case MODIFICATION_DATE:
                        addAutoOrQuery(PRIVATE_MODIFICATION_DATE, queryParam.key(), query, queryParam.type(), andBsonList);
                        break;
                    // Other parameter that can be queried.
                    case ID:
                    case UUID:
                    case CLINICAL_ANALYSIS:
                    case DESCRIPTION:
                    case STATUS:
                        addAutoOrQuery(queryParam.key(), queryParam.key(), query, queryParam.type(), andBsonList);
                        break;
                    default:
                        throw new CatalogDBException("Cannot query by parameter " + queryParam.key());
                }
            } catch (Exception e) {
                logger.error("Error with " + entry.getKey() + " " + entry.getValue());
                throw new CatalogDBException(e);
            }
        }

        if (!andBsonList.isEmpty()) {
            return Filters.and(andBsonList);
        } else {
            return new Document();
        }
    }
}<|MERGE_RESOLUTION|>--- conflicted
+++ resolved
@@ -124,11 +124,7 @@
     }
 
     @Override
-<<<<<<< HEAD
-    public OpenCGAResult<Long> count(Query query, String user, StudyAclEntry.StudyPermissions studyPermission)
-=======
-    public QueryResult<Long> count(long studyUid, Query query, String user, StudyAclEntry.StudyPermissions studyPermission)
->>>>>>> 21755a24
+    public OpenCGAResult<Long> count(long studyUid, Query query, String user, StudyAclEntry.StudyPermissions studyPermission)
             throws CatalogDBException {
         return count(query);
     }
@@ -167,11 +163,7 @@
     }
 
     @Override
-<<<<<<< HEAD
-    public OpenCGAResult<Interpretation> get(Query query, QueryOptions options, String user)
-=======
-    public QueryResult<Interpretation> get(long studyUid, Query query, QueryOptions options, String user)
->>>>>>> 21755a24
+    public OpenCGAResult<Interpretation> get(long studyUid, Query query, QueryOptions options, String user)
             throws CatalogDBException, CatalogAuthorizationException {
         return get(query, options);
     }
@@ -201,11 +193,7 @@
     }
 
     @Override
-<<<<<<< HEAD
-    public OpenCGAResult nativeGet(Query query, QueryOptions options, String user) throws CatalogDBException {
-=======
-    public QueryResult nativeGet(long studyUid, Query query, QueryOptions options, String user) throws CatalogDBException {
->>>>>>> 21755a24
+    public OpenCGAResult nativeGet(long studyUid, Query query, QueryOptions options, String user) throws CatalogDBException {
         return nativeGet(query, options);
     }
 
@@ -433,21 +421,13 @@
     }
 
     @Override
-<<<<<<< HEAD
-    public OpenCGAResult groupBy(Query query, String field, QueryOptions options, String user)
-=======
-    public QueryResult groupBy(long studyUid, Query query, String field, QueryOptions options, String user)
->>>>>>> 21755a24
+    public OpenCGAResult groupBy(long studyUid, Query query, String field, QueryOptions options, String user)
             throws CatalogDBException, CatalogAuthorizationException {
         return null;
     }
 
     @Override
-<<<<<<< HEAD
-    public OpenCGAResult groupBy(Query query, List<String> fields, QueryOptions options, String user)
-=======
-    public QueryResult groupBy(long studyUid, Query query, List<String> fields, QueryOptions options, String user)
->>>>>>> 21755a24
+    public OpenCGAResult groupBy(long studyUid, Query query, List<String> fields, QueryOptions options, String user)
             throws CatalogDBException, CatalogAuthorizationException {
         return null;
     }
