--- conflicted
+++ resolved
@@ -51,11 +51,6 @@
         }
     }
 
-<<<<<<< HEAD
-    QueryResult<Long> updateStatus(Query query, File.FileStatus status) throws CatalogDBException;
-
-=======
->>>>>>> c6ea2d61
     long getFileId(long studyId, String path) throws CatalogDBException;
 
     long getStudyIdByFileId(long fileId) throws CatalogDBException;
@@ -226,7 +221,6 @@
             this.type = type;
             this.description = description;
         }
-<<<<<<< HEAD
 
         @Override
         public String key() {
@@ -252,33 +246,6 @@
         }
     }
 
-=======
-
-        @Override
-        public String key() {
-            return key;
-        }
-
-        @Override
-        public Type type() {
-            return type;
-        }
-
-        @Override
-        public String description() {
-            return description;
-        }
-
-        public static Map<String, QueryParams> getMap() {
-            return map;
-        }
-
-        public static QueryParams getParam(String key) {
-            return map.get(key);
-        }
-    }
-
->>>>>>> c6ea2d61
     @Deprecated
     enum FileFilterOption implements AbstractCatalogDBAdaptor.FilterOption {
         studyId(Type.NUMERICAL, ""),
