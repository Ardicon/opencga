package org.opencb.opencga.catalog.managers.api;

import org.opencb.commons.datastore.core.Query;
import org.opencb.commons.datastore.core.QueryOptions;
import org.opencb.commons.datastore.core.QueryResult;
import org.opencb.opencga.catalog.exceptions.CatalogException;
import org.opencb.opencga.catalog.models.Dataset;
import org.opencb.opencga.catalog.models.File;
import org.opencb.opencga.catalog.models.Study;

import java.io.DataInputStream;
import java.net.URI;
import java.util.List;
import java.util.Map;

/**
 * @author Jacobo Coll &lt;jacobo167@gmail.com&gt;
 */
public interface IFileManager extends ResourceManager<Long, File> {

    /*-------------*/
    /* URI METHODS */
    /*-------------*/
    URI getStudyUri(long studyId) throws CatalogException;

    URI getFileUri(Study study, File file) throws CatalogException;

    URI getFileUri(File file) throws CatalogException;

    URI getFileUri(long studyId, String relativeFilePath) throws CatalogException;

    @Deprecated
    URI getFileUri(URI studyUri, String relativeFilePath) throws CatalogException;

    /*-------------*/
    /* ID METHODS  */
    /*-------------*/
    String getUserId(long fileId) throws CatalogException;

    Long getStudyId(long fileId) throws CatalogException;

    Long getFileId(String fileId) throws CatalogException;

    boolean isExternal(File file) throws CatalogException;

    /*--------------*/
    /* CRUD METHODS */
    /*--------------*/
    QueryResult<File> create(long studyId, File.Type type, File.Format format, File.Bioformat bioformat, String path, String ownerId,
                             String creationDate, String description, File.FileStatus status, long diskUsage, long experimentId,
                             List<Long> sampleIds, long jobId, Map<String, Object> stats, Map<String, Object> attributes,
                             boolean parents, QueryOptions options, String sessionId) throws CatalogException;

    QueryResult<File> createFolder(long studyId, String path, File.FileStatus status, boolean parents, String description,
                                   QueryOptions options, String sessionId) throws CatalogException;

    QueryResult<File> readAll(long studyId, Query query, QueryOptions options, String sessionId) throws CatalogException;

    QueryResult<File> getParent(long fileId, QueryOptions options, String sessionId) throws CatalogException;

    QueryResult<File> getParents(long fileId, QueryOptions options, String sessionId) throws CatalogException;

    QueryResult<File> rename(long fileId, String newName, String sessionId) throws CatalogException;

<<<<<<< HEAD
    QueryResult move(long fileId, String newPath, QueryOptions options, String sessionId) throws CatalogException;
=======
    QueryResult<File> unlink(int fileId, String sessionId) throws CatalogException;

    QueryResult move(int fileId, String newPath, QueryOptions options, String sessionId)
            throws CatalogException;
>>>>>>> 8ebfaf1f

    QueryResult<Dataset> createDataset(long studyId, String name, String description, List<Long> files, Map<String, Object> attributes,
                                       QueryOptions options, String sessionId) throws CatalogException;

    QueryResult<Dataset> readDataset(long dataSetId, QueryOptions options, String sessionId) throws CatalogException;

    DataInputStream grep(long fileId, String pattern, QueryOptions options, String sessionId) throws CatalogException;

    DataInputStream download(long fileId, int offset, int limit, QueryOptions options, String sessionId) throws CatalogException;

    DataInputStream head(long fileId, int lines, QueryOptions options, String sessionId) throws CatalogException;

}<|MERGE_RESOLUTION|>--- conflicted
+++ resolved
@@ -62,14 +62,10 @@
 
     QueryResult<File> rename(long fileId, String newName, String sessionId) throws CatalogException;
 
-<<<<<<< HEAD
-    QueryResult move(long fileId, String newPath, QueryOptions options, String sessionId) throws CatalogException;
-=======
-    QueryResult<File> unlink(int fileId, String sessionId) throws CatalogException;
+    QueryResult<File> unlink(long fileId, String sessionId) throws CatalogException;
 
-    QueryResult move(int fileId, String newPath, QueryOptions options, String sessionId)
+    QueryResult move(long fileId, String newPath, QueryOptions options, String sessionId)
             throws CatalogException;
->>>>>>> 8ebfaf1f
 
     QueryResult<Dataset> createDataset(long studyId, String name, String description, List<Long> files, Map<String, Object> attributes,
                                        QueryOptions options, String sessionId) throws CatalogException;
