package org.opencb.opencga.catalog.managers.api;

import org.opencb.commons.datastore.core.Query;
import org.opencb.commons.datastore.core.QueryOptions;
import org.opencb.commons.datastore.core.QueryResult;
<<<<<<< HEAD
=======
import org.opencb.opencga.catalog.db.api.CatalogFileDBAdaptor;
>>>>>>> c6ea2d61
import org.opencb.opencga.catalog.exceptions.CatalogException;
import org.opencb.opencga.catalog.models.Dataset;
import org.opencb.opencga.catalog.models.File;
import org.opencb.opencga.catalog.models.Study;

import java.io.DataInputStream;
import java.net.URI;
import java.util.List;
import java.util.Map;

/**
 * @author Jacobo Coll &lt;jacobo167@gmail.com&gt;
 */
public interface IFileManager extends ResourceManager<Long, File> {

    /*-------------*/
    /* URI METHODS */
    /*-------------*/
    URI getStudyUri(long studyId) throws CatalogException;

    URI getFileUri(Study study, File file) throws CatalogException;

    URI getFileUri(File file) throws CatalogException;

    URI getFileUri(long studyId, String relativeFilePath) throws CatalogException;

    @Deprecated
    URI getFileUri(URI studyUri, String relativeFilePath) throws CatalogException;

    /*-------------*/
    /* ID METHODS  */
    /*-------------*/
    String getUserId(long fileId) throws CatalogException;

    Long getStudyId(long fileId) throws CatalogException;

    Long getFileId(String fileId) throws CatalogException;

    boolean isExternal(File file) throws CatalogException;

    /*--------------*/
    /* CRUD METHODS */
    /*--------------*/
    QueryResult<File> create(long studyId, File.Type type, File.Format format, File.Bioformat bioformat, String path, String ownerId,
                             String creationDate, String description, File.FileStatus status, long diskUsage, long experimentId,
                             List<Long> sampleIds, long jobId, Map<String, Object> stats, Map<String, Object> attributes,
                             boolean parents, QueryOptions options, String sessionId) throws CatalogException;

    QueryResult<File> createFolder(long studyId, String path, File.FileStatus status, boolean parents, String description,
                                   QueryOptions options, String sessionId) throws CatalogException;

    QueryResult<File> readAll(long studyId, Query query, QueryOptions options, String sessionId) throws CatalogException;

    QueryResult<File> getParent(long fileId, QueryOptions options, String sessionId) throws CatalogException;

    QueryResult<File> getParents(long fileId, QueryOptions options, String sessionId) throws CatalogException;

    QueryResult<File> rename(long fileId, String newName, String sessionId) throws CatalogException;

    QueryResult<File> unlink(long fileId, String sessionId) throws CatalogException;

    QueryResult move(long fileId, String newPath, QueryOptions options, String sessionId)
            throws CatalogException;

<<<<<<< HEAD
    QueryResult<Dataset> createDataset(long studyId, String name, String description, List<Long> files, Map<String, Object> attributes,
                                       QueryOptions options, String sessionId) throws CatalogException;

    QueryResult<Dataset> readDataset(long dataSetId, QueryOptions options, String sessionId) throws CatalogException;

    DataInputStream grep(long fileId, String pattern, QueryOptions options, String sessionId) throws CatalogException;

    DataInputStream download(long fileId, int offset, int limit, QueryOptions options, String sessionId) throws CatalogException;

    DataInputStream head(long fileId, int lines, QueryOptions options, String sessionId) throws CatalogException;

=======
    /**
     * Ranks the elements queried, groups them by the field(s) given and return it sorted.
     *
     * @param studyId    Study id.
     * @param query      Query object containing the query that will be executed.
     * @param field      A field or a comma separated list of fields by which the results will be grouped in.
     * @param numResults Maximum number of results to be reported.
     * @param asc        Order in which the results will be reported.
     * @param sessionId  sessionId.
     * @return           A QueryResult object containing each of the fields in field and the count of them matching the query.
     * @throws CatalogException CatalogException
     */
    QueryResult rank(long studyId, Query query, String field, int numResults, boolean asc, String sessionId) throws CatalogException;

    default QueryResult rank(Query query, String field, int numResults, boolean asc, String sessionId) throws CatalogException {
        long studyId = query.getLong(CatalogFileDBAdaptor.QueryParams.STUDY_ID.key());
        if (studyId == 0L) {
            throw new CatalogException("File[rank]: Study id not found in the query");
        }
        return rank(studyId, query, field, numResults, asc, sessionId);
    }

    /**
     * Groups the elements queried by the field(s) given.
     *
     * @param studyId Study id.
     * @param query   Query object containing the query that will be executed.
     * @param field   Field by which the results will be grouped in.
     * @param options QueryOptions object.
     * @param sessionId  sessionId.
     * @return        A QueryResult object containing the results of the query grouped by the field.
     * @throws CatalogException CatalogException
     */
    QueryResult groupBy(long studyId, Query query, String field, QueryOptions options, String sessionId) throws CatalogException;

    default QueryResult groupBy(Query query, String field, QueryOptions options, String sessionId) throws CatalogException {
        long studyId = query.getLong(CatalogFileDBAdaptor.QueryParams.STUDY_ID.key());
        if (studyId == 0L) {
            throw new CatalogException("File[groupBy]: Study id not found in the query");
        }
        return groupBy(studyId, query, field, options, sessionId);
    }

    /**
     * Groups the elements queried by the field(s) given.
     *
     * @param studyId Study id.
     * @param query   Query object containing the query that will be executed.
     * @param fields  List of fields by which the results will be grouped in.
     * @param options QueryOptions object.
     * @param sessionId  sessionId.
     * @return        A QueryResult object containing the results of the query grouped by the fields.
     * @throws CatalogException CatalogException
     */
    QueryResult groupBy(long studyId, Query query, List<String> fields, QueryOptions options, String sessionId) throws CatalogException;

    default QueryResult groupBy(Query query, List<String> field, QueryOptions options, String sessionId) throws CatalogException {
        long studyId = query.getLong(CatalogFileDBAdaptor.QueryParams.STUDY_ID.key());
        if (studyId == 0L) {
            throw new CatalogException("File[groupBy]: Study id not found in the query");
        }
        return groupBy(studyId, query, field, options, sessionId);
    }

    QueryResult<Dataset> createDataset(long studyId, String name, String description, List<Long> files, Map<String, Object> attributes,
                                       QueryOptions options, String sessionId) throws CatalogException;

    QueryResult<Dataset> readDataset(long dataSetId, QueryOptions options, String sessionId) throws CatalogException;

    DataInputStream grep(long fileId, String pattern, QueryOptions options, String sessionId) throws CatalogException;

    DataInputStream download(long fileId, int offset, int limit, QueryOptions options, String sessionId) throws CatalogException;

    DataInputStream head(long fileId, int lines, QueryOptions options, String sessionId) throws CatalogException;

>>>>>>> c6ea2d61
}<|MERGE_RESOLUTION|>--- conflicted
+++ resolved
@@ -3,10 +3,7 @@
 import org.opencb.commons.datastore.core.Query;
 import org.opencb.commons.datastore.core.QueryOptions;
 import org.opencb.commons.datastore.core.QueryResult;
-<<<<<<< HEAD
-=======
 import org.opencb.opencga.catalog.db.api.CatalogFileDBAdaptor;
->>>>>>> c6ea2d61
 import org.opencb.opencga.catalog.exceptions.CatalogException;
 import org.opencb.opencga.catalog.models.Dataset;
 import org.opencb.opencga.catalog.models.File;
@@ -71,19 +68,6 @@
     QueryResult move(long fileId, String newPath, QueryOptions options, String sessionId)
             throws CatalogException;
 
-<<<<<<< HEAD
-    QueryResult<Dataset> createDataset(long studyId, String name, String description, List<Long> files, Map<String, Object> attributes,
-                                       QueryOptions options, String sessionId) throws CatalogException;
-
-    QueryResult<Dataset> readDataset(long dataSetId, QueryOptions options, String sessionId) throws CatalogException;
-
-    DataInputStream grep(long fileId, String pattern, QueryOptions options, String sessionId) throws CatalogException;
-
-    DataInputStream download(long fileId, int offset, int limit, QueryOptions options, String sessionId) throws CatalogException;
-
-    DataInputStream head(long fileId, int lines, QueryOptions options, String sessionId) throws CatalogException;
-
-=======
     /**
      * Ranks the elements queried, groups them by the field(s) given and return it sorted.
      *
@@ -159,5 +143,4 @@
 
     DataInputStream head(long fileId, int lines, QueryOptions options, String sessionId) throws CatalogException;
 
->>>>>>> c6ea2d61
 }