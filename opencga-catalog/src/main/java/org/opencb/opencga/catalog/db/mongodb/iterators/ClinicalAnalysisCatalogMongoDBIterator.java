/*
 * Copyright 2015-2020 OpenCB
 *
 * Licensed under the Apache License, Version 2.0 (the "License");
 * you may not use this file except in compliance with the License.
 * You may obtain a copy of the License at
 *
 *     http://www.apache.org/licenses/LICENSE-2.0
 *
 * Unless required by applicable law or agreed to in writing, software
 * distributed under the License is distributed on an "AS IS" BASIS,
 * WITHOUT WARRANTIES OR CONDITIONS OF ANY KIND, either express or implied.
 * See the License for the specific language governing permissions and
 * limitations under the License.
 */

package org.opencb.opencga.catalog.db.mongodb.iterators;

import org.bson.Document;
import org.opencb.commons.datastore.core.Query;
import org.opencb.commons.datastore.core.QueryOptions;
import org.opencb.commons.datastore.mongodb.GenericDocumentComplexConverter;
import org.opencb.commons.datastore.mongodb.MongoDBIterator;
import org.opencb.commons.utils.ListUtils;
import org.opencb.opencga.catalog.db.DBAdaptorFactory;
import org.opencb.opencga.catalog.db.api.ClinicalAnalysisDBAdaptor;
import org.opencb.opencga.catalog.db.api.FamilyDBAdaptor;
import org.opencb.opencga.catalog.db.api.IndividualDBAdaptor;
import org.opencb.opencga.catalog.db.api.InterpretationDBAdaptor;
import org.opencb.opencga.catalog.exceptions.CatalogAuthorizationException;
import org.opencb.opencga.catalog.exceptions.CatalogDBException;
import org.opencb.opencga.catalog.exceptions.CatalogParameterException;
import org.slf4j.Logger;
import org.slf4j.LoggerFactory;

import java.util.*;

import static org.opencb.opencga.catalog.db.api.ClinicalAnalysisDBAdaptor.QueryParams.*;
import static org.opencb.opencga.catalog.db.mongodb.MongoDBAdaptor.NATIVE_QUERY;

public class ClinicalAnalysisCatalogMongoDBIterator<E> extends CatalogMongoDBIterator<E> {

    private long studyUid;
    private String user;

    private FamilyDBAdaptor familyDBAdaptor;
    private IndividualDBAdaptor individualDBAdaptor;
    private InterpretationDBAdaptor interpretationDBAdaptor;
    private QueryOptions interpretationQueryOptions;

    private QueryOptions options;

    private Queue<Document> clinicalAnalysisListBuffer;

    private Logger logger;

    private static final int BUFFER_SIZE = 100;

    private static final String UID = ClinicalAnalysisDBAdaptor.QueryParams.UID.key();
    private static final String VERSION = FamilyDBAdaptor.QueryParams.VERSION.key();

    private static final String UID_VERSION_SEP = "___";

    public ClinicalAnalysisCatalogMongoDBIterator(MongoDBIterator<Document> mongoCursor, GenericDocumentComplexConverter<E> converter,
                                                  DBAdaptorFactory dbAdaptorFactory, QueryOptions options) {
        this(mongoCursor, converter, dbAdaptorFactory, 0, null, options);
    }

    public ClinicalAnalysisCatalogMongoDBIterator(MongoDBIterator<Document> mongoCursor, GenericDocumentComplexConverter<E> converter,
                                                  DBAdaptorFactory dbAdaptorFactory, long studyUid, String user, QueryOptions options) {
        super(mongoCursor, converter);

        this.user = user;
        this.studyUid = studyUid;

        this.options = options;

        this.familyDBAdaptor = dbAdaptorFactory.getCatalogFamilyDBAdaptor();
        this.individualDBAdaptor = dbAdaptorFactory.getCatalogIndividualDBAdaptor();
        this.interpretationDBAdaptor = dbAdaptorFactory.getInterpretationDBAdaptor();
        this.interpretationQueryOptions = createInnerQueryOptions(INTERPRETATION.key(), false);

        this.clinicalAnalysisListBuffer = new LinkedList<>();
        this.logger = LoggerFactory.getLogger(ClinicalAnalysisCatalogMongoDBIterator.class);
    }

    @Override
    public E next() {
        Document next = clinicalAnalysisListBuffer.remove();

        if (filter != null) {
            next = filter.apply(next);
        }

        addAclInformation(next, options);

        if (converter != null) {
            return (E) converter.convertToDataModelType(next);
        } else {
            return (E) next;
        }
    }


    @Override
    public boolean hasNext() {
        if (clinicalAnalysisListBuffer.isEmpty()) {
            fetchNextBatch();
        }
        return !clinicalAnalysisListBuffer.isEmpty();
    }

    private void fetchNextBatch() {
        Set<String> interpretationSet = new HashSet<>();
        Set<String> familySet = new HashSet<>();
        Set<String> individualSet = new HashSet<>();

        // Get next BUFFER_SIZE documents
        int counter = 0;
        while (mongoCursor.hasNext() && counter < BUFFER_SIZE) {
            Document clinicalDocument = mongoCursor.next();

            if (user != null && studyUid <= 0) {
                studyUid = clinicalDocument.getLong(PRIVATE_STUDY_UID);
            }

            clinicalAnalysisListBuffer.add(clinicalDocument);
            counter++;

            if (!options.getBoolean(NATIVE_QUERY)) {
                extractFamilyInfo((Document) clinicalDocument.get(FAMILY.key()), familySet);
                extractIndividualInfo((Document) clinicalDocument.get(PROBAND.key()), individualSet);

                // Extract the interpretations
                Document interpretationDoc = (Document) clinicalDocument.get(INTERPRETATION.key());
                if (interpretationDoc != null && interpretationDoc.getLong(UID) > 0) {
                    interpretationSet.add(String.valueOf(interpretationDoc.get(UID)));
                }

                List<Document> secondaryInterpretations = (List<Document>) clinicalDocument.get(SECONDARY_INTERPRETATIONS.key());
                if (ListUtils.isNotEmpty(secondaryInterpretations)) {
                    for (Document interpretation : secondaryInterpretations) {
                        interpretationSet.add(String.valueOf(interpretation.get(UID)));
                    }
                }
            }
        }

        Map<String, Document> interpretationMap = fetchInterpretations(interpretationSet);
        Map<String, Document> familyMap = fetchFamilies(familySet);
        Map<String, Document> individualMap = fetchIndividuals(individualSet);

        if (!interpretationMap.isEmpty() || !familyMap.isEmpty() || !individualMap.isEmpty()) {
            // Fill data in clinical analyses
            clinicalAnalysisListBuffer.forEach(clinicalAnalysis -> {
                fillInterpretationData(clinicalAnalysis, interpretationMap);
                clinicalAnalysis.put(FAMILY.key(), fillFamilyData((Document) clinicalAnalysis.get(FAMILY.key()), familyMap));
                clinicalAnalysis.put(PROBAND.key(), fillIndividualData((Document) clinicalAnalysis.get(PROBAND.key()), individualMap));
            });
        }
    }

    private Document fillFamilyData(Document familyDocument, Map<String, Document> familyMap) {
        if (familyDocument != null && familyDocument.getLong(UID) > 0) {
            // Extract the family id
            String familyId = familyDocument.get(UID) + UID_VERSION_SEP + familyDocument.get(VERSION);

            if (familyMap.containsKey(familyId)) {
                Document completeFamilyDocument = familyMap.get(familyId);

                // Search for members
                List<Document> completeMembers = (List<Document>) completeFamilyDocument.get(FamilyDBAdaptor.QueryParams.MEMBERS.key());
                List<Document> members = (List<Document>) familyDocument.get(FamilyDBAdaptor.QueryParams.MEMBERS.key());
                if (members != null && !members.isEmpty() && completeMembers != null && !completeMembers.isEmpty()) {
                    // First, we create a map with references to the complete member information
                    Map<Long, Document> memberMap = new HashMap<>();
                    for (Document completeMember : completeMembers) {
                        memberMap.put(completeMember.getLong(UID), completeMember);
                    }

                    List<Document> finalMembers = new ArrayList<>(members.size());
                    for (Document memberDocument : members) {
                        if (memberMap.containsKey(memberDocument.getLong(UID))) {
                            finalMembers.add(fillIndividualData(memberDocument, memberMap.get(memberDocument.getLong(UID))));
                        }
                    }
                    completeFamilyDocument.put(FamilyDBAdaptor.QueryParams.MEMBERS.key(), finalMembers);
                }

                return completeFamilyDocument;
            }
        }

        return familyDocument;
    }

<<<<<<< HEAD
    private Document fillIndividualData(Document individualDoc, Map<String, Document> individualMap, Map<String, Document> sampleMap) {
        if (individualDoc != null && individualDoc.get(UID, Number.class).longValue() > 0) {
            Integer version = individualDoc.getInteger(VERSION);
            String individualId;
=======
    private Document fillIndividualData(Document individualDoc, Map<String, Document> individualMap) {
        if (individualDoc != null && individualDoc.getLong(UID) > 0) {
            String individualId = individualDoc.get(UID) + UID_VERSION_SEP + individualDoc.get(VERSION);
>>>>>>> 1a895a0c

            if (individualMap.containsKey(individualId)) {
                return fillIndividualData(individualDoc, individualMap.get(individualId));
            }
        }

<<<<<<< HEAD
            if (individualMap.containsKey(individualId)) {
                Document completeIndividualDocument = individualMap.get(individualId);

                // Search for samples
                List<Document> samples = (List<Document>) individualDoc.get(IndividualDBAdaptor.QueryParams.SAMPLES.key());
                if (samples != null && !samples.isEmpty()) {
                    List<Document> finalSamples = new ArrayList<>(samples.size());
                    for (Document sampleDoc : samples) {
                        if (sampleDoc != null && sampleDoc.get(UID, Number.class).longValue() > 0) {
                            // Extract sample id
                            String sampleId = String.valueOf(sampleDoc.get(UID));
                            if (sampleMap.containsKey(sampleId)) {
                                finalSamples.add(sampleMap.get(sampleId));
                            }
                        }
                    }
=======
        return individualDoc;
    }
>>>>>>> 1a895a0c

    private Document fillIndividualData(Document individualDoc, Document completeIndividualDoc) {
        List<Document> samples = (List<Document>) individualDoc.get(IndividualDBAdaptor.QueryParams.SAMPLES.key());
        List<Document> completeSamples = (List<Document>) completeIndividualDoc.get(IndividualDBAdaptor.QueryParams.SAMPLES.key());

        if (samples != null && !samples.isEmpty() && completeSamples != null && !completeSamples.isEmpty()) {
            // First, we store the samples present in the complete individual
            Map<Long, Document> sampleMap = new HashMap<>();
            for (Document completeSample : completeSamples) {
                sampleMap.put(completeSample.getLong(UID), completeSample);
            }

            List<Document> finalSamples = new ArrayList<>(samples.size());
            for (Document sample : samples) {
                if (sampleMap.containsKey(sample.getLong(UID))) {
                    finalSamples.add(sampleMap.get(sample.getLong(UID)));
                }
            }

            completeIndividualDoc.put(IndividualDBAdaptor.QueryParams.SAMPLES.key(), finalSamples);
        }

        return completeIndividualDoc;
    }

    private void fillInterpretationData(Document clinicalAnalysis, Map<String, Document> interpretationMap) {
        if (interpretationMap.isEmpty()) {
            return;
        }

        Document primaryInterpretation = (Document) clinicalAnalysis.get(INTERPRETATION.key());

        if (primaryInterpretation != null && interpretationMap.containsKey(String.valueOf(primaryInterpretation.get(UID)))) {
            clinicalAnalysis.put(INTERPRETATION.key(), interpretationMap.get(String.valueOf(primaryInterpretation.get(UID))));
        }

        List<Document> origSecondaryInterpretations = (List<Document>) clinicalAnalysis.get(SECONDARY_INTERPRETATIONS.key());
        List<Document> secondaryInterpretations = new ArrayList<>();
        // If the interpretations have been returned... (it might have not been fetched due to permissions issues)
        for (Document origInterpretation : origSecondaryInterpretations) {
            if (interpretationMap.containsKey(String.valueOf(origInterpretation.get(UID)))) {
                secondaryInterpretations.add(new Document(interpretationMap.get(String.valueOf(origInterpretation.get(UID)))));
            }
        }
        clinicalAnalysis.put(SECONDARY_INTERPRETATIONS.key(), secondaryInterpretations);
    }

    private Map<String, Document> fetchFamilies(Set<String> familySet) {
        Map<String, Document> familyMap = new HashMap<>();

        if (familySet.isEmpty()) {
            return familyMap;
        }

        // Extract list of uids and versions
        List<Long> familyUids = new ArrayList<>(familySet.size());
        List<Integer> familyUidVersions = new ArrayList<>(familySet.size());
        for (String familyId : familySet) {
            String[] split = familyId.split(UID_VERSION_SEP);
            familyUids.add(Long.parseLong(split[0]));
            familyUidVersions.add(Integer.parseInt(split[1]));
        }

        // Build query object
        Query query = new Query()
                .append(FamilyDBAdaptor.QueryParams.UID.key(), familyUids)
                .append(FamilyDBAdaptor.QueryParams.VERSION.key(), familyUidVersions);

        List<Document> familyList;
        QueryOptions options = new QueryOptions();
        try {
            if (user != null) {
                query.put(FamilyDBAdaptor.QueryParams.STUDY_UID.key(), studyUid);
                familyList = familyDBAdaptor.nativeGet(studyUid, query, options, user).getResults();
            } else {
                familyList = familyDBAdaptor.nativeGet(query, options).getResults();
            }
        } catch (CatalogDBException | CatalogAuthorizationException | CatalogParameterException e) {
            logger.warn("Could not obtain the families associated to the clinical analyses: {}", e.getMessage(), e);
            return familyMap;
        }

        // Map each family uid to the family entry
        familyList.forEach(family -> familyMap.put(family.get(UID) + UID_VERSION_SEP + family.get(VERSION), family));
        return familyMap;
    }

    private Map<String, Document> fetchIndividuals(Set<String> individualSet) {
        Map<String, Document> individualMap = new HashMap<>();

        if (individualSet.isEmpty()) {
            return individualMap;
        }

        // Extract list of uids and versions
        List<Long> singleIndividualUids = new ArrayList<>(individualSet.size());
        List<Long> individualUids = new ArrayList<>(individualSet.size());
        List<Integer> individualUidVersions = new ArrayList<>(individualSet.size());
        for (String individualId : individualSet) {
            String[] split = individualId.split(UID_VERSION_SEP);
            individualUids.add(Long.parseLong(split[0]));
            individualUidVersions.add(Integer.parseInt(split[1]));
        }

        // Fill individuals with version
        List<Document> individualList = queryIndividuals(individualUids, individualUidVersions);
        individualList.forEach(individual
                -> individualMap.put(individual.get(UID) + UID_VERSION_SEP + individual.get(VERSION), individual));

        // Fill individuals without version
        individualList = queryIndividuals(singleIndividualUids, null);
        individualList.forEach(individual -> individualMap.put(String.valueOf(individual.get(UID)), individual));

        return individualMap;
    }

    private List<Document> queryIndividuals(List<Long> individualUids, List<Integer> individualUidVersions) {
        List<Document> individualList = new LinkedList<>();

        if (individualUids.isEmpty()) {
            return individualList;
        }

        // Build query object
        Query query = new Query(IndividualDBAdaptor.QueryParams.UID.key(), individualUids)
                .append(IndividualDBAdaptor.QueryParams.VERSION.key(), individualUidVersions);


        QueryOptions options = new QueryOptions();
        try {
            if (user != null) {
                query.put(IndividualDBAdaptor.QueryParams.STUDY_UID.key(), studyUid);
                individualList = individualDBAdaptor.nativeGet(studyUid, query, options, user).getResults();
            } else {
                individualList = individualDBAdaptor.nativeGet(query, options).getResults();
            }
        } catch (CatalogDBException | CatalogAuthorizationException | CatalogParameterException e) {
            logger.warn("Could not obtain the individuals associated to the clinical analyses: {}", e.getMessage(), e);
        }
        return individualList;
    }

    private Map<String, Document> fetchInterpretations(Set<String> interpretationSet) {
        Map<String, Document> interpretationMap = new HashMap<>();

        if (interpretationSet.isEmpty()) {
            return interpretationMap;
        }

        // Obtain all those interpretations
        Query query = new Query(InterpretationDBAdaptor.QueryParams.UID.key(), interpretationSet);
        List<Document> interpretationList;
        try {
            if (user != null) {
                query.put(InterpretationDBAdaptor.QueryParams.STUDY_UID.key(), studyUid);
                interpretationList = interpretationDBAdaptor.nativeGet(studyUid, query, interpretationQueryOptions, user).getResults();
            } else {
                interpretationList = interpretationDBAdaptor.nativeGet(query, interpretationQueryOptions).getResults();
            }
        } catch (CatalogDBException | CatalogAuthorizationException | CatalogParameterException e) {
            logger.warn("Could not obtain the interpretations associated to the clinical analyses: {}", e.getMessage(), e);
            return interpretationMap;
        }

        // Map each interpretation uid to the interpretation entry
        interpretationList.forEach(intepretation -> interpretationMap.put(String.valueOf(intepretation.get(UID)), intepretation));
        return interpretationMap;
    }

    private void extractFamilyInfo(Document familyDocument, Set<String> familySet) {
        // Extract the family id
        if (familyDocument != null && familyDocument.getLong(UID) > 0) {
            familySet.add(familyDocument.get(UID) + UID_VERSION_SEP + familyDocument.get(VERSION));
        }
    }

    private void extractIndividualInfo(Document memberDocument, Set<String> individualSet) {
        // Extract individual id
<<<<<<< HEAD
        if (memberDocument != null && memberDocument.get(UID, Number.class).longValue() > 0) {
            Object version = memberDocument.get(VERSION);
            if (version != null) {
                individualSet.add(memberDocument.get(UID) + UID_VERSION_SEP + memberDocument.get(VERSION));
            } else {
                individualSet.add(String.valueOf(memberDocument.get(UID)));
            }

            List<Document> samples = (List<Document>) memberDocument.get(IndividualDBAdaptor.QueryParams.SAMPLES.key());
            if (samples != null && !samples.isEmpty()) {
                // Extract sample ids
                for (Document sampleDocument : samples) {
                    if (sampleDocument != null && sampleDocument.get(UID, Number.class).longValue() > 0) {
                        sampleSet.add(String.valueOf(sampleDocument.get(UID)));
                    }
                }
            }
=======
        if (memberDocument != null && memberDocument.getLong(UID) > 0) {
            individualSet.add(memberDocument.get(UID) + UID_VERSION_SEP + memberDocument.get(VERSION));
>>>>>>> 1a895a0c
        }
    }

    private QueryOptions createInnerQueryOptions(String fieldProjectionKey, boolean nativeQuery) {
        QueryOptions queryOptions = new QueryOptions(NATIVE_QUERY, nativeQuery);

        if (options.containsKey(QueryOptions.INCLUDE)) {
            List<String> currentIncludeList = options.getAsStringList(QueryOptions.INCLUDE);
            List<String> includeList = new ArrayList<>();
            for (String include : currentIncludeList) {
                if (include.startsWith(fieldProjectionKey + ".")) {
                    includeList.add(include.replace(fieldProjectionKey + ".", ""));
                }
            }
            if (!includeList.isEmpty()) {
                // If we only have include uid, there is no need for an additional query so we will set current options to native query
                boolean includeAdditionalFields = includeList.stream().anyMatch(
                        field -> !field.equals(UID)
                );
                if (includeAdditionalFields) {
                    includeList.add(UID);
                    queryOptions.put(QueryOptions.INCLUDE, includeList);
                } else {
                    // User wants to include fields already retrieved
                    options.put(NATIVE_QUERY + "_" + fieldProjectionKey, true);
                }
            }
        }
        if (options.containsKey(QueryOptions.EXCLUDE)) {
            List<String> currentExcludeList = options.getAsStringList(QueryOptions.EXCLUDE);
            List<String> excludeList = new ArrayList<>();
            for (String exclude : currentExcludeList) {
                if (exclude.startsWith(fieldProjectionKey + ".")) {
                    String replace = exclude.replace(fieldProjectionKey + ".", "");
                    if (!UID.equals(replace) && !VERSION.equals(replace)) {
                        excludeList.add(replace);
                    }
                }
            }
            if (!excludeList.isEmpty()) {
                queryOptions.put(QueryOptions.EXCLUDE, excludeList);
            } else {
                queryOptions.remove(QueryOptions.EXCLUDE);
            }
        }

        return queryOptions;
    }


}<|MERGE_RESOLUTION|>--- conflicted
+++ resolved
@@ -121,7 +121,7 @@
             Document clinicalDocument = mongoCursor.next();
 
             if (user != null && studyUid <= 0) {
-                studyUid = clinicalDocument.getLong(PRIVATE_STUDY_UID);
+                studyUid = clinicalDocument.get(PRIVATE_STUDY_UID, Number.class).longValue();
             }
 
             clinicalAnalysisListBuffer.add(clinicalDocument);
@@ -133,7 +133,7 @@
 
                 // Extract the interpretations
                 Document interpretationDoc = (Document) clinicalDocument.get(INTERPRETATION.key());
-                if (interpretationDoc != null && interpretationDoc.getLong(UID) > 0) {
+                if (interpretationDoc != null && interpretationDoc.get(UID, Number.class).longValue() > 0) {
                     interpretationSet.add(String.valueOf(interpretationDoc.get(UID)));
                 }
 
@@ -161,7 +161,7 @@
     }
 
     private Document fillFamilyData(Document familyDocument, Map<String, Document> familyMap) {
-        if (familyDocument != null && familyDocument.getLong(UID) > 0) {
+        if (familyDocument != null && familyDocument.get(UID, Number.class).longValue() > 0) {
             // Extract the family id
             String familyId = familyDocument.get(UID) + UID_VERSION_SEP + familyDocument.get(VERSION);
 
@@ -175,13 +175,14 @@
                     // First, we create a map with references to the complete member information
                     Map<Long, Document> memberMap = new HashMap<>();
                     for (Document completeMember : completeMembers) {
-                        memberMap.put(completeMember.getLong(UID), completeMember);
+                        memberMap.put(completeMember.get(UID, Number.class).longValue(), completeMember);
                     }
 
                     List<Document> finalMembers = new ArrayList<>(members.size());
                     for (Document memberDocument : members) {
-                        if (memberMap.containsKey(memberDocument.getLong(UID))) {
-                            finalMembers.add(fillIndividualData(memberDocument, memberMap.get(memberDocument.getLong(UID))));
+                        if (memberMap.containsKey(memberDocument.get(UID, Number.class).longValue())) {
+                            finalMembers.add(fillIndividualData(memberDocument,
+                                    memberMap.get(memberDocument.get(UID, Number.class).longValue())));
                         }
                     }
                     completeFamilyDocument.put(FamilyDBAdaptor.QueryParams.MEMBERS.key(), finalMembers);
@@ -194,43 +195,16 @@
         return familyDocument;
     }
 
-<<<<<<< HEAD
-    private Document fillIndividualData(Document individualDoc, Map<String, Document> individualMap, Map<String, Document> sampleMap) {
+    private Document fillIndividualData(Document individualDoc, Map<String, Document> individualMap) {
         if (individualDoc != null && individualDoc.get(UID, Number.class).longValue() > 0) {
-            Integer version = individualDoc.getInteger(VERSION);
-            String individualId;
-=======
-    private Document fillIndividualData(Document individualDoc, Map<String, Document> individualMap) {
-        if (individualDoc != null && individualDoc.getLong(UID) > 0) {
             String individualId = individualDoc.get(UID) + UID_VERSION_SEP + individualDoc.get(VERSION);
->>>>>>> 1a895a0c
 
             if (individualMap.containsKey(individualId)) {
                 return fillIndividualData(individualDoc, individualMap.get(individualId));
             }
         }
-
-<<<<<<< HEAD
-            if (individualMap.containsKey(individualId)) {
-                Document completeIndividualDocument = individualMap.get(individualId);
-
-                // Search for samples
-                List<Document> samples = (List<Document>) individualDoc.get(IndividualDBAdaptor.QueryParams.SAMPLES.key());
-                if (samples != null && !samples.isEmpty()) {
-                    List<Document> finalSamples = new ArrayList<>(samples.size());
-                    for (Document sampleDoc : samples) {
-                        if (sampleDoc != null && sampleDoc.get(UID, Number.class).longValue() > 0) {
-                            // Extract sample id
-                            String sampleId = String.valueOf(sampleDoc.get(UID));
-                            if (sampleMap.containsKey(sampleId)) {
-                                finalSamples.add(sampleMap.get(sampleId));
-                            }
-                        }
-                    }
-=======
         return individualDoc;
     }
->>>>>>> 1a895a0c
 
     private Document fillIndividualData(Document individualDoc, Document completeIndividualDoc) {
         List<Document> samples = (List<Document>) individualDoc.get(IndividualDBAdaptor.QueryParams.SAMPLES.key());
@@ -240,13 +214,13 @@
             // First, we store the samples present in the complete individual
             Map<Long, Document> sampleMap = new HashMap<>();
             for (Document completeSample : completeSamples) {
-                sampleMap.put(completeSample.getLong(UID), completeSample);
+                sampleMap.put(completeSample.get(UID, Number.class).longValue(), completeSample);
             }
 
             List<Document> finalSamples = new ArrayList<>(samples.size());
             for (Document sample : samples) {
-                if (sampleMap.containsKey(sample.getLong(UID))) {
-                    finalSamples.add(sampleMap.get(sample.getLong(UID)));
+                if (sampleMap.containsKey(sample.get(UID, Number.class).longValue())) {
+                    finalSamples.add(sampleMap.get(sample.get(UID, Number.class).longValue()));
                 }
             }
 
@@ -402,35 +376,15 @@
 
     private void extractFamilyInfo(Document familyDocument, Set<String> familySet) {
         // Extract the family id
-        if (familyDocument != null && familyDocument.getLong(UID) > 0) {
+        if (familyDocument != null && familyDocument.get(UID, Number.class).longValue() > 0) {
             familySet.add(familyDocument.get(UID) + UID_VERSION_SEP + familyDocument.get(VERSION));
         }
     }
 
     private void extractIndividualInfo(Document memberDocument, Set<String> individualSet) {
         // Extract individual id
-<<<<<<< HEAD
         if (memberDocument != null && memberDocument.get(UID, Number.class).longValue() > 0) {
-            Object version = memberDocument.get(VERSION);
-            if (version != null) {
-                individualSet.add(memberDocument.get(UID) + UID_VERSION_SEP + memberDocument.get(VERSION));
-            } else {
-                individualSet.add(String.valueOf(memberDocument.get(UID)));
-            }
-
-            List<Document> samples = (List<Document>) memberDocument.get(IndividualDBAdaptor.QueryParams.SAMPLES.key());
-            if (samples != null && !samples.isEmpty()) {
-                // Extract sample ids
-                for (Document sampleDocument : samples) {
-                    if (sampleDocument != null && sampleDocument.get(UID, Number.class).longValue() > 0) {
-                        sampleSet.add(String.valueOf(sampleDocument.get(UID)));
-                    }
-                }
-            }
-=======
-        if (memberDocument != null && memberDocument.getLong(UID) > 0) {
             individualSet.add(memberDocument.get(UID) + UID_VERSION_SEP + memberDocument.get(VERSION));
->>>>>>> 1a895a0c
         }
     }
 
