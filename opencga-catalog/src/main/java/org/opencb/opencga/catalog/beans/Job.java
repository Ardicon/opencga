--- conflicted
+++ resolved
@@ -42,15 +42,6 @@
     private String errorDescription;
 
     public enum Status {
-<<<<<<< HEAD
-       PREPARED, //= "prepared"; //Job is ready to be executed. Daemon will enqueue it.
-       ERROR, //= "error";     //Job finished with errors
-       QUEUED, //= "queued";
-       RUNNING, //= "running";
-       DONE, //= "done";       //Job finished, but output not ready. Daemon will process the output.
-       PROCESSING_OUTPUT,       //Job finished, but output not ready. The output is being processed.
-       READY, //= "ready";     //Job finished and ready
-=======
        PREPARED,              //Job is ready to be executed. Daemon will enqueue it.
        ERROR,                 //Job with errors. See "errNo"
        QUEUED,
@@ -58,7 +49,6 @@
        DONE,                  //Job finished, but output not ready. Daemon will process the output.
 //       PROCESSING_OUTPUT,     //Job finished, but output not ready. Daemon will process the output.
        READY,                 //Job finished and ready
->>>>>>> 59e59a0a
     }
 
     public enum Type {
