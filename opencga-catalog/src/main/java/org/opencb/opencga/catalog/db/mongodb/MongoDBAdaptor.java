--- conflicted
+++ resolved
@@ -61,11 +61,8 @@
     static final String LAST_OF_VERSION = "_lastOfVersion";
     static final String RELEASE_FROM_VERSION = "_releaseFromVersion";
     static final String LAST_OF_RELEASE = "_lastOfRelease";
-<<<<<<< HEAD
     static final String PRIVATE_CREATION_DATE = "_creationDate";
-=======
     static final String PERMISSION_RULES_APPLIED = "_permissionRulesApplied";
->>>>>>> 79753602
 
     protected MongoDBAdaptorFactory dbAdaptorFactory;
 
