/*
 * Copyright 2015-2017 OpenCB
 *
 * Licensed under the Apache License, Version 2.0 (the "License");
 * you may not use this file except in compliance with the License.
 * You may obtain a copy of the License at
 *
 *     http://www.apache.org/licenses/LICENSE-2.0
 *
 * Unless required by applicable law or agreed to in writing, software
 * distributed under the License is distributed on an "AS IS" BASIS,
 * WITHOUT WARRANTIES OR CONDITIONS OF ANY KIND, either express or implied.
 * See the License for the specific language governing permissions and
 * limitations under the License.
 */

package org.opencb.opencga.catalog.db.mongodb;

import com.mongodb.MongoClient;
import com.mongodb.client.ClientSession;
import com.mongodb.client.MongoCursor;
import com.mongodb.client.model.Aggregates;
import com.mongodb.client.model.Filters;
import com.mongodb.client.model.Projections;
import com.mongodb.client.model.Updates;
import org.apache.commons.lang3.NotImplementedException;
import org.apache.commons.lang3.StringUtils;
import org.bson.BsonDocument;
import org.bson.BsonString;
import org.bson.Document;
import org.bson.conversions.Bson;
import org.opencb.commons.datastore.core.*;
import org.opencb.commons.datastore.mongodb.MongoDBCollection;
import org.opencb.opencga.catalog.db.api.DBIterator;
import org.opencb.opencga.catalog.db.api.ProjectDBAdaptor;
import org.opencb.opencga.catalog.db.api.StudyDBAdaptor;
import org.opencb.opencga.catalog.db.api.UserDBAdaptor;
import org.opencb.opencga.catalog.db.mongodb.converters.ProjectConverter;
import org.opencb.opencga.catalog.db.mongodb.iterators.MongoDBIterator;
import org.opencb.opencga.catalog.exceptions.CatalogAuthorizationException;
import org.opencb.opencga.catalog.exceptions.CatalogDBException;
import org.opencb.opencga.catalog.utils.UUIDUtils;
import org.opencb.opencga.core.common.TimeUtils;
import org.opencb.opencga.core.models.Project;
import org.opencb.opencga.core.models.Status;
import org.opencb.opencga.core.models.Study;
import org.opencb.opencga.core.models.User;
import org.opencb.opencga.core.models.acls.permissions.StudyAclEntry;
import org.opencb.opencga.core.results.OpenCGAResult;
import org.slf4j.LoggerFactory;

import java.util.*;
import java.util.function.Consumer;
import java.util.stream.Collectors;

import static org.opencb.opencga.catalog.db.mongodb.MongoDBUtils.*;

/**
 * Created by imedina on 08/01/16.
 */
public class ProjectMongoDBAdaptor extends MongoDBAdaptor implements ProjectDBAdaptor {

    private final MongoDBCollection userCollection;
    private final MongoDBCollection deletedUserCollection;
    private ProjectConverter projectConverter;

    public ProjectMongoDBAdaptor(MongoDBCollection userCollection, MongoDBCollection deletedUserCollection,
                                 MongoDBAdaptorFactory dbAdaptorFactory) {
        super(LoggerFactory.getLogger(ProjectMongoDBAdaptor.class));
        this.dbAdaptorFactory = dbAdaptorFactory;
        this.userCollection = userCollection;
        this.deletedUserCollection = deletedUserCollection;
        this.projectConverter = new ProjectConverter();
    }

    @Override
    public boolean exists(long projectId) {
        DataResult<Long> count = userCollection.count(new Document(UserDBAdaptor.QueryParams.PROJECTS_UID.key(), projectId));
        return count.getResults().get(0) != 0;
    }

    @Override
    public OpenCGAResult nativeInsert(Map<String, Object> project, String userId) throws CatalogDBException {
        Bson query = Filters.and(Filters.eq(UserDBAdaptor.QueryParams.ID.key(), userId),
                Filters.ne(UserDBAdaptor.QueryParams.PROJECTS_ID.key(), project.get(QueryParams.ID.key())));
        Bson update = Updates.push("projects", getMongoDBDocument(project, "project"));

        //Update object
        DataResult result = userCollection.update(query, update, null);
        if (result.getNumInserted() == 0) { // Check if the project has been inserted
            throw new CatalogDBException("Project {" + project.get(QueryParams.ID.key()) + "\"} already exists for this user");
        }
        return new OpenCGAResult(result);
    }

    @Override
    public OpenCGAResult insert(Project project, String userId, QueryOptions options) throws CatalogDBException {
        return runTransaction(clientSession -> {
            long tmpStartTime = startQuery();
            logger.debug("Starting project insert transaction for project id '{}'", project.getId());

            insert(clientSession, project, userId);
            return endWrite(tmpStartTime, 1, 1, 0, 0, null);
        }, e -> logger.error("Could not create project {}: {}", project.getId(), e.getMessage()));
    }

    Project insert(ClientSession clientSession, Project project, String userId) throws CatalogDBException {
        List<Study> studies = project.getStudies();
        if (studies == null) {
            studies = Collections.emptyList();
        }
        project.setStudies(Collections.emptyList());

        Bson countQuery = Filters.and(Filters.eq(UserDBAdaptor.QueryParams.ID.key(), userId),
                Filters.eq(UserDBAdaptor.QueryParams.PROJECTS_ID.key(), project.getId()));
        DataResult<Long> count = userCollection.count(clientSession, countQuery);
        if (count.getResults().get(0) != 0) {
            throw new CatalogDBException("Project {id:\"" + project.getId() + "\"} already exists for this user");
        }

        long projectUid = getNewUid(clientSession);
        project.setUid(projectUid);
        project.setFqn(userId + "@" + project.getId());
        if (StringUtils.isEmpty(project.getUuid())) {
            project.setUuid(UUIDUtils.generateOpenCGAUUID(UUIDUtils.Entity.PROJECT));
        }
        if (StringUtils.isEmpty(project.getCreationDate())) {
            project.setCreationDate(TimeUtils.getTime());
        }

        Document projectDocument = projectConverter.convertToStorageType(project);
        projectDocument.put(PRIVATE_CREATION_DATE, TimeUtils.toDate(project.getCreationDate()));

        Bson update = Updates.push("projects", projectDocument);

        //Update object
        Bson query = Filters.eq(UserDBAdaptor.QueryParams.ID.key(), userId);

        logger.debug("Inserting project. Query: {}, update: {}",
                query.toBsonDocument(Document.class, MongoClient.getDefaultCodecRegistry()),
                update.toBsonDocument(Document.class, MongoClient.getDefaultCodecRegistry()));
        userCollection.update(clientSession, query, update, null);

        // Create nested studies
        for (Study study : studies) {
            dbAdaptorFactory.getCatalogStudyDBAdaptor().insert(clientSession, project, study);
        }

        return project;
    }

    @Override
    public OpenCGAResult incrementCurrentRelease(long projectId) throws CatalogDBException {
        long startTime = startQuery();
        Query query = new Query(QueryParams.UID.key(), projectId);
        Bson update = new Document("$inc", new Document("projects.$." + QueryParams.CURRENT_RELEASE.key(), 1));

        DataResult updateQR = userCollection.update(parseQuery(query), update, null);
        if (updateQR == null || updateQR.getNumMatches() == 0) {
            throw new CatalogDBException("Could not increment release number. Project id " + projectId + " not found");
        } else if (updateQR.getNumUpdated() == 0) {
            throw new CatalogDBException("Internal error. Current release number could not be incremented.");
        }
        return new OpenCGAResult(updateQR);
    }

    private void editId(ClientSession clientSession, String owner, long projectUid, String newId) throws CatalogDBException {
        if (!exists(projectUid)) {
            logger.error("Project {} not found", projectUid);
            throw new CatalogDBException("Project not found.");
        }

        Bson query = Filters.and(
                Filters.eq(UserDBAdaptor.QueryParams.PROJECTS_UID.key(), projectUid),
                Filters.ne(UserDBAdaptor.QueryParams.PROJECTS_ID.key(), newId)
        );
        Bson update = new Document("$set", new Document()
                .append("projects.$." + QueryParams.ID.key(), newId)
                .append("projects.$." + QueryParams.FQN.key(), owner + "@" + newId)
        );
        DataResult result = userCollection.update(clientSession, query, update, null);
        if (result.getNumUpdated() == 0) {    //Check if the the project id was modified
            throw new CatalogDBException("Project {id:\"" + newId + "\"} already exists");
        }

        // Update all the internal project ids stored in the study documents
        dbAdaptorFactory.getCatalogStudyDBAdaptor().updateProjectId(clientSession, projectUid, newId);
    }

    @Override
    public long getId(final String userId, final String projectIdStr) throws CatalogDBException {

        String projectId = projectIdStr;

        if (projectId.contains("@")) {
            projectId = projectId.split("@", 2)[1];
        }

        DataResult<Document> queryResult = userCollection.find(
                new BsonDocument(UserDBAdaptor.QueryParams.PROJECTS_ID.key(), new BsonString(projectId))
                        .append(UserDBAdaptor.QueryParams.ID.key(), new BsonString(userId)),
                Projections.fields(Projections.include(UserDBAdaptor.QueryParams.PROJECTS_UID.key()),
                        Projections.elemMatch("projects", Filters.eq(QueryParams.ID.key(), projectId))),
                null);
        User user = parseUser(queryResult);
        if (user == null || user.getProjects().isEmpty()) {
            return -1;
        } else {
            return user.getProjects().get(0).getUid();
        }
    }

    @Override
    public String getOwnerId(long projectId) throws CatalogDBException {
//        DBObject query = new BasicDBObject(UserDBAdaptor.QueryParams.PROJECTS_UID.key(), projectId);
        Bson query = Filters.eq(UserDBAdaptor.QueryParams.PROJECTS_UID.key(), projectId);

//        DBObject projection = new BasicDBObject(UserDBAdaptor.QueryParams.ID.key(), "true");
        Bson projection = Projections.include(UserDBAdaptor.QueryParams.ID.key());

//        DataResult<DBObject> result = userCollection.find(query, projection, null);
        DataResult<Document> result = userCollection.find(query, projection, null);

        if (result.getResults().isEmpty()) {
            throw CatalogDBException.uidNotFound("Project", projectId);
        } else {
            return result.getResults().get(0).get(UserDBAdaptor.QueryParams.ID.key()).toString();
        }
    }

    @Override
    public OpenCGAResult<Long> count(Query query) throws CatalogDBException {
        Bson bson = parseQuery(query);
        return new OpenCGAResult<>(userCollection.count(bson));
    }

    @Override
    public OpenCGAResult<Long> count(Query query, String user, StudyAclEntry.StudyPermissions studyPermission) throws CatalogDBException {
        throw new NotImplementedException("Count not implemented for projects");
    }

    @Override
    public OpenCGAResult distinct(Query query, String field) throws CatalogDBException {
        Bson bson = parseQuery(query);
        return new OpenCGAResult(userCollection.distinct(field, bson));
    }

    @Override
    public OpenCGAResult stats(Query query) {
        return null;
    }

    @Override
    public OpenCGAResult update(long projectUid, ObjectMap parameters, QueryOptions queryOptions) throws CatalogDBException {
        QueryOptions options = new QueryOptions(QueryOptions.INCLUDE, Arrays.asList(QueryParams.ID.key(), QueryParams.UID.key(),
                QueryParams.FQN.key()));
        OpenCGAResult<Project> projectDataResult = get(projectUid, options);

        if (projectDataResult.getNumResults() == 0) {
            throw new CatalogDBException("Could not update project. Project uid '" + projectUid + "' not found.");
        }

        try {
            return runTransaction(clientSession -> privateUpdate(clientSession, projectDataResult.first(), parameters));
        } catch (CatalogDBException e) {
            logger.error("Could not update project {}: {}", projectDataResult.first().getId(), e.getMessage(), e);
            throw new CatalogDBException("Could not update project '" + projectDataResult.first().getId() + "': " + e.getMessage(),
                    e.getCause());
        }
    }

    @Override
    public OpenCGAResult update(Query query, ObjectMap parameters, QueryOptions queryOptions) throws CatalogDBException {
        QueryOptions options = new QueryOptions(QueryOptions.INCLUDE, Arrays.asList(QueryParams.ID.key(), QueryParams.UID.key(),
                QueryParams.FQN.key()));
        DBIterator<Project> iterator = iterator(query, options);

        OpenCGAResult<Project> result = OpenCGAResult.empty();

        while (iterator.hasNext()) {
            Project project = iterator.next();
            try {
                result.append(runTransaction(clientSession -> privateUpdate(clientSession, project, parameters)));
            } catch (CatalogDBException e) {
                logger.error("Could not update project {}: {}", project.getId(), e.getMessage(), e);
                result.getEvents().add(new Event(Event.Type.ERROR, project.getId(), e.getMessage()));
                result.setNumMatches(result.getNumMatches() + 1);
            }
        }
        return result;
    }

    OpenCGAResult<Object> privateUpdate(ClientSession clientSession, Project project, ObjectMap parameters) throws CatalogDBException {
        Document updateParams = getDocumentUpdateParams(parameters);

        if (updateParams.isEmpty() && !parameters.containsKey(QueryParams.ID.key())) {
            if (!parameters.isEmpty()) {
                logger.error("Non-processed update parameters: {}", parameters.keySet());
            }
            throw new CatalogDBException("Nothing to be updated");
        }

        Document updates = new Document("$set", updateParams);

        long tmpStartTime = startQuery();
        if (parameters.containsKey(QueryParams.ID.key())) {
            logger.debug("Update project id '{}'({}) to new id '{}'", project.getId(), project.getUid(),
                    parameters.getString(QueryParams.ID.key()));
            editId(clientSession, project.getFqn().split("@")[0], project.getUid(), parameters.getString(QueryParams.ID.key()));
        }

        if (!updateParams.isEmpty()) {
            Query tmpQuery = new Query(QueryParams.UID.key(), project.getUid());
            Bson finalQuery = parseQuery(tmpQuery);

            logger.debug("Update project. Query: {}, update: {}",
                    finalQuery.toBsonDocument(Document.class, MongoClient.getDefaultCodecRegistry()),
                    updates.toBsonDocument(Document.class, MongoClient.getDefaultCodecRegistry()));
            DataResult result = userCollection.update(clientSession, finalQuery, updates, null);

            if (result.getNumMatches() == 0) {
                throw new CatalogDBException("Project " + project.getId() + " not found");
            }
            List<Event> events = new ArrayList<>();
            if (result.getNumUpdated() == 0) {
                events.add(new Event(Event.Type.WARNING, project.getId(), "Project was already updated"));
            }
        }
        logger.debug("Project {} successfully updated", project.getId());

        return endWrite(tmpStartTime, 1, 1, null);
    }

    Document getDocumentUpdateParams(ObjectMap parameters) {
        Document projectParameters = new Document();

        String[] acceptedParams = {QueryParams.NAME.key(), QueryParams.CREATION_DATE.key(), QueryParams.DESCRIPTION.key(),
                QueryParams.ORGANIZATION.key(), QueryParams.LAST_MODIFIED.key(), QueryParams.ORGANISM_SCIENTIFIC_NAME.key(),
                QueryParams.ORGANISM_COMMON_NAME.key(), QueryParams.ORGANISM_ASSEMBLY.key(), };
        for (String s : acceptedParams) {
            if (parameters.containsKey(s)) {
                projectParameters.put("projects.$." + s, parameters.getString(s));
            }
        }
        String[] acceptedIntParams = {QueryParams.SIZE.key(), QueryParams.ORGANISM_TAXONOMY_CODE.key(), };
        for (String s : acceptedIntParams) {
            if (parameters.containsKey(s)) {
                int anInt = parameters.getInt(s, Integer.MIN_VALUE);
                if (anInt != Integer.MIN_VALUE) {
                    projectParameters.put("projects.$." + s, anInt);
                }
            }
        }
        Map<String, Object> attributes = parameters.getMap(QueryParams.ATTRIBUTES.key());
        if (attributes != null) {
            for (Map.Entry<String, Object> entry : attributes.entrySet()) {
                projectParameters.put("projects.$.attributes." + entry.getKey(), entry.getValue());
            }
        }

        if (parameters.containsKey(QueryParams.STATUS_NAME.key())) {
            projectParameters.put("projects.$." + QueryParams.STATUS_NAME.key(), parameters.get(QueryParams.STATUS_NAME.key()));
            projectParameters.put("projects.$." + QueryParams.STATUS_DATE.key(), TimeUtils.getTime());
        }

        if (!projectParameters.isEmpty()) {
            // Update modificationDate param
            String time = TimeUtils.getTime();
            Date date = TimeUtils.toDate(time);
            projectParameters.put(QueryParams.MODIFICATION_DATE.key(), time);
            projectParameters.put(PRIVATE_MODIFICATION_DATE, date);
        }

        return projectParameters;
    }

    @Deprecated
    @Override
<<<<<<< HEAD
    public OpenCGAResult delete(long id, QueryOptions queryOptions) throws CatalogDBException {
        checkId(id);
        // Check the project is active
        Query query = new Query(QueryParams.UID.key(), id).append(QueryParams.STATUS_NAME.key(), Status.READY);
        if (count(query).first() == 0) {
            query.put(QueryParams.STATUS_NAME.key(), Status.DELETED);
            QueryOptions options = new QueryOptions(QueryOptions.INCLUDE, QueryParams.STATUS_NAME.key());
            Project project = get(query, options).first();
            throw new CatalogDBException("The project {" + id + "} was already " + project.getStatus().getName());
        }

        // If we don't find the force parameter, we check first if the user does not have an active project.
        if (!queryOptions.containsKey(FORCE) || !queryOptions.getBoolean(FORCE)) {
            checkCanDelete(id);
        }

        if (queryOptions.containsKey(FORCE) && queryOptions.getBoolean(FORCE)) {
            // Delete the active studies (if any)
            query = new Query(StudyDBAdaptor.QueryParams.PROJECT_ID.key(), id);
            dbAdaptorFactory.getCatalogStudyDBAdaptor().delete(query, queryOptions);
        }

        // Change the status of the project to deleted
        return setStatus(id, Status.DELETED);
=======
    public DataResult delete(long id, QueryOptions queryOptions) throws CatalogDBException {
        throw new NotImplementedException("Use other delete method");
//        checkId(id);
//        // Check the project is active
//        Query query = new Query(QueryParams.UID.key(), id).append(QueryParams.STATUS_NAME.key(), Status.READY);
//        if (count(query).first() == 0) {
//            query.put(QueryParams.STATUS_NAME.key(), Status.DELETED);
//            QueryOptions options = new QueryOptions(QueryOptions.INCLUDE, QueryParams.STATUS_NAME.key());
//            Project project = get(query, options).first();
//            throw new CatalogDBException("The project {" + id + "} was already " + project.getStatus().getName());
//        }
//
//        // If we don't find the force parameter, we check first if the user does not have an active project.
//        if (!queryOptions.containsKey(FORCE) || !queryOptions.getBoolean(FORCE)) {
//            checkCanDelete(id);
//        }
//
//        if (queryOptions.containsKey(FORCE) && queryOptions.getBoolean(FORCE)) {
//            // Delete the active studies (if any)
//            query = new Query(StudyDBAdaptor.QueryParams.PROJECT_ID.key(), id);
//            dbAdaptorFactory.getCatalogStudyDBAdaptor().delete(query, queryOptions);
//        }
//
//        // Change the status of the project to deleted
//        return setStatus(id, Status.DELETED);
>>>>>>> 2dea04e5
    }

    @Override
    public OpenCGAResult delete(Project project) throws CatalogDBException {
        try {
            return runTransaction(clientSession -> privateDelete(clientSession, project));
        } catch (CatalogDBException e) {
            logger.error("Could not delete project {}: {}", project.getId(), e.getMessage(), e);
            throw new CatalogDBException("Could not delete project '" + project.getId() + "': " + e.getMessage(), e.getCause());
        }
    }

    @Override
    public OpenCGAResult delete(Query query, QueryOptions queryOptions) throws CatalogDBException {
        query.append(QueryParams.STATUS_NAME.key(), Status.READY);
        OpenCGAResult<Project> projectDataResult = get(query, new QueryOptions(MongoDBCollection.INCLUDE, QueryParams.UID.key()));
        OpenCGAResult writeResult = new OpenCGAResult();
        for (Project project : projectDataResult.getResults()) {
            writeResult.append(delete(project.getUid(), queryOptions));
        }
        return writeResult;
    }

    @Override
    public OpenCGAResult delete(Query query) throws CatalogDBException {
        QueryOptions options = new QueryOptions(QueryOptions.INCLUDE, Arrays.asList(QueryParams.ID.key(), QueryParams.UID.key()));
        DBIterator<Project> iterator = iterator(query, options);

        OpenCGAResult<Project> result = OpenCGAResult.empty();

        while (iterator.hasNext()) {
            Project project = iterator.next();

            try {
                result.append(runTransaction(clientSession -> privateDelete(clientSession, project)));
            } catch (CatalogDBException e) {
                logger.error("Could not delete project {}: {}", project.getId(), e.getMessage(), e);
                result.getEvents().add(new Event(Event.Type.ERROR, project.getId(), e.getMessage()));
                result.setNumMatches(result.getNumMatches() + 1);
            }
        }

        return result;
    }

    OpenCGAResult<Project> privateDelete(ClientSession clientSession, Project project) throws CatalogDBException {
        long tmpStartTime = startQuery();
        logger.debug("Deleting project {} ({})", project.getId(), project.getUid());

        StudyMongoDBAdaptor studyDBAdaptor = dbAdaptorFactory.getCatalogStudyDBAdaptor();

        // First, we delete the studies
        Query studyQuery = new Query(StudyDBAdaptor.QueryParams.PROJECT_UID.key(), project.getUid());
        List<Document> studyList = studyDBAdaptor.nativeGet(studyQuery, QueryOptions.empty()).getResults();
        if (studyList != null) {
            for (Document study : studyList) {
                studyDBAdaptor.privateDelete(clientSession, study);
            }
        }

        String deleteSuffix = INTERNAL_DELIMITER + "DELETED_" + TimeUtils.getTime();

        // Mark the study as deleted
        ObjectMap updateParams = new ObjectMap()
                .append(QueryParams.STATUS_NAME.key(), Status.DELETED)
                .append(QueryParams.STATUS_DATE.key(), TimeUtils.getTime())
                .append(QueryParams.ID.key(), project.getId() + deleteSuffix);

        Bson bsonQuery = parseQuery(studyQuery);
        Document updateDocument = getDocumentUpdateParams(updateParams);

        logger.debug("Delete project {}: Query: {}, update: {}", project.getId(),
                bsonQuery.toBsonDocument(Document.class, MongoClient.getDefaultCodecRegistry()),
                updateDocument.toBsonDocument(Document.class, MongoClient.getDefaultCodecRegistry()));
        DataResult result = userCollection.update(clientSession, bsonQuery, updateDocument, QueryOptions.empty());

        if (result.getNumMatches() == 0) {
            throw new CatalogDBException("Project " + project.getId() + " not found");
        }
        List<Event> events = new ArrayList<>();
        if (result.getNumUpdated() == 0) {
            events.add(new Event(Event.Type.WARNING, project.getId(), "Project was already deleted"));
        }
        logger.debug("Project {} successfully deleted", project.getId());

        return endWrite(tmpStartTime, 1, 0, 0, 1, events);
    }

    OpenCGAResult setStatus(Query query, String status) throws CatalogDBException {
        return update(query, new ObjectMap(QueryParams.STATUS_NAME.key(), status), QueryOptions.empty());
    }

    private OpenCGAResult setStatus(long projectId, String status) throws CatalogDBException {
        return update(projectId, new ObjectMap(QueryParams.STATUS_NAME.key(), status), QueryOptions.empty());
    }

    @Override
    public OpenCGAResult remove(long id, QueryOptions queryOptions) throws CatalogDBException {
        throw new UnsupportedOperationException("Remove not yet implemented.");
    }

    @Override
    public OpenCGAResult remove(Query query, QueryOptions queryOptions) throws CatalogDBException {
        throw new UnsupportedOperationException("Remove not yet implemented.");
    }

    @Override
    public OpenCGAResult restore(Query query, QueryOptions queryOptions) throws CatalogDBException {
        query.put(QueryParams.STATUS_NAME.key(), Status.DELETED);
        return setStatus(query, Status.READY);
    }

    @Override
    public OpenCGAResult restore(long id, QueryOptions queryOptions) throws CatalogDBException {

        checkId(id);
        // Check if the cohort is active
        Query query = new Query(QueryParams.UID.key(), id)
                .append(QueryParams.STATUS_NAME.key(), Status.DELETED);
        if (count(query).first() == 0) {
            throw new CatalogDBException("The project {" + id + "} is not deleted");
        }

        // Change the status of the cohort to deleted
        return setStatus(id, Status.READY);
    }

    @Override
    public OpenCGAResult<Project> get(String userId, QueryOptions options) throws CatalogDBException {
        long startTime = startQuery();
        Query query = new Query(QueryParams.USER_ID.key(), userId);
        return endQuery(startTime, get(query, options).getResults());
    }

    @Override
    public OpenCGAResult<Project> get(long projectId, QueryOptions options) throws CatalogDBException {
        checkId(projectId);
        Query query = new Query(QueryParams.UID.key(), projectId).append(QueryParams.STATUS_NAME.key(), "!=" + Status.DELETED);
        return get(query, options);
//        // Fixme: Check the code below
//        List<Project> projects = user.getProjects();
//        joinFields(projects.get(0), options);
//
//        return endQuery("Get project", startTime, projects);
    }

    @Override
    public OpenCGAResult<Project> get(Query query, QueryOptions options) throws CatalogDBException {
        long startTime = startQuery();
        List<Project> documentList = new ArrayList<>();
        OpenCGAResult<Project> queryResult;
        try (DBIterator<Project> dbIterator = iterator(query, options)) {
            while (dbIterator.hasNext()) {
                documentList.add(dbIterator.next());
            }
        }
        queryResult = endQuery(startTime, documentList);

        if (options == null || !options.containsKey(QueryOptions.EXCLUDE)
                || (!options.getAsStringList(QueryOptions.EXCLUDE).contains("projects.studies")
                && !options.getAsStringList(QueryOptions.EXCLUDE).contains("studies"))) {
            for (Project project : queryResult.getResults()) {
                Query studyQuery = new Query(StudyDBAdaptor.QueryParams.PROJECT_UID.key(), project.getUid());
                try {
                    OpenCGAResult<Study> studyDataResult = dbAdaptorFactory.getCatalogStudyDBAdaptor().get(studyQuery, options);
                    project.setStudies(studyDataResult.getResults());
                } catch (CatalogDBException e) {
                    logger.error("{}", e.getMessage(), e);
                }
            }
        }

        return queryResult;
    }

    @Override
    public OpenCGAResult<Project> get(Query query, QueryOptions options, String user)
            throws CatalogDBException, CatalogAuthorizationException {
        long startTime = startQuery();
        List<Project> documentList = new ArrayList<>();
        OpenCGAResult<Project> queryResult;
        try (DBIterator<Project> dbIterator = iterator(query, options, user)) {
            while (dbIterator.hasNext()) {
                documentList.add(dbIterator.next());
            }
        }
        queryResult = endQuery(startTime, documentList);

        if (options == null || !options.containsKey(QueryOptions.EXCLUDE)
                || (!options.getAsStringList(QueryOptions.EXCLUDE).contains("projects.studies")
                && !options.getAsStringList(QueryOptions.EXCLUDE).contains("studies"))) {
            for (Project project : queryResult.getResults()) {
                Query studyQuery = new Query(StudyDBAdaptor.QueryParams.PROJECT_UID.key(), project.getUid());
                try {
                    OpenCGAResult<Study> studyDataResult = dbAdaptorFactory.getCatalogStudyDBAdaptor().get(studyQuery, options, user);
                    project.setStudies(studyDataResult.getResults());
                } catch (CatalogDBException e) {
                    logger.error("{}", e.getMessage(), e);
                }
            }
        }

        return queryResult;
    }

    @Override
    public OpenCGAResult nativeGet(Query query, QueryOptions options) throws CatalogDBException {
        long startTime = startQuery();
        List<Document> documentList = new ArrayList<>();
        try (DBIterator<Document> dbIterator = nativeIterator(query, options)) {
            while (dbIterator.hasNext()) {
                documentList.add(dbIterator.next());
            }
        }
        return endQuery(startTime, documentList);
    }

    @Override
    public OpenCGAResult nativeGet(Query query, QueryOptions options, String user)
            throws CatalogDBException, CatalogAuthorizationException {
        long startTime = startQuery();
        List<Document> documentList = new ArrayList<>();
        try (DBIterator<Document> dbIterator = nativeIterator(query, options, user)) {
            while (dbIterator.hasNext()) {
                documentList.add(dbIterator.next());
            }
        }
        return endQuery(startTime, documentList);
    }

    @Override
    public DBIterator<Project> iterator(Query query, QueryOptions options) throws CatalogDBException {
        MongoCursor<Document> mongoCursor = getMongoCursor(query, options);
        return new MongoDBIterator<>(mongoCursor, projectConverter);
    }

    @Override
    public DBIterator nativeIterator(Query query, QueryOptions options) throws CatalogDBException {
        QueryOptions queryOptions = options != null ? new QueryOptions(options) : new QueryOptions();
        queryOptions.put(NATIVE_QUERY, true);

        MongoCursor<Document> mongoCursor = getMongoCursor(query, queryOptions);
        return new MongoDBIterator<>(mongoCursor);
    }

    @Override
    public DBIterator<Project> iterator(Query query, QueryOptions options, String user)
            throws CatalogDBException, CatalogAuthorizationException {
        MongoCursor<Document> mongoCursor = getMongoCursor(query, options, user);
        return new MongoDBIterator<>(mongoCursor, projectConverter);
    }

    @Override
    public DBIterator nativeIterator(Query query, QueryOptions options, String user)
            throws CatalogDBException, CatalogAuthorizationException {
        QueryOptions queryOptions = options != null ? new QueryOptions(options) : new QueryOptions();
        queryOptions.put(NATIVE_QUERY, true);

        MongoCursor<Document> mongoCursor = getMongoCursor(query, queryOptions, user);
        return new MongoDBIterator<>(mongoCursor);
    }

    private MongoCursor<Document> getMongoCursor(Query query, QueryOptions options, String user)
            throws CatalogDBException, CatalogAuthorizationException {

        // Fetch all the studies that the user can see
        List<Long> projectUids = query.getAsLongList(QueryParams.UID.key());
        Query studyQuery = new Query();
        if (projectUids != null && projectUids.size() > 0) {
            studyQuery.append(StudyDBAdaptor.QueryParams.PROJECT_UID.key(), projectUids);
        }
        List<String> projectIds = query.getAsStringList(QueryParams.ID.key());
        if (projectIds != null && projectIds.size() > 0) {
            studyQuery.append(StudyDBAdaptor.QueryParams.PROJECT_ID.key(), projectIds);
        }

        studyQuery.putIfNotEmpty(StudyDBAdaptor.QueryParams.UID.key(), query.getString(QueryParams.STUDY_UID.key()));
        studyQuery.putIfNotEmpty(StudyDBAdaptor.QueryParams.ID.key(), query.getString(QueryParams.STUDY_ID.key()));
        studyQuery.putIfNotEmpty(StudyDBAdaptor.QueryParams.OWNER.key(), query.getString(QueryParams.USER_ID.key()));
        OpenCGAResult<Document> queryResult = dbAdaptorFactory.getCatalogStudyDBAdaptor().nativeGet(studyQuery, new QueryOptions(), user);

        query.remove(QueryParams.STUDY_UID.key());
        query.remove(QueryParams.STUDY_ID.key());

        // We build a map of projectId - list<studies>
//        Map<Long, List<Study>> studyMap = new HashMap<>();
//        StudyConverter studyConverter = new StudyConverter();
//        for (Document studyDocument : queryResult.getResults()) {
//            Long projectId = studyDocument.getLong("_projectId");
//            if (!studyMap.containsKey(projectId)) {
//                studyMap.put(projectId, new ArrayList<>());
//            }
//            studyMap.get(projectId).add(studyConverter.convertToDataModelType(studyDocument));
//        }

        if (queryResult.getNumResults() == 0) {
            // It might be that the owner of the study is asking for its own projects but no studies have been created yet. Just in case,
            // we check if any study matches the query. If that's the case, the user does not have proper permissions. Otherwise, he might
            // be the owner...
            if (dbAdaptorFactory.getCatalogStudyDBAdaptor().count(studyQuery).first() == 0) {
                if (!StringUtils.isEmpty(query.getString(QueryParams.USER_ID.key()))
                        && !user.equals(query.getString(QueryParams.USER_ID.key()))) {
                    // User does not have proper permissions
                    throw CatalogAuthorizationException.deny(user, "view", "project", -1, "");
                }
                query.put(QueryParams.USER_ID.key(), user);
            } else {
                // User does not have proper permissions
                throw CatalogAuthorizationException.deny(user, "view", "project", -1, "");
            }
        } else {
            // We get all the projects the user can see
            projectUids = queryResult.getResults().stream()
                    .map(document -> ((Document) document.get("_project")).getLong("uid"))
                    .collect(Collectors.toList());
        }
        if (projectUids != null && !projectUids.isEmpty()) {
            query.put(QueryParams.UID.key(), projectUids);
        }

        return getMongoCursor(query, options);
    }

    private MongoCursor<Document> getMongoCursor(Query query, QueryOptions options) throws CatalogDBException {

        if (!query.containsKey(QueryParams.STATUS_NAME.key())) {
            query.append(QueryParams.STATUS_NAME.key(), "!=" + Status.DELETED);
        }
        List<Bson> aggregates = new ArrayList<>();

        Bson bsonQuery = parseQuery(query);
        aggregates.add(Aggregates.match(bsonQuery));
        aggregates.add(Aggregates.unwind("$projects"));
        aggregates.add(Aggregates.match(bsonQuery));

        // Check include
        List<String> includeList = new ArrayList<>();
        if (options != null && options.get(QueryOptions.INCLUDE) != null) {
            List<String> optionsAsStringList = options.getAsStringList(QueryOptions.INCLUDE);
            includeList.addAll(optionsAsStringList.stream().collect(Collectors.toList()));
            if (!includeList.contains(QueryParams.UID.key())) {
                includeList.add(QueryParams.UID.key());
            }

            // Check if they start with projects.
            for (int i = 0; i < includeList.size(); i++) {
                if (!includeList.get(i).startsWith("projects.")) {
                    String param = "projects." + includeList.get(i);
                    includeList.set(i, param);
                }
            }
        }

        for (Bson aggregate : aggregates) {
            logger.debug("Get project: Aggregate : {}", aggregate.toBsonDocument(Document.class, MongoClient.getDefaultCodecRegistry()));
        }

        QueryOptions qOptions = new QueryOptions();
        if (!includeList.isEmpty()) {
            qOptions.put(QueryOptions.INCLUDE, includeList);
        }

        return userCollection.nativeQuery().aggregate(aggregates, qOptions).iterator();
    }

    @Override
    public OpenCGAResult rank(Query query, String field, int numResults, boolean asc) {
        throw new NotImplementedException("Rank project is not implemented");
    }

    @Override
    public OpenCGAResult groupBy(Query query, String field, QueryOptions options) {
        throw new NotImplementedException("GroupBy in project is not implemented");
    }

    @Override
    public OpenCGAResult groupBy(Query query, List<String> fields, QueryOptions options) {
        throw new NotImplementedException("GroupBy in project is not implemented");
    }

    @Override
    public OpenCGAResult groupBy(Query query, String field, QueryOptions options, String user)
            throws CatalogDBException, CatalogAuthorizationException {
        return null;
    }

    @Override
    public OpenCGAResult groupBy(Query query, List<String> fields, QueryOptions options, String user)
            throws CatalogDBException, CatalogAuthorizationException {
        return null;
    }

    @Override
    public void forEach(Query query, Consumer<? super Object> action, QueryOptions options) throws CatalogDBException {
        Objects.requireNonNull(action);
        try (DBIterator<Project> catalogDBIterator = iterator(query, options)) {
            while (catalogDBIterator.hasNext()) {
                action.accept(catalogDBIterator.next());
            }
        }
    }

    private Bson parseQuery(Query query) throws CatalogDBException {
        List<Bson> andBsonList = new ArrayList<>();

        fixComplexQueryParam(QueryParams.ATTRIBUTES.key(), query);
        fixComplexQueryParam(QueryParams.BATTRIBUTES.key(), query);
        fixComplexQueryParam(QueryParams.NATTRIBUTES.key(), query);

        for (Map.Entry<String, Object> entry : query.entrySet()) {
            String key = entry.getKey().split("\\.")[0];
            QueryParams queryParam = QueryParams.getParam(entry.getKey()) != null ? QueryParams.getParam(entry.getKey())
                    : QueryParams.getParam(key);
            if (queryParam == null) {
                throw new CatalogDBException("Unexpected parameter " + entry.getKey() + ". The parameter does not exist or cannot be "
                        + "queried for.");
            }
            try {
                switch (queryParam) {
                    case UID:
                        addAutoOrQuery("projects." + queryParam.key(), queryParam.key(), query, queryParam.type(), andBsonList);
                        break;
                    case USER_ID:
                        addAutoOrQuery(PRIVATE_ID, queryParam.key(), query, queryParam.type(), andBsonList);
                        break;
                    case ATTRIBUTES:
                        addAutoOrQuery("projects." + entry.getKey(), entry.getKey(), query, queryParam.type(), andBsonList);
                        break;
                    case BATTRIBUTES:
                        String mongoKey = "projects." + entry.getKey().replace(QueryParams.BATTRIBUTES.key(), QueryParams.ATTRIBUTES.key());
                        addAutoOrQuery(mongoKey, entry.getKey(), query, queryParam.type(), andBsonList);
                        break;
                    case NATTRIBUTES:
                        mongoKey = "projects." + entry.getKey().replace(QueryParams.NATTRIBUTES.key(), QueryParams.ATTRIBUTES.key());
                        addAutoOrQuery(mongoKey, entry.getKey(), query, queryParam.type(), andBsonList);
                        break;
                    case CREATION_DATE:
                        addAutoOrQuery(PRIVATE_CREATION_DATE, queryParam.key(), query, queryParam.type(), andBsonList);
                        break;
                    case MODIFICATION_DATE:
                        addAutoOrQuery(PRIVATE_MODIFICATION_DATE, queryParam.key(), query, queryParam.type(), andBsonList);
                        break;
                    case STATUS_NAME:
                        // Convert the status to a positive status
                        query.put(queryParam.key(),
                                Status.getPositiveStatus(Status.STATUS_LIST, query.getString(queryParam.key())));
                        addAutoOrQuery("projects." + queryParam.key(), queryParam.key(), query, queryParam.type(), andBsonList);
                        break;
                    case NAME:
                    case UUID:
                    case ID:
                    case FQN:
                    case DESCRIPTION:
                    case ORGANIZATION:
                    case ORGANISM:
                    case ORGANISM_SCIENTIFIC_NAME:
                    case ORGANISM_COMMON_NAME:
                    case ORGANISM_TAXONOMY_CODE:
                    case ORGANISM_ASSEMBLY:
                    case STATUS_MSG:
                    case STATUS_DATE:
                    case LAST_MODIFIED:
                    case SIZE:
                    case DATASTORES:
                    case ACL_USER_ID:
                        addAutoOrQuery("projects." + queryParam.key(), queryParam.key(), query, queryParam.type(), andBsonList);
                        break;
                    default:
                        throw new CatalogDBException("Cannot query by parameter " + queryParam.key());
                }
            } catch (Exception e) {
                throw new CatalogDBException(e);
            }
        }

        if (andBsonList.size() > 0) {
            return Filters.and(andBsonList);
        } else {
            return new Document();
        }
    }

    /**
     * Checks whether the projectId has any active study.
     *
     * @param projectId project id.
     * @throws CatalogDBException when the project has active studies. Studies must be deleted first.
     */
    private void checkCanDelete(long projectId) throws CatalogDBException {
        checkId(projectId);
        Query query = new Query(StudyDBAdaptor.QueryParams.PROJECT_ID.key(), projectId)
                .append(StudyDBAdaptor.QueryParams.STATUS_NAME.key(), Status.READY);
        Long count = dbAdaptorFactory.getCatalogStudyDBAdaptor().count(query).first();
        if (count > 0) {
            throw new CatalogDBException("The project {" + projectId + "} cannot be deleted. The project has " + count
                    + " studies in use.");
        }
    }
}<|MERGE_RESOLUTION|>--- conflicted
+++ resolved
@@ -376,33 +376,7 @@
 
     @Deprecated
     @Override
-<<<<<<< HEAD
     public OpenCGAResult delete(long id, QueryOptions queryOptions) throws CatalogDBException {
-        checkId(id);
-        // Check the project is active
-        Query query = new Query(QueryParams.UID.key(), id).append(QueryParams.STATUS_NAME.key(), Status.READY);
-        if (count(query).first() == 0) {
-            query.put(QueryParams.STATUS_NAME.key(), Status.DELETED);
-            QueryOptions options = new QueryOptions(QueryOptions.INCLUDE, QueryParams.STATUS_NAME.key());
-            Project project = get(query, options).first();
-            throw new CatalogDBException("The project {" + id + "} was already " + project.getStatus().getName());
-        }
-
-        // If we don't find the force parameter, we check first if the user does not have an active project.
-        if (!queryOptions.containsKey(FORCE) || !queryOptions.getBoolean(FORCE)) {
-            checkCanDelete(id);
-        }
-
-        if (queryOptions.containsKey(FORCE) && queryOptions.getBoolean(FORCE)) {
-            // Delete the active studies (if any)
-            query = new Query(StudyDBAdaptor.QueryParams.PROJECT_ID.key(), id);
-            dbAdaptorFactory.getCatalogStudyDBAdaptor().delete(query, queryOptions);
-        }
-
-        // Change the status of the project to deleted
-        return setStatus(id, Status.DELETED);
-=======
-    public DataResult delete(long id, QueryOptions queryOptions) throws CatalogDBException {
         throw new NotImplementedException("Use other delete method");
 //        checkId(id);
 //        // Check the project is active
@@ -427,7 +401,6 @@
 //
 //        // Change the status of the project to deleted
 //        return setStatus(id, Status.DELETED);
->>>>>>> 2dea04e5
     }
 
     @Override
