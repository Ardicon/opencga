/*
 * Copyright 2015-2017 OpenCB
 *
 * Licensed under the Apache License, Version 2.0 (the "License");
 * you may not use this file except in compliance with the License.
 * You may obtain a copy of the License at
 *
 *     http://www.apache.org/licenses/LICENSE-2.0
 *
 * Unless required by applicable law or agreed to in writing, software
 * distributed under the License is distributed on an "AS IS" BASIS,
 * WITHOUT WARRANTIES OR CONDITIONS OF ANY KIND, either express or implied.
 * See the License for the specific language governing permissions and
 * limitations under the License.
 */

package org.opencb.opencga.catalog.db.mongodb;

import com.mongodb.client.MongoCursor;
import com.mongodb.client.model.Filters;
import com.mongodb.client.result.UpdateResult;
import org.apache.commons.lang3.NotImplementedException;
import org.bson.Document;
import org.bson.conversions.Bson;
import org.opencb.commons.datastore.core.ObjectMap;
import org.opencb.commons.datastore.core.Query;
import org.opencb.commons.datastore.core.QueryOptions;
import org.opencb.commons.datastore.core.QueryResult;
import org.opencb.commons.datastore.core.result.WriteResult;
import org.opencb.commons.datastore.mongodb.MongoDBCollection;
import org.opencb.opencga.catalog.db.api.DBIterator;
import org.opencb.opencga.catalog.db.api.DatasetDBAdaptor;
import org.opencb.opencga.catalog.db.mongodb.converters.DatasetConverter;
import org.opencb.opencga.catalog.db.mongodb.iterators.MongoDBIterator;
import org.opencb.opencga.catalog.exceptions.CatalogAuthorizationException;
import org.opencb.opencga.catalog.exceptions.CatalogDBException;
import org.opencb.opencga.core.models.Dataset;
import org.opencb.opencga.core.models.Status;
import org.opencb.opencga.core.models.acls.permissions.StudyAclEntry;
import org.slf4j.LoggerFactory;

import java.util.*;
import java.util.function.Consumer;

import static org.opencb.opencga.catalog.db.mongodb.MongoDBUtils.filterOptions;

/**
 * Created by pfurio on 04/05/16.
 */
public class DatasetMongoDBAdaptor extends MongoDBAdaptor implements DatasetDBAdaptor {

    private final MongoDBCollection datasetCollection;
    private DatasetConverter datasetConverter;

    /***
     * CatalogMongoDatasetDBAdaptor constructor.
     *
     * @param datasetCollection MongoDB connection to the dataset collection.
     * @param dbAdaptorFactory Generic dbAdaptorFactory containing all the different collections.
     */
    public DatasetMongoDBAdaptor(MongoDBCollection datasetCollection, MongoDBAdaptorFactory dbAdaptorFactory) {
        super(LoggerFactory.getLogger(FileMongoDBAdaptor.class));
        this.dbAdaptorFactory = dbAdaptorFactory;
        this.datasetCollection = datasetCollection;
        this.datasetConverter = new DatasetConverter();
    }

    /**
     *
     * @return MongoDB connection to the file collection.
     */
    public MongoDBCollection getDatasetCollection() {
        return datasetCollection;
    }

    @Override
    public QueryResult<Dataset> insert(Dataset dataset, long studyId, QueryOptions options) throws CatalogDBException {
        long startTime = startQuery();
        dbAdaptorFactory.getCatalogStudyDBAdaptor().checkId(studyId);

        Query query = new Query(QueryParams.NAME.key(), dataset.getName()).append(QueryParams.STUDY_ID.key(), studyId);
        QueryResult<Long> count = count(query);

        if (count.getResult().get(0) > 0) {
            throw new CatalogDBException("Dataset { name: \"" + dataset.getName() + "\" } already exists in the study { " + studyId
                    + " }.");
        }

        long newId = getNewUid();
        dataset.setId(newId);

        Document datasetObject = datasetConverter.convertToStorageType(dataset);
        datasetCollection.insert(datasetObject, null);

        return endQuery("createDataset", startTime, get(dataset.getId(), options));
    }

    @Override
    public long getStudyIdByDatasetId(long datasetId) throws CatalogDBException {
        checkId(datasetId);
        Query query = new Query(QueryParams.ID.key(), datasetId);
        QueryOptions queryOptions = new QueryOptions(MongoDBCollection.INCLUDE, PRIVATE_STUDY_UID);
        Document dataset = (Document) nativeGet(query, queryOptions).first();

        return dataset.getLong(PRIVATE_STUDY_UID);
    }

    @Override
    public QueryResult<Dataset> get(long datasetId, QueryOptions options) throws CatalogDBException {
        long startTime = startQuery();

        Query query = new Query(QueryParams.ID.key(), datasetId).append(QueryParams.STATUS_NAME.key(), "!=" + Status.DELETED);
        return endQuery("Get dataset", startTime, get(query, options));
    }

    @Override
    public QueryResult<Dataset> get(Query query, QueryOptions options) throws CatalogDBException {
        long startTime = startQuery();
        if (!query.containsKey(QueryParams.STATUS_NAME.key())) {
            query.append(QueryParams.STATUS_NAME.key(), "!=" + Status.DELETED);
        }
        Bson bson;
        try {
            bson = parseQuery(query);
        } catch (NumberFormatException e) {
            throw new CatalogDBException("Get dataset: Could not parse all the arguments from query - " + e.getMessage(), e.getCause());
        }
        QueryOptions qOptions;
        if (options != null) {
            qOptions = options;
        } else {
            qOptions = new QueryOptions();
        }
        qOptions = filterOptions(qOptions, FILTER_ROUTE_DATASETS);

        QueryResult<Dataset> datasetQueryResult = datasetCollection.find(bson, datasetConverter, qOptions);
        logger.debug("Dataset get: query : {}, project: {}, dbTime: {}", bson, qOptions == null ? "" : qOptions.toJson(),
                datasetQueryResult.getDbTime());
        return endQuery("Get Dataset", startTime, datasetQueryResult);
    }

    @Override
    public QueryResult<Dataset> get(Query query, QueryOptions options, String user) throws CatalogDBException {
        throw new NotImplementedException("Get not implemented for dataset");
    }

    @Override
    public QueryResult nativeGet(Query query, QueryOptions options) throws CatalogDBException {
        Bson bson;
        if (!query.containsKey(QueryParams.STATUS_NAME.key())) {
            query.append(QueryParams.STATUS_NAME.key(), "!=" + Status.DELETED);
        }
        try {
            bson = parseQuery(query);
        } catch (NumberFormatException e) {
            throw new CatalogDBException("Get dataset: Could not parse all the arguments from query - " + e.getMessage(), e.getCause());
        }
        QueryOptions qOptions;
        if (options != null) {
            qOptions = options;
        } else {
            qOptions = new QueryOptions();
        }
        qOptions = filterOptions(qOptions, FILTER_ROUTE_DATASETS);

        return datasetCollection.find(bson, qOptions);
    }

    @Override
    public QueryResult nativeGet(Query query, QueryOptions options, String user) throws CatalogDBException, CatalogAuthorizationException {
        throw new NotImplementedException("Get not implemented for dataset");
    }

    @Override
    public QueryResult<Dataset> update(long id, ObjectMap parameters, QueryOptions queryOptions) throws CatalogDBException {
        long startTime = startQuery();
        update(new Query(QueryParams.ID.key(), id), parameters, QueryOptions.empty());
        return endQuery("Update dataset", startTime, get(id, new QueryOptions()));
    }

    @Override
<<<<<<< HEAD
    public QueryResult<Long> update(Query query, ObjectMap parameters, QueryOptions queryOptions) throws CatalogDBException {
        long startTime = startQuery();
        Map<String, Object> datasetParams = new HashMap<>();

        String[] acceptedParams = {QueryParams.DESCRIPTION.key(), QueryParams.NAME.key(), QueryParams.CREATION_DATE.key()};
        filterStringParams(parameters, datasetParams, acceptedParams);

        String[] acceptedLongListParams = {QueryParams.FILES.key()};
        filterLongParams(parameters, datasetParams, acceptedLongListParams);
        if (parameters.containsKey(QueryParams.FILES.key())) {
            for (Long fileId : parameters.getAsLongList(QueryParams.FILES.key())) {
                if (!dbAdaptorFactory.getCatalogFileDBAdaptor().exists(fileId)) {
                    throw CatalogDBException.uidNotFound("File", fileId);
                }
            }
        }

        String[] acceptedMapParams = {QueryParams.ATTRIBUTES.key()};
        filterMapParams(parameters, datasetParams, acceptedMapParams);

        if (parameters.containsKey(QueryParams.STATUS_NAME.key())) {
            datasetParams.put(QueryParams.STATUS_NAME.key(), parameters.get(QueryParams.STATUS_NAME.key()));
            datasetParams.put(QueryParams.STATUS_DATE.key(), TimeUtils.getTime());
        }

        if (!datasetParams.isEmpty()) {
            QueryResult<UpdateResult> update = datasetCollection.update(parseQuery(query), new Document("$set", datasetParams),
                    null);
            return endQuery("Update cohort", startTime, Arrays.asList(update.getNumTotalResults()));
        }

        return endQuery("Update cohort", startTime, new QueryResult<>());
    }

    @Override
    public void delete(long id) throws CatalogDBException {
        Query query = new Query(QueryParams.ID.key(), id);
        delete(query);
    }

    @Override
    public void delete(Query query) throws CatalogDBException {
        QueryResult<DeleteResult> remove = datasetCollection.remove(parseQuery(query), null);

        if (remove.first().getDeletedCount() == 0) {
            throw CatalogDBException.deleteError("Dataset");
        }
=======
    public WriteResult update(Query query, ObjectMap parameters, QueryOptions queryOptions) throws CatalogDBException {
        return null;
//        long startTime = startQuery();
//        Map<String, Object> datasetParams = new HashMap<>();
//
//        String[] acceptedParams = {QueryParams.DESCRIPTION.key(), QueryParams.NAME.key(), QueryParams.CREATION_DATE.key()};
//        filterStringParams(parameters, datasetParams, acceptedParams);
//
//        String[] acceptedLongListParams = {QueryParams.FILES.key()};
//        filterLongParams(parameters, datasetParams, acceptedLongListParams);
//        if (parameters.containsKey(QueryParams.FILES.key())) {
//            for (Long fileId : parameters.getAsLongList(QueryParams.FILES.key())) {
//                if (!dbAdaptorFactory.getCatalogFileDBAdaptor().exists(fileId)) {
//                    throw CatalogDBException.uidNotFound("File", fileId);
//                }
//            }
//        }
//
//        String[] acceptedMapParams = {QueryParams.ATTRIBUTES.key()};
//        filterMapParams(parameters, datasetParams, acceptedMapParams);
//
//        if (parameters.containsKey(QueryParams.STATUS_NAME.key())) {
//            datasetParams.put(QueryParams.STATUS_NAME.key(), parameters.get(QueryParams.STATUS_NAME.key()));
//            datasetParams.put(QueryParams.STATUS_DATE.key(), TimeUtils.getTime());
//        }
//
//        if (!datasetParams.isEmpty()) {
//            QueryResult<UpdateResult> update = datasetCollection.update(parseQuery(query), new Document("$set", datasetParams),
//                    null);
//            return endQuery("Update cohort", startTime, Arrays.asList(update.getNumTotalResults()));
//        }
//
//        return endQuery("Update cohort", startTime, new QueryResult<>());
    }

    @Override
    public WriteResult delete(long id) throws CatalogDBException {
        throw new NotImplementedException("Delete not implemented");
//        Query query = new Query(QueryParams.ID.key(), id);
//        delete(query);
    }

    @Override
    public WriteResult delete(Query query) throws CatalogDBException {
        throw new NotImplementedException("Delete not implemented");
//        QueryResult<DeleteResult> remove = datasetCollection.remove(parseQuery(query), null);
//
//        if (remove.first().getDeletedCount() == 0) {
//            throw CatalogDBException.deleteError("Dataset");
//        }
>>>>>>> 44140c6d
    }

    @Override
    public QueryResult<Dataset> delete(long id, QueryOptions queryOptions) throws CatalogDBException    {
        long startTime = startQuery();

        checkId(id);
        // Check the dataset is active
        Query query = new Query(QueryParams.ID.key(), id).append(QueryParams.STATUS_NAME.key(), Status.READY);
        if (count(query).first() == 0) {
            query.put(QueryParams.STATUS_NAME.key(), Status.DELETED);
            QueryOptions options = new QueryOptions(MongoDBCollection.INCLUDE, QueryParams.STATUS_NAME.key());
            Dataset dataset = get(query, options).first();
            throw new CatalogDBException("The dataset {" + id + "} was already " + dataset.getStatus().getName());
        }

        // Change the status of the dataset to deleted
        setStatus(id, Status.DELETED);

        query = new Query(QueryParams.ID.key(), id).append(QueryParams.STATUS_NAME.key(), Status.DELETED);

        return endQuery("Delete dataset", startTime, get(query, null));
    }

    @Override
    public QueryResult<Long> delete(Query query, QueryOptions queryOptions) throws CatalogDBException {
        long startTime = startQuery();
        query.append(QueryParams.STATUS_NAME.key(), Status.READY);
        QueryResult<Dataset> datasetQueryResult = get(query, new QueryOptions(MongoDBCollection.INCLUDE, QueryParams.ID.key()));
        for (Dataset dataset : datasetQueryResult.getResult()) {
            delete(dataset.getId(), queryOptions);
        }
        return endQuery("Delete dataset", startTime, Collections.singletonList(datasetQueryResult.getNumTotalResults()));
    }

    QueryResult<Dataset> setStatus(long datasetId, String status) throws CatalogDBException {
        return update(datasetId, new ObjectMap(QueryParams.STATUS_NAME.key(), status), QueryOptions.empty());
    }

    QueryResult<Long> setStatus(Query query, String status) throws CatalogDBException {
//        return update(query, new ObjectMap(QueryParams.STATUS_NAME.key(), status), QueryOptions.empty());
        return null;
    }

    @Override
    public QueryResult<Dataset> remove(long id, QueryOptions queryOptions) throws CatalogDBException {
        return null;
    }

    @Override
    public QueryResult<Long> remove(Query query, QueryOptions queryOptions) throws CatalogDBException {
        return null;
    }

    @Override
    public QueryResult<Long> restore(Query query, QueryOptions queryOptions) throws CatalogDBException {
        long startTime = startQuery();
        query.put(QueryParams.STATUS_NAME.key(), Status.DELETED);
        return endQuery("Restore datasets", startTime, setStatus(query, Status.READY));
    }

    @Override
    public QueryResult<Dataset> restore(long id, QueryOptions queryOptions) throws CatalogDBException {
        long startTime = startQuery();

        checkId(id);
        // Check if the cohort is active
        Query query = new Query(QueryParams.ID.key(), id)
                .append(QueryParams.STATUS_NAME.key(), Status.DELETED);
        if (count(query).first() == 0) {
            throw new CatalogDBException("The dataset {" + id + "} is not deleted");
        }

        // Change the status of the cohort to deleted
        setStatus(id, Status.READY);
        query = new Query(QueryParams.ID.key(), id);

        return endQuery("Restore dataset", startTime, get(query, null));
    }

    @Override
    public QueryResult<Long> insertFilesIntoDatasets(Query query, List<Long> fileIds) throws CatalogDBException {
        long startTime = startQuery();
        Bson bsonQuery = parseQuery(query);
        Bson update = new Document("$push", new Document(QueryParams.FILES.key(), new Document("$each", fileIds)));
        QueryOptions multi = new QueryOptions(MongoDBCollection.MULTI, true);
        QueryResult<UpdateResult> updateQueryResult = datasetCollection.update(bsonQuery, update, multi);
        return endQuery("Insert files into datasets", startTime, Collections.singletonList(updateQueryResult.first().getModifiedCount()));
    }

    @Override
    public QueryResult<Long> extractFilesFromDatasets(Query query, List<Long> fileIds) throws CatalogDBException {
        long startTime = startQuery();
        Bson bsonQuery = parseQuery(query);
        Bson update = new Document("$pull", new Document(QueryParams.FILES.key(), new Document("$in", fileIds)));
        QueryOptions multi = new QueryOptions(MongoDBCollection.MULTI, true);
        QueryResult<UpdateResult> updateQueryResult = datasetCollection.update(bsonQuery, update, multi);
        return endQuery("Extract files from datasets", startTime, Collections.singletonList(updateQueryResult.first().getModifiedCount()));
    }

    @Override
    public QueryResult<Long> count(Query query) throws CatalogDBException {
        Bson bson = parseQuery(query);
        return datasetCollection.count(bson);
    }

    @Override
    public QueryResult<Long> count(Query query, String user, StudyAclEntry.StudyPermissions studyPermission) throws CatalogDBException {
        throw new NotImplementedException("Count not implemented for datasets");
    }

    @Override
    public QueryResult distinct(Query query, String field) throws CatalogDBException {
        Bson bsonDocument = parseQuery(query);
        return datasetCollection.distinct(field, bsonDocument);
    }

    @Override
    public QueryResult stats(Query query) {
        return null;
    }

    @Override
    public DBIterator<Dataset> iterator(Query query, QueryOptions options) throws CatalogDBException {
        Bson bson = parseQuery(query);
        MongoCursor<Document> iterator = datasetCollection.nativeQuery().find(bson, options).iterator();
        return new MongoDBIterator<>(iterator, datasetConverter);
    }

    @Override
    public DBIterator nativeIterator(Query query, QueryOptions options) throws CatalogDBException {
        Bson bson = parseQuery(query);
        MongoCursor<Document> iterator = datasetCollection.nativeQuery().find(bson, options).iterator();
        return new MongoDBIterator<>(iterator);
    }

    @Override
    public DBIterator<Dataset> iterator(Query query, QueryOptions options, String user)
            throws CatalogDBException, CatalogAuthorizationException {
        return null;
    }

    @Override
    public DBIterator nativeIterator(Query query, QueryOptions options, String user)
            throws CatalogDBException, CatalogAuthorizationException {
        return null;
    }

    @Override
    public QueryResult rank(Query query, String field, int numResults, boolean asc) throws CatalogDBException {
        Bson bsonQuery = parseQuery(query);
        return rank(datasetCollection, bsonQuery, field, "name", numResults, asc);
    }

    @Override
    public QueryResult groupBy(Query query, String field, QueryOptions options) throws CatalogDBException {
        Bson bsonQuery = parseQuery(query);
        return groupBy(datasetCollection, bsonQuery, field, "name", options);
    }

    @Override
    public QueryResult groupBy(Query query, List<String> fields, QueryOptions options) throws CatalogDBException {
        Bson bsonQuery = parseQuery(query);
        return groupBy(datasetCollection, bsonQuery, fields, "name", options);
    }

    @Override
    public QueryResult groupBy(Query query, String field, QueryOptions options, String user)
            throws CatalogDBException, CatalogAuthorizationException {
        return null;
    }

    @Override
    public QueryResult groupBy(Query query, List<String> fields, QueryOptions options, String user)
            throws CatalogDBException, CatalogAuthorizationException {
        return null;
    }

    @Override
    public void forEach(Query query, Consumer<? super Object> action, QueryOptions options) throws CatalogDBException {
        Objects.requireNonNull(action);
        try (DBIterator<Dataset> catalogDBIterator = iterator(query, options)) {
            while (catalogDBIterator.hasNext()) {
                action.accept(catalogDBIterator.next());
            }
        }
    }

    private Bson parseQuery(Query query) throws CatalogDBException {
        List<Bson> andBsonList = new ArrayList<>();

        for (Map.Entry<String, Object> entry : query.entrySet()) {
            String key = entry.getKey().split("\\.")[0];
            QueryParams queryParam = QueryParams.getParam(entry.getKey()) != null
                    ? QueryParams.getParam(entry.getKey())
                    : QueryParams.getParam(key);
            try {
                switch (queryParam) {
                    case ID:
                        addOrQuery(PRIVATE_ID, queryParam.key(), query, queryParam.type(), andBsonList);
                        break;
                    case STUDY_ID:
                        addOrQuery(PRIVATE_STUDY_UID, queryParam.key(), query, queryParam.type(), andBsonList);
                        break;
                    case ATTRIBUTES:
                        addAutoOrQuery(entry.getKey(), entry.getKey(), query, queryParam.type(), andBsonList);
                        break;
                    case BATTRIBUTES:
                        String mongoKey = entry.getKey().replace(QueryParams.BATTRIBUTES.key(), QueryParams.ATTRIBUTES.key());
                        addAutoOrQuery(mongoKey, entry.getKey(), query, queryParam.type(), andBsonList);
                        break;
                    case NATTRIBUTES:
                        mongoKey = entry.getKey().replace(QueryParams.NATTRIBUTES.key(), QueryParams.ATTRIBUTES.key());
                        addAutoOrQuery(mongoKey, entry.getKey(), query, queryParam.type(), andBsonList);
                        break;
                    default:
                        addAutoOrQuery(queryParam.key(), queryParam.key(), query, queryParam.type(), andBsonList);
                        break;
                }
            } catch (Exception e) {
                logger.error("Error with " + entry.getKey() + " " + entry.getValue());
                throw new CatalogDBException(e);
            }
        }

        if (andBsonList.size() > 0) {
            return Filters.and(andBsonList);
        } else {
            return new Document();
        }
    }

}<|MERGE_RESOLUTION|>--- conflicted
+++ resolved
@@ -179,55 +179,6 @@
     }
 
     @Override
-<<<<<<< HEAD
-    public QueryResult<Long> update(Query query, ObjectMap parameters, QueryOptions queryOptions) throws CatalogDBException {
-        long startTime = startQuery();
-        Map<String, Object> datasetParams = new HashMap<>();
-
-        String[] acceptedParams = {QueryParams.DESCRIPTION.key(), QueryParams.NAME.key(), QueryParams.CREATION_DATE.key()};
-        filterStringParams(parameters, datasetParams, acceptedParams);
-
-        String[] acceptedLongListParams = {QueryParams.FILES.key()};
-        filterLongParams(parameters, datasetParams, acceptedLongListParams);
-        if (parameters.containsKey(QueryParams.FILES.key())) {
-            for (Long fileId : parameters.getAsLongList(QueryParams.FILES.key())) {
-                if (!dbAdaptorFactory.getCatalogFileDBAdaptor().exists(fileId)) {
-                    throw CatalogDBException.uidNotFound("File", fileId);
-                }
-            }
-        }
-
-        String[] acceptedMapParams = {QueryParams.ATTRIBUTES.key()};
-        filterMapParams(parameters, datasetParams, acceptedMapParams);
-
-        if (parameters.containsKey(QueryParams.STATUS_NAME.key())) {
-            datasetParams.put(QueryParams.STATUS_NAME.key(), parameters.get(QueryParams.STATUS_NAME.key()));
-            datasetParams.put(QueryParams.STATUS_DATE.key(), TimeUtils.getTime());
-        }
-
-        if (!datasetParams.isEmpty()) {
-            QueryResult<UpdateResult> update = datasetCollection.update(parseQuery(query), new Document("$set", datasetParams),
-                    null);
-            return endQuery("Update cohort", startTime, Arrays.asList(update.getNumTotalResults()));
-        }
-
-        return endQuery("Update cohort", startTime, new QueryResult<>());
-    }
-
-    @Override
-    public void delete(long id) throws CatalogDBException {
-        Query query = new Query(QueryParams.ID.key(), id);
-        delete(query);
-    }
-
-    @Override
-    public void delete(Query query) throws CatalogDBException {
-        QueryResult<DeleteResult> remove = datasetCollection.remove(parseQuery(query), null);
-
-        if (remove.first().getDeletedCount() == 0) {
-            throw CatalogDBException.deleteError("Dataset");
-        }
-=======
     public WriteResult update(Query query, ObjectMap parameters, QueryOptions queryOptions) throws CatalogDBException {
         return null;
 //        long startTime = startQuery();
@@ -278,7 +229,6 @@
 //        if (remove.first().getDeletedCount() == 0) {
 //            throw CatalogDBException.deleteError("Dataset");
 //        }
->>>>>>> 44140c6d
     }
 
     @Override
