--- conflicted
+++ resolved
@@ -18,13 +18,8 @@
 
 import com.mongodb.MongoClient;
 import com.mongodb.client.MongoCursor;
-<<<<<<< HEAD
 import com.mongodb.client.model.*;
 import com.mongodb.client.model.Variable;
-=======
-import com.mongodb.client.model.Filters;
-import com.mongodb.client.model.Projections;
->>>>>>> 488f2f1c
 import com.mongodb.client.result.DeleteResult;
 import com.mongodb.client.result.UpdateResult;
 import org.apache.commons.lang3.StringUtils;
@@ -701,13 +696,9 @@
                     StudyAclEntry.StudyPermissions.VIEW_SAMPLES.name(), SampleAclEntry.SamplePermissions.VIEW.name());
         }
 
-<<<<<<< HEAD
         Query finalQuery = new Query(query);
         filterOutDeleted(finalQuery);
-=======
-        filterOutDeleted(query);
-
->>>>>>> 488f2f1c
+
         QueryOptions qOptions;
         if (options != null) {
             qOptions = new QueryOptions(options);
@@ -717,7 +708,6 @@
         qOptions = removeAnnotationProjectionOptions(qOptions);
         qOptions = filterOptions(qOptions, FILTER_ROUTE_SAMPLES);
 
-<<<<<<< HEAD
         if (qOptions.getBoolean("lazy", true) && !isQueryingIndividualFields(finalQuery)) {
             Bson bson = parseQuery(finalQuery, false, queryForAuthorisedEntries);
             logger.debug("Sample query: {}", bson.toBsonDocument(Document.class, MongoClient.getDefaultCodecRegistry()));
@@ -867,32 +857,6 @@
                 return sampleCollection.nativeQuery().aggregate(aggregationStages, qOptions).iterator();
             }
         }
-=======
-        if (query.containsKey(QueryParams.INDIVIDUAL_ID.key())) {
-            // We first query the individual to get all the samples
-            Query individualQuery = new Query()
-                    .append(IndividualDBAdaptor.QueryParams.ID.key(), query.get(QueryParams.INDIVIDUAL_ID.key()))
-                    .append(IndividualDBAdaptor.QueryParams.STUDY_ID.key(), query.get(QueryParams.STUDY_ID.key()));
-            QueryResult<Individual> individualQueryResult = dbAdaptorFactory.getCatalogIndividualDBAdaptor().get(
-                    individualQuery, new QueryOptions(QueryOptions.INCLUDE, IndividualDBAdaptor.QueryParams.SAMPLES.key()));
-            if (individualQueryResult.getNumResults() == 0 || individualQueryResult.first().getSamples() == null
-                    || individualQueryResult.first().getSamples().isEmpty()) {
-                query.put(QueryParams.ID.key(), -1);
-            } else {
-                // And include the samples from the individual in the query object
-                query.put(QueryParams.ID.key(), individualQueryResult.first().getSamples().stream()
-                        .map(Sample::getId)
-                        .collect(Collectors.toList())
-                );
-            }
-        }
-
-        Bson bson = parseQuery(query, false, queryForAuthorisedEntries);
-        logger.debug("Sample get: query : {}", bson.toBsonDocument(Document.class, MongoClient.getDefaultCodecRegistry()));
-
-        return  sampleCollection.nativeQuery().find(bson, qOptions).iterator();
-
->>>>>>> 488f2f1c
     }
 
     private boolean isQueryingIndividualFields(Query query) {
