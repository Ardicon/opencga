/*
 * Copyright 2015-2017 OpenCB
 *
 * Licensed under the Apache License, Version 2.0 (the "License");
 * you may not use this file except in compliance with the License.
 * You may obtain a copy of the License at
 *
 *     http://www.apache.org/licenses/LICENSE-2.0
 *
 * Unless required by applicable law or agreed to in writing, software
 * distributed under the License is distributed on an "AS IS" BASIS,
 * WITHOUT WARRANTIES OR CONDITIONS OF ANY KIND, either express or implied.
 * See the License for the specific language governing permissions and
 * limitations under the License.
 */

package org.opencb.opencga.catalog.auth.authorization;

import org.opencb.commons.datastore.core.QueryResult;
import org.opencb.opencga.catalog.exceptions.CatalogException;
import org.opencb.opencga.core.common.Entity;
import org.opencb.opencga.core.models.GroupParams;
import org.opencb.opencga.core.models.PermissionRule;
import org.opencb.opencga.core.models.Study;
import org.opencb.opencga.core.models.acls.permissions.*;

import javax.annotation.Nullable;
import java.util.EnumSet;
import java.util.List;

/**
 * Created by pfurio on 12/05/16.
 */
public interface AuthorizationManager {

    String FILTER_ROUTE_STUDIES = "projects.studies.";
    String FILTER_ROUTE_COHORTS = "projects.studies.cohorts.";
    String FILTER_ROUTE_DATASETS = "projects.studies.datasets.";
    String FILTER_ROUTE_INDIVIDUALS = "projects.studies.individuals.";
    String FILTER_ROUTE_SAMPLES = "projects.studies.samples.";
    String FILTER_ROUTE_FILES = "projects.studies.files.";
    String FILTER_ROUTE_JOBS = "projects.studies.jobs.";

    String ROLE_ADMIN = "admin";
    String ROLE_ANALYST = "analyst";
    String ROLE_VIEW_ONLY = "view_only";
    String ROLE_LOCKED = "locked";

    String OTHER_USERS_ID = "*";

    static EnumSet<StudyAclEntry.StudyPermissions> getAdminAcls() {
        return EnumSet.allOf(StudyAclEntry.StudyPermissions.class);
    }

    static EnumSet<StudyAclEntry.StudyPermissions> getAnalystAcls() {
        return EnumSet.of(
                StudyAclEntry.StudyPermissions.WRITE_FILES, StudyAclEntry.StudyPermissions.VIEW_FILE_HEADERS,
                StudyAclEntry.StudyPermissions.VIEW_FILE_CONTENTS, StudyAclEntry.StudyPermissions.VIEW_FILES,
                StudyAclEntry.StudyPermissions.DOWNLOAD_FILES, StudyAclEntry.StudyPermissions.UPLOAD_FILES,
                StudyAclEntry.StudyPermissions.WRITE_JOBS, StudyAclEntry.StudyPermissions.VIEW_JOBS,
                StudyAclEntry.StudyPermissions.WRITE_SAMPLES, StudyAclEntry.StudyPermissions.VIEW_SAMPLES,
                StudyAclEntry.StudyPermissions.WRITE_SAMPLE_ANNOTATIONS, StudyAclEntry.StudyPermissions.VIEW_SAMPLE_ANNOTATIONS,
                StudyAclEntry.StudyPermissions.WRITE_INDIVIDUALS, StudyAclEntry.StudyPermissions.VIEW_INDIVIDUALS,
                StudyAclEntry.StudyPermissions.WRITE_INDIVIDUAL_ANNOTATIONS, StudyAclEntry.StudyPermissions.VIEW_INDIVIDUAL_ANNOTATIONS,
                StudyAclEntry.StudyPermissions.WRITE_COHORTS, StudyAclEntry.StudyPermissions.VIEW_COHORTS,
                StudyAclEntry.StudyPermissions.WRITE_COHORT_ANNOTATIONS, StudyAclEntry.StudyPermissions.VIEW_COHORT_ANNOTATIONS,
                StudyAclEntry.StudyPermissions.WRITE_DATASETS, StudyAclEntry.StudyPermissions.VIEW_DATASETS,
                StudyAclEntry.StudyPermissions.WRITE_PANELS, StudyAclEntry.StudyPermissions.VIEW_PANELS,
                StudyAclEntry.StudyPermissions.WRITE_FAMILIES, StudyAclEntry.StudyPermissions.VIEW_FAMILIES,
                StudyAclEntry.StudyPermissions.WRITE_FAMILY_ANNOTATIONS, StudyAclEntry.StudyPermissions.VIEW_FAMILY_ANNOTATIONS,
                StudyAclEntry.StudyPermissions.WRITE_CLINICAL_ANALYSIS, StudyAclEntry.StudyPermissions.VIEW_CLINICAL_ANALYSIS);
    }

    static EnumSet<StudyAclEntry.StudyPermissions> getViewOnlyAcls() {
        return EnumSet.of(
                StudyAclEntry.StudyPermissions.VIEW_FILE_HEADERS, StudyAclEntry.StudyPermissions.VIEW_FILE_CONTENTS,
                StudyAclEntry.StudyPermissions.VIEW_FILES, StudyAclEntry.StudyPermissions.DOWNLOAD_FILES,
                StudyAclEntry.StudyPermissions.VIEW_JOBS, StudyAclEntry.StudyPermissions.VIEW_SAMPLES,
                StudyAclEntry.StudyPermissions.VIEW_SAMPLE_ANNOTATIONS, StudyAclEntry.StudyPermissions.VIEW_INDIVIDUALS,
                StudyAclEntry.StudyPermissions.VIEW_INDIVIDUAL_ANNOTATIONS, StudyAclEntry.StudyPermissions.VIEW_COHORTS,
                StudyAclEntry.StudyPermissions.VIEW_COHORT_ANNOTATIONS, StudyAclEntry.StudyPermissions.VIEW_DATASETS,
                StudyAclEntry.StudyPermissions.VIEW_PANELS, StudyAclEntry.StudyPermissions.VIEW_FAMILIES,
                StudyAclEntry.StudyPermissions.VIEW_FAMILY_ANNOTATIONS, StudyAclEntry.StudyPermissions.VIEW_CLINICAL_ANALYSIS);
    }

    static EnumSet<StudyAclEntry.StudyPermissions> getLockedAcls() {
        return EnumSet.noneOf(StudyAclEntry.StudyPermissions.class);
    }

    boolean isPublicRegistration();

    void checkCanViewProject(long projectId, String userId) throws CatalogException;

    void checkCanEditProject(long projectId, String userId) throws CatalogException;

    void checkStudyPermission(long studyId, String userId, StudyAclEntry.StudyPermissions permission) throws CatalogException;

    void checkStudyPermission(long studyId, String userId, StudyAclEntry.StudyPermissions permission, String message)
            throws CatalogException;

    void checkCanEditStudy(long studyId, String userId) throws CatalogException;

    void checkCanViewStudy(long studyId, String userId) throws CatalogException;

    void checkCanUpdatePermissionRules(long studyId, String userId) throws CatalogException;

    void checkCreateDeleteGroupPermissions(long studyId, String userId, String group) throws CatalogException;

    void checkSyncGroupPermissions(long studyId, String userId, String group) throws CatalogException;

    void checkUpdateGroupPermissions(long studyId, String userId, String group, GroupParams params) throws CatalogException;

    void checkNotAssigningPermissionsToAdminsGroup(List<String> members) throws CatalogException;

    void checkCanAssignOrSeePermissions(long studyId, String userId) throws CatalogException;

    void checkCanCreateUpdateDeleteVariableSets(long studyId, String userId) throws CatalogException;

    void checkFilePermission(long studyId, long fileId, String userId, FileAclEntry.FilePermissions permission) throws CatalogException;

    void checkSamplePermission(long studyId, long sampleId, String userId, SampleAclEntry.SamplePermissions permission)
            throws CatalogException;

    void checkIndividualPermission(long studyId, long individualId, String userId, IndividualAclEntry.IndividualPermissions permission)
            throws CatalogException;

    void checkJobPermission(long studyId, long jobId, String userId, JobAclEntry.JobPermissions permission) throws CatalogException;

    void checkCohortPermission(long studyId, long cohortId, String userId, CohortAclEntry.CohortPermissions permission)
            throws CatalogException;

    void checkDiseasePanelPermission(long studyId, long panelId, String userId, DiseasePanelAclEntry.DiseasePanelPermissions permission)
            throws CatalogException;

    void checkFamilyPermission(long studyId, long familyId, String userId, FamilyAclEntry.FamilyPermissions permission)
            throws CatalogException;

    void checkClinicalAnalysisPermission(long studyId, long analysisId, String userId,
                                         ClinicalAnalysisAclEntry.ClinicalAnalysisPermissions permission) throws CatalogException;

    //------------------------- Study ACL -----------------------------

    /**
     * Return all the ACLs defined in the study.
     *
     * @param userId  user id asking for the ACLs.
     * @param studyId study id.
     * @return a list of studyAcls.
     * @throws CatalogException when the user asking to retrieve all the ACLs defined in the study does not have proper permissions.
     */
    QueryResult<StudyAclEntry> getAllStudyAcls(String userId, long studyId) throws CatalogException;

    /**
     * Return the ACL defined for the member.
     *
     * @param userId  user asking for the ACL.
     * @param studyId study id.
     * @param member  member whose permissions will be retrieved.
     * @return the studyAcl for the member.
     * @throws CatalogException if the user does not have proper permissions to see the member permissions.
     */
    QueryResult<StudyAclEntry> getStudyAcl(String userId, long studyId, String member) throws CatalogException;

    //------------------------- End of study ACL ----------------------

    //------------------------- Sample ACL -----------------------------

    /**
     * Return all the ACLs defined for the sample.
     *
     *
     * @param studyId study id.
     * @param sampleId sample id.
     * @param userId   user id asking for the ACLs.
     * @return a list of sampleAcls.
     * @throws CatalogException when the user asking to retrieve all the ACLs defined in the sample does not have proper permissions.
     */
    QueryResult<SampleAclEntry> getAllSampleAcls(long studyId, long sampleId, String userId) throws CatalogException;

    /**
     * Return the ACL defined for the member.
     *
     *
     * @param studyId study id.
     * @param sampleId sample id.
     * @param userId   user asking for the ACL.
     * @param member   member whose permissions will be retrieved.
     * @return the SampleAcl for the member.
     * @throws CatalogException if the user does not have proper permissions to see the member permissions.
     */
    QueryResult<SampleAclEntry> getSampleAcl(long studyId, long sampleId, String userId, String member) throws CatalogException;

    //------------------------- End of sample ACL ----------------------


    //------------------------- File ACL -----------------------------

    /**
     * Return all the ACLs defined for the file.
     *
     *
     * @param studyId study id.
     * @param fileId file id.
     * @param userId user id asking for the ACLs.
     * @param checkPermission Boolean indicating whether to check the SHARE permission and possibly fail or not. Added to be able to
     *                        propagate permissions to children files/folders when a user with WRITE permissions links or creates but it
     *                        is not able to see all the ACLs in the parent folder.
     * @return a list of FileAcls.
     * @throws CatalogException when the user asking to retrieve all the ACLs defined in the sample does not have proper permissions.
     */
    QueryResult<FileAclEntry> getAllFileAcls(long studyId, long fileId, String userId, boolean checkPermission) throws CatalogException;

    /**
     * Return the ACL defined for the member.
     *
     *
     * @param studyId study id.
     * @param fileId file id.
     * @param userId user asking for the ACL.
     * @param member member whose permissions will be retrieved.
     * @return the FileAcl for the member.
     * @throws CatalogException if the user does not have proper permissions to see the member permissions.
     */
    QueryResult<FileAclEntry> getFileAcl(long studyId, long fileId, String userId, String member) throws CatalogException;

    //------------------------- End of file ACL ----------------------

    //------------------------- Individual ACL -----------------------------

    /**
     * Return all the ACLs defined for the individual.
     *
     *
     * @param studyId study id.
     * @param individualId individual id.
     * @param userId       user id asking for the ACLs.
     * @return a list of IndividualAcls.
     * @throws CatalogException when the user asking to retrieve all the ACLs defined in the sample does not have proper permissions.
     */
    QueryResult<IndividualAclEntry> getAllIndividualAcls(long studyId, long individualId, String userId) throws CatalogException;

    /**
     * Return the ACL defined for the member.
     *
     *
     * @param studyId study id.
     * @param individualId individual id.
     * @param userId       user asking for the ACL.
     * @param member       member whose permissions will be retrieved.
     * @return the IndividualAcl for the member.
     * @throws CatalogException if the user does not have proper permissions to see the member permissions.
     */
    QueryResult<IndividualAclEntry> getIndividualAcl(long studyId, long individualId, String userId, String member) throws CatalogException;

    //------------------------- End of individual ACL ----------------------

    //------------------------- Cohort ACL -----------------------------

    /**
     * Return all the ACLs defined for the cohort.
     *
     *
     * @param studyId study id.
     * @param cohortId cohort id.
     * @param userId   user id asking for the ACLs.
     * @return a list of CohortAcls.
     * @throws CatalogException when the user asking to retrieve all the ACLs defined in the sample does not have proper permissions.
     */
    QueryResult<CohortAclEntry> getAllCohortAcls(long studyId, long cohortId, String userId) throws CatalogException;

    /**
     * Return the ACL defined for the member.
     *
     *
     * @param studyId study id.
     * @param cohortId cohort id.
     * @param userId   user asking for the ACL.
     * @param member   member whose permissions will be retrieved.
     * @return the CohortAcl for the member.
     * @throws CatalogException if the user does not have proper permissions to see the member permissions.
     */
    QueryResult<CohortAclEntry> getCohortAcl(long studyId, long cohortId, String userId, String member) throws CatalogException;

    //------------------------- End of cohort ACL ----------------------

    //------------------------- Job ACL -----------------------------

    /**
     * Return all the ACLs defined for the job.
     *
     *
     * @param studyId study id.
     * @param jobId  job id.
     * @param userId user id asking for the ACLs.
     * @return a list of JobAcls.
     * @throws CatalogException when the user asking to retrieve all the ACLs defined in the sample does not have proper permissions.
     */
    QueryResult<JobAclEntry> getAllJobAcls(long studyId, long jobId, String userId) throws CatalogException;

    /**
     * Return the ACL defined for the member.
     *
     *
     * @param studyId study id.
     * @param jobId  job id.
     * @param userId user asking for the ACL.
     * @param member member whose permissions will be retrieved.
     * @return the JobAcl for the member.
     * @throws CatalogException if the user does not have proper permissions to see the member permissions.
     */
    QueryResult<JobAclEntry> getJobAcl(long studyId, long jobId, String userId, String member) throws CatalogException;

    /**
     * Return all the ACLs defined for the family.
     *
     *
     * @param studyId study id.
     * @param familyId family id.
     * @param userId user id asking for the ACLs.
     * @return a list of FamilyAcls.
     * @throws CatalogException when the user asking to retrieve all the ACLs defined in the family does not have proper permissions.
     */
    QueryResult<FamilyAclEntry> getAllFamilyAcls(long studyId, long familyId, String userId) throws CatalogException;

    /**
     * Return the ACL defined for the member.
     *
     *
     * @param studyId study id.
     * @param familyId  family id.
     * @param userId user asking for the ACL.
     * @param member member whose permissions will be retrieved.
     * @return the FamilyAcl for the member.
     * @throws CatalogException if the user does not have proper permissions to see the member permissions.
     */
    QueryResult<FamilyAclEntry> getFamilyAcl(long studyId, long familyId, String userId, String member) throws CatalogException;


    List<QueryResult<StudyAclEntry>> setStudyAcls(List<Long> studyIds, List<String> members, List<String> permissions)
            throws CatalogException;

    List<QueryResult<StudyAclEntry>> addStudyAcls(List<Long> studyIds, List<String> members, List<String> permissions)
            throws CatalogException;

    List<QueryResult<StudyAclEntry>> removeStudyAcls(List<Long> studyIds, List<String> members, @Nullable List<String> permissions)
            throws CatalogException;

//    <E extends AbstractAclEntry> QueryResult<E> getAcl(long id, List<String> members, String entity) throws CatalogException;

    <E extends AbstractAclEntry> List<QueryResult<E>> setAcls(long studyId, List<Long> ids, List<String> members, List<String> permissions,
<<<<<<< HEAD
                                                              Entity entity) throws CatalogException;
=======
                                                              List<String> allPermissions, String entity) throws CatalogException;
>>>>>>> 92575884

    <E extends AbstractAclEntry> List<QueryResult<E>> addAcls(long studyId, List<Long> ids, List<String> members, List<String> permissions,
                                                              Entity entity) throws CatalogException;

    <E extends AbstractAclEntry> List<QueryResult<E>> removeAcls(List<Long> ids, List<String> members, @Nullable List<String> permissions,
                                                                 Entity entity) throws CatalogException;

    <E extends AbstractAclEntry> List<QueryResult<E>> replicateAcls(long studyId, List<Long> ids, List<E> aclEntries, Entity entity)
            throws CatalogException;

    void resetPermissionsFromAllEntities(long studyId, List<String> members) throws CatalogException;

    void applyPermissionRule(long studyId, PermissionRule permissionRule, Study.Entry entry) throws CatalogException;

    void removePermissionRuleAndRemovePermissions(Study study, String permissionRuleId, Study.Entry entry) throws CatalogException;

    void removePermissionRuleAndRestorePermissions(Study study, String permissionRuleId, Study.Entry entry) throws CatalogException;

    void removePermissionRule(long studyId, String permissionRuleId, Study.Entry entry) throws CatalogException;
}<|MERGE_RESOLUTION|>--- conflicted
+++ resolved
@@ -348,11 +348,7 @@
 //    <E extends AbstractAclEntry> QueryResult<E> getAcl(long id, List<String> members, String entity) throws CatalogException;
 
     <E extends AbstractAclEntry> List<QueryResult<E>> setAcls(long studyId, List<Long> ids, List<String> members, List<String> permissions,
-<<<<<<< HEAD
-                                                              Entity entity) throws CatalogException;
-=======
-                                                              List<String> allPermissions, String entity) throws CatalogException;
->>>>>>> 92575884
+                                                              List<String> allPermissions, Entity entity) throws CatalogException;
 
     <E extends AbstractAclEntry> List<QueryResult<E>> addAcls(long studyId, List<Long> ids, List<String> members, List<String> permissions,
                                                               Entity entity) throws CatalogException;
