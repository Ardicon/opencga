--- conflicted
+++ resolved
@@ -35,18 +35,13 @@
 
     private static final int BUFFER_SIZE = 100;
 
-<<<<<<< HEAD
+    public SampleMongoDBIterator(MongoCursor mongoCursor, ClientSession clientSession, AnnotableConverter<? extends Annotable> converter,
+                                 Function<Document, Document> filter, IndividualMongoDBAdaptor individualDBAdaptor, QueryOptions options) {
+        this(mongoCursor, clientSession, converter, filter, individualDBAdaptor, 0, null, options);
+    }
+
     public SampleMongoDBIterator(MongoCursor mongoCursor, ClientSession clientSession, AnnotableConverter<? extends Annotable> converter,
                                  Function<Document, Document> filter, IndividualMongoDBAdaptor individualDBAdaptor,
-=======
-    public SampleMongoDBIterator(MongoCursor mongoCursor, AnnotableConverter<? extends Annotable> converter,
-                                 Function<Document, Document> filter, IndividualDBAdaptor individualDBAdaptor, QueryOptions options) {
-        this(mongoCursor, converter, filter, individualDBAdaptor, 0, null, options);
-    }
-
-    public SampleMongoDBIterator(MongoCursor mongoCursor, AnnotableConverter<? extends Annotable> converter,
-                                 Function<Document, Document> filter, IndividualDBAdaptor individualDBAdaptor,
->>>>>>> 21755a24
                                  long studyUid, String user, QueryOptions options) {
         super(mongoCursor, clientSession, converter, filter, options);
 
@@ -114,11 +109,8 @@
             List<Document> individualList;
             try {
                 if (user != null) {
-<<<<<<< HEAD
-                    individualList = individualDBAdaptor.nativeGet(clientSession, query, individualQueryOptions, user).getResults();
-=======
-                    individualList = individualDBAdaptor.nativeGet(studyUid, query, individualQueryOptions, user).getResult();
->>>>>>> 21755a24
+                    individualList = individualDBAdaptor.nativeGet(clientSession, studyUid, query, individualQueryOptions, user)
+                            .getResults();
                 } else {
                     individualList = individualDBAdaptor.nativeGet(clientSession, query, individualQueryOptions).getResults();
                 }
