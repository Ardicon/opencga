--- conflicted
+++ resolved
@@ -20,20 +20,9 @@
 import org.opencb.commons.datastore.core.*;
 import org.opencb.opencga.catalog.db.AbstractCatalogDBAdaptor;
 import org.opencb.opencga.catalog.exceptions.CatalogDBException;
-<<<<<<< HEAD
-import org.opencb.opencga.catalog.models.Group;
-import org.opencb.opencga.catalog.models.Study;
-import org.opencb.opencga.catalog.models.Variable;
-import org.opencb.opencga.catalog.models.VariableSet;
-=======
 import org.opencb.opencga.catalog.models.*;
 
 import java.util.List;
-import java.util.Map;
-
-import static org.opencb.commons.datastore.core.QueryParam.Type.*;
->>>>>>> a9c17156
-
 import java.util.Map;
 
 import static org.opencb.commons.datastore.core.QueryParam.Type.*;
@@ -95,11 +84,8 @@
 
     QueryResult<Group> getGroup(long studyId, String userId, String groupId, QueryOptions options) throws CatalogDBException;
 
-<<<<<<< HEAD
-=======
     QueryResult<Role> getRole(long studyId, String userId, String groupId, String roleId, QueryOptions options) throws CatalogDBException;
 
->>>>>>> a9c17156
     QueryResult<Group> addMemberToGroup(long studyId, String groupId, String userId) throws CatalogDBException;
 
     QueryResult<Group> removeMemberFromGroup(long studyId, String groupId, String userId) throws CatalogDBException;
@@ -115,7 +101,6 @@
      * @return the count of variableSets with the variableSetId.
      */
     Long variableSetExists(long variableSetId);
-<<<<<<< HEAD
 
     default Long variableSetExists(String variableSetName, long studyId) throws CatalogDBException {
         Query query = new Query(QueryParams.VARIABLE_SET_NAME.key(), variableSetName).append(QueryParams.ID.key(), studyId);
@@ -160,12 +145,16 @@
 
     long getStudyIdByVariableSetId(long variableSetId) throws CatalogDBException;
 
+    QueryResult<Long> removeCohortDependencies(List<Long> cohortIds) throws CatalogDBException;
+
     enum QueryParams implements QueryParam {
         ID("id", INTEGER_ARRAY, ""),
         NAME("name", TEXT_ARRAY, ""),
         ALIAS("alias", TEXT_ARRAY, ""),
         CREATOR_ID("creatorId", TEXT_ARRAY, ""),
-        STATUS("status", TEXT_ARRAY, ""),
+        STATUS_STATUS("status.status", TEXT, ""),
+        STATUS_MSG("status.msg", TEXT, ""),
+        STATUS_DATE("status.date", TEXT, ""),
         LAST_ACTIVITY("lastActivity", TEXT_ARRAY, ""),
         DISK_USAGE("diskUsage", INTEGER_ARRAY, ""),
         PROJECT_ID("projectId", INTEGER_ARRAY, ""),
@@ -173,8 +162,14 @@
         NATTRIBUTES("nattributes", DECIMAL, ""), // "Format: <key><operation><numericalValue> where <operation> is [<|<=|>|>=|==|!=|~|!~]"
         BATTRIBUTES("battributes", BOOLEAN, ""), // "Format: <key><operation><true|false> where <operation> is [==|!=]"
 
+        GROUPS("groups", TEXT_ARRAY, ""),
         GROUP_ID("groups.id", TEXT_ARRAY, ""),
         GROUP_USER_IDS("groups.userIds", TEXT_ARRAY, ""),
+
+        ROLES("roles", TEXT_ARRAY, ""),
+        ROLES_ID("roles.id", TEXT, ""),
+        ROLES_USERS("roles.users", TEXT_ARRAY, ""),
+        ROLES_PERMISSIONS("roles.permissions", TEXT, ""),
 
         EXPERIMENT_ID("experiments.id", INTEGER_ARRAY, ""),
         EXPERIMENT_NAME("experiments.name", TEXT_ARRAY, ""),
@@ -216,6 +211,7 @@
         DATASET_ID("datasets.id", INTEGER_ARRAY, ""),
         DATASET_NAME("datasets.name", TEXT_ARRAY, ""),
 
+        COHORTS("cohorts", TEXT_ARRAY, ""),
         COHORT_ID("cohorts.id", INTEGER_ARRAY, ""),
         COHORT_NAME("cohorts.name", TEXT_ARRAY, ""),
         COHORT_TYPE("cohorts.type", TEXT_ARRAY, ""),
@@ -350,260 +346,10 @@
 
         StudyFilterOptions(Type type, String description) {
             this._key = name();
-=======
-
-    default Long variableSetExists(String variableSetName, long studyId) throws CatalogDBException {
-        Query query = new Query(QueryParams.VARIABLE_SET_NAME.key(), variableSetName).append(QueryParams.ID.key(), studyId);
-        return count(query).first();
-    }
-
-    default void checkVariableSetExists(long variableSetId) throws CatalogDBException {
-        if (variableSetId < 0) {
-            throw CatalogDBException.newInstance("VariableSet id '{}' is not valid: ", variableSetId);
-        }
-        Long count = variableSetExists(variableSetId);
-        if (count <= 0) {
-            throw CatalogDBException.newInstance("VariableSet id '{}' does not exist", variableSetId);
-        } else if (count > 1) {
-            throw CatalogDBException.newInstance("'{}' documents found with the VariableSet id '{}'", count, variableSetId);
-        }
-    }
-
-    default void checkVariableSetExists(String variableSetName, long studyId) throws CatalogDBException {
-        Long count = variableSetExists(variableSetName, studyId);
-        if (count <= 0) {
-            throw CatalogDBException.newInstance("VariableSet name '{}' does not exist", variableSetName);
-        } else if (count > 1) {
-            throw CatalogDBException.newInstance("'{}' documents found with the VariableSet name '{}' in study '{}'", count,
-                    variableSetName, studyId);
-        }
-    }
-
-    QueryResult<VariableSet> createVariableSet(long studyId, VariableSet variableSet) throws CatalogDBException;
-
-    QueryResult<VariableSet> addFieldToVariableSet(long variableSetId, Variable variable) throws CatalogDBException;
-
-    QueryResult<VariableSet> renameFieldVariableSet(long variableSetId, String oldName, String newName) throws CatalogDBException;
-
-    QueryResult<VariableSet> removeFieldFromVariableSet(long variableSetId, String name) throws CatalogDBException;
-
-    QueryResult<VariableSet> getVariableSet(long variableSetId, QueryOptions options) throws CatalogDBException;
-
-    QueryResult<VariableSet> getAllVariableSets(long studyId, QueryOptions queryOptions) throws CatalogDBException;
-
-    QueryResult<VariableSet> deleteVariableSet(long variableSetId, QueryOptions queryOptions) throws CatalogDBException;
-
-    long getStudyIdByVariableSetId(long variableSetId) throws CatalogDBException;
-
-    QueryResult<Long> removeCohortDependencies(List<Long> cohortIds) throws CatalogDBException;
-
-    enum QueryParams implements QueryParam {
-        ID("id", INTEGER_ARRAY, ""),
-        NAME("name", TEXT_ARRAY, ""),
-        ALIAS("alias", TEXT_ARRAY, ""),
-        CREATOR_ID("creatorId", TEXT_ARRAY, ""),
-        STATUS_STATUS("status.status", TEXT, ""),
-        STATUS_MSG("status.msg", TEXT, ""),
-        STATUS_DATE("status.date", TEXT, ""),
-        LAST_ACTIVITY("lastActivity", TEXT_ARRAY, ""),
-        DISK_USAGE("diskUsage", INTEGER_ARRAY, ""),
-        PROJECT_ID("projectId", INTEGER_ARRAY, ""),
-        ATTRIBUTES("attributes", TEXT, ""), // "Format: <key><operation><stringValue> where <operation> is [<|<=|>|>=|==|!=|~|!~]"
-        NATTRIBUTES("nattributes", DECIMAL, ""), // "Format: <key><operation><numericalValue> where <operation> is [<|<=|>|>=|==|!=|~|!~]"
-        BATTRIBUTES("battributes", BOOLEAN, ""), // "Format: <key><operation><true|false> where <operation> is [==|!=]"
-
-        GROUPS("groups", TEXT_ARRAY, ""),
-        GROUP_ID("groups.id", TEXT_ARRAY, ""),
-        GROUP_USER_IDS("groups.userIds", TEXT_ARRAY, ""),
-
-        ROLES("roles", TEXT_ARRAY, ""),
-        ROLES_ID("roles.id", TEXT, ""),
-        ROLES_USERS("roles.users", TEXT_ARRAY, ""),
-        ROLES_PERMISSIONS("roles.permissions", TEXT, ""),
-
-        EXPERIMENT_ID("experiments.id", INTEGER_ARRAY, ""),
-        EXPERIMENT_NAME("experiments.name", TEXT_ARRAY, ""),
-        EXPERIMENT_TYPE("experiment.type", TEXT_ARRAY, ""),
-        EXPERIMENT_PLATFORM("experiments.platform", TEXT_ARRAY, ""),
-        EXPERIMENT_MANUFACTURER("experiments.manufacturer", TEXT_ARRAY, ""),
-        EXPERIMENT_DATE("experiments.date", TEXT_ARRAY, ""),
-        EXPERIMENT_LAB("experiments.lab", TEXT_ARRAY, ""),
-        EXPERIMENT_CENTER("experiments.center", TEXT_ARRAY, ""),
-        EXPERIMENT_RESPONSIBLE("experiments.responsible", TEXT_ARRAY, ""),
-
-        FILE_ID("files.id", INTEGER_ARRAY, ""),
-        FILE_NAME("files.name", TEXT_ARRAY, ""),
-        FILE_TYPE("files.type", TEXT_ARRAY, ""),
-        FILE_FORMAT("files.format", TEXT_ARRAY, ""),
-        FILE_BIOFORMAT("files.bioformat", TEXT_ARRAY, ""),
-        FILE_DISK_USAGE("files.diskUsage", INTEGER_ARRAY, ""),
-
-        JOB_ID("jobs.id", INTEGER_ARRAY, ""),
-        JOB_NAME("jobs.name", TEXT_ARRAY, ""),
-        JOB_USER_ID("jobs.userId", TEXT_ARRAY, ""),
-        JOB_TOOL_NAME("jobs.toolName", TEXT_ARRAY, ""),
-        JOB_DATE("jobs.date", TEXT_ARRAY, ""),
-        JOB_STATUS("jobs.status", TEXT_ARRAY, ""),
-        JOB_DISK_USAGE("jobs.diskUsage", DECIMAL, ""),
-
-        INDIVIDUAL_ID("individuals.id", INTEGER_ARRAY, ""),
-        INDIVIDUAL_NAME("individuals.name", TEXT_ARRAY, ""),
-        INDIVIDUAL_FATHER_ID("individuals.fatherId", INTEGER_ARRAY, ""),
-        INDIVIDUAL_MOTHER_ID("individuals.motherId", INTEGER_ARRAY, ""),
-        INDIVIDUAL_FAMILY("individuals.family", TEXT_ARRAY, ""),
-        INDIVIDUAL_RACE("individuals.race", TEXT_ARRAY, ""),
-
-        SAMPLE_ID("samples.id", INTEGER_ARRAY, ""),
-        SAMPLE_NAME("samples.name", TEXT_ARRAY, ""),
-        SAMPLE_SOURCE("samples.source", TEXT_ARRAY, ""),
-        SAMPLE_INDIVIDUAL_ID("samples.individualId", INTEGER_ARRAY, ""),
-
-        DATASET_ID("datasets.id", INTEGER_ARRAY, ""),
-        DATASET_NAME("datasets.name", TEXT_ARRAY, ""),
-
-        COHORTS("cohorts", TEXT_ARRAY, ""),
-        COHORT_ID("cohorts.id", INTEGER_ARRAY, ""),
-        COHORT_NAME("cohorts.name", TEXT_ARRAY, ""),
-        COHORT_TYPE("cohorts.type", TEXT_ARRAY, ""),
-
-        VARIABLE_SET("variableSets", TEXT_ARRAY, ""),
-        VARIABLE_SET_ID("variableSets.id", INTEGER_ARRAY, ""),
-        VARIABLE_SET_NAME("variableSets.name", TEXT_ARRAY, ""),
-        VARIABLE_SET_DESCRIPTION("variableSets.description", TEXT_ARRAY, "");
-
-        private static Map<String, QueryParams> map;
-        static {
-            map = new LinkedMap();
-            for (QueryParams params : QueryParams.values()) {
-                map.put(params.key(), params);
-            }
-        }
-
-        private final String key;
-        private Type type;
-        private String description;
-
-        QueryParams(String key, Type type, String description) {
-            this.key = key;
-            this.type = type;
-            this.description = description;
-        }
-
-        @Override
-        public String key() {
-            return key;
-        }
-
-        @Override
-        public Type type() {
-            return type;
-        }
-
-        @Override
-        public String description() {
-            return description;
-        }
-
-        public static Map<String, QueryParams> getMap() {
-            return map;
-        }
-
-        public static QueryParams getParam(String key) {
-            return map.get(key);
-        }
-    }
-
-    enum VariableSetParams implements QueryParam {
-        ID("id", DOUBLE, ""),
-        NAME("name", TEXT, ""),
-        UNIQUE("unique", BOOLEAN, ""),
-        DESCRIPTION("description", TEXT, ""),
-        VARIABLE("variables", TEXT_ARRAY, ""),
-        VARIABLE_ID("variables.id", TEXT, ""),
-        ATTRIBUTES("attributes", TEXT, "Format: <key><operation><stringValue> where <operation> is [<|<=|>|>=|==|!=|~|!~]"),
-        NATTRIBUTES("nattributes", DECIMAL, "Format: <key><operation><numericalValue> where <operation> is [<|<=|>|>=|==|!=|~|!~]"),
-        BATTRIBUTES("battributes", BOOLEAN, "Format: <key><operation><true|false> where <operation> is [==|!=]"),
-        STUDY_ID("studyId", DECIMAL, "");
-
-        private static Map<String, VariableSetParams> map;
-        static {
-            map = new LinkedMap();
-            for (VariableSetParams params : VariableSetParams.values()) {
-                map.put(params.key(), params);
-            }
-        }
-
-        private final String key;
-        private Type type;
-        private String description;
-
-        VariableSetParams(String key, Type type, String description) {
-            this.key = key;
-            this.type = type;
-            this.description = description;
-        }
-
-        @Override
-        public String key() {
-            return key;
-        }
-
-        @Override
-        public Type type() {
-            return type;
-        }
-
-        @Override
-        public String description() {
-            return description;
-        }
-
-        public static Map<String, VariableSetParams> getMap() {
-            return map;
-        }
-
-        public static VariableSetParams getParam(String key) {
-            return map.get(key);
-        }
-    }
-
-    @Deprecated
-    enum StudyFilterOptions implements AbstractCatalogDBAdaptor.FilterOption {
-        id(Type.NUMERICAL, ""),
-        projectId(Type.NUMERICAL, ""),
-        name(Type.TEXT, ""),
-        alias(Type.TEXT, ""),
-        type(Type.TEXT, ""),
-        groups(Type.TEXT, ""),
-        creatorId(Type.TEXT, ""),
-        creationDate(Type.TEXT, ""),
-        status(Type.TEXT, ""),
-        lastActivity(Type.TEXT, ""),
-        stats(Type.TEXT, ""),
-        attributes(Type.TEXT, ""),
-        nattributes("attributes", Type.NUMERICAL, ""),
-        battributes("attributes", Type.BOOLEAN, "");
-
-        private final String _key;
-        private final String _description;
-        private final Type _type;
-
-        StudyFilterOptions(String key, Type type, String description) {
-            this._key = key;
->>>>>>> a9c17156
             this._description = description;
             this._type = type;
         }
 
-<<<<<<< HEAD
-=======
-        StudyFilterOptions(Type type, String description) {
-            this._key = name();
-            this._description = description;
-            this._type = type;
-        }
-
->>>>>>> a9c17156
         @Override
         public String getKey() {
             return _key;
