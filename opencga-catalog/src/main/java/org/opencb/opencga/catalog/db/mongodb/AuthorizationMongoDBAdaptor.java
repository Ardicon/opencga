--- conflicted
+++ resolved
@@ -235,23 +235,14 @@
             memberSet.addAll(members);
 
             Document document = aggregate.first();
-<<<<<<< HEAD
             entryPermission.setId(document.getString(QueryParams.ID.key()));
-=======
-            List<String> memberList = (List<String>) document.get(QueryParams.ACL.key());
->>>>>>> 93fc0254
 
             List<String> aclList = (List<String>) document.get(QueryParams.ACL.key());
             if (aclList != null) {
                 // If _acl was not previously defined, it can be null the first time
-<<<<<<< HEAD
                 for (String memberPermission : aclList) {
-                    String[] split = StringUtils.split(memberPermission, INTERNAL_DELIMITER, 2);
+                    String[] split = StringUtils.splitByWholeSeparatorPreserveAllTokens(memberPermission, INTERNAL_DELIMITER, 2);
 //                    String[] split = memberPermission.split(INTERNAL_DELIMITER, 2);
-=======
-                for (String memberPermission : memberList) {
-                    String[] split = memberPermission.split(PERMISSION_DELIMITER, 2);
->>>>>>> 93fc0254
                     if (memberSet.isEmpty() || memberSet.contains(split[0])) {
                         if (!permissions.get(QueryParams.ACL.key()).containsKey(split[0])) {
                             permissions.get(QueryParams.ACL.key()).put(split[0], new ArrayList<>());
@@ -267,7 +258,7 @@
             if (userDefinedAcls != null) {
                 // If _acl was not previously defined, it can be null the first time
                 for (String memberPermission : userDefinedAcls) {
-                    String[] split = StringUtils.split(memberPermission, INTERNAL_DELIMITER, 2);
+                    String[] split = StringUtils.splitByWholeSeparatorPreserveAllTokens(memberPermission, INTERNAL_DELIMITER, 2);
 //                    String[] split = memberPermission.split(INTERNAL_DELIMITER, 2);
                     if (memberSet.isEmpty() || memberSet.contains(split[0])) {
                         if (!permissions.get(QueryParams.USER_DEFINED_ACLS.key()).containsKey(split[0])) {
