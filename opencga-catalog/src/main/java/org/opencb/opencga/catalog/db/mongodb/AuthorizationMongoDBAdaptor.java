/*
 * Copyright 2015-2017 OpenCB
 *
 * Licensed under the Apache License, Version 2.0 (the "License");
 * you may not use this file except in compliance with the License.
 * You may obtain a copy of the License at
 *
 *     http://www.apache.org/licenses/LICENSE-2.0
 *
 * Unless required by applicable law or agreed to in writing, software
 * distributed under the License is distributed on an "AS IS" BASIS,
 * WITHOUT WARRANTIES OR CONDITIONS OF ANY KIND, either express or implied.
 * See the License for the specific language governing permissions and
 * limitations under the License.
 */

package org.opencb.opencga.catalog.db.mongodb;

import com.mongodb.MongoClient;
import com.mongodb.client.model.Aggregates;
import com.mongodb.client.model.Filters;
import com.mongodb.client.model.Projections;
import org.apache.commons.lang3.StringUtils;
import org.bson.Document;
import org.bson.conversions.Bson;
import org.opencb.commons.datastore.core.DataStoreServerAddress;
import org.opencb.commons.datastore.core.QueryOptions;
import org.opencb.commons.datastore.core.QueryParam;
import org.opencb.commons.datastore.core.QueryResult;
import org.opencb.commons.datastore.mongodb.MongoDBCollection;
import org.opencb.commons.datastore.mongodb.MongoDBConfiguration;
import org.opencb.commons.datastore.mongodb.MongoDataStore;
import org.opencb.commons.datastore.mongodb.MongoDataStoreManager;
import org.opencb.commons.utils.CollectionUtils;
import org.opencb.opencga.catalog.auth.authorization.AuthorizationDBAdaptor;
import org.opencb.opencga.catalog.exceptions.CatalogDBException;
import org.opencb.opencga.catalog.exceptions.CatalogException;
import org.opencb.opencga.catalog.models.acls.permissions.*;
import org.opencb.opencga.core.config.Configuration;
import org.slf4j.LoggerFactory;

import java.util.*;
import java.util.regex.Pattern;
import java.util.stream.Collectors;

import static org.opencb.commons.datastore.core.QueryParam.Type.INTEGER_ARRAY;
import static org.opencb.commons.datastore.core.QueryParam.Type.TEXT_ARRAY;
import static org.opencb.opencga.catalog.db.mongodb.MongoDBAdaptorFactory.*;

/**
 * Created by pfurio on 20/04/17.
 */
public class AuthorizationMongoDBAdaptor extends MongoDBAdaptor implements AuthorizationDBAdaptor {

    private MongoDataStore mongoDataStore;

    private Map<String, MongoDBCollection> dbCollectionMap = new HashMap<>();
    private Map<String, List<String>> fullPermissionsMap = new HashMap<>();

    private static final String ANONYMOUS = "*";

    public AuthorizationMongoDBAdaptor(Configuration configuration) throws CatalogDBException {
        super(LoggerFactory.getLogger(AuthorizationMongoDBAdaptor.class));
        initMongoDatastore(configuration);
        initCollectionConnections();
        initPermissions();
    }

    enum QueryParams implements QueryParam {
        ID("id", INTEGER_ARRAY, ""),
        ACL("_acl", TEXT_ARRAY, "");

        private static Map<String, QueryParams> map = new HashMap<>();

        static {
            for (QueryParams param : QueryParams.values()) {
                map.put(param.key(), param);
            }
        }

        private final String key;
        private Type type;
        private String description;

        QueryParams(String key, Type type, String description) {
            this.key = key;
            this.type = type;
            this.description = description;
        }

        @Override
        public String key() {
            return key;
        }

        @Override
        public Type type() {
            return type;
        }

        @Override
        public String description() {
            return description;
        }

        public static Map<String, QueryParams> getMap() {
            return map;
        }

        public static QueryParams getParam(String key) {
            return map.get(key);
        }
    }

    private void initCollectionConnections() {
        this.dbCollectionMap.put(STUDY_COLLECTION, mongoDataStore.getCollection(STUDY_COLLECTION));
        this.dbCollectionMap.put(COHORT_COLLECTION, mongoDataStore.getCollection(COHORT_COLLECTION));
        this.dbCollectionMap.put(DATASET_COLLECTION, mongoDataStore.getCollection(DATASET_COLLECTION));
        this.dbCollectionMap.put(FILE_COLLECTION, mongoDataStore.getCollection(FILE_COLLECTION));
        this.dbCollectionMap.put(INDIVIDUAL_COLLECTION, mongoDataStore.getCollection(INDIVIDUAL_COLLECTION));
        this.dbCollectionMap.put(JOB_COLLECTION, mongoDataStore.getCollection(JOB_COLLECTION));
        this.dbCollectionMap.put(SAMPLE_COLLECTION, mongoDataStore.getCollection(SAMPLE_COLLECTION));
        this.dbCollectionMap.put(PANEL_COLLECTION, mongoDataStore.getCollection(PANEL_COLLECTION));
        this.dbCollectionMap.put(FAMILY_COLLECTION, mongoDataStore.getCollection(FAMILY_COLLECTION));
        this.dbCollectionMap.put(CLINICAL_ANALYSIS_COLLECTION, mongoDataStore.getCollection(CLINICAL_ANALYSIS_COLLECTION));
    }

    private void initPermissions() {
        this.fullPermissionsMap.put(STUDY_COLLECTION, Arrays.stream(StudyAclEntry.StudyPermissions.values())
                .map(StudyAclEntry.StudyPermissions::toString)
                .collect(Collectors.toList()));
        this.fullPermissionsMap.put(COHORT_COLLECTION, Arrays.stream(CohortAclEntry.CohortPermissions.values())
                .map(CohortAclEntry.CohortPermissions::toString)
                .collect(Collectors.toList()));
        this.fullPermissionsMap.put(DATASET_COLLECTION, Arrays.stream(DatasetAclEntry.DatasetPermissions.values())
                .map(DatasetAclEntry.DatasetPermissions::toString)
                .collect(Collectors.toList()));
        this.fullPermissionsMap.put(FILE_COLLECTION, Arrays.stream(FileAclEntry.FilePermissions.values())
                .map(FileAclEntry.FilePermissions::toString)
                .collect(Collectors.toList()));
        this.fullPermissionsMap.put(INDIVIDUAL_COLLECTION, Arrays.stream(IndividualAclEntry.IndividualPermissions.values())
                .map(IndividualAclEntry.IndividualPermissions::toString)
                .collect(Collectors.toList()));
        this.fullPermissionsMap.put(JOB_COLLECTION, Arrays.stream(JobAclEntry.JobPermissions.values())
                .map(JobAclEntry.JobPermissions::toString)
                .collect(Collectors.toList()));
        this.fullPermissionsMap.put(SAMPLE_COLLECTION, Arrays.stream(SampleAclEntry.SamplePermissions.values())
                .map(SampleAclEntry.SamplePermissions::toString)
                .collect(Collectors.toList()));
        this.fullPermissionsMap.put(PANEL_COLLECTION, Arrays.stream(DiseasePanelAclEntry.DiseasePanelPermissions.values())
                .map(DiseasePanelAclEntry.DiseasePanelPermissions::toString)
                .collect(Collectors.toList()));
        this.fullPermissionsMap.put(FAMILY_COLLECTION, Arrays.stream(FamilyAclEntry.FamilyPermissions.values())
                .map(FamilyAclEntry.FamilyPermissions::toString)
                .collect(Collectors.toList()));
        this.fullPermissionsMap.put(CLINICAL_ANALYSIS_COLLECTION,
                Arrays.stream(ClinicalAnalysisAclEntry.ClinicalAnalysisPermissions.values())
                        .map(ClinicalAnalysisAclEntry.ClinicalAnalysisPermissions::toString)
                        .collect(Collectors.toList()));

        // Add none as the last permission for all of them
        for (Map.Entry<String, List<String>> stringListEntry : this.fullPermissionsMap.entrySet()) {
            stringListEntry.getValue().add("NONE");
        }
    }

    private void initMongoDatastore(Configuration configuration) throws CatalogDBException {
        MongoDBConfiguration mongoDBConfiguration = MongoDBConfiguration.builder()
                .add("username", configuration.getCatalog().getDatabase().getUser())
                .add("password", configuration.getCatalog().getDatabase().getPassword())
                .add("authenticationDatabase", configuration.getCatalog().getDatabase().getOptions().get("authenticationDatabase"))
                .build();

        List<DataStoreServerAddress> dataStoreServerAddresses = new LinkedList<>();
        for (String hostPort : configuration.getCatalog().getDatabase().getHosts()) {
            if (hostPort.contains(":")) {
                String[] split = hostPort.split(":");
                Integer port = Integer.valueOf(split[1]);
                dataStoreServerAddresses.add(new DataStoreServerAddress(split[0], port));
            } else {
                dataStoreServerAddresses.add(new DataStoreServerAddress(hostPort, 27017));
            }
        }

        MongoDataStoreManager mongoManager = new MongoDataStoreManager(dataStoreServerAddresses);
        mongoDataStore = mongoManager.get(getCatalogDatabase(configuration), mongoDBConfiguration);
        if (mongoDataStore == null) {
            throw new CatalogDBException("Unable to connect to MongoDB");
        }
    }

    private String getCatalogDatabase(Configuration configuration) {
        String database;
        if (StringUtils.isNotEmpty(configuration.getDatabasePrefix())) {
            if (!configuration.getDatabasePrefix().endsWith("_")) {
                database = configuration.getDatabasePrefix() + "_catalog";
            } else {
                database = configuration.getDatabasePrefix() + "catalog";
            }
        } else {
            database = "opencga_catalog";
        }
        return database;
    }

    private void validateCollection(String collection) throws CatalogDBException {
        switch (collection) {
            case STUDY_COLLECTION:
            case COHORT_COLLECTION:
            case INDIVIDUAL_COLLECTION:
            case DATASET_COLLECTION:
            case JOB_COLLECTION:
            case FILE_COLLECTION:
            case SAMPLE_COLLECTION:
            case PANEL_COLLECTION:
            case FAMILY_COLLECTION:
            case CLINICAL_ANALYSIS_COLLECTION:
                return;
            default:
                throw new CatalogDBException("Unexpected parameter received. " + collection + " has been received.");
        }
    }

    /**
     * Internal method to fetch the permissions of every user. Permissions are splitted and returned in a map of user -> list of
     * permissions.
     *
     * @param resourceId Resource id being queried.
     * @param membersList    Members for which we want to fetch the permissions. If empty, it should return the permissions for all members.
     * @param entity     Entity where the query will be performed.
     * @return A map of user -> List of permissions.
     */
    private Map<String, List<String>> internalGet(long resourceId, List<String> membersList, String entity) {

        List<String> members = (membersList == null ? Collections.emptyList() : membersList);

        MongoDBCollection collection = dbCollectionMap.get(entity);

        List<Bson> aggregation = new ArrayList<>();
        aggregation.add(Aggregates.match(Filters.eq(PRIVATE_ID, resourceId)));
        aggregation.add(Aggregates.project(
                Projections.include(QueryParams.ID.key(), QueryParams.ACL.key())));

        List<Bson> filters = new ArrayList<>();
        if (CollectionUtils.isNotEmpty(members)) {
            List<Pattern> regexMemberList = new ArrayList<>(members.size());
            for (String member : members) {
                if (!member.equals(ANONYMOUS)) {
                    regexMemberList.add(Pattern.compile("^" + member));
                } else {
                    regexMemberList.add(Pattern.compile("^\\*"));
                }
            }
            filters.add(Filters.in(QueryParams.ACL.key(), regexMemberList));
        }

        if (CollectionUtils.isNotEmpty(filters)) {
            Bson filter = filters.size() == 1 ? filters.get(0) : Filters.and(filters);
            aggregation.add(Aggregates.match(filter));
        }

        for (Bson bson : aggregation) {
            logger.debug("Get Acl: {}", bson.toBsonDocument(Document.class, MongoClient.getDefaultCodecRegistry()));
        }

        QueryResult<Document> aggregate = collection.aggregate(aggregation, null);

        // Code replicated in MongoDBAdaptor
        Map<String, List<String>> permissions = new HashMap<>();
        if (aggregate.getNumResults() > 0) {
            Set<String> memberSet = new HashSet<>();
            memberSet.addAll(members);

            Document document = aggregate.first();
            List<String> memberList = (List<String>) document.get(QueryParams.ACL.key);

            if (memberList != null) {
                // If _acl was not previously defined, it can be null the first time
                for (String memberPermission : memberList) {
                    String[] split = memberPermission.split("_", 2);
                    if (memberSet.isEmpty() || memberSet.contains(split[0])) {
                        if (!permissions.containsKey(split[0])) {
                            permissions.put(split[0], new ArrayList<>());
                        }
                        if (!("NONE").equals(split[1])) {
                            permissions.get(split[0]).add(split[1]);
                        }
                    }
                }
            }
        }

        return permissions;
    }

    @Override
    public <E extends AbstractAclEntry> QueryResult<E> get(long resourceId, List<String> members, String entity) throws CatalogException {

        validateCollection(entity);
        long startTime = startQuery();

        Map<String, List<String>> myMap = internalGet(resourceId, members, entity);
        List<E> retList;
        switch (entity) {
            case STUDY_COLLECTION:
                retList = new ArrayList<>(myMap.size());
                for (Map.Entry<String, List<String>> stringListEntry : myMap.entrySet()) {
                    retList.add((E) new StudyAclEntry(stringListEntry.getKey(), stringListEntry.getValue()));
                }
                break;
            case COHORT_COLLECTION:
                retList = new ArrayList<>(myMap.size());
                for (Map.Entry<String, List<String>> stringListEntry : myMap.entrySet()) {
                    retList.add((E) new CohortAclEntry(stringListEntry.getKey(), stringListEntry.getValue()));
                }
                break;
            case INDIVIDUAL_COLLECTION:
                retList = new ArrayList<>(myMap.size());
                for (Map.Entry<String, List<String>> stringListEntry : myMap.entrySet()) {
                    retList.add((E) new IndividualAclEntry(stringListEntry.getKey(), stringListEntry.getValue()));
                }
                break;
            case DATASET_COLLECTION:
                retList = new ArrayList<>(myMap.size());
                for (Map.Entry<String, List<String>> stringListEntry : myMap.entrySet()) {
                    retList.add((E) new DatasetAclEntry(stringListEntry.getKey(), stringListEntry.getValue()));
                }
                break;
            case JOB_COLLECTION:
                retList = new ArrayList<>(myMap.size());
                for (Map.Entry<String, List<String>> stringListEntry : myMap.entrySet()) {
                    retList.add((E) new JobAclEntry(stringListEntry.getKey(), stringListEntry.getValue()));
                }
                break;
            case FILE_COLLECTION:
                retList = new ArrayList<>(myMap.size());
                for (Map.Entry<String, List<String>> stringListEntry : myMap.entrySet()) {
                    retList.add((E) new FileAclEntry(stringListEntry.getKey(), stringListEntry.getValue()));
                }
                break;
            case SAMPLE_COLLECTION:
                retList = new ArrayList<>(myMap.size());
                for (Map.Entry<String, List<String>> stringListEntry : myMap.entrySet()) {
                    retList.add((E) new SampleAclEntry(stringListEntry.getKey(), stringListEntry.getValue()));
                }
                break;
            case PANEL_COLLECTION:
                retList = new ArrayList<>(myMap.size());
                for (Map.Entry<String, List<String>> stringListEntry : myMap.entrySet()) {
                    retList.add((E) new DiseasePanelAclEntry(stringListEntry.getKey(), stringListEntry.getValue()));
                }
                break;
            case FAMILY_COLLECTION:
                retList = new ArrayList<>(myMap.size());
                for (Map.Entry<String, List<String>> stringListEntry : myMap.entrySet()) {
                    retList.add((E) new FamilyAclEntry(stringListEntry.getKey(), stringListEntry.getValue()));
                }
                break;
            case CLINICAL_ANALYSIS_COLLECTION:
                retList = new ArrayList<>(myMap.size());
                for (Map.Entry<String, List<String>> stringListEntry : myMap.entrySet()) {
                    retList.add((E) new ClinicalAnalysisAclEntry(stringListEntry.getKey(), stringListEntry.getValue()));
                }
                break;
            default:
                throw new CatalogException("Unexpected parameter received. " + entity + " has been received.");
        }

        return endQuery(Long.toString(resourceId), startTime, retList);
    }

    @Override
    public <E extends AbstractAclEntry> List<QueryResult<E>> get(List<Long> resourceIds, List<String> members, String entity)
            throws CatalogException {
        List<QueryResult<E>> retList = new ArrayList<>(resourceIds.size());
        for (Long resourceId : resourceIds) {
            retList.add(get(resourceId, members, entity));
        }
        return retList;
    }

    @Override
    public void removeFromStudy(long studyId, String member, String entity) throws CatalogException {
        validateCollection(entity);
        Document query = new Document()
                .append("$isolated", 1)
                .append(PRIVATE_STUDY_ID, studyId);
        List<String> removePermissions = createPermissionArray(Arrays.asList(member), fullPermissionsMap.get(entity));
        Document update = new Document("$pullAll", new Document(QueryParams.ACL.key(), removePermissions));
        logger.debug("Remove all acls for entity {} in study {}. Query: {}, pullAll: {}", entity, studyId,
                query.toBsonDocument(Document.class, MongoClient.getDefaultCodecRegistry()),
                update.toBsonDocument(Document.class, MongoClient.getDefaultCodecRegistry()));
        dbCollectionMap.get(entity).update(query, update, new QueryOptions(MongoDBCollection.MULTI, true));

        logger.debug("Remove all the Acls for member {} in study {}", member, studyId);
    }

    @Override
    public void setToMembers(List<Long> resourceIds, List<String> members, List<String> permissionList, String entity)
            throws CatalogDBException {
        validateCollection(entity);
        MongoDBCollection collection = dbCollectionMap.get(entity);

        // We add the NONE permission by default so when a user is removed some permissions (not reset), the NONE permission remains
        List<String> permissions = new ArrayList<>(permissionList);
        permissions.add("NONE");

        for (long resourceId : resourceIds) {
            // Get current permissions for resource and override with new ones set for members (already existing or not)
            Map<String, List<String>> currentPermissions = internalGet(resourceId, Collections.emptyList(), entity);
            for (String member : members) {
                currentPermissions.put(member, new ArrayList<>(permissions));
            }

            List<String> permissionArray = createPermissionArray(currentPermissions);
            Document queryDocument = new Document()
                    .append("$isolated", 1)
                    .append(PRIVATE_ID, resourceId);
            Document update = new Document("$set", new Document(QueryParams.ACL.key(), permissionArray));

            logger.debug("Set Acls (set): Query {}, Push {}",
                    queryDocument.toBsonDocument(Document.class, MongoClient.getDefaultCodecRegistry()),
                    update.toBsonDocument(Document.class, MongoClient.getDefaultCodecRegistry()));

            collection.update(queryDocument, update, QueryOptions.empty());
        }
    }

    @Override
    public void addToMembers(List<Long> resourceIds, List<String> members, List<String> permissionList, String entity)
            throws CatalogDBException {
        validateCollection(entity);
        MongoDBCollection collection = dbCollectionMap.get(entity);

        // We add the NONE permission by default so when a user is removed some permissions (not reset), the NONE permission remains
        List<String> permissions = new ArrayList<>(permissionList);
        permissions.add("NONE");

        List<String> myPermissions = createPermissionArray(members, permissions);

        Document queryDocument = new Document()
                .append("$isolated", 1)
                .append(PRIVATE_ID, new Document("$in", resourceIds));
        Document update = new Document("$addToSet", new Document(QueryParams.ACL.key(), new Document("$each", myPermissions)));
        logger.debug("Add Acls (addToSet): Query {}, Push {}",
                queryDocument.toBsonDocument(Document.class, MongoClient.getDefaultCodecRegistry()),
                update.toBsonDocument(Document.class, MongoClient.getDefaultCodecRegistry()));

        collection.update(queryDocument, update, new QueryOptions("multi", true));
    }

    @Override
    public void removeFromMembers(List<Long> resourceIds, List<String> members, List<String> permissionList, String entity)
            throws CatalogDBException {
<<<<<<< HEAD
=======

>>>>>>> df05b0ca
        if (members == null || members.isEmpty()) {
            return;
        }

        validateCollection(entity);
        MongoDBCollection collection = dbCollectionMap.get(entity);

<<<<<<< HEAD
=======
        List<String> permissions = permissionList;

>>>>>>> df05b0ca
        if (permissions == null || permissions.isEmpty()) {
            // We get all possible permissions those members will have to do a full reset
            permissions = fullPermissionsMap.get(entity);
        }

        List<String> removePermissions = createPermissionArray(members, permissions);
        Document queryDocument = new Document()
                .append("$isolated", 1)
                .append(PRIVATE_ID, new Document("$in", resourceIds));
        Document update = new Document("$pullAll", new Document(QueryParams.ACL.key(), removePermissions));
        logger.debug("Remove Acls (pullAll): Query {}, Pull {}",
                queryDocument.toBsonDocument(Document.class, MongoClient.getDefaultCodecRegistry()),
                update.toBsonDocument(Document.class, MongoClient.getDefaultCodecRegistry()));

        collection.update(queryDocument, update, new QueryOptions("multi", true));
    }

    @Override
    public void resetMembersFromAllEntries(long studyId, List<String> members) throws CatalogDBException {
        if (members == null || members.isEmpty()) {
            return;
        }

        removePermissions(studyId, members, COHORT_COLLECTION);
        removePermissions(studyId, members, DATASET_COLLECTION);
        removePermissions(studyId, members, FILE_COLLECTION);
        removePermissions(studyId, members, INDIVIDUAL_COLLECTION);
        removePermissions(studyId, members, JOB_COLLECTION);
        removePermissions(studyId, members, SAMPLE_COLLECTION);
        removePermissions(studyId, members, PANEL_COLLECTION);
        removePermissions(studyId, members, FAMILY_COLLECTION);
        removePermissions(studyId, members, CLINICAL_ANALYSIS_COLLECTION);
        removeFromMembers(Arrays.asList(studyId), members, null, STUDY_COLLECTION);

    }

    @Override
    public <E extends AbstractAclEntry> void setAcls(List<Long> resourceIds, List<E> acls, String entity) throws CatalogDBException {
        validateCollection(entity);
        MongoDBCollection collection = dbCollectionMap.get(entity);

        for (long resourceId : resourceIds) {
            // Get current permissions for resource and override with new ones set for members (already existing or not)
            Map<String, List<String>> currentPermissions = internalGet(resourceId, Collections.emptyList(), entity);
            for (E acl : acls) {
                List<String> permissions = (List<String>) acl.getPermissions().stream().map(a -> a.toString()).collect(Collectors.toList());
                // We add the NONE permission by default so when a user is removed some permissions (not reset), the NONE permission remains
                permissions = new ArrayList<>(permissions);
                permissions.add("NONE");
                currentPermissions.put(acl.getMember(), permissions);
            }

            List<String> permissionArray = createPermissionArray(currentPermissions);
            Document queryDocument = new Document()
                    .append("$isolated", 1)
                    .append(PRIVATE_ID, resourceId);
            Document update = new Document("$set", new Document(QueryParams.ACL.key(), permissionArray));

            logger.debug("Set Acls (set): Query {}, Push {}",
                    queryDocument.toBsonDocument(Document.class, MongoClient.getDefaultCodecRegistry()),
                    update.toBsonDocument(Document.class, MongoClient.getDefaultCodecRegistry()));

            collection.update(queryDocument, update, QueryOptions.empty());
        }
    }

    private void removePermissions(long studyId, List<String> users, String entity) {
        List<String> permissions = fullPermissionsMap.get(entity);
        List<String> removePermissions = createPermissionArray(users, permissions);

        MongoDBCollection collection = dbCollectionMap.get(entity);
        Document queryDocument = new Document()
                .append("$isolated", 1)
                .append(PRIVATE_STUDY_ID, studyId)
                .append(QueryParams.ACL.key(), new Document("$in", removePermissions));
        Document update = new Document("$pullAll", new Document(QueryParams.ACL.key(), removePermissions));

        collection.update(queryDocument, update, new QueryOptions("multi", true));
    }

    private List<String> createPermissionArray(Map<String, List<String>> memberPermissionsMap) {
        List<String> myPermissions = new ArrayList<>(memberPermissionsMap.size() * 2);
        for (Map.Entry<String, List<String>> stringListEntry : memberPermissionsMap.entrySet()) {
            if (stringListEntry.getValue().isEmpty()) {
                stringListEntry.getValue().add("NONE");
            }

            for (String permission : stringListEntry.getValue()) {
                myPermissions.add(stringListEntry.getKey() + "_" + permission);
            }
        }

        return myPermissions;
    }

    private List<String> createPermissionArray(List<String> members, List<String> permissions) {
        List<String> writtenPermissions;
        if (permissions.isEmpty()) {
            writtenPermissions = Arrays.asList("NONE");
        } else {
            writtenPermissions = permissions;
        }

        List<String> myPermissions = new ArrayList<>(members.size() * writtenPermissions.size());
        for (String member : members) {
            for (String writtenPermission : writtenPermissions) {
                myPermissions.add(member + "_" + writtenPermission);
            }
        }
        return myPermissions;
    }
}<|MERGE_RESOLUTION|>--- conflicted
+++ resolved
@@ -452,10 +452,7 @@
     @Override
     public void removeFromMembers(List<Long> resourceIds, List<String> members, List<String> permissionList, String entity)
             throws CatalogDBException {
-<<<<<<< HEAD
-=======
-
->>>>>>> df05b0ca
+
         if (members == null || members.isEmpty()) {
             return;
         }
@@ -463,11 +460,8 @@
         validateCollection(entity);
         MongoDBCollection collection = dbCollectionMap.get(entity);
 
-<<<<<<< HEAD
-=======
         List<String> permissions = permissionList;
 
->>>>>>> df05b0ca
         if (permissions == null || permissions.isEmpty()) {
             // We get all possible permissions those members will have to do a full reset
             permissions = fullPermissionsMap.get(entity);
