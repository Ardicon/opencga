--- conflicted
+++ resolved
@@ -314,32 +314,6 @@
                 path, ownerId, creationDate, description, status, diskUsage, experimentId, sampleIds, jobId,
                 new LinkedList<>(), stats, attributes);
 
-<<<<<<< HEAD
-        return create(studyId, file, parents, options, sessionId);
-    }
-
-    /**
-     * Unchecked create file. Private only
-     *
-     * @throws CatalogException
-     */
-    private QueryResult<File> create(int studyId, File file, boolean parents, QueryOptions options, String sessionId) throws
-            CatalogException {
-
-        String userId = userDBAdaptor.getUserIdBySessionId(sessionId);
-        /**
-         * CHECK ALREADY EXISTS
-         */
-        if (fileDBAdaptor.getFileId(studyId, file.getPath()) >= 0) {
-            if (file.getType() == File.Type.FOLDER && parents) {
-                return read(fileDBAdaptor.getFileId(studyId, file.getPath()), options, sessionId);
-            } else {
-                throw new CatalogException("Cannot create file ‘" + file.getPath() + "’: File exists");
-            }
-        }
-
-=======
->>>>>>> b753b40a
         //Find parent. If parents == true, create folders.
         Path parent = Paths.get(file.getPath()).getParent();
         String parentPath;
