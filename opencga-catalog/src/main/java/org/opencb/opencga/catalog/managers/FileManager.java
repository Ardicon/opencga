/*
 * Copyright 2015-2017 OpenCB
 *
 * Licensed under the Apache License, Version 2.0 (the "License");
 * you may not use this file except in compliance with the License.
 * You may obtain a copy of the License at
 *
 *     http://www.apache.org/licenses/LICENSE-2.0
 *
 * Unless required by applicable law or agreed to in writing, software
 * distributed under the License is distributed on an "AS IS" BASIS,
 * WITHOUT WARRANTIES OR CONDITIONS OF ANY KIND, either express or implied.
 * See the License for the specific language governing permissions and
 * limitations under the License.
 */
package org.opencb.opencga.catalog.managers;

import org.apache.commons.lang3.NotImplementedException;
import org.apache.commons.lang3.StringUtils;
import org.apache.commons.lang3.time.StopWatch;
import org.opencb.biodata.models.variant.VariantFileMetadata;
import org.opencb.biodata.models.variant.stats.VariantSetStats;
import org.opencb.commons.datastore.core.*;
import org.opencb.commons.datastore.core.result.Error;
import org.opencb.commons.utils.CollectionUtils;
import org.opencb.commons.utils.FileUtils;
import org.opencb.commons.utils.ListUtils;
import org.opencb.opencga.catalog.audit.AuditManager;
import org.opencb.opencga.catalog.audit.AuditRecord;
import org.opencb.opencga.catalog.auth.authorization.AuthorizationManager;
import org.opencb.opencga.catalog.db.DBAdaptorFactory;
import org.opencb.opencga.catalog.db.api.*;
import org.opencb.opencga.catalog.db.mongodb.MongoDBAdaptorFactory;
import org.opencb.opencga.catalog.exceptions.*;
import org.opencb.opencga.catalog.io.CatalogIOManager;
import org.opencb.opencga.catalog.io.CatalogIOManagerFactory;
import org.opencb.opencga.catalog.models.InternalGetDataResult;
import org.opencb.opencga.catalog.models.update.FileUpdateParams;
import org.opencb.opencga.catalog.monitor.daemons.IndexDaemon;
import org.opencb.opencga.catalog.stats.solr.CatalogSolrManager;
import org.opencb.opencga.catalog.utils.*;
import org.opencb.opencga.core.common.TimeUtils;
import org.opencb.opencga.core.common.UriUtils;
import org.opencb.opencga.core.config.Configuration;
import org.opencb.opencga.core.config.HookConfiguration;
import org.opencb.opencga.core.models.*;
import org.opencb.opencga.core.models.acls.permissions.FileAclEntry;
import org.opencb.opencga.core.models.acls.permissions.StudyAclEntry;
import org.opencb.opencga.core.models.common.Enums;
import org.opencb.opencga.core.results.OpenCGAResult;
import org.slf4j.Logger;
import org.slf4j.LoggerFactory;

import javax.annotation.Nullable;
import java.io.ByteArrayInputStream;
import java.io.DataInputStream;
import java.io.IOException;
import java.io.InputStream;
import java.net.URI;
import java.net.URISyntaxException;
import java.nio.charset.StandardCharsets;
import java.nio.file.*;
import java.nio.file.attribute.BasicFileAttributes;
import java.util.*;
import java.util.concurrent.TimeUnit;
import java.util.function.Function;
import java.util.stream.Collectors;

import static org.opencb.opencga.catalog.auth.authorization.CatalogAuthorizationManager.checkPermissions;
import static org.opencb.opencga.catalog.utils.FileMetadataReader.VARIANT_FILE_STATS;
import static org.opencb.opencga.core.common.JacksonUtils.getDefaultObjectMapper;

/**
 * @author Jacobo Coll &lt;jacobo167@gmail.com&gt;
 */
public class FileManager extends AnnotationSetManager<File> {

    private static final QueryOptions INCLUDE_STUDY_URI;
    public static final QueryOptions INCLUDE_FILE_IDS;
    public static final QueryOptions INCLUDE_FILE_URI;
    public static final QueryOptions INCLUDE_FILE_URI_PATH;
    public  static final QueryOptions EXCLUDE_FILE_ATTRIBUTES;
    private static final Comparator<File> ROOT_FIRST_COMPARATOR;
    private static final Comparator<File> ROOT_LAST_COMPARATOR;

    protected static Logger logger;
    private FileMetadataReader fileMetadataReader;
    private UserManager userManager;
    private StudyManager studyManager;

    public static final String SKIP_TRASH = "SKIP_TRASH";
    public static final String DELETE_EXTERNAL_FILES = "DELETE_EXTERNAL_FILES";
    public static final String FORCE_DELETE = "FORCE_DELETE";

    public static final String GET_NON_DELETED_FILES = Status.READY + "," + File.FileStatus.TRASHED + "," + File.FileStatus.STAGE + ","
            + File.FileStatus.MISSING;
    public static final String GET_NON_TRASHED_FILES = Status.READY + "," + File.FileStatus.STAGE + "," + File.FileStatus.MISSING;

    private final String defaultFacet = "creationYear>>creationMonth;format;bioformat;format>>bioformat;status;"
            + "size[0..214748364800]:10737418240;numSamples[0..10]:1";

    static {
        INCLUDE_FILE_IDS = new QueryOptions(QueryOptions.INCLUDE, Arrays.asList(FileDBAdaptor.QueryParams.ID.key(),
                FileDBAdaptor.QueryParams.NAME.key(), FileDBAdaptor.QueryParams.UID.key(), FileDBAdaptor.QueryParams.UUID.key(),
                FileDBAdaptor.QueryParams.STUDY_UID.key()));
        INCLUDE_FILE_URI = new QueryOptions(QueryOptions.INCLUDE, Arrays.asList(FileDBAdaptor.QueryParams.ID.key(),
                FileDBAdaptor.QueryParams.NAME.key(), FileDBAdaptor.QueryParams.UID.key(), FileDBAdaptor.QueryParams.UUID.key(),
                FileDBAdaptor.QueryParams.URI.key(), FileDBAdaptor.QueryParams.STUDY_UID.key()));
        INCLUDE_FILE_URI_PATH = new QueryOptions(QueryOptions.INCLUDE, Arrays.asList(FileDBAdaptor.QueryParams.ID.key(),
                FileDBAdaptor.QueryParams.NAME.key(), FileDBAdaptor.QueryParams.UID.key(), FileDBAdaptor.QueryParams.UUID.key(),
                FileDBAdaptor.QueryParams.URI.key(), FileDBAdaptor.QueryParams.PATH.key(), FileDBAdaptor.QueryParams.EXTERNAL.key(),
                FileDBAdaptor.QueryParams.STUDY_UID.key()));
        EXCLUDE_FILE_ATTRIBUTES = new QueryOptions(QueryOptions.EXCLUDE, Arrays.asList(FileDBAdaptor.QueryParams.ATTRIBUTES.key(),
                FileDBAdaptor.QueryParams.ANNOTATION_SETS.key(), FileDBAdaptor.QueryParams.STATS.key()));
        INCLUDE_STUDY_URI = new QueryOptions(QueryOptions.INCLUDE, StudyDBAdaptor.QueryParams.URI.key());

        ROOT_FIRST_COMPARATOR = (f1, f2) -> (f1.getPath() == null ? 0 : f1.getPath().length())
                - (f2.getPath() == null ? 0 : f2.getPath().length());
        ROOT_LAST_COMPARATOR = (f1, f2) -> (f2.getPath() == null ? 0 : f2.getPath().length())
                - (f1.getPath() == null ? 0 : f1.getPath().length());

        logger = LoggerFactory.getLogger(FileManager.class);
    }

    FileManager(AuthorizationManager authorizationManager, AuditManager auditManager, CatalogManager catalogManager,
                DBAdaptorFactory catalogDBAdaptorFactory, CatalogIOManagerFactory ioManagerFactory, Configuration configuration) {
        super(authorizationManager, auditManager, catalogManager, catalogDBAdaptorFactory, ioManagerFactory, configuration);
        fileMetadataReader = new FileMetadataReader(this.catalogManager);
        this.userManager = catalogManager.getUserManager();
        this.studyManager = catalogManager.getStudyManager();
    }

    @Override
    Enums.Resource getEntity() {
        return Enums.Resource.FILE;
    }

    @Override
    OpenCGAResult<File> internalGet(long studyUid, String fileName, @Nullable Query query, QueryOptions options, String user)
            throws CatalogException {
        ParamUtils.checkIsSingleID(fileName);

        QueryOptions queryOptions = options != null ? new QueryOptions(options) : new QueryOptions();

        FileDBAdaptor.QueryParams queryParam = FileDBAdaptor.QueryParams.PATH;
        if (UUIDUtils.isOpenCGAUUID(fileName)) {
            queryParam = FileDBAdaptor.QueryParams.UUID;
        } else {
            fileName = fileName.replace(":", "/");
            if (fileName.startsWith("/")) {
                fileName = fileName.substring(1);
            }
        }

        // We search the file
        Query queryCopy = query == null ? new Query() : new Query(query);
        queryCopy.append(FileDBAdaptor.QueryParams.STUDY_UID.key(), studyUid)
                .append(queryParam.key(), fileName);
        OpenCGAResult<File> pathDataResult = fileDBAdaptor.get(studyUid, queryCopy, queryOptions, user);
        if (pathDataResult.getNumResults() > 1) {
            throw new CatalogException("Error: More than one file id found based on " + fileName);
        } else if (pathDataResult.getNumResults() == 1) {
            return pathDataResult;
        }

        if (queryParam == FileDBAdaptor.QueryParams.PATH && !fileName.contains("/")) {
            queryParam = FileDBAdaptor.QueryParams.NAME;

            // We search as a fileName as well
            queryCopy = query == null ? new Query() : new Query(query);
            queryCopy.append(FileDBAdaptor.QueryParams.STUDY_UID.key(), studyUid)
                    .append(FileDBAdaptor.QueryParams.NAME.key(), fileName);
            OpenCGAResult<File> nameDataResult = fileDBAdaptor.get(studyUid, queryCopy, queryOptions, user);
            if (nameDataResult.getNumResults() > 1) {
                throw new CatalogException("Error: More than one file id found based on " + fileName);
            } else if (nameDataResult.getNumResults() == 1) {
                return nameDataResult;
            }
        }

        // The file could not be found or the user does not have permissions to see it
        // Check if the file can be found without adding the user restriction
        OpenCGAResult<File> resultsNoCheck = fileDBAdaptor.get(queryCopy, queryOptions);
        if (resultsNoCheck.getNumResults() == 1) {
            throw new CatalogAuthorizationException("Permission denied. " + user + " is not allowed to see the file " + fileName);
        }
        if (queryParam == FileDBAdaptor.QueryParams.NAME) {
            // The last search was performed by name but we can also search by path just in case
            queryCopy.put(FileDBAdaptor.QueryParams.PATH.key(), fileName);
            resultsNoCheck = fileDBAdaptor.get(queryCopy, queryOptions);
            if (resultsNoCheck.getNumResults() == 1) {
                throw new CatalogAuthorizationException("Permission denied. " + user + " is not allowed to see the file " + fileName);
            }
        }

        throw new CatalogException("File " + fileName + " not found");
    }

    @Override
    InternalGetDataResult<File> internalGet(long studyUid, List<String> entryList, @Nullable Query query, QueryOptions options,
                                            String user, boolean ignoreException) throws CatalogException {
        if (ListUtils.isEmpty(entryList)) {
            throw new CatalogException("Missing file entries.");
        }
        List<String> uniqueList = ListUtils.unique(entryList);

        QueryOptions queryOptions = options != null ? new QueryOptions(options) : new QueryOptions();
        Query queryCopy = query == null ? new Query() : new Query(query);
        queryCopy.append(FileDBAdaptor.QueryParams.STUDY_UID.key(), studyUid);

        Function<File, String> fileStringFunction = File::getPath;
        boolean canBeSearchedAsName = true;
        List<String> correctedFileList = new ArrayList<>(uniqueList.size());
        FileDBAdaptor.QueryParams idQueryParam = null;
        for (String entry : uniqueList) {
            FileDBAdaptor.QueryParams param = FileDBAdaptor.QueryParams.PATH;
            if (UUIDUtils.isOpenCGAUUID(entry)) {
                correctedFileList.add(entry);
                param = FileDBAdaptor.QueryParams.UUID;
                fileStringFunction = File::getUuid;
            } else {
                String fileName = entry.replace(":", "/");
                if (fileName.startsWith("/")) {
                    // Remove the starting /. Absolute paths are not supported.
                    fileName = fileName.substring(1);
                }
                correctedFileList.add(fileName);

                if (fileName.contains("/")) {
                    canBeSearchedAsName = false;
                }
            }
            if (idQueryParam == null) {
                idQueryParam = param;
            }
            if (idQueryParam != param) {
                throw new CatalogException("Found uuids and paths in the same query. Please, choose one or do two different queries.");
            }
        }
        queryCopy.put(idQueryParam.key(), correctedFileList);

        // Ensure the field by which we are querying for will be kept in the results
        queryOptions = keepFieldInQueryOptions(queryOptions, idQueryParam.key());

        OpenCGAResult<File> fileDataResult = fileDBAdaptor.get(studyUid, queryCopy, queryOptions, user);
        if (fileDataResult.getNumResults() != correctedFileList.size() && idQueryParam == FileDBAdaptor.QueryParams.PATH
                && canBeSearchedAsName) {
            // We also search by name
            queryCopy = query == null ? new Query() : new Query(query);
            queryCopy.append(FileDBAdaptor.QueryParams.STUDY_UID.key(), studyUid)
                    .append(FileDBAdaptor.QueryParams.NAME.key(), correctedFileList);

            // Ensure the field by which we are querying for will be kept in the results
            queryOptions = keepFieldInQueryOptions(queryOptions, FileDBAdaptor.QueryParams.NAME.key());

            OpenCGAResult<File> nameDataResult = fileDBAdaptor.get(studyUid, queryCopy, queryOptions, user);
            if (nameDataResult.getNumResults() > fileDataResult.getNumResults()) {
                fileDataResult = nameDataResult;
                fileStringFunction = File::getName;
            }
        }

        if (fileDataResult.getNumResults() > correctedFileList.size()) {
            throw new CatalogException("Error: More than one file found for at least one of the files introduced");
        } else if (ignoreException || fileDataResult.getNumResults() == correctedFileList.size()) {
            return keepOriginalOrder(correctedFileList, fileStringFunction, fileDataResult, ignoreException, false);
        } else {
            // The file could not be found or the user does not have permissions to see it
            // Check if the file can be found without adding the user restriction
            OpenCGAResult<File> resultsNoCheck = fileDBAdaptor.get(queryCopy, queryOptions);
            if (resultsNoCheck.getNumResults() == correctedFileList.size()) {
                throw new CatalogAuthorizationException("Permission denied. " + user + " is not allowed to see some or none of the files.");
            }
            if (canBeSearchedAsName) {
                // The last query was performed by name, so we now search by path
                queryCopy = query == null ? new Query() : new Query(query);
                queryCopy.append(FileDBAdaptor.QueryParams.STUDY_UID.key(), studyUid)
                        .append(FileDBAdaptor.QueryParams.PATH.key(), correctedFileList);
                resultsNoCheck = fileDBAdaptor.get(queryCopy, queryOptions);
                if (resultsNoCheck.getNumResults() == correctedFileList.size()) {
                    throw new CatalogAuthorizationException("Permission denied. " + user + " is not allowed to see some or none of the "
                            + "files.");
                }
            }

            throw CatalogException.notFound("files", getMissingFields(uniqueList, fileDataResult.getResults(), fileStringFunction));
        }
    }

    private OpenCGAResult<File> getFile(long studyUid, String fileUuid, QueryOptions options) throws CatalogDBException {
        Query query = new Query()
                .append(FileDBAdaptor.QueryParams.STUDY_UID.key(), studyUid)
                .append(FileDBAdaptor.QueryParams.UUID.key(), fileUuid);
        return fileDBAdaptor.get(query, options);
    }

    public URI getUri(File file) throws CatalogException {
        ParamUtils.checkObj(file, "File");
        if (file.getUri() != null) {
            return file.getUri();
        } else {
            OpenCGAResult<File> fileDataResult = fileDBAdaptor.get(file.getUid(), INCLUDE_STUDY_URI);
            if (fileDataResult.getNumResults() == 0) {
                throw new CatalogException("File " + file.getUid() + " not found");
            }
            return fileDataResult.first().getUri();
        }
    }

    @Deprecated
    public URI getUri(long studyId, String filePath) throws CatalogException {
        if (StringUtils.isEmpty(filePath)) {
            URI studyUri = getStudyUri(studyId);
            return filePath.isEmpty()
                    ? studyUri
                    : catalogIOManagerFactory.get(studyUri).getFileUri(studyUri, filePath);
        }

        List<File> parents = getParents(studyId, filePath, false, INCLUDE_FILE_URI_PATH).getResults();

        for (File parent : parents) {
            if (parent.getUri() != null) {
                if (parent.isExternal()) {
                    throw new CatalogException("Cannot upload files to an external folder");
                }
                String relativePath = filePath.replaceFirst(parent.getPath(), "");
                return Paths.get(parent.getUri()).resolve(relativePath).toUri();
            }
        }
        URI studyUri = getStudyUri(studyId);
        return filePath.isEmpty()
                ? studyUri
                : catalogIOManagerFactory.get(studyUri).getFileUri(studyUri, filePath);
    }

    public Study getStudy(File file, String sessionId) throws CatalogException {
        ParamUtils.checkObj(file, "file");
        ParamUtils.checkObj(sessionId, "session id");

        if (file.getStudyUid() <= 0) {
            throw new CatalogException("Missing study uid field in file");
        }

        String user = userManager.getUserId(sessionId);

        Query query = new Query(StudyDBAdaptor.QueryParams.UID.key(), file.getStudyUid());
        OpenCGAResult<Study> studyDataResult = studyDBAdaptor.get(query, QueryOptions.empty(), user);
        if (studyDataResult.getNumResults() == 1) {
            return studyDataResult.first();
        } else {
            authorizationManager.checkCanViewStudy(file.getStudyUid(), user);
            throw new CatalogException("Incorrect study uid");
        }
    }

    public void matchUpVariantFiles(String studyStr, List<File> transformedFiles, String sessionId) throws CatalogException {
        String userId = userManager.getUserId(sessionId);
        Study study = studyManager.resolveId(studyStr, userId);

        for (File transformedFile : transformedFiles) {
            authorizationManager.checkFilePermission(study.getUid(), transformedFile.getUid(), userId, FileAclEntry.FilePermissions.WRITE);
            String variantPathName = getMainVariantFile(transformedFile.getPath());
            if (variantPathName == null) {
                // Skip the file.
                logger.debug("The file {} is not a variant transformed file", transformedFile.getName());
                continue;
            }

            // Search in the same path
            logger.info("Looking for vcf file in path {}", variantPathName);
            Query query = new Query()
                    .append(FileDBAdaptor.QueryParams.STUDY_UID.key(), study.getUid())
                    .append(FileDBAdaptor.QueryParams.PATH.key(), variantPathName)
                    .append(FileDBAdaptor.QueryParams.BIOFORMAT.key(), File.Bioformat.VARIANT);

            List<File> fileList = fileDBAdaptor.get(query, new QueryOptions()).getResults();

            if (fileList.isEmpty()) {
                // Search by name in the whole study
                String variantFileName = getMainVariantFile(transformedFile.getName());
                logger.info("Looking for vcf file by name {}", variantFileName);
                query = new Query()
                        .append(FileDBAdaptor.QueryParams.STUDY_UID.key(), study.getUid())
                        .append(FileDBAdaptor.QueryParams.NAME.key(), variantFileName)
                        .append(FileDBAdaptor.QueryParams.BIOFORMAT.key(), File.Bioformat.VARIANT);
                fileList = new ArrayList<>(fileDBAdaptor.get(query, new QueryOptions()).getResults());

                // In case of finding more than one file, try to find the proper one.
                if (fileList.size() > 1) {
                    // Discard files already with a transformed file.
                    fileList.removeIf(file -> file.getIndex() != null
                            && file.getIndex().getTransformedFile() != null
                            && file.getIndex().getTransformedFile().getId() != transformedFile.getUid());
                }
                if (fileList.size() > 1) {
                    // Discard files not transformed or indexed.
                    fileList.removeIf(file -> file.getIndex() == null
                            || file.getIndex().getStatus() == null
                            || file.getIndex().getStatus().getName() == null
                            || file.getIndex().getStatus().getName().equals(FileIndex.IndexStatus.NONE));
                }
            }


            if (fileList.size() != 1) {
                // VCF file not found
                logger.warn("The vcf file corresponding to the file " + transformedFile.getName() + " could not be found");
                continue;
            }
            File vcf = fileList.get(0);

            // Look for the json file. It should be in the same directory where the transformed file is.
            String jsonPathName = getVariantMetadataFile(transformedFile.getPath());
            query = new Query()
                    .append(FileDBAdaptor.QueryParams.STUDY_UID.key(), study.getUid())
                    .append(FileDBAdaptor.QueryParams.PATH.key(), jsonPathName)
                    .append(FileDBAdaptor.QueryParams.FORMAT.key(), File.Format.JSON);
            fileList = fileDBAdaptor.get(query, new QueryOptions()).getResults();
            if (fileList.size() != 1) {
                // Skip. This should not ever happen
                logger.warn("The json file corresponding to the file " + transformedFile.getName() + " could not be found");
                continue;
            }
            File json = fileList.get(0);

            /* Update relations */
            File.RelatedFile producedFromRelation = new File.RelatedFile(vcf, File.RelatedFile.Relation.PRODUCED_FROM);

            // Update json file
            logger.debug("Updating json relation");
            List<File.RelatedFile> relatedFiles = ParamUtils.defaultObject(json.getRelatedFiles(), ArrayList::new);
            // Do not add twice the same relation
            if (!relatedFiles.contains(producedFromRelation)) {
                relatedFiles.add(producedFromRelation);
                ObjectMap params = new ObjectMap(FileDBAdaptor.QueryParams.RELATED_FILES.key(), relatedFiles);
                fileDBAdaptor.update(json.getUid(), params, QueryOptions.empty());
            }

            // Update transformed file
            logger.debug("Updating transformed relation");
            relatedFiles = ParamUtils.defaultObject(transformedFile.getRelatedFiles(), ArrayList::new);
            // Do not add twice the same relation
            if (!relatedFiles.contains(producedFromRelation)) {
                relatedFiles.add(producedFromRelation);
                transformedFile.setRelatedFiles(relatedFiles);
                ObjectMap params = new ObjectMap(FileDBAdaptor.QueryParams.RELATED_FILES.key(), relatedFiles);
                fileDBAdaptor.update(transformedFile.getUid(), params, QueryOptions.empty());
            }

            // Update vcf file
            logger.debug("Updating vcf relation");
            FileIndex index = vcf.getIndex();
            if (index.getTransformedFile() == null) {
                index.setTransformedFile(new FileIndex.TransformedFile(transformedFile.getUid(), json.getUid()));
            }
            String status = FileIndex.IndexStatus.NONE;
            if (vcf.getIndex() != null && vcf.getIndex().getStatus() != null && vcf.getIndex().getStatus().getName() != null) {
                status = vcf.getIndex().getStatus().getName();
            }
            if (FileIndex.IndexStatus.NONE.equals(status)) {
                // If TRANSFORMED, TRANSFORMING, etc, do not modify the index status
                index.setStatus(new FileIndex.IndexStatus(FileIndex.IndexStatus.TRANSFORMED, "Found transformed file"));
            }
            ObjectMap params = new ObjectMap(FileDBAdaptor.QueryParams.INDEX.key(), index);
            fileDBAdaptor.update(vcf.getUid(), params, QueryOptions.empty());

            // Update variant stats
            Path statsFile = Paths.get(json.getUri().getRawPath());
            try (InputStream is = FileUtils.newInputStream(statsFile)) {
                VariantFileMetadata fileMetadata = getDefaultObjectMapper().readValue(is, VariantFileMetadata.class);
                VariantSetStats stats = fileMetadata.getStats();
                update(studyStr, vcf.getPath(),
                        new FileUpdateParams().setStats(new ObjectMap(VARIANT_FILE_STATS, stats)), new QueryOptions(), sessionId);
            } catch (IOException e) {
                throw new CatalogException("Error reading file \"" + statsFile + "\"", e);
            }
        }
    }

    public OpenCGAResult<FileIndex> updateFileIndexStatus(File file, String newStatus, String message, String sessionId)
            throws CatalogException {
        return updateFileIndexStatus(file, newStatus, message, null, sessionId);
    }

    public OpenCGAResult<FileIndex> updateFileIndexStatus(File file, String newStatus, String message, Integer release, String token)
            throws CatalogException {
        String userId = userManager.getUserId(token);
        Study study = studyDBAdaptor.get(file.getStudyUid(), StudyManager.INCLUDE_STUDY_ID).first();

        ObjectMap auditParams = new ObjectMap()
                .append("file", file)
                .append("newStatus", newStatus)
                .append("message", message)
                .append("release", release)
                .append("token", token);

        authorizationManager.checkFilePermission(study.getUid(), file.getUid(), userId, FileAclEntry.FilePermissions.WRITE);

        FileIndex index = file.getIndex();
        if (index != null) {
            if (!FileIndex.IndexStatus.isValid(newStatus)) {
                throw new CatalogException("The status " + newStatus + " is not a valid status.");
            } else {
                index.setStatus(new FileIndex.IndexStatus(newStatus, message));
            }
        } else {
            index = new FileIndex(userId, TimeUtils.getTime(), new FileIndex.IndexStatus(newStatus), -1, new ObjectMap());
        }
        if (release != null) {
            if (newStatus.equals(FileIndex.IndexStatus.READY)) {
                index.setRelease(release);
            }
        }
        ObjectMap params = new ObjectMap(FileDBAdaptor.QueryParams.INDEX.key(), index);
        OpenCGAResult update = fileDBAdaptor.update(file.getUid(), params, QueryOptions.empty());
        auditManager.auditUpdate(userId, Enums.Resource.FILE, file.getId(), file.getUuid(), study.getId(), study.getUuid(),
                auditParams, new AuditRecord.Status(AuditRecord.Status.Result.SUCCESS));

        return new OpenCGAResult<>(update.getTime(), update.getEvents(), 1, Collections.singletonList(index), 1);
    }

    @Deprecated
    public OpenCGAResult<File> getParents(long fileId, QueryOptions options, String sessionId) throws CatalogException {
        OpenCGAResult<File> fileDataResult = fileDBAdaptor.get(fileId, new QueryOptions(QueryOptions.INCLUDE,
                Arrays.asList(FileDBAdaptor.QueryParams.PATH.key(), FileDBAdaptor.QueryParams.STUDY_UID.key())));

        if (fileDataResult.getNumResults() == 0) {
            return fileDataResult;
        }

        String userId = userManager.getUserId(sessionId);
        authorizationManager.checkFilePermission(fileDataResult.first().getStudyUid(), fileId, userId, FileAclEntry.FilePermissions.VIEW);

        return getParents(fileDataResult.first().getStudyUid(), fileDataResult.first().getPath(), true, options);
    }

    public OpenCGAResult<File> createFolder(String studyStr, String path, File.FileStatus status, boolean parents, String description,
                                         QueryOptions options, String sessionId) throws CatalogException {
        ParamUtils.checkPath(path, "folderPath");
        options = ParamUtils.defaultObject(options, QueryOptions::new);

        String userId = userManager.getUserId(sessionId);
        Study study = studyManager.resolveId(studyStr, userId);

        if (path.startsWith("/")) {
            path = path.substring(1);
        }
        if (!path.endsWith("/")) {
            path = path + "/";
        }

        OpenCGAResult<File> fileDataResult;
        switch (checkPathExists(path, study.getUid())) {
            case FREE_PATH:
                fileDataResult = create(studyStr, File.Type.DIRECTORY, File.Format.NONE, File.Bioformat.NONE, path,
                        description, status, 0, null, -1, null, null, parents, null, options, sessionId);
                break;
            case DIRECTORY_EXISTS:
                Query query = new Query()
                        .append(FileDBAdaptor.QueryParams.STUDY_UID.key(), study.getUid())
                        .append(FileDBAdaptor.QueryParams.PATH.key(), path);
                fileDataResult = fileDBAdaptor.get(study.getUid(), query, options, userId);
                fileDataResult.getEvents().add(new Event(Event.Type.WARNING, path, "Folder already existed"));
                break;
            case FILE_EXISTS:
            default:
                throw new CatalogException("A file with the same name of the folder already exists in Catalog");
        }

        return fileDataResult;
    }

    public OpenCGAResult<File> createFile(String studyStr, String path, String description, boolean parents, String content,
                                       String sessionId) throws CatalogException {
        ParamUtils.checkPath(path, "filePath");

        String userId = userManager.getUserId(sessionId);
        Study study = studyManager.resolveId(studyStr, userId);

        if (path.startsWith("/")) {
            path = path.substring(1);
        }

        switch (checkPathExists(path, study.getUid())) {
            case FREE_PATH:
                return create(studyStr, File.Type.FILE, File.Format.PLAIN, File.Bioformat.UNKNOWN, path, description,
                        new File.FileStatus(File.FileStatus.READY), 0, null, -1, null, null, parents, content, new QueryOptions(),
                        sessionId);
            case FILE_EXISTS:
            case DIRECTORY_EXISTS:
            default:
                throw new CatalogException("A file or folder with the same name already exists in the path of Catalog");
        }
    }

    public OpenCGAResult<File> create(String studyStr, File.Type type, File.Format format, File.Bioformat bioformat, String path,
                                   String description, File.FileStatus status, long size, List<Sample> samples, long jobId,
                                   Map<String, Object> stats, Map<String, Object> attributes, boolean parents, String content,
                                   QueryOptions options, String sessionId) throws CatalogException {
        File file = new File(type, format, bioformat, path, description, status, size, samples, jobId, null, stats, attributes);
        return create(studyStr, file, parents, content, options, sessionId);
    }

    @Override
    public OpenCGAResult<File> create(String studyStr, File entry, QueryOptions options, String token) throws CatalogException {
        throw new NotImplementedException("Call to create passing parents and content variables");
    }

    public OpenCGAResult<File> create(String studyStr, File file, boolean parents, String content, QueryOptions options, String token)
            throws CatalogException {
        String userId = userManager.getUserId(token);
        Study study = studyManager.resolveId(studyStr, userId, StudyManager.INCLUDE_VARIABLE_SET);

        ObjectMap auditParams = new ObjectMap()
                .append("study", studyStr)
                .append("file", file)
                .append("parents", parents)
                .append("content", content)
                .append("options", options)
                .append("token", token);
        try {
            OpenCGAResult<File> result = create(study, file, parents, content, options, token);
            auditManager.auditCreate(userId, Enums.Resource.FILE, file.getId(), file.getUuid(), study.getId(), study.getUuid(),
                    auditParams, new AuditRecord.Status(AuditRecord.Status.Result.SUCCESS));
            return result;
        } catch (CatalogException e) {
            auditManager.auditCreate(userId, Enums.Resource.FILE, file.getId(), "", study.getId(), study.getUuid(), auditParams,
                    new AuditRecord.Status(AuditRecord.Status.Result.ERROR, e.getError()));
            throw e;
        }
    }

    void validateNewFile(Study study, File file, String sessionId, boolean overwrite) throws CatalogException {
        /** Check and set all the params and create a File object **/
        ParamUtils.checkObj(file, "File");
        ParamUtils.checkPath(file.getPath(), "path");
        file.setType(ParamUtils.defaultObject(file.getType(), File.Type.FILE));
        file.setFormat(ParamUtils.defaultObject(file.getFormat(), File.Format.PLAIN));
        file.setBioformat(ParamUtils.defaultObject(file.getBioformat(), File.Bioformat.NONE));
        file.setDescription(ParamUtils.defaultString(file.getDescription(), ""));
        file.setRelatedFiles(ParamUtils.defaultObject(file.getRelatedFiles(), ArrayList::new));
        file.setSamples(ParamUtils.defaultObject(file.getSamples(), ArrayList::new));
        file.setCreationDate(TimeUtils.getTime());
        file.setModificationDate(file.getCreationDate());
        file.setStatus(ParamUtils.defaultObject(file.getStatus(), new File.FileStatus(File.FileStatus.READY)));
        file.setStats(ParamUtils.defaultObject(file.getStats(), HashMap::new));
        file.setAttributes(ParamUtils.defaultObject(file.getAttributes(), HashMap::new));

        validateNewSamples(study, file, sessionId);

        if (file.getSize() < 0) {
            throw new CatalogException("Error: DiskUsage can't be negative!");
        }
        // TODO: Check why we suppose we have job uids
        if (file.getJob() != null && file.getJob().getUid() > 0 && !jobDBAdaptor.exists(file.getJob().getUid())) {
            throw new CatalogException("Job { id: " + file.getJob().getUid() + "} does not exist.");
        }

        // Fix path
        if (file.getType() == File.Type.DIRECTORY && !file.getPath().endsWith("/")) {
            file.setPath(file.getPath() + "/");
        }
        if (file.getType() == File.Type.FILE && file.getPath().endsWith("/")) {
            file.setPath(file.getPath().substring(0, file.getPath().length() - 1));
        }
        file.setName(Paths.get(file.getPath()).getFileName().toString());

        URI uri;
        try {
            if (file.getType() == File.Type.DIRECTORY) {
                uri = getFileUri(study.getUid(), file.getPath(), true);
            } else {
                uri = getFileUri(study.getUid(), file.getPath(), false);
            }
        } catch (URISyntaxException e) {
            throw new CatalogException(e);
        }
        file.setUri(uri);

        if (!overwrite) {
            // Check if it already exists
            Query query = new Query()
                    .append(FileDBAdaptor.QueryParams.STUDY_UID.key(), study.getUid())
                    .append(FileDBAdaptor.QueryParams.PATH.key(), file.getPath())
                    .append(FileDBAdaptor.QueryParams.STATUS_NAME.key(), "!=" + File.FileStatus.TRASHED + ";!=" + File.FileStatus.DELETED
                            + ";!=" + File.FileStatus.DELETING + ";!=" + File.FileStatus.PENDING_DELETE + ";!=" + File.FileStatus.REMOVED);
            if (fileDBAdaptor.count(query).first() > 0) {
                logger.warn("The file '{}' already exists in catalog", file.getPath());
                throw new CatalogException("The file '" + file.getPath() + "' already exists in catalog");
            }
            query = new Query()
                    .append(FileDBAdaptor.QueryParams.STUDY_UID.key(), study.getUid())
                    .append(FileDBAdaptor.QueryParams.URI.key(), uri)
                    .append(FileDBAdaptor.QueryParams.STATUS_NAME.key(), "!=" + File.FileStatus.TRASHED + ";!=" + File.FileStatus.DELETED
                            + ";!=" + File.FileStatus.DELETING + ";!=" + File.FileStatus.PENDING_DELETE + ";!=" + File.FileStatus.REMOVED);
            OpenCGAResult<File> fileResult = fileDBAdaptor.get(query,
                    new QueryOptions(QueryOptions.INCLUDE, FileDBAdaptor.QueryParams.PATH.key()));
            if (fileResult.getNumResults() > 0) {
                logger.warn("The uri '{}' of the file is already in catalog but in path '{}'.", uri, fileResult.first().getPath());
                throw new CatalogException("The uri '" + uri + "' of the file is already in catalog but in path '"
                        + fileResult.first().getPath() + "'");
            }
        }

        boolean external = isExternal(study, file.getPath(), uri);
        file.setExternal(external);
        file.setRelease(studyManager.getCurrentRelease(study));

        validateNewAnnotationSets(study.getVariableSets(), file.getAnnotationSets());

        file.setUuid(UUIDUtils.generateOpenCGAUUID(UUIDUtils.Entity.FILE));
        checkHooks(file, study.getFqn(), HookConfiguration.Stage.CREATE);
    }

    private OpenCGAResult<File> register(Study study, File file, boolean parents, QueryOptions options, String sessionId)
            throws CatalogException {
        String userId = userManager.getUserId(sessionId);
        long studyId = study.getUid();

        //Find parent. If parents == true, create folders.
        String parentPath = getParentPath(file.getPath());

        long parentFileId = fileDBAdaptor.getId(studyId, parentPath);
        boolean newParent = false;
        if (parentFileId < 0 && StringUtils.isNotEmpty(parentPath)) {
            if (parents) {
                newParent = true;
                File parentFile = new File(File.Type.DIRECTORY, File.Format.NONE, File.Bioformat.NONE, parentPath, "",
                        new File.FileStatus(File.FileStatus.READY), 0, file.getSamples(), -1, null, Collections.emptyMap(),
                        Collections.emptyMap());
                validateNewFile(study, parentFile, sessionId, false);
                parentFileId = register(study, parentFile, parents, options, sessionId).first().getUid();
            } else {
                throw new CatalogDBException("Directory not found " + parentPath);
            }
        }

        //Check permissions
        if (parentFileId < 0) {
            throw new CatalogException("Unable to create file without a parent file");
        } else {
            if (!newParent) {
                //If parent has been created, for sure we have permissions to create the new file.
                authorizationManager.checkFilePermission(studyId, parentFileId, userId, FileAclEntry.FilePermissions.WRITE);
            }
        }

        fileDBAdaptor.insert(studyId, file, study.getVariableSets(), options);
        OpenCGAResult<File> queryResult = getFile(studyId, file.getUuid(), options);
        // We obtain the permissions set in the parent folder and set them to the file or folder being created
        OpenCGAResult<Map<String, List<String>>> allFileAcls = authorizationManager.getAllFileAcls(studyId, parentFileId, userId, false);
        // Propagate ACLs
        if (allFileAcls.getNumResults() > 0) {
            authorizationManager.replicateAcls(studyId, Arrays.asList(queryResult.first().getUid()), allFileAcls.getResults().get(0),
                    Enums.Resource.FILE);
        }

        matchUpVariantFiles(study.getFqn(), queryResult.getResults(), sessionId);

        return queryResult;
    }

    private OpenCGAResult<File> create(Study study, File file, boolean parents, String content, QueryOptions options, String sessionId)
            throws CatalogException {
        validateNewFile(study, file, sessionId, false);

        if (file.getType() == File.Type.FILE && StringUtils.isNotEmpty(content)) {
            CatalogIOManager ioManager = catalogIOManagerFactory.getDefault();
            // We set parents to true because the file has been successfully registered, which means the directories are already registered
            // in catalog
            ioManager.createDirectory(Paths.get(file.getUri()).getParent().toUri(), true);
            InputStream inputStream = new ByteArrayInputStream(content.getBytes(StandardCharsets.UTF_8));
            ioManager.createFile(file.getUri(), inputStream);

            new FileMetadataReader(catalogManager).addMetadataInformation(study, file, sessionId);
            validateNewSamples(study, file, sessionId);
        }

        OpenCGAResult<File> result;
        try {
            result = register(study, file, parents, options, sessionId);
        } catch (CatalogException e) {
            if (file.getType() == File.Type.FILE && StringUtils.isNotEmpty(content)) {
                CatalogIOManager ioManager = catalogIOManagerFactory.getDefault();
                ioManager.deleteFile(file.getUri());
            }
            throw CatalogException.appendMessage(e, "Error registering file: ");
        }

        return result;
    }

    private void validateNewSamples(Study study, File file, String sessionId) throws CatalogException {
        if (file.getSamples() == null || file.getSamples().isEmpty()) {
            return;
        }

        String userId = catalogManager.getUserManager().getUserId(sessionId);

        List<String> sampleIdList = file.getSamples().stream().map(Sample::getId).collect(Collectors.toList());
        InternalGetDataResult<Sample> sampleResult = catalogManager.getSampleManager().internalGet(study.getUid(), sampleIdList,
                SampleManager.INCLUDE_SAMPLE_IDS, userId, true);

        List<Sample> sampleList = new ArrayList<>(file.getSamples().size());
        sampleList.addAll(sampleResult.getResults());
        for (InternalGetDataResult<Sample>.Missing missing : sampleResult.getMissing()) {
            Sample sample = new Sample().setId(missing.getId());
            catalogManager.getSampleManager().validateNewSample(study, sample, userId);
            sampleList.add(sample);
        }

        file.setSamples(sampleList);
    }

    /**
     * Upload a file in Catalog.
     *
     * @param studyStr        study where the file will be uploaded.
     * @param fileInputStream Input stream of the file to be uploaded.
     * @param file            File object containing at least the basic metadata necessary for a successful upload: path
     * @param overwrite       Overwrite the current file if any.
     * @param parents         boolean indicating whether unexisting parent folders should also be created automatically.
     * @param calculateChecksum boolean indicating whether to calculate the checksum of the uploaded file.
     * @param token       session id of the user performing the upload.
     * @return a OpenCGAResult with the file uploaded.
     * @throws CatalogException if the user does not have permissions or any other unexpected issue happens.
     */
    public OpenCGAResult<File> upload(String studyStr, InputStream fileInputStream, File file, boolean overwrite, boolean parents,
                                   boolean calculateChecksum, String token) throws CatalogException {
        // Check basic parameters
        ParamUtils.checkObj(fileInputStream, "fileInputStream");

        String userId = userManager.getUserId(token);
        Study study = studyManager.resolveId(studyStr, userId, StudyManager.INCLUDE_VARIABLE_SET);

        ObjectMap auditParams = new ObjectMap()
                .append("studyStr", studyStr)
                .append("file", file)
                .append("overwrite", overwrite)
                .append("parents", parents)
                .append("calculateChecksum", calculateChecksum)
                .append("token", token);
        try {
            validateNewFile(study, file, token, overwrite);

            File overwrittenFile = null;
            Query query = new Query(FileDBAdaptor.QueryParams.PATH.key(), file.getPath());
            OpenCGAResult<File> fileDataResult = fileDBAdaptor.get(query, QueryOptions.empty());
            if (fileDataResult.getNumResults() > 0) {
                if (overwrite) {
                    overwrittenFile = fileDataResult.first();
                } else {
                    throw new CatalogException("Path " + file.getPath() + " already in use");
                }
            }

            OpenCGAResult<File> parentFolders = getParents(study.getUid(), file.getPath(), false, QueryOptions.empty());
            if (parentFolders.getNumResults() == 0) {
                // There always must be at least the root folder
                throw new CatalogException("Unexpected error happened.");
            }

            // Check permissions over the most internal path
            authorizationManager.checkFilePermission(study.getUid(), parentFolders.first().getUid(), userId,
                    FileAclEntry.FilePermissions.UPLOAD);
            authorizationManager.checkFilePermission(study.getUid(), parentFolders.first().getUid(), userId,
                    FileAclEntry.FilePermissions.WRITE);

            // We obtain the basic studyPath where we will upload the file temporarily
            java.nio.file.Path studyPath = Paths.get(study.getUri());

            CatalogIOManager ioManager = catalogManager.getCatalogIOManagerFactory().getDefault();
            // We attempt to create it first because it may be that the parent directories were not created because they don't contain any
            // files yet

            if (parentFolders.first().getType() == File.Type.FILE && !overwrite) {
                throw new CatalogException("Cannot upload file in '" + file.getPath() + "'. " + parentFolders.first().getPath()
                        + "' is already an existing file path.");
            } else if (parentFolders.first().getType() == File.Type.DIRECTORY) {
                ioManager.createDirectory(parentFolders.first().getUri(), true);
            }
            ioManager.checkWritableUri(parentFolders.first().getUri());

            java.nio.file.Path tempFilePath = studyPath.resolve("tmp_" + file.getName()).resolve(file.getName());
            URI tempDirectory = tempFilePath.getParent().toUri();
            logger.info("Uploading file... Temporal file path: {}", tempFilePath.toString());

            // Create the temporal directory and upload the file
            try {
                if (!Files.exists(tempFilePath.getParent())) {
                    logger.debug("Creating temporal folder: {}", tempFilePath.getParent());
                    ioManager.createDirectory(tempDirectory, true);
                }

                // Start uploading the file to the temporal directory
                // Upload the file to a temporary folder
                Files.copy(fileInputStream, tempFilePath);
            } catch (Exception e) {
                logger.error("Error uploading file {}", file.getName(), e);

                // Clean temporal directory
                ioManager.deleteDirectory(tempDirectory);

                throw new CatalogException("Error uploading file " + file.getName(), e);
            }
            URI sourceUri = tempFilePath.toUri();

            // Move the file from the temporal directory
            try {
                // Create the directories where the file will be placed (if they weren't created before)
                ioManager.createDirectory(Paths.get(file.getUri()).getParent().toUri(), true);

                // Move the file to the final directory
                String checksum = new org.opencb.opencga.catalog.managers.FileUtils(catalogManager).move(sourceUri, file.getUri(),
                        overwrite, calculateChecksum);
                file.setChecksum(checksum);

                // Improve metadata information and extract samples if any
                new FileMetadataReader(catalogManager).addMetadataInformation(study, file, token);
                validateNewSamples(study, file, token);
            } catch (CatalogException e) {
                ioManager.deleteDirectory(tempDirectory);
                logger.error("Upload file: {}", e.getMessage(), e);
                throw new CatalogException("Upload file failed. Could not move the content to " + file.getUri() + ": " + e.getMessage());
            }

            // Register the file in catalog
            try {
                if (overwrittenFile != null) {
                    // We need to update the existing file document
                    ObjectMap params = new ObjectMap();
                    QueryOptions queryOptions = new QueryOptions();

                    params.put(FileDBAdaptor.QueryParams.SIZE.key(), file.getSize());
                    params.put(FileDBAdaptor.QueryParams.URI.key(), file.getUri());
                    params.put(FileDBAdaptor.QueryParams.EXTERNAL.key(), file.isExternal());
                    params.put(FileDBAdaptor.QueryParams.STATUS_NAME.key(), File.FileStatus.READY);
                    params.put(FileDBAdaptor.QueryParams.CHECKSUM.key(), file.getChecksum());

                    if (file.getSamples() != null && !file.getSamples().isEmpty()) {
                        params.put(FileDBAdaptor.QueryParams.SAMPLES.key(), file.getSamples());

                        // Set new samples
                        Map<String, Object> actionMap = new HashMap<>();
                        actionMap.put(FileDBAdaptor.QueryParams.SAMPLES.key(), ParamUtils.UpdateAction.SET.name());
                        queryOptions.put(Constants.ACTIONS, actionMap);
                    }
                    if (!file.getAttributes().isEmpty()) {
                        Map<String, Object> attributes = overwrittenFile.getAttributes();
                        attributes.putAll(file.getAttributes());
                        params.put(FileDBAdaptor.QueryParams.ATTRIBUTES.key(), attributes);
                    }
                    if (!file.getStats().isEmpty()) {
                        Map<String, Object> stats = overwrittenFile.getStats();
                        stats.putAll(file.getStats());
                        params.put(FileDBAdaptor.QueryParams.STATS.key(), stats);
                    }

                    fileDBAdaptor.update(overwrittenFile.getUid(), params, null, queryOptions);
                } else {
                    // We need to register a new file
                    register(study, file, parents, QueryOptions.empty(), token);
                }
            } catch (CatalogException e) {
                ioManager.deleteFile(file.getUri());
                logger.error("Upload file: {}", e.getMessage(), e);
                throw new CatalogException("Upload file failed. Could not register the file in the DB: " + e.getMessage());
            }

            auditManager.auditCreate(userId, Enums.Action.UPLOAD, Enums.Resource.FILE, file.getId(), file.getUuid(),
                    study.getId(), study.getUuid(), auditParams, new AuditRecord.Status(AuditRecord.Status.Result.SUCCESS));

            return fileDBAdaptor.get(query, QueryOptions.empty());
        } catch (CatalogException e) {
            auditManager.auditCreate(userId, Enums.Action.UPLOAD, Enums.Resource.FILE, file.getId(), "", study.getId(),
                    study.getUuid(), auditParams, new AuditRecord.Status(AuditRecord.Status.Result.ERROR, e.getError()));
            throw e;
        }
    }

    @Deprecated
    public OpenCGAResult<File> get(Long fileId, QueryOptions options, String sessionId) throws CatalogException {
        return get(null, String.valueOf(fileId), options, sessionId);
    }

    public OpenCGAResult<FileTree> getTree(@Nullable String studyId, String fileId, Query query, QueryOptions options, int maxDepth,
                                        String token) throws CatalogException {
        long startTime = System.currentTimeMillis();

        options = ParamUtils.defaultObject(options, QueryOptions::new);
        query = ParamUtils.defaultObject(query, Query::new);

        String userId = userManager.getUserId(token);
        Study study = studyManager.resolveId(studyId, userId);

        ObjectMap auditParams = new ObjectMap()
                .append("studyId", studyId)
                .append("fileId", fileId)
                .append("query", query)
                .append("options", options)
                .append("maxDepth", maxDepth)
                .append("token", token);
        try {
            if (options.containsKey(QueryOptions.INCLUDE)) {
                // Add type to the queryOptions
                List<String> asStringListOld = options.getAsStringList(QueryOptions.INCLUDE);
                List<String> newList = new ArrayList<>(asStringListOld.size());
                for (String include : asStringListOld) {
                    newList.add(include);
                }
                newList.add(FileDBAdaptor.QueryParams.TYPE.key());
                options.put(QueryOptions.INCLUDE, newList);
            } else {
                // Avoid excluding type
                if (options.containsKey(QueryOptions.EXCLUDE)) {
                    List<String> asStringListOld = options.getAsStringList(QueryOptions.EXCLUDE);
                    if (asStringListOld.contains(FileDBAdaptor.QueryParams.TYPE.key())) {
                        // Remove type from exclude options
                        if (asStringListOld.size() > 1) {
                            List<String> toExclude = new ArrayList<>(asStringListOld.size() - 1);
                            for (String s : asStringListOld) {
                                if (!s.equalsIgnoreCase(FileDBAdaptor.QueryParams.TYPE.key())) {
                                    toExclude.add(s);
                                }
                            }
                            options.put(QueryOptions.EXCLUDE, StringUtils.join(toExclude.toArray(), ","));
                        } else {
                            options.remove(QueryOptions.EXCLUDE);
                        }
                    }
                }
            }

            File file = internalGet(study.getUid(), fileId, INCLUDE_FILE_IDS, userId).first();

            query.put(FileDBAdaptor.QueryParams.STUDY_UID.key(), study.getUid());

            // Check if we can obtain the file from the dbAdaptor properly.
            QueryOptions qOptions = new QueryOptions()
                    .append(QueryOptions.INCLUDE, Arrays.asList(FileDBAdaptor.QueryParams.PATH.key(), FileDBAdaptor.QueryParams.NAME.key(),
                            FileDBAdaptor.QueryParams.UID.key(), FileDBAdaptor.QueryParams.TYPE.key()));
            OpenCGAResult<File> fileDataResult = fileDBAdaptor.get(file.getUid(), qOptions);
            if (fileDataResult == null || fileDataResult.getNumResults() != 1) {
                throw new CatalogException("An error occurred with the database.");
            }

            // Check if the id does not correspond to a directory
            if (!fileDataResult.first().getType().equals(File.Type.DIRECTORY)) {
                throw new CatalogException("The file introduced is not a directory.");
            }

            // Call recursive method
            FileTree fileTree = getTree(fileDataResult.first(), query, options, maxDepth, study.getUid(), userId);

            int dbTime = (int) (System.currentTimeMillis() - startTime);
            int numResults = countFilesInTree(fileTree);

            auditManager.audit(userId, Enums.Action.TREE, Enums.Resource.FILE, file.getId(), file.getUuid(), study.getId(),
                    study.getUuid(), auditParams, new AuditRecord.Status(AuditRecord.Status.Result.SUCCESS));

            return new OpenCGAResult<>(dbTime, Collections.emptyList(), numResults, Collections.singletonList(fileTree), numResults);
        } catch (CatalogException e) {
            auditManager.audit(userId, Enums.Action.TREE, Enums.Resource.FILE, fileId, "", study.getId(), study.getUuid(),
                    auditParams, new AuditRecord.Status(AuditRecord.Status.Result.ERROR, e.getError()));
            throw e;
        }
    }

    public OpenCGAResult<File> getFilesFromFolder(String folderStr, String studyStr, QueryOptions options, String sessionId)
            throws CatalogException {
        ParamUtils.checkObj(folderStr, "folder");
        String userId = userManager.getUserId(sessionId);
        Study study = studyManager.resolveId(studyStr, userId);

        File file = internalGet(study.getUid(), folderStr, new QueryOptions(QueryOptions.INCLUDE,
                Arrays.asList(FileDBAdaptor.QueryParams.PATH.key(), FileDBAdaptor.QueryParams.TYPE.key())), userId).first();

        options = ParamUtils.defaultObject(options, QueryOptions::new);

        if (!file.getType().equals(File.Type.DIRECTORY)) {
            throw new CatalogDBException("File {path:'" + file.getPath() + "'} is not a folder.");
        }
        Query query = new Query(FileDBAdaptor.QueryParams.DIRECTORY.key(), file.getPath());
        return search(studyStr, query, options, sessionId);
    }

    @Override
    public DBIterator<File> iterator(String studyStr, Query query, QueryOptions options, String sessionId) throws CatalogException {
        query = ParamUtils.defaultObject(query, Query::new);
        options = ParamUtils.defaultObject(options, QueryOptions::new);
        String userId = userManager.getUserId(sessionId);
        Study study = studyManager.resolveId(studyStr, userId);

        fixQueryObject(study, query, userId);
        query.put(FileDBAdaptor.QueryParams.STUDY_UID.key(), study.getUid());

        return fileDBAdaptor.iterator(study.getUid(), query, options, userId);
    }

    @Override
    public OpenCGAResult<File> search(String studyId, Query query, QueryOptions options, String token) throws CatalogException {
        query = ParamUtils.defaultObject(query, Query::new);
        Query finalQuery = new Query(query);
        options = ParamUtils.defaultObject(options, QueryOptions::new);

        String userId = userManager.getUserId(token);
        Study study = studyManager.resolveId(studyId, userId, new QueryOptions(QueryOptions.INCLUDE,
                StudyDBAdaptor.QueryParams.VARIABLE_SET.key()));

        ObjectMap auditParams = new ObjectMap()
                .append("studyId", studyId)
                .append("query", new Query(query))
                .append("options", options)
                .append("token", token);
        try {
            // Fix query if it contains any annotation
            AnnotationUtils.fixQueryAnnotationSearch(study, finalQuery);
            AnnotationUtils.fixQueryOptionAnnotation(options);
            fixQueryObject(study, finalQuery, userId);
            finalQuery.append(FileDBAdaptor.QueryParams.STUDY_UID.key(), study.getUid());

<<<<<<< HEAD
            OpenCGAResult<File> queryResult = fileDBAdaptor.get(finalQuery, options, userId);
            auditManager.auditSearch(userId, Enums.Resource.FILE, study.getId(), study.getUuid(), auditParams,
=======
            OpenCGAResult<File> queryResult = fileDBAdaptor.get(study.getUid(), finalQuery, options, userId);
            auditManager.auditSearch(userId, AuditRecord.Resource.FILE, study.getId(), study.getUuid(), auditParams,
>>>>>>> c54f70b8
                    new AuditRecord.Status(AuditRecord.Status.Result.SUCCESS));

            return queryResult;
        } catch (CatalogException e) {
            auditManager.auditSearch(userId, Enums.Resource.FILE, study.getId(), study.getUuid(), auditParams,
                    new AuditRecord.Status(AuditRecord.Status.Result.ERROR, e.getError()));
            throw e;
        }
    }

    void fixQueryObject(Study study, Query query, String user) throws CatalogException {
        if (StringUtils.isNotEmpty(query.getString(FileDBAdaptor.QueryParams.ID.key()))) {
            OpenCGAResult<File> queryResult = internalGet(study.getUid(), query.getAsStringList(FileDBAdaptor.QueryParams.ID.key()),
                    INCLUDE_FILE_IDS, user, true);
            query.remove(FileDBAdaptor.QueryParams.ID.key());
            query.put(FileDBAdaptor.QueryParams.UID.key(), queryResult.getResults().stream().map(File::getUid)
                    .collect(Collectors.toList()));
        }

        // The samples introduced could be either ids or names. As so, we should use the smart resolutor to do this.
        if (StringUtils.isNotEmpty(query.getString(FileDBAdaptor.QueryParams.SAMPLES.key()))) {
            OpenCGAResult<Sample> sampleDataResult = catalogManager.getSampleManager().internalGet(study.getUid(),
                    query.getAsStringList(FileDBAdaptor.QueryParams.SAMPLES.key()), SampleManager.INCLUDE_SAMPLE_IDS, user, true);
            query.put(FileDBAdaptor.QueryParams.SAMPLE_UIDS.key(), sampleDataResult.getResults().stream().map(Sample::getUid)
                    .collect(Collectors.toList()));
            query.remove(FileDBAdaptor.QueryParams.SAMPLES.key());
        }
    }

    @Override
    public OpenCGAResult<File> count(String studyId, Query query, String token) throws CatalogException {
        query = ParamUtils.defaultObject(query, Query::new);

        String userId = userManager.getUserId(token);
        Study study = studyManager.resolveId(studyId, userId, new QueryOptions(QueryOptions.INCLUDE,
                StudyDBAdaptor.QueryParams.VARIABLE_SET.key()));

        ObjectMap auditParams = new ObjectMap()
                .append("studyId", studyId)
                .append("query", new Query(query))
                .append("token", token);
        try {
            // Fix query if it contains any annotation
            AnnotationUtils.fixQueryAnnotationSearch(study, query);
            // The samples introduced could be either ids or names. As so, we should use the smart resolutor to do this.
            fixQueryObject(study, query, userId);

            query.append(FileDBAdaptor.QueryParams.STUDY_UID.key(), study.getUid());
            OpenCGAResult<Long> queryResultAux = fileDBAdaptor.count(study.getUid(), query, userId,
                    StudyAclEntry.StudyPermissions.VIEW_FILES);

            auditManager.auditCount(userId, Enums.Resource.FILE, study.getId(), study.getUuid(), auditParams,
                    new AuditRecord.Status(AuditRecord.Status.Result.SUCCESS));

            return new OpenCGAResult<>(queryResultAux.getTime(), queryResultAux.getEvents(), 0, Collections.emptyList(),
                    queryResultAux.first());
        } catch (CatalogException e) {
            auditManager.auditCount(userId, Enums.Resource.FILE, study.getId(), study.getUuid(), auditParams,
                    new AuditRecord.Status(AuditRecord.Status.Result.ERROR, e.getError()));
            throw e;
        }
    }

    @Override
    public OpenCGAResult delete(String studyStr, List<String> fileIds, ObjectMap params, String token) throws CatalogException {
        return delete(studyStr, fileIds, params, false, token);
    }

    public OpenCGAResult delete(String studyStr, List<String> fileIds, ObjectMap params, boolean ignoreException, String token)
            throws CatalogException {
        String userId = catalogManager.getUserManager().getUserId(token);
        Study study = studyManager.resolveId(studyStr, userId, new QueryOptions(QueryOptions.INCLUDE,
                StudyDBAdaptor.QueryParams.VARIABLE_SET.key()));

        String operationUuid = UUIDUtils.generateOpenCGAUUID(UUIDUtils.Entity.AUDIT);

        ObjectMap auditParams = new ObjectMap()
                .append("study", studyStr)
                .append("fileIds", fileIds)
                .append("params", params)
                .append("ignoreException", ignoreException)
                .append("token", token);

        boolean checkPermissions;
        try {
            // If the user is the owner or the admin, we won't check if he has permissions for every single entry
            checkPermissions = !authorizationManager.checkIsOwnerOrAdmin(study.getUid(), userId);
        } catch (CatalogException e) {
            auditManager.auditDelete(operationUuid, userId, Enums.Resource.FILE, "", "", study.getId(), study.getUuid(),
                    auditParams, new AuditRecord.Status(AuditRecord.Status.Result.ERROR, e.getError()));
            throw e;
        }

        // We need to avoid processing subfolders or subfiles of an already processed folder independently
        Set<String> processedPaths = new HashSet<>();
        boolean physicalDelete = params.getBoolean(SKIP_TRASH, false) || params.getBoolean(DELETE_EXTERNAL_FILES, false);

        OpenCGAResult<File> result = OpenCGAResult.empty();
        for (String id : fileIds) {
            String fileId = id;
            String fileUuid = "";

            try {
                OpenCGAResult<File> internalResult = internalGet(study.getUid(), id, INCLUDE_FILE_IDS, userId);
                if (internalResult.getNumResults() == 0) {
                    throw new CatalogException("File '" + id + "' not found");
                }
                File file = internalResult.first();
                // We set the proper values for the audit
                fileId = file.getId();
                fileUuid = file.getUuid();

                if (subpathInPath(file.getPath(), processedPaths)) {
                    // We skip this folder because it is a subfolder or subfile within an already processed folder
                    continue;
                }

                OpenCGAResult updateResult = delete(study, file, params, checkPermissions, physicalDelete, userId);
                result.append(updateResult);

                // We store the processed path as is
                if (file.getType() == File.Type.DIRECTORY) {
                    processedPaths.add(file.getPath());
                }

                auditManager.auditDelete(operationUuid, userId, Enums.Resource.FILE, file.getId(), file.getUuid(), study.getId(),
                        study.getUuid(), auditParams, new AuditRecord.Status(AuditRecord.Status.Result.SUCCESS));
            } catch (CatalogException e) {
                Event event = new Event(Event.Type.ERROR, fileId, e.getMessage());
                result.getEvents().add(event);

                logger.error("Could not delete file {}: {}", fileId, e.getMessage(), e);
                auditManager.auditDelete(operationUuid, userId, Enums.Resource.FILE, fileId, fileUuid, study.getId(),
                        study.getUuid(), auditParams, new AuditRecord.Status(AuditRecord.Status.Result.ERROR, e.getError()));
            }
        }

        return endResult(result, ignoreException);
    }

    @Override
    public OpenCGAResult delete(String studyStr, Query query, ObjectMap params, String token) throws CatalogException {
        return delete(studyStr, query, params, false, token);
    }

    public OpenCGAResult delete(String studyStr, Query query, ObjectMap params, boolean ignoreException, String token)
            throws CatalogException {
        Query finalQuery = new Query(ParamUtils.defaultObject(query, Query::new));
        params = ParamUtils.defaultObject(params, ObjectMap::new);

        OpenCGAResult dataResult = OpenCGAResult.empty();

        String userId = userManager.getUserId(token);
        Study study = studyManager.resolveId(studyStr, userId, new QueryOptions(QueryOptions.INCLUDE,
                StudyDBAdaptor.QueryParams.VARIABLE_SET.key()));

        StopWatch watch = StopWatch.createStarted();
        String operationUuid = UUIDUtils.generateOpenCGAUUID(UUIDUtils.Entity.AUDIT);

        ObjectMap auditParams = new ObjectMap()
                .append("study", studyStr)
                .append("query", new Query(query))
                .append("params", params)
                .append("ignoreException", ignoreException)
                .append("token", token);

        // If the user is the owner or the admin, we won't check if he has permissions for every single entry
        boolean checkPermissions;

        // We try to get an iterator containing all the files to be deleted
        DBIterator<File> fileIterator;
        try {
            // Fix query if it contains any annotation
            AnnotationUtils.fixQueryAnnotationSearch(study, finalQuery);
            fixQueryObject(study, finalQuery, userId);
            finalQuery.append(SampleDBAdaptor.QueryParams.STUDY_UID.key(), study.getUid());

            // If the user is the owner or the admin, we won't check if he has permissions for every single entry
            checkPermissions = !authorizationManager.checkIsOwnerOrAdmin(study.getUid(), userId);

            fileIterator = fileDBAdaptor.iterator(study.getUid(), finalQuery, INCLUDE_FILE_IDS, userId);
        } catch (CatalogException e) {
            auditManager.auditDelete(operationUuid, userId, Enums.Resource.FILE, "", "", study.getId(), study.getUuid(), auditParams,
                    new AuditRecord.Status(AuditRecord.Status.Result.SUCCESS));
            throw e;
        }

        // We need to avoid processing subfolders or subfiles of an already processed folder independently
        Set<String> processedPaths = new HashSet<>();
        boolean physicalDelete = params.getBoolean(SKIP_TRASH, false) || params.getBoolean(DELETE_EXTERNAL_FILES, false);

        long numMatches = 0;

        while (fileIterator.hasNext()) {
            File file = fileIterator.next();

            if (subpathInPath(file.getPath(), processedPaths)) {
                // We skip this folder because it is a subfolder or subfile within an already processed folder
                continue;
            }

            try {
                OpenCGAResult result = delete(study, file, params, checkPermissions, physicalDelete, userId);
                dataResult.append(result);

                // We store the processed path as is
                if (file.getType() == File.Type.DIRECTORY) {
                    processedPaths.add(file.getPath());
                }

                auditManager.auditDelete(operationUuid, userId, Enums.Resource.FILE, file.getId(), file.getUuid(), study.getId(),
                        study.getUuid(), auditParams, new AuditRecord.Status(AuditRecord.Status.Result.SUCCESS));
            } catch (CatalogException e) {
                String errorMsg;

                if (file.getType() == File.Type.FILE) {
                    errorMsg = "Cannot delete file " + file.getPath() + ": " + e.getMessage();
                } else {
                    errorMsg = "Cannot delete folder " + file.getPath() + ": " + e.getMessage();
                }
                dataResult.getEvents().add(new Event(Event.Type.ERROR, file.getPath(), e.getMessage()));

                logger.error(errorMsg, e);
                auditManager.auditDelete(operationUuid, userId, Enums.Resource.FILE, file.getId(), file.getUuid(), study.getId(),
                        study.getUuid(), auditParams, new AuditRecord.Status(AuditRecord.Status.Result.ERROR, e.getError()));
            }
        }

        dataResult.setTime((int) watch.getTime(TimeUnit.MILLISECONDS));
        dataResult.setNumMatches(dataResult.getNumMatches() + numMatches);

        return endResult(dataResult, ignoreException);
    }

    private OpenCGAResult delete(Study study, File file, ObjectMap params, boolean checkPermissions, boolean physicalDelete, String userId)
            throws CatalogException {
        if (checkPermissions) {
            authorizationManager.checkFilePermission(study.getUid(), file.getUid(), userId, FileAclEntry.FilePermissions.DELETE);
        }

        // Check if the file or the folder plus any nested files/folders can be deleted
        List<File> fileList = checkCanDeleteFile(study.getFqn(), file, physicalDelete, userId);

        // Remove job references
//                try {
//                    removeJobReferences(study.getUid(), fileList);
//                } catch (CatalogException e) {
//                    logger.error("Could not remove job references: {}", e.getMessage(), e);
//                    throw new CatalogException("Could not remove job references: " + e.getMessage(), e);
//                }


        // Remove the index references in case it is a transformed file or folder
//                try {
//                    updateIndexStatusAfterDeletionOfTransformedFile(study.getUid(), file);
//                } catch (CatalogException e) {
//                    logger.error("Could not remove relation references: {}", e.getMessage(), e);
//                    throw new CatalogException("Could not remove relation references: " + e.getMessage(), e);
//                }

        if (file.isExternal()) {
            // unlink
            return unlink(study.getUid(), file);
        } else {
            // local
            if (physicalDelete) {
                return physicalDelete(study.getUid(), file, params.getBoolean(FORCE_DELETE, false));
            } else {
                return sendToTrash(study.getUid(), file);
            }
        }
    }

    public OpenCGAResult<File> unlink(@Nullable String studyId, String fileId, String token) throws CatalogException {
        String userId = userManager.getUserId(token);
        Study study = studyManager.resolveId(studyId, userId);

        ObjectMap auditParams = new ObjectMap()
                .append("", studyId)
                .append("", fileId)
                .append("", token);

        try {
            ParamUtils.checkParameter(fileId, "File");

            File file = internalGet(study.getUid(), fileId, QueryOptions.empty(), userId).first();

            // Check 2. User has the proper permissions to delete the file.
            authorizationManager.checkFilePermission(study.getUid(), file.getUid(), userId, FileAclEntry.FilePermissions.DELETE);

            // Check 3.
            if (!file.isExternal()) {
                throw new CatalogException("Only previously linked files can be unlinked. Please, use delete instead.");
            }

            // Check if the file can be deleted
            List<File> fileList = checkCanDeleteFile(studyId, file, false, userId);

            // Remove job references
            try {
                removeJobReferences(study.getUid(), fileList);
            } catch (CatalogException e) {
                logger.error("Could not remove job references: {}", e.getMessage(), e);
                throw new CatalogException("Could not remove job references: " + e.getMessage(), e);
            }

            // Remove the index references in case it is a transformed file or folder
            try {
                updateIndexStatusAfterDeletionOfTransformedFile(study.getUid(), file);
            } catch (CatalogException e) {
                logger.error("Could not remove relation references: {}", e.getMessage(), e);
                throw new CatalogException("Could not remove relation references: " + e.getMessage(), e);
            }

            unlink(study.getUid(), file);

            Query query = new Query()
                    .append(FileDBAdaptor.QueryParams.UID.key(), file.getUid())
                    .append(FileDBAdaptor.QueryParams.STUDY_UID.key(), study.getUid());
<<<<<<< HEAD
            OpenCGAResult<File> result = fileDBAdaptor.get(query, new QueryOptions(), userId);
            auditManager.audit(userId, Enums.Action.UNLINK, Enums.Resource.FILE, file.getId(), file.getUuid(), study.getId(),
=======
            OpenCGAResult<File> result = fileDBAdaptor.get(study.getUid(), query, new QueryOptions(), userId);
            auditManager.audit(userId, AuditRecord.Action.UNLINK, AuditRecord.Resource.FILE, file.getId(), file.getUuid(), study.getId(),
>>>>>>> c54f70b8
                    study.getUuid(), auditParams, new AuditRecord.Status(AuditRecord.Status.Result.SUCCESS));

            return result;
        } catch (CatalogException e) {
            auditManager.audit(userId, Enums.Action.UNLINK, Enums.Resource.FILE, fileId, "", study.getId(), study.getUuid(),
                    auditParams, new AuditRecord.Status(AuditRecord.Status.Result.ERROR, e.getError()));
            throw e;
        }
    }

    /**
     * This method sets the status of the file to PENDING_DELETE in all cases and does never remove a file from the file system (performed
     * by the daemon).
     * However, it applies the following changes:
     * - Status -> PENDING_DELETE
     * - Path -> Renamed to {path}__DELETED_{time}
     * - URI -> File or folder name from the file system renamed to {name}__DELETED_{time}
     * URI in the database updated accordingly
     *
     * @param studyId study id.
     * @param file    file or folder.
     * @return a OpenCGAResult object.
     */
    private OpenCGAResult physicalDelete(long studyId, File file, boolean forceDelete) throws CatalogException {
//        StopWatch watch = StopWatch.createStarted();

        String currentStatus = file.getStatus().getName();
        if (File.FileStatus.DELETED.equals(currentStatus)) {
            throw new CatalogException("The file was already deleted");
        }
//        if (File.FileStatus.PENDING_DELETE.equals(currentStatus) && !forceDelete) {
        if (File.FileStatus.PENDING_DELETE.equals(currentStatus)) {
            throw new CatalogException("The file was already pending for deletion");
        }
        if (File.FileStatus.DELETING.equals(currentStatus)) {
            throw new CatalogException("The file is already being deleted");
        }

        return fileDBAdaptor.delete(file, File.FileStatus.PENDING_DELETE);


//        URI fileUri = getUri(file);
//        CatalogIOManager ioManager = catalogIOManagerFactory.get(fileUri);
//
//        // Set the path suffix to DELETED
//        String suffixName = INTERNAL_DELIMITER + File.FileStatus.DELETED + "_" + TimeUtils.getTime();
//
//        long numMatched = 0;
//        long numModified = 0;
//        List<OpenCGAResult.Fail> failedList = new ArrayList<>();
//
//        if (file.getType() == File.Type.FILE) {
//            logger.debug("Deleting physical file {}" + file.getPath());
//
//            numMatched += 1;
//
//            try {
//                // 1. Set the file status to deleting
//                ObjectMap update = new ObjectMap()
//                        .append(FileDBAdaptor.QueryParams.STATUS_NAME.key(), File.FileStatus.DELETING)
//                        .append(FileDBAdaptor.QueryParams.PATH.key(), file.getPath() + suffixName);
//
//                fileDBAdaptor.update(file.getUid(), update, QueryOptions.empty());
//
//                // 2. Delete the file from disk
//                try {
//                    Files.delete(Paths.get(fileUri));
//                } catch (IOException e) {
//                    logger.error("{}", e.getMessage(), e);
//
//                    // We rollback and leave the file/folder in PENDING_DELETE status
//                    update = new ObjectMap(FileDBAdaptor.QueryParams.STATUS_NAME.key(), File.FileStatus.PENDING_DELETE);
//                    fileDBAdaptor.update(file.getUid(), update, QueryOptions.empty());
//
//                    throw new CatalogException("Could not delete physical file/folder: " + e.getMessage(), e);
//                }
//
//                // 3. Update the file status in the database. Set to delete
//                update = new ObjectMap(FileDBAdaptor.QueryParams.STATUS_NAME.key(), File.FileStatus.DELETED);
//                fileDBAdaptor.update(file.getUid(), update, QueryOptions.empty());
//
//                numModified += 1;
//            } catch (CatalogException e) {
//                failedList.add(new OpenCGAResult.Fail(file.getId(), e.getMessage()));
//            }
//        } else {
//            logger.debug("Starting physical deletion of folder {}", file.getId());
//
//            // Rename the directory in the filesystem.
//            URI newURI;
//            String basePath = Paths.get(file.getPath()).toString();
//            String suffixedPath;
//
//            if (!File.FileStatus.PENDING_DELETE.equals(currentStatus)) {
//                try {
//                    newURI = UriUtils.createDirectoryUri(Paths.get(fileUri).toString() + suffixName);
//                } catch (URISyntaxException e) {
//                    logger.error("URI exception: {}", e.getMessage(), e);
//                    throw new CatalogException("URI exception: " + e.getMessage(), e);
//                }
//
//                logger.debug("Renaming {} to {}", fileUri.toString(), newURI.toString());
//                ioManager.rename(fileUri, newURI);
//
//                suffixedPath = basePath + suffixName;
//            } else {
//                // newURI is actually = to fileURI
//                newURI = fileUri;
//
//                // suffixedPath = basePath
//                suffixedPath = basePath;
//            }
//
//            // Obtain all files and folders within the folder
//            Query query = new Query()
//                    .append(FileDBAdaptor.QueryParams.STUDY_UID.key(), studyId)
//                    .append(FileDBAdaptor.QueryParams.PATH.key(), "~^" + file.getPath() + "*")
//                    .append(FileDBAdaptor.QueryParams.STATUS_NAME.key(), GET_NON_DELETED_FILES);
//            logger.debug("Looking for files and folders inside {} to mark as {}", file.getPath(), forceDelete
//                    ? File.FileStatus.DELETED : File.FileStatus.PENDING_DELETE);
//
//            QueryOptions options = new QueryOptions();
//            if (forceDelete) {
//                options.append(QueryOptions.SORT, FileDBAdaptor.QueryParams.PATH.key())
//                        .append(QueryOptions.ORDER, QueryOptions.DESCENDING);
//            }
//            DBIterator<File> iterator = fileDBAdaptor.iterator(query, options);
//
//            while (iterator.hasNext()) {
//                File auxFile = iterator.next();
//                numMatched += 1;
//
//                String newPath;
//                String newUri;
//
//                if (!File.FileStatus.PENDING_DELETE.equals(currentStatus)) {
//                    // Edit the PATH
//                    newPath = auxFile.getPath().replaceFirst(basePath, suffixedPath);
//                    newUri = auxFile.getUri().toString().replaceFirst(fileUri.toString(), newURI.toString());
//                } else {
//                    newPath = auxFile.getPath();
//                    newUri = auxFile.getUri().toString();
//                }
//
//                try {
//                    if (!forceDelete) {
//                        // Deferred deletion
//                        logger.debug("Replacing old uri {} for {}, old path {} for {}, and setting the status to {}",
//                                auxFile.getUri().toString(), newUri, auxFile.getPath(), newPath, File.FileStatus.PENDING_DELETE);
//
//                        ObjectMap updateParams = new ObjectMap()
//                                .append(FileDBAdaptor.QueryParams.STATUS_NAME.key(), File.FileStatus.PENDING_DELETE)
//                                .append(FileDBAdaptor.QueryParams.URI.key(), newUri)
//                                .append(FileDBAdaptor.QueryParams.PATH.key(), newPath);
//                        fileDBAdaptor.update(auxFile.getUid(), updateParams, QueryOptions.empty());
//                    } else {
//                        // We delete the files and folders now
//
//                        // 1. Set the file status to deleting
//                        ObjectMap update = new ObjectMap()
//                                .append(FileDBAdaptor.QueryParams.STATUS_NAME.key(), File.FileStatus.DELETING)
//                                .append(FileDBAdaptor.QueryParams.URI.key(), newUri)
//                                .append(FileDBAdaptor.QueryParams.PATH.key(), newPath);
//                        fileDBAdaptor.update(auxFile.getUid(), update, QueryOptions.empty());
//
//                        // 2. Delete the file from disk
//                        try {
//                            Files.delete(Paths.get(newUri.replaceFirst("file://", "")));
//                        } catch (IOException e) {
//                            logger.error("{}", e.getMessage(), e);
//
//                            // We rollback and leave the file/folder in PENDING_DELETE status
//                            update = new ObjectMap(FileDBAdaptor.QueryParams.STATUS_NAME.key(), File.FileStatus.PENDING_DELETE);
//                            fileDBAdaptor.update(auxFile.getUid(), update, QueryOptions.empty());
//
//                            throw new CatalogException("Could not delete physical file/folder: " + e.getMessage(), e);
//                        }
//
//                        // 3. Update the file status in the database. Set to delete
//                        update = new ObjectMap(FileDBAdaptor.QueryParams.STATUS_NAME.key(), File.FileStatus.DELETED);
//                        fileDBAdaptor.update(auxFile.getUid(), update, QueryOptions.empty());
//                    }
//                    numModified += 1;
//                } catch (CatalogException e) {
//                    failedList.add(new OpenCGAResult.Fail(auxFile.getId(), e.getMessage()));
//                }
//            }
//        }
//
//        return new OpenCGAResult("delete", (int) watch.getTime(TimeUnit.MILLISECONDS), numMatched, numModified, failedList, null, null);
    }

    private OpenCGAResult sendToTrash(long studyId, File file) throws CatalogDBException {
        // It doesn't really matter if file is a file or a directory. I can directly set the status of the file or the directory +
        // subfiles and subdirectories doing a single query as I don't need to rename anything
        // Obtain all files within the folder
//        Query query = new Query()
//                .append(FileDBAdaptor.QueryParams.STUDY_UID.key(), studyId)
//                .append(FileDBAdaptor.QueryParams.PATH.key(), "~^" + file.getPath() + "*")
//                .append(FileDBAdaptor.QueryParams.STATUS_NAME.key(), GET_NON_DELETED_FILES);
//        ObjectMap params = new ObjectMap()
//                .append(FileDBAdaptor.QueryParams.STATUS_NAME.key(), File.FileStatus.TRASHED);
//
//        return fileDBAdaptor.update(query, params, QueryOptions.empty()).setId("trash");
        return fileDBAdaptor.delete(file, File.FileStatus.TRASHED);
    }

    private OpenCGAResult unlink(long studyId, File file) throws CatalogDBException {
//        StopWatch watch = StopWatch.createStarted();

        OpenCGAResult unlink = fileDBAdaptor.delete(file, File.FileStatus.REMOVED);
        return unlink;

//        String suffixName = INTERNAL_DELIMITER + File.FileStatus.REMOVED + "_" + TimeUtils.getTime();
//
//        // Set the new path
//        String basePath = Paths.get(file.getPath()).toString();
//        String suffixedPath = basePath + suffixName;
//
//        long numMatched = 0;
//        long numModified = 0;
//
//        if (file.getType() == File.Type.FILE) {
//            numMatched += 1;
//
//            ObjectMap params = new ObjectMap()
//                    .append(FileDBAdaptor.QueryParams.PATH.key(), file.getPath().replaceFirst(basePath, suffixedPath))
//                    .append(FileDBAdaptor.QueryParams.STATUS_NAME.key(), File.FileStatus.REMOVED);
//
//            logger.debug("Unlinking file {}", file.getPath());
//            fileDBAdaptor.update(file.getUid(), params, QueryOptions.empty());
//
//            numModified += 1;
//        } else {
//            // Obtain all files within the folder
//            Query query = new Query()
//                    .append(FileDBAdaptor.QueryParams.STUDY_UID.key(), studyId)
//                    .append(FileDBAdaptor.QueryParams.PATH.key(), "~^" + file.getPath() + "*")
//                    .append(FileDBAdaptor.QueryParams.STATUS_NAME.key(), GET_NON_DELETED_FILES);
//
//            logger.debug("Looking for files and folders inside {} to unlink", file.getPath());
//            DBIterator<File> iterator = fileDBAdaptor.iterator(query, new QueryOptions());
//
//            while (iterator.hasNext()) {
//                File auxFile = iterator.next();
//                numMatched += 1;
//
//                ObjectMap updateParams = new ObjectMap()
//                        .append(FileDBAdaptor.QueryParams.PATH.key(), auxFile.getPath().replaceFirst(basePath, suffixedPath))
//                        .append(FileDBAdaptor.QueryParams.STATUS_NAME.key(), File.FileStatus.REMOVED);
//
//                fileDBAdaptor.update(auxFile.getUid(), updateParams, QueryOptions.empty());
//
//                numModified += 1;
//            }
//        }
//
//        return new OpenCGAResult("unlink", (int) watch.getTime(TimeUnit.MILLISECONDS), numMatched, numModified, null, null, null);
    }

    private boolean subpathInPath(String subpath, Set<String> pathSet) {
        String[] split = StringUtils.split(subpath, "/");
        String auxPath = "";
        for (String s : split) {
            auxPath += s + "/";
            if (pathSet.contains(auxPath)) {
                return true;
            }
        }
        return false;
    }

    public OpenCGAResult<File> updateAnnotations(String studyStr, String fileStr, String annotationSetId,
                                              Map<String, Object> annotations, ParamUtils.CompleteUpdateAction action,
                                              QueryOptions options, String token) throws CatalogException {
        if (annotations == null || annotations.isEmpty()) {
            throw new CatalogException("Missing array of annotations.");
        }
        FileUpdateParams updateParams = new FileUpdateParams()
                .setAnnotationSets(Collections.singletonList(new AnnotationSet(annotationSetId, "", annotations)));
        options = ParamUtils.defaultObject(options, QueryOptions::new);
        options.put(Constants.ACTIONS, new ObjectMap(AnnotationSetManager.ANNOTATIONS, action));

        return update(studyStr, fileStr, updateParams, options, token);
    }

    public OpenCGAResult<File> removeAnnotations(String studyStr, String fileStr, String annotationSetId,
                                              List<String> annotations, QueryOptions options, String token) throws CatalogException {
        return updateAnnotations(studyStr, fileStr, annotationSetId, new ObjectMap("remove", StringUtils.join(annotations, ",")),
                ParamUtils.CompleteUpdateAction.REMOVE, options, token);
    }

    public OpenCGAResult<File> resetAnnotations(String studyStr, String fileStr, String annotationSetId, List<String> annotations,
                                             QueryOptions options, String token) throws CatalogException {
        return updateAnnotations(studyStr, fileStr, annotationSetId, new ObjectMap("reset", StringUtils.join(annotations, ",")),
                ParamUtils.CompleteUpdateAction.RESET, options, token);
    }

    public OpenCGAResult<File> update(String studyStr, Query query, FileUpdateParams updateParams, QueryOptions options, String token)
            throws CatalogException {
        return update(studyStr, query, updateParams, false, options, token);
    }

    public OpenCGAResult<File> update(String studyStr, Query query, FileUpdateParams updateParams, boolean ignoreException,
                                      QueryOptions options, String token) throws CatalogException {
        String userId = userManager.getUserId(token);
        Study study = studyManager.resolveId(studyStr, userId, StudyManager.INCLUDE_VARIABLE_SET);

        String operationId = UUIDUtils.generateOpenCGAUUID(UUIDUtils.Entity.AUDIT);

        ObjectMap auditParams = new ObjectMap()
                .append("study", studyStr)
                .append("query", query)
                .append("updateParams", updateParams != null ? updateParams.getUpdateMap() : null)
                .append("ignoreException", ignoreException)
                .append("options", options)
                .append("token", token);

        Query finalQuery = new Query(ParamUtils.defaultObject(query, Query::new));

        DBIterator<File> iterator;
        try {
            // Fix query if it contains any annotation
            AnnotationUtils.fixQueryAnnotationSearch(study, finalQuery);
            fixQueryObject(study, finalQuery, userId);
            finalQuery.append(FileDBAdaptor.QueryParams.STUDY_UID.key(), study.getUid());

            iterator = fileDBAdaptor.iterator(study.getUid(), finalQuery, EXCLUDE_FILE_ATTRIBUTES, userId);
        } catch (CatalogException e) {
            auditManager.auditUpdate(operationId, userId, Enums.Resource.FILE, "", "", study.getId(), study.getUuid(),
                    auditParams, new AuditRecord.Status(AuditRecord.Status.Result.ERROR, e.getError()));
            throw e;
        }

        OpenCGAResult<File> result = OpenCGAResult.empty();
        while (iterator.hasNext()) {
            File file = iterator.next();
            try {
                OpenCGAResult<File> updateResult = update(study, file, updateParams, options, userId, token);
                result.append(updateResult);

                auditManager.auditUpdate(userId, Enums.Resource.FILE, file.getId(), file.getUuid(), study.getId(), study.getUuid(),
                        auditParams, new AuditRecord.Status(AuditRecord.Status.Result.SUCCESS));
            } catch (CatalogException e) {
                Event event = new Event(Event.Type.ERROR, file.getId(), e.getMessage());
                result.getEvents().add(event);

                logger.error("Cannot update file {}: {}", file.getId(), e.getMessage());
                auditManager.auditUpdate(operationId, userId, Enums.Resource.FILE, file.getId(), file.getUuid(), study.getId(),
                        study.getUuid(), auditParams, new AuditRecord.Status(AuditRecord.Status.Result.ERROR, e.getError()));
            }
        }

        String ownerId = studyDBAdaptor.getOwnerId(study.getUid());
        userDBAdaptor.updateUserLastModified(ownerId);

        return endResult(result, ignoreException);
    }

    public OpenCGAResult<File> update(String studyStr, String fileId, FileUpdateParams updateParams, QueryOptions options, String token)
            throws CatalogException {
        String userId = userManager.getUserId(token);
        Study study = studyManager.resolveId(studyStr, userId, StudyManager.INCLUDE_VARIABLE_SET);

        String operationId = UUIDUtils.generateOpenCGAUUID(UUIDUtils.Entity.AUDIT);

        ObjectMap auditParams = new ObjectMap()
                .append("study", studyStr)
                .append("fileId", fileId)
                .append("updateParams", updateParams != null ? updateParams.getUpdateMap() : null)
                .append("options", options)
                .append("token", token);

        OpenCGAResult<File> result = OpenCGAResult.empty();
        String fileUuid = "";
        try {
            OpenCGAResult<File> internalResult = internalGet(study.getUid(), fileId, EXCLUDE_FILE_ATTRIBUTES, userId);
            if (internalResult.getNumResults() == 0) {
                throw new CatalogException("File '" + fileId + "' not found");
            }
            File file = internalResult.first();

            // We set the proper values for the audit
            fileId = file.getId();
            fileUuid = file.getUuid();

            OpenCGAResult<File> updateResult = update(study, file, updateParams, options, userId, token);
            result.append(updateResult);

            auditManager.auditUpdate(userId, Enums.Resource.FILE, file.getId(), file.getUuid(), study.getId(), study.getUuid(),
                    auditParams, new AuditRecord.Status(AuditRecord.Status.Result.SUCCESS));
        } catch (CatalogException e) {
            Event event = new Event(Event.Type.ERROR, fileId, e.getMessage());
            result.getEvents().add(event);

            logger.error("Cannot update file {}: {}", fileId, e.getMessage());
            auditManager.auditUpdate(operationId, userId, Enums.Resource.FILE, fileId, fileUuid, study.getId(),
                    study.getUuid(), auditParams, new AuditRecord.Status(AuditRecord.Status.Result.ERROR, e.getError()));
            throw e;
        }

        String ownerId = studyDBAdaptor.getOwnerId(study.getUid());
        userDBAdaptor.updateUserLastModified(ownerId);

        return result;
    }

    /**
     * Update a File from catalog.
     *
     * @param studyStr   Study id in string format. Could be one of [id|user@aliasProject:aliasStudy|aliasProject:aliasStudy|aliasStudy].
     * @param fileIds   List of file ids. Could be either the id, path or uuid.
     * @param updateParams Data model filled only with the parameters to be updated.
     * @param options      QueryOptions object.
     * @param token  Session id of the user logged in.
     * @return A OpenCGAResult.
     * @throws CatalogException if there is any internal error, the user does not have proper permissions or a parameter passed does not
     *                          exist or is not allowed to be updated.
     */
    public OpenCGAResult<File> update(String studyStr, List<String> fileIds, FileUpdateParams updateParams, QueryOptions options,
                                   String token) throws CatalogException {
        return update(studyStr, fileIds, updateParams, false, options, token);
    }

    public OpenCGAResult<File> update(String studyStr, List<String> fileIds, FileUpdateParams updateParams, boolean ignoreException,
                                      QueryOptions options, String token) throws CatalogException {
        String userId = userManager.getUserId(token);
        Study study = studyManager.resolveId(studyStr, userId, StudyManager.INCLUDE_VARIABLE_SET);

        String operationId = UUIDUtils.generateOpenCGAUUID(UUIDUtils.Entity.AUDIT);

        ObjectMap auditParams = new ObjectMap()
                .append("study", studyStr)
                .append("fileIds", fileIds)
                .append("updateParams", updateParams != null ? updateParams.getUpdateMap() : null)
                .append("ignoreException", ignoreException)
                .append("options", options)
                .append("token", token);

        OpenCGAResult<File> result = OpenCGAResult.empty();
        for (String id : fileIds) {
            String fileId = id;
            String fileUuid = "";

            try {
                OpenCGAResult<File> internalResult = internalGet(study.getUid(), fileId, EXCLUDE_FILE_ATTRIBUTES, userId);
                if (internalResult.getNumResults() == 0) {
                    throw new CatalogException("File '" + id + "' not found");
                }
                File file = internalResult.first();

                // We set the proper values for the audit
                fileId = file.getId();
                fileUuid = file.getUuid();

                OpenCGAResult<File> updateResult = update(study, file, updateParams, options, userId, token);
                result.append(updateResult);

                auditManager.auditUpdate(userId, Enums.Resource.FILE, file.getId(), file.getUuid(), study.getId(), study.getUuid(),
                        auditParams, new AuditRecord.Status(AuditRecord.Status.Result.SUCCESS));
            } catch (CatalogException e) {
                Event event = new Event(Event.Type.ERROR, id, e.getMessage());
                result.getEvents().add(event);

                logger.error("Cannot update file {}: {}", fileId, e.getMessage());
                auditManager.auditUpdate(operationId, userId, Enums.Resource.FILE, fileId, fileUuid, study.getId(),
                        study.getUuid(), auditParams, new AuditRecord.Status(AuditRecord.Status.Result.ERROR, e.getError()));
            }
        }

        String ownerId = studyDBAdaptor.getOwnerId(study.getUid());
        userDBAdaptor.updateUserLastModified(ownerId);

        return endResult(result, ignoreException);
    }

    private OpenCGAResult<File> update(Study study, File file, FileUpdateParams updateParams, QueryOptions options, String userId,
                                    String token) throws CatalogException {
        ObjectMap parameters = new ObjectMap();
        if (updateParams != null) {
            parameters = updateParams.getUpdateMap();
        }
        ParamUtils.checkUpdateParametersMap(parameters);

        options = ParamUtils.defaultObject(options, QueryOptions::new);

        if (parameters.containsKey(SampleDBAdaptor.QueryParams.ANNOTATION_SETS.key())) {
            Map<String, Object> actionMap = options.getMap(Constants.ACTIONS, new HashMap<>());
            if (!actionMap.containsKey(AnnotationSetManager.ANNOTATION_SETS)
                    && !actionMap.containsKey(AnnotationSetManager.ANNOTATIONS)) {
                logger.warn("Assuming the user wants to add the list of annotation sets provided");
                actionMap.put(AnnotationSetManager.ANNOTATION_SETS, ParamUtils.UpdateAction.ADD);
                options.put(Constants.ACTIONS, actionMap);
            }
        }

        // Check permissions...
        // Only check write annotation permissions if the user wants to update the annotation sets
        if (updateParams != null && updateParams.getAnnotationSets() != null) {
            authorizationManager.checkFilePermission(study.getUid(), file.getUid(), userId,
                    FileAclEntry.FilePermissions.WRITE_ANNOTATIONS);
        }
        // Only check update permissions if the user wants to update anything apart from the annotation sets
        if ((parameters.size() == 1 && !parameters.containsKey(FileDBAdaptor.QueryParams.ANNOTATION_SETS.key()))
                || parameters.size() > 1) {
            authorizationManager.checkFilePermission(study.getUid(), file.getUid(), userId, FileAclEntry.FilePermissions.WRITE);
        }

        if (isRootFolder(file)) {
            throw new CatalogException("Cannot modify root folder");
        }

        // We obtain the numeric ids of the samples given
        if (updateParams != null && ListUtils.isNotEmpty(updateParams.getSamples())) {
            List<Sample> sampleList = catalogManager.getSampleManager().internalGet(study.getUid(), updateParams.getSamples(),
                    SampleManager.INCLUDE_SAMPLE_IDS, userId, false).getResults();

            parameters.put(FileDBAdaptor.QueryParams.SAMPLES.key(), sampleList);
        }

        //Name must be changed with "rename".
        if (updateParams != null && StringUtils.isNotEmpty(updateParams.getName())) {
            logger.info("Rename file using update method!");
            rename(study.getFqn(), file.getPath(), updateParams.getName(), token);
            parameters.remove(FileDBAdaptor.QueryParams.NAME.key());
        }

        checkUpdateAnnotations(study, file, parameters, options, VariableSet.AnnotableDataModels.FILE, fileDBAdaptor, userId);

        return fileDBAdaptor.update(file.getUid(), parameters, study.getVariableSets(), options);
    }

    @Deprecated
    public OpenCGAResult<File> update(String studyStr, String entryStr, ObjectMap parameters, QueryOptions options, String token)
            throws CatalogException {
        ParamUtils.checkObj(parameters, "Parameters");
        options = ParamUtils.defaultObject(options, QueryOptions::new);

        String userId = userManager.getUserId(token);
        Study study = studyManager.resolveId(studyStr, userId, StudyManager.INCLUDE_VARIABLE_SET);

        File file = internalGet(study.getUid(), entryStr, QueryOptions.empty(), userId).first();

        ObjectMap auditParams = new ObjectMap()
                .append("study", studyStr)
                .append("fileId", entryStr)
                .append("updateParams", parameters)
                .append("options", options)
                .append("token", token);
        try {
            // Check permissions...
            // Only check write annotation permissions if the user wants to update the annotation sets
            if (parameters.containsKey(FileDBAdaptor.QueryParams.ANNOTATION_SETS.key())) {
                authorizationManager.checkFilePermission(study.getUid(), file.getUid(), userId,
                        FileAclEntry.FilePermissions.WRITE_ANNOTATIONS);
            }
            // Only check update permissions if the user wants to update anything apart from the annotation sets
            if ((parameters.size() == 1 && !parameters.containsKey(FileDBAdaptor.QueryParams.ANNOTATION_SETS.key()))
                    || parameters.size() > 1) {
                authorizationManager.checkFilePermission(study.getUid(), file.getUid(), userId, FileAclEntry.FilePermissions.WRITE);
            }

            try {
                ParamUtils.checkAllParametersExist(parameters.keySet().iterator(), (a) -> FileDBAdaptor.UpdateParams.getParam(a) != null);
            } catch (CatalogParameterException e) {
                throw new CatalogException("Could not update: " + e.getMessage(), e);
            }

            // We obtain the numeric ids of the samples given
            if (StringUtils.isNotEmpty(parameters.getString(FileDBAdaptor.QueryParams.SAMPLES.key()))) {
                List<Sample> sampleList = catalogManager.getSampleManager().internalGet(study.getUid(),
                        parameters.getAsStringList(FileDBAdaptor.QueryParams.SAMPLES.key()), SampleManager.INCLUDE_SAMPLE_IDS, userId,
                        false).getResults();

                parameters.put(FileDBAdaptor.QueryParams.SAMPLES.key(), sampleList);
            }

            //Name must be changed with "rename".
            if (parameters.containsKey(FileDBAdaptor.QueryParams.NAME.key())) {
                logger.info("Rename file using update method!");
                rename(studyStr, file.getPath(), parameters.getString(FileDBAdaptor.QueryParams.NAME.key()), token);
            }

            OpenCGAResult<File> queryResult = unsafeUpdate(study, file, parameters, options, userId);
            auditManager.auditUpdate(userId, Enums.Resource.FILE, file.getId(), file.getUuid(), study.getId(), study.getUuid(),
                    auditParams, new AuditRecord.Status(AuditRecord.Status.Result.SUCCESS));
            return queryResult;
        } catch (CatalogException e) {
            auditManager.auditUpdate(userId, Enums.Resource.FILE, file.getId(), file.getUuid(), study.getId(), study.getUuid(),
                    auditParams, new AuditRecord.Status(AuditRecord.Status.Result.ERROR, e.getError()));
            throw e;
        }
    }

    OpenCGAResult<File> unsafeUpdate(Study study, File file, ObjectMap parameters, QueryOptions options, String userId)
            throws CatalogException {
        if (isRootFolder(file)) {
            throw new CatalogException("Cannot modify root folder");
        }

        try {
            ParamUtils.checkAllParametersExist(parameters.keySet().iterator(), (a) -> FileDBAdaptor.UpdateParams.getParam(a) != null);
        } catch (CatalogParameterException e) {
            throw new CatalogException("Could not update: " + e.getMessage(), e);
        }

        checkUpdateAnnotations(study, file, parameters, options, VariableSet.AnnotableDataModels.FILE, fileDBAdaptor, userId);

        String ownerId = studyDBAdaptor.getOwnerId(study.getUid());
        fileDBAdaptor.update(file.getUid(), parameters, study.getVariableSets(), options);
        OpenCGAResult<File> queryResult = fileDBAdaptor.get(file.getUid(), options);
        userDBAdaptor.updateUserLastModified(ownerId);
        return queryResult;
    }

    private void removeJobReferences(long studyUid, List<File> files) throws CatalogException {
        QueryOptions options = new QueryOptions(QueryOptions.INCLUDE, Arrays.asList(
                JobDBAdaptor.QueryParams.UID.key(), JobDBAdaptor.QueryParams.INPUT.key(), JobDBAdaptor.QueryParams.OUTPUT.key(),
                JobDBAdaptor.QueryParams.OUT_DIR.key(), JobDBAdaptor.QueryParams.ATTRIBUTES.key()));

        List<Long> resourceList = files.stream().map(File::getUid).collect(Collectors.toList());

        // Find all the jobs containing references to any of the files to be deleted
        Query query = new Query()
                .append(JobDBAdaptor.QueryParams.STUDY_UID.key(), studyUid)
                .append(JobDBAdaptor.QueryParams.INPUT_UID.key(), resourceList);
        OpenCGAResult<Job> jobInputFiles = jobDBAdaptor.get(query, options);

        query = new Query()
                .append(JobDBAdaptor.QueryParams.STUDY_UID.key(), studyUid)
                .append(JobDBAdaptor.QueryParams.OUTPUT_UID.key(), resourceList);
        OpenCGAResult<Job> jobOutputFiles = jobDBAdaptor.get(query, options);

        query = new Query()
                .append(JobDBAdaptor.QueryParams.STUDY_UID.key(), studyUid)
                .append(JobDBAdaptor.QueryParams.OUT_DIR_UID.key(), resourceList);
        OpenCGAResult<Job> jobOutDirFolders = jobDBAdaptor.get(query, options);

        // We create a job map that will contain all the changes done so far to avoid performing more queries
        Map<Long, Job> jobMap = new HashMap<>();
        Set<Long> fileIdsReferencedInJobs = new HashSet<>();
        for (Job job : jobInputFiles.getResults()) {
            fileIdsReferencedInJobs.addAll(job.getInput().stream().map(File::getUid).collect(Collectors.toList()));
            jobMap.put(job.getUid(), job);
        }
        for (Job job : jobOutputFiles.getResults()) {
            fileIdsReferencedInJobs.addAll(job.getOutput().stream().map(File::getUid).collect(Collectors.toList()));
            jobMap.put(job.getUid(), job);
        }
        for (Job job : jobOutDirFolders.getResults()) {
            fileIdsReferencedInJobs.add(job.getOutDir().getUid());
            jobMap.put(job.getUid(), job);
        }

        if (fileIdsReferencedInJobs.isEmpty()) {
            logger.info("No associated jobs found for the files to be deleted.");
            return;
        }

        // We create a map with the files that are related to jobs that are going to be deleted
        Map<Long, File> relatedFileMap = new HashMap<>();
        for (Long fileId : resourceList) {
            if (fileIdsReferencedInJobs.contains(fileId)) {
                relatedFileMap.put(fileId, null);
            }
        }

        if (relatedFileMap.isEmpty()) {
            logger.error("Unexpected error: None of the matching jobs seem to be related to any of the files to be deleted");
            throw new CatalogException("Internal error. Please, report to the OpenCGA administrators.");
        }

        // We obtain the current information of those files
        query = new Query()
                .append(FileDBAdaptor.QueryParams.UID.key(), relatedFileMap.keySet())
                .append(FileDBAdaptor.QueryParams.STUDY_UID.key(), studyUid)
                .append(FileDBAdaptor.QueryParams.STATUS_NAME.key(), GET_NON_DELETED_FILES);
        OpenCGAResult<File> fileDataResult = fileDBAdaptor.get(query, QueryOptions.empty());

        if (fileDataResult.getNumResults() < relatedFileMap.size()) {
            logger.error("Unexpected error: The number of files fetched does not match the number of files looked for.");
            throw new CatalogException("Internal error. Please, report to the OpenCGA administrators.");
        }

        relatedFileMap = new HashMap<>();
        for (File file : fileDataResult.getResults()) {
            relatedFileMap.put(file.getUid(), file);
        }

        // We update the input files from the jobs
        for (Job jobAux : jobInputFiles.getResults()) {
            Job job = jobMap.get(jobAux.getUid());

            List<File> inputFiles = new ArrayList<>(job.getInput().size());
            List<File> attributeFiles = new ArrayList<>(job.getInput().size());
            for (File file : job.getInput()) {
                if (relatedFileMap.containsKey(file.getUid())) {
                    attributeFiles.add(relatedFileMap.get(file.getUid()));
                } else {
                    inputFiles.add(file);
                }
            }

            if (attributeFiles.isEmpty()) {
                logger.error("Unexpected error: Deleted file was apparently not found in the map of job associated files");
                throw new CatalogException("Internal error. Please, report to the OpenCGA administrators.");
            }

            Map<String, Object> attributes = job.getAttributes();
            ObjectMap opencgaAttributes;
            if (!attributes.containsKey(Constants.PRIVATE_OPENCGA_ATTRIBUTES)) {
                opencgaAttributes = new ObjectMap();
                attributes.put(Constants.PRIVATE_OPENCGA_ATTRIBUTES, opencgaAttributes);
            } else {
                opencgaAttributes = (ObjectMap) attributes.get(Constants.PRIVATE_OPENCGA_ATTRIBUTES);
            }

            List<Object> fileList = opencgaAttributes.getAsList(Constants.JOB_DELETED_INPUT_FILES);
            if (fileList == null || fileList.isEmpty()) {
                fileList = new ArrayList<>(attributeFiles);
            } else {
                fileList = new ArrayList<>(fileList);
                fileList.addAll(attributeFiles);
            }
            opencgaAttributes.put(Constants.JOB_DELETED_INPUT_FILES, fileList);

            ObjectMap params = new ObjectMap()
                    .append(JobDBAdaptor.QueryParams.ATTRIBUTES.key(), attributes)
                    .append(JobDBAdaptor.QueryParams.INPUT.key(), inputFiles);
            jobDBAdaptor.update(job.getUid(), params, QueryOptions.empty());
        }

        // We update the output files from the jobs
        for (Job jobAux : jobOutputFiles.getResults()) {
            Job job = jobMap.get(jobAux.getUid());

            List<File> outputFiles = new ArrayList<>(job.getOutput().size());
            List<File> attributeFiles = new ArrayList<>(job.getOutput().size());
            for (File file : job.getOutput()) {
                if (relatedFileMap.containsKey(file.getUid())) {
                    attributeFiles.add(relatedFileMap.get(file.getUid()));
                } else {
                    outputFiles.add(file);
                }
            }

            if (attributeFiles.isEmpty()) {
                logger.error("Unexpected error: Deleted file was apparently not found in the map of job associated files");
                throw new CatalogException("Internal error. Please, report to the OpenCGA administrators.");
            }

            Map<String, Object> attributes = job.getAttributes();
            ObjectMap opencgaAttributes;
            if (!attributes.containsKey(Constants.PRIVATE_OPENCGA_ATTRIBUTES)) {
                opencgaAttributes = new ObjectMap();
                attributes.put(Constants.PRIVATE_OPENCGA_ATTRIBUTES, opencgaAttributes);
            } else {
                opencgaAttributes = (ObjectMap) attributes.get(Constants.PRIVATE_OPENCGA_ATTRIBUTES);
            }

            List<Object> fileList = opencgaAttributes.getAsList(Constants.JOB_DELETED_OUTPUT_FILES);
            if (fileList == null || fileList.isEmpty()) {
                fileList = new ArrayList<>(attributeFiles);
            } else {
                fileList = new ArrayList<>(fileList);
                fileList.addAll(attributeFiles);
            }
            opencgaAttributes.put(Constants.JOB_DELETED_OUTPUT_FILES, fileList);

            ObjectMap params = new ObjectMap()
                    .append(JobDBAdaptor.QueryParams.ATTRIBUTES.key(), attributes)
                    .append(JobDBAdaptor.QueryParams.OUTPUT.key(), outputFiles);
            jobDBAdaptor.update(job.getUid(), params, QueryOptions.empty());
        }

        // We update the outdir file from the jobs
        for (Job jobAux : jobOutDirFolders.getResults()) {
            Job job = jobMap.get(jobAux.getUid());

            File outDir = job.getOutDir();
            if (outDir == null || outDir.getUid() <= 0) {
                logger.error("Unexpected error: Output directory from job not found?");
                throw new CatalogException("Internal error. Please, report to the OpenCGA administrators.");
            }
            if (!relatedFileMap.containsKey(job.getOutDir().getUid())) {
                logger.error("Unexpected error: Deleted output directory was apparently not found in the map of job associated files");
                throw new CatalogException("Internal error. Please, report to the OpenCGA administrators.");
            }
            // We get the whole file entry
            outDir = relatedFileMap.get(outDir.getUid());

            Map<String, Object> attributes = job.getAttributes();
            ObjectMap opencgaAttributes;
            if (!attributes.containsKey(Constants.PRIVATE_OPENCGA_ATTRIBUTES)) {
                opencgaAttributes = new ObjectMap();
                attributes.put(Constants.PRIVATE_OPENCGA_ATTRIBUTES, opencgaAttributes);
            } else {
                opencgaAttributes = (ObjectMap) attributes.get(Constants.PRIVATE_OPENCGA_ATTRIBUTES);
            }
            opencgaAttributes.put(Constants.JOB_DELETED_OUTPUT_DIRECTORY, outDir);

            ObjectMap params = new ObjectMap()
                    .append(JobDBAdaptor.QueryParams.ATTRIBUTES.key(), attributes)
                    .append(JobDBAdaptor.QueryParams.OUT_DIR.key(), -1L);
            jobDBAdaptor.update(job.getUid(), params, QueryOptions.empty());
        }
    }

    public OpenCGAResult<File> link(String studyStr, URI uriOrigin, String pathDestiny, ObjectMap params, String token)
            throws CatalogException, IOException {
        // We make two attempts to link to ensure the behaviour remains even if it is being called at the same time link from different
        // threads
        String userId = userManager.getUserId(token);
        Study study = studyManager.resolveId(studyStr, userId);

        ObjectMap auditParams = new ObjectMap()
                .append("study", studyStr)
                .append("uriOrigin", uriOrigin)
                .append("pathDestiny", pathDestiny)
                .append("params", params)
                .append("token", token);
        try {
            OpenCGAResult<File> result = privateLink(study, uriOrigin, pathDestiny, params, token);
            auditManager.auditCreate(userId, Enums.Action.LINK, Enums.Resource.FILE, result.first().getId(),
                    result.first().getUuid(), study.getId(), study.getUuid(), auditParams,
                    new AuditRecord.Status(AuditRecord.Status.Result.SUCCESS));
            return result;
        } catch (CatalogException | IOException e) {
            try {
                OpenCGAResult<File> result = privateLink(study, uriOrigin, pathDestiny, params, token);
                auditManager.auditCreate(userId, Enums.Action.LINK, Enums.Resource.FILE, result.first().getId(),
                        result.first().getUuid(), study.getId(), study.getUuid(), auditParams,
                        new AuditRecord.Status(AuditRecord.Status.Result.SUCCESS));
                return result;
            } catch (CatalogException | IOException e2) {
                auditManager.auditCreate(userId, Enums.Action.LINK, Enums.Resource.FILE, uriOrigin.toString(), "",
                        study.getId(), study.getUuid(), auditParams, new AuditRecord.Status(AuditRecord.Status.Result.ERROR,
                                new Error(0, "", e2.getMessage())));
                throw e2;
            }
        }
    }

    @Override
    public OpenCGAResult rank(String studyStr, Query query, String field, int numResults, boolean asc, String sessionId)
            throws CatalogException {
        query = ParamUtils.defaultObject(query, Query::new);
        ParamUtils.checkObj(field, "field");
        ParamUtils.checkObj(sessionId, "sessionId");

        String userId = userManager.getUserId(sessionId);
        Study study = studyManager.resolveId(studyStr, userId);

        authorizationManager.checkStudyPermission(study.getUid(), userId, StudyAclEntry.StudyPermissions.VIEW_FILES);

        // TODO: In next release, we will have to check the count parameter from the queryOptions object.
        boolean count = true;
        query.append(FileDBAdaptor.QueryParams.STUDY_UID.key(), study.getUid());
        OpenCGAResult queryResult = null;
        if (count) {
            // We do not need to check for permissions when we show the count of files
            queryResult = fileDBAdaptor.rank(query, field, numResults, asc);
        }

        return ParamUtils.defaultObject(queryResult, OpenCGAResult::new);
    }

    @Override
    public OpenCGAResult groupBy(@Nullable String studyStr, Query query, List<String> fields, QueryOptions options, String sessionId)
            throws CatalogException {
        query = ParamUtils.defaultObject(query, Query::new);
        options = ParamUtils.defaultObject(options, QueryOptions::new);
        if (fields == null || fields.size() == 0) {
            throw new CatalogException("Empty fields parameter.");
        }

        String userId = userManager.getUserId(sessionId);
        Study study = studyManager.resolveId(studyStr, userId);

        fixQueryObject(study, query, userId);

        // Add study id to the query
        query.put(FileDBAdaptor.QueryParams.STUDY_UID.key(), study.getUid());

        // We do not need to check for permissions when we show the count of files
        OpenCGAResult queryResult = fileDBAdaptor.groupBy(study.getUid(), query, fields, options, userId);

        return ParamUtils.defaultObject(queryResult, OpenCGAResult::new);
    }

    OpenCGAResult<File> rename(String studyStr, String fileStr, String newName, String sessionId) throws CatalogException {
        ParamUtils.checkFileName(newName, "name");

        String userId = userManager.getUserId(sessionId);
        Study study = studyManager.resolveId(studyStr, userId);

        File file = internalGet(study.getUid(), fileStr, EXCLUDE_FILE_ATTRIBUTES, userId).first();

        String ownerId = StringUtils.split(study.getFqn(), "@")[0];

        authorizationManager.checkFilePermission(study.getUid(), file.getUid(), userId, FileAclEntry.FilePermissions.WRITE);

        if (file.getName().equals(newName)) {
            OpenCGAResult result = OpenCGAResult.empty();
            result.setEvents(Collections.singletonList(new Event(Event.Type.WARNING, newName, "File already had that name.")));
            return result;
        }

        if (isRootFolder(file)) {
            throw new CatalogException("Can not rename root folder");
        }

        String oldPath = file.getPath();
        Path parent = Paths.get(oldPath).getParent();
        String newPath;
        if (parent == null) {
            newPath = newName;
        } else {
            newPath = parent.resolve(newName).toString();
        }

        userDBAdaptor.updateUserLastModified(ownerId);
        CatalogIOManager catalogIOManager;
        URI oldUri = file.getUri();
        URI newUri = Paths.get(oldUri).getParent().resolve(newName).toUri();
//        URI studyUri = file.getUri();
        boolean isExternal = file.isExternal(); //If the file URI is not null, the file is external located.
        OpenCGAResult<File> result;
        switch (file.getType()) {
            case DIRECTORY:
                if (!isExternal) {  //Only rename non external files
                    catalogIOManager = catalogIOManagerFactory.get(oldUri); // TODO? check if something in the subtree is not READY?
                    if (catalogIOManager.exists(oldUri)) {
                        catalogIOManager.rename(oldUri, newUri);   // io.move() 1
                    }
                }
                fileDBAdaptor.rename(file.getUid(), newPath, newUri.toString(), null);
                break;
            case FILE:
                if (!isExternal) {  //Only rename non external files
                    catalogIOManager = catalogIOManagerFactory.get(oldUri);
                    catalogIOManager.rename(oldUri, newUri);
                }
                fileDBAdaptor.rename(file.getUid(), newPath, newUri.toString(), null);
                break;
            default:
                throw new CatalogException("Unknown file type " + file.getType());
        }

        return fileDBAdaptor.get(file.getUid(), QueryOptions.empty());
    }

    public DataInputStream grep(String studyId, String fileId, String pattern, QueryOptions options, String token) throws CatalogException {
        String userId = userManager.getUserId(token);
        Study study = studyManager.resolveId(studyId, userId);

        ObjectMap auditParams = new ObjectMap()
                .append("studyId", studyId)
                .append("fileId", fileId)
                .append("pattern", pattern)
                .append("options", options)
                .append("token", token);
        try {
            File file = internalGet(study.getUid(), fileId, INCLUDE_FILE_URI, userId).first();
            authorizationManager.checkFilePermission(study.getUid(), file.getUid(), userId, FileAclEntry.FilePermissions.VIEW_CONTENT);

            URI fileUri = getUri(file);
            boolean ignoreCase = options.getBoolean("ignoreCase");
            boolean multi = options.getBoolean("multi");
            DataInputStream inputStream = catalogIOManagerFactory.get(fileUri).getGrepFileObject(fileUri, pattern, ignoreCase, multi);

            auditManager.audit(userId, Enums.Action.GREP, Enums.Resource.FILE, file.getId(), file.getUuid(), study.getId(),
                    study.getUuid(), auditParams, new AuditRecord.Status(AuditRecord.Status.Result.SUCCESS));

            return inputStream;
        } catch (CatalogException e) {
            auditManager.audit(userId, Enums.Action.GREP, Enums.Resource.FILE, fileId, "", study.getId(), study.getUuid(),
                    auditParams, new AuditRecord.Status(AuditRecord.Status.Result.ERROR, e.getError()));
            throw e;
        }
    }

    public DataInputStream download(String studyStr, String fileId, int start, int limit, String token) throws CatalogException {
        String userId = userManager.getUserId(token);
        Study study = studyManager.resolveId(studyStr, userId);

        ObjectMap auditParams = new ObjectMap()
                .append("study", studyStr)
                .append("fileId", fileId)
                .append("start", start)
                .append("limit", limit)
                .append("token", token);
        File file;
        try {
            file = internalGet(study.getUid(), fileId, INCLUDE_FILE_URI, userId).first();
            authorizationManager.checkFilePermission(study.getUid(), file.getUid(), userId, FileAclEntry.FilePermissions.DOWNLOAD);
            URI fileUri = getUri(file);
            DataInputStream dataInputStream = catalogIOManagerFactory.get(fileUri).getFileObject(fileUri, start, limit);

            auditManager.audit(userId, Enums.Action.DOWNLOAD, Enums.Resource.FILE, file.getId(), file.getUuid(), study.getId(),
                    study.getUuid(), auditParams, new AuditRecord.Status(AuditRecord.Status.Result.SUCCESS));
            return dataInputStream;
        } catch (CatalogException e) {
            auditManager.audit(userId, Enums.Action.DOWNLOAD, Enums.Resource.FILE, fileId, "", study.getId(), study.getUuid(),
                    auditParams, new AuditRecord.Status(AuditRecord.Status.Result.ERROR, e.getError()));
            throw e;
        }
    }

    public OpenCGAResult<Job> index(String studyStr, List<String> fileList, String type, Map<String, String> params, String token)
            throws CatalogException {
        params = ParamUtils.defaultObject(params, HashMap::new);

        ObjectMap auditParams = new ObjectMap()
                .append("study", studyStr)
                .append("fileList", fileList)
                .append("type", type)
                .append("params", params)
                .append("token", token);

        String userId = userManager.getUserId(token);
        Study study = studyManager.resolveId(studyStr, userId);

        try {
            List<File> fileFolderIdList = internalGet(study.getUid(), fileList, QueryOptions.empty(), userId, false).getResults();

            long studyUid = study.getUid();

            // Define the output directory where the indexes will be put
            String outDirPath = ParamUtils.defaultString(params.get("outdir"), "/").replace(":", "/");
            if (outDirPath.contains("/") && !outDirPath.endsWith("/")) {
                outDirPath = outDirPath + "/";
            }

            File outDir;
            try {
                outDir = internalGet(studyUid, outDirPath, QueryOptions.empty(), userId).first();
            } catch (CatalogException e) {
                logger.warn("'{}' does not exist. Trying to create the output directory.", outDirPath);
                OpenCGAResult<File> folder = createFolder(studyStr, outDirPath, new File.FileStatus(), true, "", new QueryOptions(), token);
                outDir = folder.first();
            }

            authorizationManager.checkFilePermission(studyUid, outDir.getUid(), userId, FileAclEntry.FilePermissions.WRITE);

            OpenCGAResult<Job> jobDataResult;
            List<File> fileIdList = new ArrayList<>();
            String indexDaemonType = null;
            String jobName = null;
            String description = null;

            QueryOptions queryOptions = new QueryOptions(QueryOptions.INCLUDE, Arrays.asList(
                    FileDBAdaptor.QueryParams.NAME.key(),
                    FileDBAdaptor.QueryParams.PATH.key(),
                    FileDBAdaptor.QueryParams.URI.key(),
                    FileDBAdaptor.QueryParams.TYPE.key(),
                    FileDBAdaptor.QueryParams.BIOFORMAT.key(),
                    FileDBAdaptor.QueryParams.FORMAT.key(),
                    FileDBAdaptor.QueryParams.INDEX.key())
            );

            if (type.equals("VCF")) {

                indexDaemonType = IndexDaemon.VARIANT_TYPE;
                Boolean transform = Boolean.valueOf(params.get("transform"));
                Boolean load = Boolean.valueOf(params.get("load"));
                if (transform && !load) {
                    jobName = "variant_transform";
                    description = "Transform variants from " + fileList;
                } else if (load && !transform) {
                    description = "Load variants from " + fileList;
                    jobName = "variant_load";
                } else {
                    description = "Index variants from " + fileList;
                    jobName = "variant_index";
                }

                for (File file : fileFolderIdList) {
                    if (File.Type.DIRECTORY.equals(file.getType())) {
                        // Retrieve all the VCF files that can be found within the directory
                        String path = file.getPath().endsWith("/") ? file.getPath() : file.getPath() + "/";
                        Query query = new Query()
                                .append(FileDBAdaptor.QueryParams.FORMAT.key(), Arrays.asList(File.Format.VCF, File.Format.GVCF))
                                .append(FileDBAdaptor.QueryParams.PATH.key(), "~^" + path + "*")
                                .append(FileDBAdaptor.QueryParams.STUDY_UID.key(), studyUid);
                        OpenCGAResult<File> fileDataResult = fileDBAdaptor.get(query, queryOptions);

                        if (fileDataResult.getNumResults() == 0) {
                            throw new CatalogException("No VCF files could be found in directory " + file.getPath());
                        }

                        for (File fileTmp : fileDataResult.getResults()) {
                            authorizationManager.checkFilePermission(studyUid, fileTmp.getUid(), userId, FileAclEntry.FilePermissions.VIEW);
                            authorizationManager.checkFilePermission(studyUid, fileTmp.getUid(), userId,
                                    FileAclEntry.FilePermissions.WRITE);

                            fileIdList.add(fileTmp);
                        }

                    } else {
                        if (isTransformedFile(file.getName())) {
                            if (file.getRelatedFiles() == null || file.getRelatedFiles().isEmpty()) {
                                catalogManager.getFileManager().matchUpVariantFiles(studyStr, Collections.singletonList(file), token);
                            }
                            if (file.getRelatedFiles() != null) {
                                for (File.RelatedFile relatedFile : file.getRelatedFiles()) {
                                    if (File.RelatedFile.Relation.PRODUCED_FROM.equals(relatedFile.getRelation())) {
                                        Query query = new Query(FileDBAdaptor.QueryParams.UID.key(), relatedFile.getFile().getUid());
                                        file = search(studyStr, query, null, token).first();
                                        break;
                                    }
                                }
                            }
                        }
                        if (!File.Format.VCF.equals(file.getFormat()) && !File.Format.GVCF.equals(file.getFormat())) {
                            throw new CatalogException("The file " + file.getName() + " is not a VCF file.");
                        }

                        authorizationManager.checkFilePermission(studyUid, file.getUid(), userId, FileAclEntry.FilePermissions.VIEW);
                        authorizationManager.checkFilePermission(studyUid, file.getUid(), userId, FileAclEntry.FilePermissions.WRITE);

                        fileIdList.add(file);
                    }
                }

                if (fileIdList.size() == 0) {
                    throw new CatalogException("Cannot send to index. No files could be found to be indexed.");
                }

                params.put("sid", token);

            } else if (type.equals("BAM")) {

                indexDaemonType = IndexDaemon.ALIGNMENT_TYPE;
                jobName = "AlignmentIndex";

                for (File file : fileFolderIdList) {
                    if (File.Type.DIRECTORY.equals(file.getType())) {
                        // Retrieve all the BAM files that can be found within the directory
                        String path = file.getPath().endsWith("/") ? file.getPath() : file.getPath() + "/";
                        Query query = new Query(FileDBAdaptor.QueryParams.FORMAT.key(), Arrays.asList(File.Format.SAM, File.Format.BAM))
                                .append(FileDBAdaptor.QueryParams.PATH.key(), "~^" + path + "*")
                                .append(FileDBAdaptor.QueryParams.STUDY_UID.key(), studyUid);
                        OpenCGAResult<File> fileDataResult = fileDBAdaptor.get(query, queryOptions);

                        if (fileDataResult.getNumResults() == 0) {
                            throw new CatalogException("No SAM/BAM files could be found in directory " + file.getPath());
                        }

                        for (File fileTmp : fileDataResult.getResults()) {
                            authorizationManager.checkFilePermission(studyUid, fileTmp.getUid(), userId,
                                    FileAclEntry.FilePermissions.VIEW);
                            authorizationManager.checkFilePermission(studyUid, fileTmp.getUid(), userId,
                                    FileAclEntry.FilePermissions.WRITE);

                            fileIdList.add(fileTmp);
                        }

                    } else {
                        if (!File.Format.BAM.equals(file.getFormat()) && !File.Format.SAM.equals(file.getFormat())) {
                            throw new CatalogException("The file " + file.getName() + " is not a SAM/BAM file.");
                        }

                        authorizationManager.checkFilePermission(studyUid, file.getUid(), userId, FileAclEntry.FilePermissions.VIEW);
                        authorizationManager.checkFilePermission(studyUid, file.getUid(), userId, FileAclEntry.FilePermissions.WRITE);

                        fileIdList.add(file);
                    }
                }

            }

            if (fileIdList.size() == 0) {
                throw new CatalogException("Cannot send to index. No files could be found to be indexed.");
            }

            if (!params.containsKey("study") && !params.containsKey("studyId")) {
                params.put("study", study.getFqn());
            }

            params.put("outdir", outDir.getPath());
            String fileIds = fileIdList.stream().map(File::getPath).collect(Collectors.joining(","));
            params.put("file", fileIds);
            List<File> outputList = outDir.getUid() > 0 ? Arrays.asList(outDir) : Collections.emptyList();
            ObjectMap attributes = new ObjectMap();
            attributes.put(IndexDaemon.INDEX_TYPE, indexDaemonType);
            attributes.putIfNotNull(Job.OPENCGA_OUTPUT_DIR, outDirPath);
            attributes.putIfNotNull(Job.OPENCGA_STUDY, study.getFqn());

            logger.info("job description: " + description);
            jobDataResult = catalogManager.getJobManager().queue(studyStr, jobName, jobName, description, null,
                    Job.Type.INDEX, params, fileIdList, outputList, outDir, attributes, token);

            auditManager.audit(userId, Enums.Action.INDEX, Enums.Resource.FILE, "", "", study.getId(), study.getUuid(),
                    auditParams, new AuditRecord.Status(AuditRecord.Status.Result.SUCCESS));

            return jobDataResult;
        } catch (CatalogException e) {
            auditManager.audit(userId, Enums.Action.INDEX, Enums.Resource.FILE, "", "", study.getId(), study.getUuid(),
                    auditParams, new AuditRecord.Status(AuditRecord.Status.Result.ERROR, e.getError()));
            throw e;
        }
    }

    public void setFileIndex(String studyStr, String fileId, FileIndex index, String sessionId) throws CatalogException {
        String userId = userManager.getUserId(sessionId);
        Study study = studyManager.resolveId(studyStr, userId);
        long fileUid = internalGet(study.getUid(), fileId, INCLUDE_FILE_IDS, userId).first().getUid();

        authorizationManager.checkFilePermission(study.getUid(), fileUid, userId, FileAclEntry.FilePermissions.WRITE);

        ObjectMap parameters = new ObjectMap(FileDBAdaptor.QueryParams.INDEX.key(), index);
        fileDBAdaptor.update(fileUid, parameters, QueryOptions.empty());
    }

    // **************************   ACLs  ******************************** //
    public OpenCGAResult<Map<String, List<String>>> getAcls(String studyId, List<String> fileList, String member, boolean ignoreException,
                                                            String token) throws CatalogException {
        String user = userManager.getUserId(token);
        Study study = studyManager.resolveId(studyId, user);

        String operationId = UUIDUtils.generateOpenCGAUUID(UUIDUtils.Entity.AUDIT);
        ObjectMap auditParams = new ObjectMap()
                .append("studyId", studyId)
                .append("fileList", fileList)
                .append("member", member)
                .append("ignoreException", ignoreException)
                .append("token", token);
        try {
            OpenCGAResult<Map<String, List<String>>> fileAclList = OpenCGAResult.empty();
            InternalGetDataResult<File> fileDataResult = internalGet(study.getUid(), fileList, INCLUDE_FILE_IDS, user, ignoreException);

            Map<String, InternalGetDataResult.Missing> missingMap = new HashMap<>();
            if (fileDataResult.getMissing() != null) {
                missingMap = fileDataResult.getMissing().stream()
                        .collect(Collectors.toMap(InternalGetDataResult.Missing::getId, Function.identity()));
            }
            int counter = 0;
            for (String fileId : fileList) {
                if (!missingMap.containsKey(fileId)) {
                    File file = fileDataResult.getResults().get(counter);
                    try {
                        OpenCGAResult<Map<String, List<String>>> allFileAcls;
                        if (StringUtils.isNotEmpty(member)) {
                            allFileAcls = authorizationManager.getFileAcl(study.getUid(), file.getUid(), user, member);
                        } else {
                            allFileAcls = authorizationManager.getAllFileAcls(study.getUid(), file.getUid(), user, true);
                        }
                        fileAclList.append(allFileAcls);

                        auditManager.audit(operationId, user, Enums.Action.FETCH_ACLS, Enums.Resource.FILE, file.getId(),
                                file.getUuid(), study.getId(), study.getUuid(), auditParams,
                                new AuditRecord.Status(AuditRecord.Status.Result.SUCCESS), new ObjectMap());
                    } catch (CatalogException e) {
                        auditManager.audit(operationId, user, Enums.Action.FETCH_ACLS, Enums.Resource.FILE, file.getId(),
                                file.getUuid(), study.getId(), study.getUuid(), auditParams,
                                new AuditRecord.Status(AuditRecord.Status.Result.ERROR, e.getError()), new ObjectMap());

                        if (!ignoreException) {
                            throw e;
                        } else {
                            Event event = new Event(Event.Type.ERROR, fileId, missingMap.get(fileId).getErrorMsg());
                            fileAclList.append(new OpenCGAResult<>(0, Collections.singletonList(event), 0,
                                    Collections.singletonList(Collections.emptyMap()), 0));
                        }
                    }
                    counter += 1;
                } else {
                    Event event = new Event(Event.Type.ERROR, fileId, missingMap.get(fileId).getErrorMsg());
                    fileAclList.append(new OpenCGAResult<>(0, Collections.singletonList(event), 0,
                            Collections.singletonList(Collections.emptyMap()), 0));

                    auditManager.audit(operationId, user, Enums.Action.FETCH_ACLS, Enums.Resource.FILE, fileId, "",
                            study.getId(), study.getUuid(), auditParams, new AuditRecord.Status(AuditRecord.Status.Result.ERROR,
                                    new Error(0, "", missingMap.get(fileId).getErrorMsg())), new ObjectMap());
                }
            }
            return fileAclList;
        } catch (CatalogException e) {
            for (String fileId : fileList) {
                auditManager.audit(operationId, user, Enums.Action.FETCH_ACLS, Enums.Resource.FILE, fileId, "", study.getId(),
                        study.getUuid(), auditParams, new AuditRecord.Status(AuditRecord.Status.Result.ERROR, e.getError()),
                        new ObjectMap());
            }
            throw e;
        }
    }

    public OpenCGAResult<Map<String, List<String>>> updateAcl(String studyId, List<String> fileStrList, String memberList,
                                                    File.FileAclParams aclParams, String token) throws CatalogException {
        String user = userManager.getUserId(token);
        Study study = studyManager.resolveId(studyId, user);

        ObjectMap auditParams = new ObjectMap()
                .append("studyId", studyId)
                .append("fileStrList", fileStrList)
                .append("memberList", memberList)
                .append("aclParams", aclParams)
                .append("token", token);
        String operationId = UUIDUtils.generateOpenCGAUUID(UUIDUtils.Entity.AUDIT);

        try {
            int count = 0;
            count += fileStrList != null && !fileStrList.isEmpty() ? 1 : 0;
            count += StringUtils.isNotEmpty(aclParams.getSample()) ? 1 : 0;

            if (count > 1) {
                throw new CatalogException("Update ACL: Only one of these parameters are allowed: file or sample per query.");
            } else if (count == 0) {
                throw new CatalogException("Update ACL: At least one of these parameters should be provided: file or sample");
            }

            if (aclParams.getAction() == null) {
                throw new CatalogException("Invalid action found. Please choose a valid action to be performed.");
            }

            List<String> permissions = Collections.emptyList();
            if (StringUtils.isNotEmpty(aclParams.getPermissions())) {
                permissions = Arrays.asList(aclParams.getPermissions().trim().replaceAll("\\s", "").split(","));
                checkPermissions(permissions, FileAclEntry.FilePermissions::valueOf);
            }


            List<File> extendedFileList;
            if (StringUtils.isNotEmpty(aclParams.getSample())) {
                // Obtain the sample ids
                OpenCGAResult<Sample> sampleDataResult = catalogManager.getSampleManager().internalGet(study.getUid(),
                        Arrays.asList(StringUtils.split(aclParams.getSample(), ",")), SampleManager.INCLUDE_SAMPLE_IDS, user, false);
                Query query = new Query(FileDBAdaptor.QueryParams.SAMPLE_UIDS.key(),
                        sampleDataResult.getResults().stream().map(Sample::getUid).collect(Collectors.toList()));

                extendedFileList = catalogManager.getFileManager().search(studyId, query, EXCLUDE_FILE_ATTRIBUTES, token).getResults();
            } else {
                extendedFileList = internalGet(study.getUid(), fileStrList, EXCLUDE_FILE_ATTRIBUTES, user, false).getResults();
            }

            authorizationManager.checkCanAssignOrSeePermissions(study.getUid(), user);

            // Increase the list with the files/folders within the list of ids that correspond with folders
            extendedFileList = getRecursiveFilesAndFolders(study.getUid(), extendedFileList);

            // Validate that the members are actually valid members
            List<String> members;
            if (memberList != null && !memberList.isEmpty()) {
                members = Arrays.asList(memberList.split(","));
            } else {
                members = Collections.emptyList();
            }
            authorizationManager.checkNotAssigningPermissionsToAdminsGroup(members);
            checkMembers(study.getUid(), members);
//        studyManager.membersHavePermissionsInStudy(resourceIds.getStudyId(), members);

            OpenCGAResult<Map<String, List<String>>> queryResultList;
            switch (aclParams.getAction()) {
                case SET:
                    queryResultList = authorizationManager.setAcls(study.getUid(), extendedFileList.stream().map(File::getUid)
                            .collect(Collectors.toList()), members, permissions, Enums.Resource.FILE);
                    break;
                case ADD:
                    queryResultList = authorizationManager.addAcls(study.getUid(), extendedFileList.stream().map(File::getUid)
                            .collect(Collectors.toList()), members, permissions, Enums.Resource.FILE);
                    break;
                case REMOVE:
                    queryResultList = authorizationManager.removeAcls(extendedFileList.stream().map(File::getUid)
                            .collect(Collectors.toList()), members, permissions, Enums.Resource.FILE);
                    break;
                case RESET:
                    queryResultList = authorizationManager.removeAcls(extendedFileList.stream().map(File::getUid)
                            .collect(Collectors.toList()), members, null, Enums.Resource.FILE);
                    break;
                default:
                    throw new CatalogException("Unexpected error occurred. No valid action found.");
            }
            for (File file : extendedFileList) {
                auditManager.audit(operationId, user, Enums.Action.UPDATE_ACLS, Enums.Resource.FILE, file.getId(),
                        file.getUuid(), study.getId(), study.getUuid(), auditParams,
                        new AuditRecord.Status(AuditRecord.Status.Result.SUCCESS), new ObjectMap());
            }
            return queryResultList;
        } catch (CatalogException e) {
            if (fileStrList != null) {
                for (String fileId : fileStrList) {
                    auditManager.audit(operationId, user, Enums.Action.UPDATE_ACLS, Enums.Resource.FILE, fileId, "",
                            study.getId(), study.getUuid(), auditParams, new AuditRecord.Status(AuditRecord.Status.Result.ERROR,
                                    e.getError()), new ObjectMap());
                }
            }
            throw e;
        }
    }


    // **************************   Private methods   ******************************** //
    private boolean isRootFolder(File file) throws CatalogException {
        ParamUtils.checkObj(file, "File");
        return file.getPath().isEmpty();
    }

    /**
     * Fetch all the recursive files and folders within the list of file ids given.
     *
     * @param studyUid Study uid.
     * @param fileList List of files
     * @return a more complete file list containing all the nested files
     */
    private List<File> getRecursiveFilesAndFolders(long studyUid, List<File> fileList) throws CatalogException {
        List<File> fileListCopy = new LinkedList<>();
        fileListCopy.addAll(fileList);

        Set<Long> uidFileSet = new HashSet<>();
        uidFileSet.addAll(fileList.stream().map(File::getUid).collect(Collectors.toSet()));

        List<String> pathList = new ArrayList<>();
        for (File file : fileList) {
            if (file.getType().equals(File.Type.DIRECTORY)) {
                pathList.add("~^" + file.getPath());
            }
        }

        QueryOptions options = new QueryOptions(QueryOptions.INCLUDE, FileDBAdaptor.QueryParams.UID.key());
        if (CollectionUtils.isNotEmpty(pathList)) {
            // Search for all the files within the list of paths
            Query query = new Query()
                    .append(FileDBAdaptor.QueryParams.STUDY_UID.key(), studyUid)
                    .append(FileDBAdaptor.QueryParams.PATH.key(), pathList);
            OpenCGAResult<File> fileDataResult1 = fileDBAdaptor.get(query, options);
            for (File file1 : fileDataResult1.getResults()) {
                if (!uidFileSet.contains(file1.getUid())) {
                    uidFileSet.add(file1.getUid());
                    fileListCopy.add(file1);
                }
            }
        }

        return fileListCopy;
    }

    private List<String> calculateAllPossiblePaths(String filePath) {
        String path = "";
        String[] split = filePath.split("/");
        List<String> paths = new ArrayList<>(split.length + 1);
        paths.add("");  //Add study root folder
        //Add intermediate folders
        //Do not add the last split, could be a file or a folder..
        //Depending on this, it could end with '/' or not.
        for (int i = 0; i < split.length - 1; i++) {
            String f = split[i];
            path = path + f + "/";
            paths.add(path);
        }
        paths.add(filePath); //Add the file path
        return paths;
    }

    //FIXME: This should use org.opencb.opencga.storage.core.variant.io.VariantReaderUtils
    private String getMainVariantFile(String name) {
        if (name.endsWith(".variants.avro.gz") || name.endsWith(".variants.proto.gz") || name.endsWith(".variants.json.gz")) {
            int idx = name.lastIndexOf(".variants.");
            return name.substring(0, idx);
        } else {
            return null;
        }
    }

    private boolean isTransformedFile(String name) {
        return getMainVariantFile(name) != null;
    }

    private String getVariantMetadataFile(String path) {
        String file = getMainVariantFile(path);
        if (file != null) {
            return file + ".file.json.gz";
        } else {
            return null;
        }
    }

    private OpenCGAResult<File> getParents(long studyUid, String filePath, boolean rootFirst, QueryOptions options)
            throws CatalogException {
        List<String> paths = calculateAllPossiblePaths(filePath);

        Query query = new Query(FileDBAdaptor.QueryParams.PATH.key(), paths);
        query.put(FileDBAdaptor.QueryParams.STUDY_UID.key(), studyUid);
        OpenCGAResult<File> result = fileDBAdaptor.get(query, options);
        result.getResults().sort(rootFirst ? ROOT_FIRST_COMPARATOR : ROOT_LAST_COMPARATOR);
        return result;
    }

    private String getParentPath(String path) {
        Path parent = Paths.get(path).getParent();
        String parentPath;
        if (parent == null) {   //If parent == null, the file is in the root of the study
            parentPath = "";
        } else {
            parentPath = parent.toString() + "/";
        }
        return parentPath;
    }

    /**
     * Get the URI where a file should be in Catalog, given a study and a path.
     *
     * @param studyId   Study identifier
     * @param path      Path to locate
     * @param directory Boolean indicating if the file is a directory
     * @return URI where the file should be placed
     * @throws CatalogException CatalogException
     */
    private URI getFileUri(long studyId, String path, boolean directory) throws CatalogException, URISyntaxException {
        // Get the closest existing parent. If parents == true, may happen that the parent is not registered in catalog yet.
        File existingParent = getParents(studyId, path, false, null).first();

        //Relative path to the existing parent
        String relativePath = Paths.get(existingParent.getPath()).relativize(Paths.get(path)).toString();
        if (path.endsWith("/") && !relativePath.endsWith("/")) {
            relativePath += "/";
        }

        String uriStr = Paths.get(existingParent.getUri().getPath()).resolve(relativePath).toString();

        if (directory) {
            return UriUtils.createDirectoryUri(uriStr);
        } else {
            return UriUtils.createUri(uriStr);
        }
    }

    private boolean isExternal(Study study, String catalogFilePath, URI fileUri) throws CatalogException {
        URI studyUri = study.getUri();

        String studyFilePath = studyUri.resolve(catalogFilePath).getPath();
        String originalFilePath = fileUri.getPath();

        logger.debug("Study file path: {}", studyFilePath);
        logger.debug("File path: {}", originalFilePath);
        return !studyFilePath.equals(originalFilePath);
    }

    private FileTree getTree(File folder, Query query, QueryOptions queryOptions, int maxDepth, long studyId, String userId)
            throws CatalogDBException {

        if (maxDepth == 0) {
            return null;
        }

        try {
            authorizationManager.checkFilePermission(studyId, folder.getUid(), userId, FileAclEntry.FilePermissions.VIEW);
        } catch (CatalogException e) {
            return null;
        }

        // Update the new path to be looked for
        query.put(FileDBAdaptor.QueryParams.DIRECTORY.key(), folder.getPath());

        FileTree fileTree = new FileTree(folder);
        List<FileTree> children = new ArrayList<>();

        // Obtain the files and directories inside the directory
        OpenCGAResult<File> fileDataResult = fileDBAdaptor.get(query, queryOptions);

        for (File fileAux : fileDataResult.getResults()) {
            if (fileAux.getType().equals(File.Type.DIRECTORY)) {
                FileTree subTree = getTree(fileAux, query, queryOptions, maxDepth - 1, studyId, userId);
                if (subTree != null) {
                    children.add(subTree);
                }
            } else {
                try {
                    authorizationManager.checkFilePermission(studyId, fileAux.getUid(), userId, FileAclEntry.FilePermissions.VIEW);
                    children.add(new FileTree(fileAux));
                } catch (CatalogException e) {
                    continue;
                }
            }
        }
        fileTree.setChildren(children);

        return fileTree;
    }

    private int countFilesInTree(FileTree fileTree) {
        int count = 1;
        for (FileTree tree : fileTree.getChildren()) {
            count += countFilesInTree(tree);
        }
        return count;
    }

    /**
     * Method to check if a files matching a query can be deleted. It will only be possible to delete files as long as they are not indexed.
     *
     * @param query          Query object.
     * @param physicalDelete boolean indicating whether the files matching the query should be completely deleted from the file system or
     *                       they should be sent to the trash bin.
     * @param studyId        Study where the query will be applied.
     * @param userId         user for which DELETE permissions will be checked.
     * @return the list of files scanned that can be deleted.
     * @throws CatalogException if any of the files cannot be deleted.
     */
    public List<File> checkCanDeleteFiles(Query query, boolean physicalDelete, long studyId, String userId) throws CatalogException {
        String statusQuery = physicalDelete ? GET_NON_DELETED_FILES : GET_NON_TRASHED_FILES;

        QueryOptions options = new QueryOptions(QueryOptions.INCLUDE, Arrays.asList(FileDBAdaptor.QueryParams.UID.key(),
                FileDBAdaptor.QueryParams.NAME.key(), FileDBAdaptor.QueryParams.TYPE.key(), FileDBAdaptor.QueryParams.RELATED_FILES.key(),
                FileDBAdaptor.QueryParams.SIZE.key(), FileDBAdaptor.QueryParams.URI.key(), FileDBAdaptor.QueryParams.PATH.key(),
                FileDBAdaptor.QueryParams.INDEX.key(), FileDBAdaptor.QueryParams.STATUS.key(), FileDBAdaptor.QueryParams.EXTERNAL.key()));
        Query myQuery = new Query(query);
        myQuery.put(FileDBAdaptor.QueryParams.STUDY_UID.key(), studyId);
        myQuery.put(FileDBAdaptor.QueryParams.STATUS_NAME.key(), statusQuery);

        OpenCGAResult<File> fileDataResult = fileDBAdaptor.get(myQuery, options);

        return checkCanDeleteFiles(fileDataResult.getResults().iterator(), physicalDelete, String.valueOf(studyId), userId);
    }

    public List<File> checkCanDeleteFiles(Iterator<File> fileIterator, boolean physicalDelete, String studyStr, String userId)
            throws CatalogException {
        List<File> filesChecked = new LinkedList<>();

        while (fileIterator.hasNext()) {
            filesChecked.addAll(checkCanDeleteFile(studyStr, fileIterator.next(), physicalDelete, userId));
        }

        return filesChecked;
    }

    public List<File> checkCanDeleteFile(String studyStr, File file, boolean physicalDelete, String userId) throws CatalogException {
        String statusQuery = physicalDelete ? GET_NON_DELETED_FILES : GET_NON_TRASHED_FILES;

        Study study = studyManager.resolveId(studyStr, userId);
        QueryOptions options = new QueryOptions(QueryOptions.INCLUDE, Arrays.asList(FileDBAdaptor.QueryParams.UID.key(),
                FileDBAdaptor.QueryParams.NAME.key(), FileDBAdaptor.QueryParams.TYPE.key(), FileDBAdaptor.QueryParams.RELATED_FILES.key(),
                FileDBAdaptor.QueryParams.SIZE.key(), FileDBAdaptor.QueryParams.URI.key(), FileDBAdaptor.QueryParams.PATH.key(),
                FileDBAdaptor.QueryParams.INDEX.key(), FileDBAdaptor.QueryParams.STATUS.key(), FileDBAdaptor.QueryParams.EXTERNAL.key()));

        List<File> filesToAnalyse = new LinkedList<>();

        if (file.getType() == File.Type.FILE) {
            filesToAnalyse.add(file);
        } else {
            // We cannot delete the root folder
            if (isRootFolder(file)) {
                throw new CatalogException("Root directories cannot be deleted");
            }

            // Get all recursive files and folders
            Query newQuery = new Query()
                    .append(FileDBAdaptor.QueryParams.STUDY_UID.key(), study.getUid())
                    .append(FileDBAdaptor.QueryParams.PATH.key(), "~^" + file.getPath() + "*")
                    .append(FileDBAdaptor.QueryParams.STATUS_NAME.key(), statusQuery);
            OpenCGAResult<File> recursiveFileDataResult = fileDBAdaptor.get(newQuery, options);

            if (file.isExternal()) {
                // Check there aren't local files within the directory
                List<String> wrongFiles = new LinkedList<>();
                for (File nestedFile : recursiveFileDataResult.getResults()) {
                    if (!nestedFile.isExternal()) {
                        wrongFiles.add(nestedFile.getPath());
                    }
                }
                if (!wrongFiles.isEmpty()) {
                    throw new CatalogException("Local files {" + StringUtils.join(wrongFiles, ", ") + "} detected within the external "
                            + "folder " + file.getPath() + ". Please, delete those folders or files manually first");
                }
            } else {
                // Check there aren't external files within the directory
                List<String> wrongFiles = new LinkedList<>();
                for (File nestedFile : recursiveFileDataResult.getResults()) {
                    if (nestedFile.isExternal()) {
                        wrongFiles.add(nestedFile.getPath());
                    }
                }
                if (!wrongFiles.isEmpty()) {
                    throw new CatalogException("External files {" + StringUtils.join(wrongFiles, ", ") + "} detected within the local "
                            + "folder " + file.getPath() + ". Please, unlink those folders or files manually first");
                }
            }

            filesToAnalyse.addAll(recursiveFileDataResult.getResults());
        }

        // If the user is the owner or the admin, we won't check if he has permissions for every single file
        boolean checkPermissions = !authorizationManager.checkIsOwnerOrAdmin(study.getUid(), userId);

        Set<Long> transformedFromFileIds = new HashSet<>();

        for (File fileAux : filesToAnalyse) {
            if (checkPermissions) {
                authorizationManager.checkFilePermission(study.getUid(), fileAux.getUid(), userId, FileAclEntry.FilePermissions.DELETE);
            }

            // Check the file status is not STAGE or MISSING
            if (fileAux.getStatus() == null) {
                throw new CatalogException("Cannot check file status for deletion");
            }
            if (File.FileStatus.STAGE.equals(fileAux.getStatus().getName())
                    || File.FileStatus.MISSING.equals(fileAux.getStatus().getName())) {
                throw new CatalogException("Cannot delete file: " + fileAux.getName() + ". The status is " + fileAux.getStatus().getName());
            }

            // Check the index status
            if (fileAux.getIndex() != null && fileAux.getIndex().getStatus() != null
                    && !FileIndex.IndexStatus.NONE.equals(fileAux.getIndex().getStatus().getName())
                    && !FileIndex.IndexStatus.TRANSFORMED.equals(fileAux.getIndex().getStatus().getName())) {
                throw new CatalogException("Cannot delete file: " + fileAux.getName() + ". The index status is "
                        + fileAux.getIndex().getStatus().getName());
            }

            // Check if the file is produced from other file being indexed and add them to the transformedFromFileIds set
            if (fileAux.getRelatedFiles() != null && !fileAux.getRelatedFiles().isEmpty()) {
                transformedFromFileIds.addAll(
                        fileAux.getRelatedFiles().stream()
                                .filter(myFile -> myFile.getRelation() == File.RelatedFile.Relation.PRODUCED_FROM)
                                .map(File.RelatedFile::getFile)
                                .map(File::getUid)
                                .collect(Collectors.toSet())
                );
            }
        }

        // Check the original files are not being indexed at the moment
        if (!transformedFromFileIds.isEmpty()) {
            Query query = new Query(FileDBAdaptor.QueryParams.UID.key(), new ArrayList<>(transformedFromFileIds));
            try (DBIterator<File> iterator = fileDBAdaptor.iterator(query, new QueryOptions(QueryOptions.INCLUDE, Arrays.asList(
                    FileDBAdaptor.QueryParams.INDEX.key(), FileDBAdaptor.QueryParams.UID.key())))) {
                while (iterator.hasNext()) {
                    File next = iterator.next();
                    String status = next.getIndex().getStatus().getName();
                    switch (status) {
                        case FileIndex.IndexStatus.READY:
                            // If they are already ready, we only need to remove the reference to the transformed files as they will be
                            // removed
                            next.getIndex().setTransformedFile(null);
                            break;
                        case FileIndex.IndexStatus.TRANSFORMED:
                            // We need to remove the reference to the transformed files and change their status from TRANSFORMED to NONE
                            next.getIndex().setTransformedFile(null);
                            next.getIndex().getStatus().setName(FileIndex.IndexStatus.NONE);
                            break;
                        case FileIndex.IndexStatus.NONE:
                        case FileIndex.IndexStatus.DELETED:
                            break;
                        default:
                            throw new CatalogException("Cannot delete files that are in use in storage.");
                    }
                }
            }
        }

        return filesToAnalyse;
    }

    public DataResult<FacetField> facet(String studyId, Query query, QueryOptions options, boolean defaultStats, String token)
            throws CatalogException, IOException {
        ParamUtils.defaultObject(query, Query::new);
        ParamUtils.defaultObject(options, QueryOptions::new);

        String userId = userManager.getUserId(token);
        // We need to add variableSets and groups to avoid additional queries as it will be used in the catalogSolrManager
        Study study = studyManager.resolveId(studyId, userId, new QueryOptions(QueryOptions.INCLUDE,
                Arrays.asList(StudyDBAdaptor.QueryParams.VARIABLE_SET.key(), StudyDBAdaptor.QueryParams.GROUPS.key())));

        ObjectMap auditParams = new ObjectMap()
                .append("studyId", studyId)
                .append("query", new Query(query))
                .append("options", options)
                .append("defaultStats", defaultStats)
                .append("token", token);
        try {
            if (defaultStats || StringUtils.isEmpty(options.getString(QueryOptions.FACET))) {
                String facet = options.getString(QueryOptions.FACET);
                options.put(QueryOptions.FACET, StringUtils.isNotEmpty(facet) ? defaultFacet + ";" + facet : defaultFacet);
            }

            AnnotationUtils.fixQueryAnnotationSearch(study, userId, query, authorizationManager);

            CatalogSolrManager catalogSolrManager = new CatalogSolrManager(catalogManager);
            DataResult<FacetField> result = catalogSolrManager.facetedQuery(study, CatalogSolrManager.FILE_SOLR_COLLECTION, query, options,
                    userId);
            auditManager.auditFacet(userId, Enums.Resource.FILE, study.getId(), study.getUuid(), auditParams,
                    new AuditRecord.Status(AuditRecord.Status.Result.SUCCESS));

            return result;
        } catch (CatalogException e) {
            auditManager.auditFacet(userId, Enums.Resource.FILE, study.getId(), study.getUuid(), auditParams,
                    new AuditRecord.Status(AuditRecord.Status.Result.ERROR, new Error(0, "", e.getMessage())));
            throw e;
        }
    }

    private void updateIndexStatusAfterDeletionOfTransformedFile(long studyId, File file) throws CatalogDBException {
        if (file.getType() == File.Type.FILE && (file.getRelatedFiles() == null || file.getRelatedFiles().isEmpty())) {
            return;
        }

        // We check if any of the files to be removed are transformation files
        Query query = new Query()
                .append(FileDBAdaptor.QueryParams.STUDY_UID.key(), studyId)
                .append(FileDBAdaptor.QueryParams.PATH.key(), "~^" + file.getPath() + "*")
                .append(FileDBAdaptor.QueryParams.RELATED_FILES_RELATION.key(), File.RelatedFile.Relation.PRODUCED_FROM);
        OpenCGAResult<File> fileQR = fileDBAdaptor.get(query, new QueryOptions(QueryOptions.INCLUDE,
                FileDBAdaptor.QueryParams.RELATED_FILES.key()));
        if (fileQR.getNumResults() > 0) {
            // Among the files to be deleted / unlinked, there are transformed files. We need to check that these files are not being used
            // anymore.
            Set<Long> fileIds = new HashSet<>();
            for (File transformedFile : fileQR.getResults()) {
                fileIds.addAll(
                        transformedFile.getRelatedFiles().stream()
                                .filter(myFile -> myFile.getRelation() == File.RelatedFile.Relation.PRODUCED_FROM)
                                .map(File.RelatedFile::getFile)
                                .map(File::getUid)
                                .collect(Collectors.toSet())
                );
            }

            // Update the original files to remove the transformed file
            query = new Query(FileDBAdaptor.QueryParams.UID.key(), new ArrayList<>(fileIds));
            Map<Long, FileIndex> filesToUpdate;
            try (DBIterator<File> iterator = fileDBAdaptor.iterator(query, new QueryOptions(QueryOptions.INCLUDE, Arrays.asList(
                    FileDBAdaptor.QueryParams.INDEX.key(), FileDBAdaptor.QueryParams.UID.key())))) {
                filesToUpdate = new HashMap<>();
                while (iterator.hasNext()) {
                    File next = iterator.next();
                    String status = next.getIndex().getStatus().getName();
                    switch (status) {
                        case FileIndex.IndexStatus.READY:
                            // If they are already ready, we only need to remove the reference to the transformed files as they will be
                            // removed
                            next.getIndex().setTransformedFile(null);
                            filesToUpdate.put(next.getUid(), next.getIndex());
                            break;
                        case FileIndex.IndexStatus.TRANSFORMED:
                            // We need to remove the reference to the transformed files and change their status from TRANSFORMED to NONE
                            next.getIndex().setTransformedFile(null);
                            next.getIndex().getStatus().setName(FileIndex.IndexStatus.NONE);
                            filesToUpdate.put(next.getUid(), next.getIndex());
                            break;
                        default:
                            break;
                    }
                }
            }

            for (Map.Entry<Long, FileIndex> indexEntry : filesToUpdate.entrySet()) {
                fileDBAdaptor.update(indexEntry.getKey(), new ObjectMap(FileDBAdaptor.QueryParams.INDEX.key(), indexEntry.getValue()),
                        QueryOptions.empty());
            }
        }
    }

    /**
     * Create the parent directories that are needed.
     *
     * @param study            study where they will be created.
     * @param userId           user that is creating the parents.
     * @param studyURI         Base URI where the created folders will be pointing to. (base physical location)
     * @param path             Path used in catalog as a virtual location. (whole bunch of directories inside the virtual
     *                         location in catalog)
     * @param checkPermissions Boolean indicating whether to check if the user has permissions to create a folder in the first directory
     *                         that is available in catalog.
     * @throws CatalogDBException
     */
    private void createParents(Study study, String userId, URI studyURI, Path path, boolean checkPermissions) throws CatalogException {
        if (path == null) {
            if (checkPermissions) {
                authorizationManager.checkStudyPermission(study.getUid(), userId, StudyAclEntry.StudyPermissions.WRITE_FILES);
            }
            return;
        }

        String stringPath = path.toString();
        if (("/").equals(stringPath)) {
            return;
        }

        logger.info("Path: {}", stringPath);

        if (stringPath.startsWith("/")) {
            stringPath = stringPath.substring(1);
        }

        if (!stringPath.endsWith("/")) {
            stringPath = stringPath + "/";
        }

        // Check if the folder exists
        Query query = new Query()
                .append(FileDBAdaptor.QueryParams.STUDY_UID.key(), study.getUid())
                .append(FileDBAdaptor.QueryParams.PATH.key(), stringPath);

        if (fileDBAdaptor.count(query).first() == 0) {
            createParents(study, userId, studyURI, path.getParent(), checkPermissions);
        } else {
            if (checkPermissions) {
                long fileId = fileDBAdaptor.getId(study.getUid(), stringPath);
                authorizationManager.checkFilePermission(study.getUid(), fileId, userId, FileAclEntry.FilePermissions.WRITE);
            }
            return;
        }

        String parentPath = getParentPath(stringPath);
        long parentFileId = fileDBAdaptor.getId(study.getUid(), parentPath);
        // We obtain the permissions set in the parent folder and set them to the file or folder being created
        OpenCGAResult<Map<String, List<String>>> allFileAcls = authorizationManager.getAllFileAcls(study.getUid(), parentFileId, userId,
                checkPermissions);

        URI completeURI = Paths.get(studyURI).resolve(path).toUri();

        // Create the folder in catalog
        File folder = new File(path.getFileName().toString(), File.Type.DIRECTORY, File.Format.PLAIN, File.Bioformat.NONE, completeURI,
                stringPath, null, TimeUtils.getTime(), TimeUtils.getTime(), "", new File.FileStatus(File.FileStatus.READY), false, 0, null,
                new Experiment(), Collections.emptyList(), new Job(), Collections.emptyList(), null,
                studyManager.getCurrentRelease(study), Collections.emptyList(), null, null);
        folder.setUuid(UUIDUtils.generateOpenCGAUUID(UUIDUtils.Entity.FILE));
        checkHooks(folder, study.getFqn(), HookConfiguration.Stage.CREATE);
        fileDBAdaptor.insert(study.getUid(), folder, Collections.emptyList(), new QueryOptions());
        OpenCGAResult<File> queryResult = getFile(study.getUid(), folder.getUuid(), QueryOptions.empty());
        // Propagate ACLs
        if (allFileAcls != null && allFileAcls.getNumResults() > 0) {
            authorizationManager.replicateAcls(study.getUid(), Arrays.asList(queryResult.first().getUid()), allFileAcls.getResults().get(0),
                    Enums.Resource.FILE);
        }
    }

    private OpenCGAResult<File> privateLink(Study study, URI uriOrigin, String pathDestiny, ObjectMap params, String sessionId)
            throws CatalogException, IOException {
        params = ParamUtils.defaultObject(params, ObjectMap::new);
        CatalogIOManager ioManager = catalogIOManagerFactory.get(uriOrigin);
        if (!ioManager.exists(uriOrigin)) {
            throw new CatalogIOException("File " + uriOrigin + " does not exist");
        }

        final URI normalizedUri;
        try {
            normalizedUri = UriUtils.createUri(uriOrigin.normalize().getPath());
        } catch (URISyntaxException e) {
            throw new CatalogException(e);
        }

        String userId = userManager.getUserId(sessionId);
        authorizationManager.checkStudyPermission(study.getUid(), userId, StudyAclEntry.StudyPermissions.WRITE_FILES);

        pathDestiny = ParamUtils.defaultString(pathDestiny, "");
        if (pathDestiny.length() == 1 && (pathDestiny.equals(".") || pathDestiny.equals("/"))) {
            pathDestiny = "";
        } else {
            if (pathDestiny.startsWith("/")) {
                pathDestiny = pathDestiny.substring(1);
            }
            if (!pathDestiny.isEmpty() && !pathDestiny.endsWith("/")) {
                pathDestiny = pathDestiny + "/";
            }
        }
        String externalPathDestinyStr;
        if (Paths.get(normalizedUri).toFile().isDirectory()) {
            externalPathDestinyStr = Paths.get(pathDestiny).resolve(Paths.get(normalizedUri).getFileName()).toString() + "/";
        } else {
            externalPathDestinyStr = Paths.get(pathDestiny).resolve(Paths.get(normalizedUri).getFileName()).toString();
        }

        // Check if the path already exists and is not external
        Query query = new Query()
                .append(FileDBAdaptor.QueryParams.STUDY_UID.key(), study.getUid())
                .append(FileDBAdaptor.QueryParams.STATUS_NAME.key(), "!=" + File.FileStatus.TRASHED + ";!=" + Status.DELETED + ";!="
                        + File.FileStatus.REMOVED)
                .append(FileDBAdaptor.QueryParams.PATH.key(), externalPathDestinyStr)
                .append(FileDBAdaptor.QueryParams.EXTERNAL.key(), false);
        if (fileDBAdaptor.count(query).first() > 0) {
            throw new CatalogException("Cannot link to " + externalPathDestinyStr + ". The path already existed and is not external.");
        }

        // Check if the uri was already linked to that same path
        query = new Query()
                .append(FileDBAdaptor.QueryParams.URI.key(), normalizedUri)
                .append(FileDBAdaptor.QueryParams.STUDY_UID.key(), study.getUid())
                .append(FileDBAdaptor.QueryParams.STATUS_NAME.key(), "!=" + File.FileStatus.TRASHED + ";!=" + Status.DELETED + ";!="
                        + File.FileStatus.REMOVED)
                .append(FileDBAdaptor.QueryParams.PATH.key(), externalPathDestinyStr)
                .append(FileDBAdaptor.QueryParams.EXTERNAL.key(), true);


        if (fileDBAdaptor.count(query).first() > 0) {
            // Create a regular expression on URI to return everything linked from that URI
            query.put(FileDBAdaptor.QueryParams.URI.key(), "~^" + normalizedUri);
            query.remove(FileDBAdaptor.QueryParams.PATH.key());

            // Limit the number of results and only some fields
            QueryOptions queryOptions = new QueryOptions()
                    .append(QueryOptions.LIMIT, 100);

            return fileDBAdaptor.get(query, queryOptions);
        }

        // Check if the uri was linked to other path
        query = new Query()
                .append(FileDBAdaptor.QueryParams.URI.key(), normalizedUri)
                .append(FileDBAdaptor.QueryParams.STUDY_UID.key(), study.getUid())
                .append(FileDBAdaptor.QueryParams.STATUS_NAME.key(), "!=" + File.FileStatus.TRASHED + ";!=" + Status.DELETED + ";!="
                        + File.FileStatus.REMOVED)
                .append(FileDBAdaptor.QueryParams.EXTERNAL.key(), true);
        if (fileDBAdaptor.count(query).first() > 0) {
            QueryOptions queryOptions = new QueryOptions(QueryOptions.INCLUDE, FileDBAdaptor.QueryParams.PATH.key());
            String path = fileDBAdaptor.get(query, queryOptions).first().getPath();
            throw new CatalogException(normalizedUri + " was already linked to other path: " + path);
        }

        boolean parents = params.getBoolean("parents", false);
        // FIXME: Implement resync
        boolean resync = params.getBoolean("resync", false);
        String description = params.getString("description", "");
        String checksum = params.getString(FileDBAdaptor.QueryParams.CHECKSUM.key(), "");

        List<File.RelatedFile> relatedFiles = params.getAsList("relatedFiles", File.RelatedFile.class);
        if (relatedFiles != null) {
            for (File.RelatedFile relatedFile : relatedFiles) {
                File tmpFile = internalGet(study.getUid(), relatedFile.getFile().getId(), INCLUDE_FILE_IDS, userId).first();
                relatedFile.setFile(tmpFile);
            }
        }

        // Because pathDestiny can be null, we will use catalogPath as the virtual destiny where the files will be located in catalog.
        Path catalogPath = Paths.get(pathDestiny);

        if (pathDestiny.isEmpty()) {
            // If no destiny is given, everything will be linked to the root folder of the study.
            authorizationManager.checkStudyPermission(study.getUid(), userId, StudyAclEntry.StudyPermissions.WRITE_FILES);
        } else {
            // Check if the folder exists
            query = new Query()
                    .append(FileDBAdaptor.QueryParams.STUDY_UID.key(), study.getUid())
                    .append(FileDBAdaptor.QueryParams.PATH.key(), pathDestiny);
            if (fileDBAdaptor.count(query).first() == 0) {
                if (parents) {
                    // Get the base URI where the files are located in the study
                    URI studyURI = study.getUri();
                    createParents(study, userId, studyURI, catalogPath, true);
                    // Create them in the disk
//                    URI directory = Paths.get(studyURI).resolve(catalogPath).toUri();
//                    catalogIOManagerFactory.get(directory).createDirectory(directory, true);
                } else {
                    throw new CatalogException("The path " + catalogPath + " does not exist in catalog.");
                }
            } else {
                // Check if the user has permissions to link files in the directory
                long fileId = fileDBAdaptor.getId(study.getUid(), pathDestiny);
                authorizationManager.checkFilePermission(study.getUid(), fileId, userId, FileAclEntry.FilePermissions.WRITE);
            }
        }

        Path pathOrigin = Paths.get(normalizedUri);
        Path externalPathDestiny = Paths.get(externalPathDestinyStr);
        if (Paths.get(normalizedUri).toFile().isFile()) {

            // Check if there is already a file in the same path
            query = new Query()
                    .append(FileDBAdaptor.QueryParams.STUDY_UID.key(), study.getUid())
                    .append(FileDBAdaptor.QueryParams.PATH.key(), externalPathDestinyStr);

            // Create the file
            if (fileDBAdaptor.count(query).first() == 0) {
                long size = Files.size(Paths.get(normalizedUri));

                String parentPath = getParentPath(externalPathDestinyStr);
                long parentFileId = fileDBAdaptor.getId(study.getUid(), parentPath);
                // We obtain the permissions set in the parent folder and set them to the file or folder being created
                OpenCGAResult<Map<String, List<String>>> allFileAcls = authorizationManager.getAllFileAcls(study.getUid(), parentFileId,
                        userId, true);

                File subfile = new File(externalPathDestiny.getFileName().toString(), File.Type.FILE, File.Format.UNKNOWN,
                        File.Bioformat.NONE, normalizedUri, externalPathDestinyStr, checksum, TimeUtils.getTime(), TimeUtils.getTime(),
                        description, new File.FileStatus(File.FileStatus.READY), true, size, null, new Experiment(),
                        Collections.emptyList(), new Job(), relatedFiles, null, studyManager.getCurrentRelease(study),
                        Collections.emptyList(), Collections.emptyMap(), Collections.emptyMap());
                subfile.setUuid(UUIDUtils.generateOpenCGAUUID(UUIDUtils.Entity.FILE));
                checkHooks(subfile, study.getFqn(), HookConfiguration.Stage.CREATE);
                fileDBAdaptor.insert(study.getUid(), subfile, Collections.emptyList(), new QueryOptions());
                OpenCGAResult<File> queryResult = getFile(study.getUid(), subfile.getUuid(), QueryOptions.empty());

                // Propagate ACLs
                if (allFileAcls != null && allFileAcls.getNumResults() > 0) {
                    authorizationManager.replicateAcls(study.getUid(), Arrays.asList(queryResult.first().getUid()),
                            allFileAcls.getResults().get(0), Enums.Resource.FILE);
                }

                File file = this.fileMetadataReader.setMetadataInformation(queryResult.first(), queryResult.first().getUri(),
                        new QueryOptions(), sessionId, false);
                queryResult.setResults(Arrays.asList(file));

                // If it is a transformed file, we will try to link it with the correspondent original file
                try {
                    if (isTransformedFile(file.getName())) {
                        matchUpVariantFiles(study.getFqn(), Arrays.asList(file), sessionId);
                    }
                } catch (CatalogException e) {
                    logger.warn("Matching avro to variant file: {}", e.getMessage());
                }

                return queryResult;
            } else {
                throw new CatalogException("Cannot link " + externalPathDestiny.getFileName().toString() + ". A file with the same name "
                        + "was found in the same path.");
            }
        } else {
            // This list will contain the list of transformed files detected during the link
            List<File> transformedFiles = new ArrayList<>();

            // We remove the / at the end for replacement purposes in the walkFileTree
            String finalExternalPathDestinyStr = externalPathDestinyStr.substring(0, externalPathDestinyStr.length() - 1);

            // Link all the files and folders present in the uri
            Files.walkFileTree(pathOrigin, new SimpleFileVisitor<Path>() {
                @Override
                public FileVisitResult preVisitDirectory(Path dir, BasicFileAttributes attrs) throws IOException {

                    try {
                        String destinyPath = dir.toString().replace(Paths.get(normalizedUri).toString(), finalExternalPathDestinyStr);

                        if (!destinyPath.isEmpty() && !destinyPath.endsWith("/")) {
                            destinyPath += "/";
                        }

                        if (destinyPath.startsWith("/")) {
                            destinyPath = destinyPath.substring(1);
                        }

                        Query query = new Query()
                                .append(FileDBAdaptor.QueryParams.STUDY_UID.key(), study.getUid())
                                .append(FileDBAdaptor.QueryParams.PATH.key(), destinyPath);

                        if (fileDBAdaptor.count(query).first() == 0) {
                            // If the folder does not exist, we create it

                            String parentPath = getParentPath(destinyPath);
                            long parentFileId = fileDBAdaptor.getId(study.getUid(), parentPath);
                            // We obtain the permissions set in the parent folder and set them to the file or folder being created
                            OpenCGAResult<Map<String, List<String>>> allFileAcls;
                            try {
                                allFileAcls = authorizationManager.getAllFileAcls(study.getUid(), parentFileId, userId, true);
                            } catch (CatalogException e) {
                                throw new RuntimeException(e);
                            }

                            File folder = new File(dir.getFileName().toString(), File.Type.DIRECTORY, File.Format.PLAIN,
                                    File.Bioformat.NONE, dir.toUri(), destinyPath, null, TimeUtils.getTime(),
                                    TimeUtils.getTime(), description, new File.FileStatus(File.FileStatus.READY), true, 0, null,
                                    new Experiment(), Collections.emptyList(), new Job(), relatedFiles,
                                    null, studyManager.getCurrentRelease(study), Collections.emptyList(),
                                    Collections.emptyMap(), Collections.emptyMap());
                            folder.setUuid(UUIDUtils.generateOpenCGAUUID(UUIDUtils.Entity.FILE));
                            checkHooks(folder, study.getFqn(), HookConfiguration.Stage.CREATE);
                            fileDBAdaptor.insert(study.getUid(), folder, Collections.emptyList(), new QueryOptions());
                            OpenCGAResult<File> queryResult = getFile(study.getUid(), folder.getUuid(), QueryOptions.empty());

                            // Propagate ACLs
                            if (allFileAcls != null && allFileAcls.getNumResults() > 0) {
                                authorizationManager.replicateAcls(study.getUid(), Arrays.asList(queryResult.first().getUid()),
                                        allFileAcls.getResults().get(0), Enums.Resource.FILE);
                            }
                        }

                    } catch (CatalogException e) {
                        logger.error("An error occurred when trying to create folder {}", dir.toString());
//                        e.printStackTrace();
                    }

                    return FileVisitResult.CONTINUE;
                }

                @Override
                public FileVisitResult visitFile(Path filePath, BasicFileAttributes attrs) throws IOException {
                    try {
                        String destinyPath = filePath.toString().replace(Paths.get(normalizedUri).toString(), finalExternalPathDestinyStr);

                        if (destinyPath.startsWith("/")) {
                            destinyPath = destinyPath.substring(1);
                        }

                        Query query = new Query()
                                .append(FileDBAdaptor.QueryParams.STUDY_UID.key(), study.getUid())
                                .append(FileDBAdaptor.QueryParams.PATH.key(), destinyPath);

                        if (fileDBAdaptor.count(query).first() == 0) {
                            long size = Files.size(filePath);
                            // If the file does not exist, we create it
                            String parentPath = getParentPath(destinyPath);
                            long parentFileId = fileDBAdaptor.getId(study.getUid(), parentPath);
                            // We obtain the permissions set in the parent folder and set them to the file or folder being created
                            OpenCGAResult<Map<String, List<String>>> allFileAcls;
                            try {
                                allFileAcls = authorizationManager.getAllFileAcls(study.getUid(), parentFileId, userId, true);
                            } catch (CatalogException e) {
                                throw new RuntimeException(e);
                            }

                            File subfile = new File(filePath.getFileName().toString(), File.Type.FILE, File.Format.UNKNOWN,
                                    File.Bioformat.NONE, filePath.toUri(), destinyPath, null, TimeUtils.getTime(),
                                    TimeUtils.getTime(), description, new File.FileStatus(File.FileStatus.READY), true, size, null,
                                    new Experiment(), Collections.emptyList(), new Job(), relatedFiles,
                                    null, studyManager.getCurrentRelease(study), Collections.emptyList(),
                                    Collections.emptyMap(), Collections.emptyMap());
                            subfile.setUuid(UUIDUtils.generateOpenCGAUUID(UUIDUtils.Entity.FILE));
                            checkHooks(subfile, study.getFqn(), HookConfiguration.Stage.CREATE);
                            fileDBAdaptor.insert(study.getUid(), subfile, Collections.emptyList(), new QueryOptions());
                            OpenCGAResult<File> queryResult = getFile(study.getUid(), subfile.getUuid(), QueryOptions.empty());

                            // Propagate ACLs
                            if (allFileAcls != null && allFileAcls.getNumResults() > 0) {
                                authorizationManager.replicateAcls(study.getUid(), Arrays.asList(queryResult.first().getUid()),
                                        allFileAcls.getResults().get(0), Enums.Resource.FILE);
                            }

                            File file = FileManager.this.fileMetadataReader.setMetadataInformation(queryResult.first(),
                                    queryResult.first().getUri(), new QueryOptions(), sessionId, false);
                            if (isTransformedFile(file.getName())) {
                                logger.info("Detected transformed file {}", file.getPath());
                                transformedFiles.add(file);
                            }
                        } else {
                            throw new CatalogException("Cannot link the file " + filePath.getFileName().toString()
                                    + ". There is already a file in the path " + destinyPath + " with the same name.");
                        }

                    } catch (CatalogException e) {
                        logger.error(e.getMessage());
                    }

                    return FileVisitResult.CONTINUE;
                }

                @Override
                public FileVisitResult visitFileFailed(Path file, IOException exc) throws IOException {
                    return FileVisitResult.SKIP_SUBTREE;
                }

                @Override
                public FileVisitResult postVisitDirectory(Path dir, IOException exc) throws IOException {
                    return FileVisitResult.CONTINUE;
                }
            });

            // Try to link transformed files with their corresponding original files if any
            try {
                if (transformedFiles.size() > 0) {
                    matchUpVariantFiles(study.getFqn(), transformedFiles, sessionId);
                }
            } catch (CatalogException e) {
                logger.warn("Matching avro to variant file: {}", e.getMessage());
            }

            // Check if the uri was already linked to that same path
            query = new Query()
                    .append(FileDBAdaptor.QueryParams.URI.key(), "~^" + normalizedUri)
                    .append(FileDBAdaptor.QueryParams.STUDY_UID.key(), study.getUid())
                    .append(FileDBAdaptor.QueryParams.STATUS_NAME.key(), "!=" + File.FileStatus.TRASHED + ";!=" + Status.DELETED + ";!="
                            + File.FileStatus.REMOVED)
                    .append(FileDBAdaptor.QueryParams.EXTERNAL.key(), true);

            // Limit the number of results and only some fields
            QueryOptions queryOptions = new QueryOptions()
                    .append(QueryOptions.LIMIT, 100);
            return fileDBAdaptor.get(query, queryOptions);
        }
    }

    private void checkHooks(File file, String fqn, HookConfiguration.Stage stage) throws CatalogException {

        Map<String, Map<String, List<HookConfiguration>>> hooks = this.configuration.getHooks();
        if (hooks != null && hooks.containsKey(fqn)) {
            Map<String, List<HookConfiguration>> entityHookMap = hooks.get(fqn);
            List<HookConfiguration> hookList = null;
            if (entityHookMap.containsKey(MongoDBAdaptorFactory.FILE_COLLECTION)) {
                hookList = entityHookMap.get(MongoDBAdaptorFactory.FILE_COLLECTION);
            } else if (entityHookMap.containsKey(MongoDBAdaptorFactory.FILE_COLLECTION.toUpperCase())) {
                hookList = entityHookMap.get(MongoDBAdaptorFactory.FILE_COLLECTION.toUpperCase());
            }

            // We check the hook list
            if (hookList != null) {
                for (HookConfiguration hookConfiguration : hookList) {
                    if (hookConfiguration.getStage() != stage) {
                        continue;
                    }

                    String field = hookConfiguration.getField();
                    if (StringUtils.isEmpty(field)) {
                        logger.warn("Missing 'field' field from hook configuration");
                        continue;
                    }
                    field = field.toLowerCase();

                    String filterValue = hookConfiguration.getValue();
                    if (StringUtils.isEmpty(filterValue)) {
                        logger.warn("Missing 'value' field from hook configuration");
                        continue;
                    }

                    String value = null;
                    switch (field) {
                        case "name":
                            value = file.getName();
                            break;
                        case "format":
                            value = file.getFormat().name();
                            break;
                        case "bioformat":
                            value = file.getFormat().name();
                            break;
                        case "path":
                            value = file.getPath();
                            break;
                        case "description":
                            value = file.getDescription();
                            break;
                        // TODO: At some point, we will also have to consider any field that is not a String
//                        case "size":
//                            value = file.getSize();
//                            break;
                        default:
                            break;
                    }
                    if (value == null) {
                        continue;
                    }

                    String filterNewValue = hookConfiguration.getWhat();
                    if (StringUtils.isEmpty(filterNewValue)) {
                        logger.warn("Missing 'what' field from hook configuration");
                        continue;
                    }

                    String filterWhere = hookConfiguration.getWhere();
                    if (StringUtils.isEmpty(filterWhere)) {
                        logger.warn("Missing 'where' field from hook configuration");
                        continue;
                    }
                    filterWhere = filterWhere.toLowerCase();


                    if (filterValue.startsWith("~")) {
                        // Regular expression
                        if (!value.matches(filterValue.substring(1))) {
                            // If it doesn't match, we will check the next hook of the loop
                            continue;
                        }
                    } else {
                        if (!value.equals(filterValue)) {
                            // If it doesn't match, we will check the next hook of the loop
                            continue;
                        }
                    }

                    // The value matched, so we will perform the action desired by the user
                    if (hookConfiguration.getAction() == HookConfiguration.Action.ABORT) {
                        throw new CatalogException("A hook to abort the insertion matched");
                    }

                    // We check the field the user wants to update
                    if (filterWhere.equals(FileDBAdaptor.QueryParams.DESCRIPTION.key())) {
                        switch (hookConfiguration.getAction()) {
                            case ADD:
                            case SET:
                                file.setDescription(hookConfiguration.getWhat());
                                break;
                            case REMOVE:
                                file.setDescription("");
                                break;
                            default:
                                break;
                        }
                    } else if (filterWhere.equals(FileDBAdaptor.QueryParams.TAGS.key())) {
                        switch (hookConfiguration.getAction()) {
                            case ADD:
                                List<String> values;
                                if (hookConfiguration.getWhat().contains(",")) {
                                    values = Arrays.asList(hookConfiguration.getWhat().split(","));
                                } else {
                                    values = Collections.singletonList(hookConfiguration.getWhat());
                                }
                                List<String> tagsCopy = new ArrayList<>();
                                if (file.getTags() != null) {
                                    tagsCopy.addAll(file.getTags());
                                }
                                tagsCopy.addAll(values);
                                file.setTags(tagsCopy);
                                break;
                            case SET:
                                if (hookConfiguration.getWhat().contains(",")) {
                                    values = Arrays.asList(hookConfiguration.getWhat().split(","));
                                } else {
                                    values = Collections.singletonList(hookConfiguration.getWhat());
                                }
                                file.setTags(values);
                                break;
                            case REMOVE:
                                file.setTags(Collections.emptyList());
                                break;
                            default:
                                break;
                        }
                    } else if (filterWhere.startsWith(FileDBAdaptor.QueryParams.STATS.key())) {
                        String[] split = StringUtils.split(filterWhere, ".", 2);
                        String statsField = null;
                        if (split.length == 2) {
                            statsField = split[1];
                        }

                        switch (hookConfiguration.getAction()) {
                            case ADD:
                                if (statsField == null) {
                                    logger.error("Cannot add a value to {} directly. Expected {}.<subfield>",
                                            FileDBAdaptor.QueryParams.STATS.key(), FileDBAdaptor.QueryParams.STATS.key());
                                    continue;
                                }

                                List<String> values;
                                if (hookConfiguration.getWhat().contains(",")) {
                                    values = Arrays.asList(hookConfiguration.getWhat().split(","));
                                } else {
                                    values = Collections.singletonList(hookConfiguration.getWhat());
                                }

                                Object currentStatsValue = file.getStats().get(statsField);
                                if (currentStatsValue == null) {
                                    file.getStats().put(statsField, values);
                                } else if (currentStatsValue instanceof Collection) {
                                    ((List) currentStatsValue).addAll(values);
                                } else {
                                    logger.error("Cannot add a value to {} if it is not an array", filterWhere);
                                    continue;
                                }

                                break;
                            case SET:
                                if (statsField == null) {
                                    logger.error("Cannot set a value to {} directly. Expected {}.<subfield>",
                                            FileDBAdaptor.QueryParams.STATS.key(), FileDBAdaptor.QueryParams.STATS.key());
                                    continue;
                                }

                                if (hookConfiguration.getWhat().contains(",")) {
                                    values = Arrays.asList(hookConfiguration.getWhat().split(","));
                                } else {
                                    values = Collections.singletonList(hookConfiguration.getWhat());
                                }
                                file.getStats().put(statsField, values);
                                break;
                            case REMOVE:
                                if (statsField == null) {
                                    file.setStats(Collections.emptyMap());
                                } else {
                                    file.getStats().remove(statsField);
                                }
                                break;
                            default:
                                break;
                        }
                    } else if (filterWhere.startsWith(FileDBAdaptor.QueryParams.ATTRIBUTES.key())) {
                        String[] split = StringUtils.split(filterWhere, ".", 2);
                        String attributesField = null;
                        if (split.length == 2) {
                            attributesField = split[1];
                        }

                        switch (hookConfiguration.getAction()) {
                            case ADD:
                                if (attributesField == null) {
                                    logger.error("Cannot add a value to {} directly. Expected {}.<subfield>",
                                            FileDBAdaptor.QueryParams.ATTRIBUTES.key(), FileDBAdaptor.QueryParams.ATTRIBUTES.key());
                                    continue;
                                }

                                List<String> values;
                                if (hookConfiguration.getWhat().contains(",")) {
                                    values = Arrays.asList(hookConfiguration.getWhat().split(","));
                                } else {
                                    values = Collections.singletonList(hookConfiguration.getWhat());
                                }

                                Object currentStatsValue = file.getAttributes().get(attributesField);
                                if (currentStatsValue == null) {
                                    file.getAttributes().put(attributesField, values);
                                } else if (currentStatsValue instanceof Collection) {
                                    ((List) currentStatsValue).addAll(values);
                                } else {
                                    logger.error("Cannot add a value to {} if it is not an array", filterWhere);
                                    continue;
                                }
                                break;
                            case SET:
                                if (attributesField == null) {
                                    logger.error("Cannot set a value to {} directly. Expected {}.<subfield>",
                                            FileDBAdaptor.QueryParams.ATTRIBUTES.key(), FileDBAdaptor.QueryParams.ATTRIBUTES.key());
                                    continue;
                                }

                                if (hookConfiguration.getWhat().contains(",")) {
                                    values = Arrays.asList(hookConfiguration.getWhat().split(","));
                                } else {
                                    values = Collections.singletonList(hookConfiguration.getWhat());
                                }
                                file.getAttributes().put(attributesField, values);
                                break;
                            case REMOVE:
                                if (attributesField == null) {
                                    file.setAttributes(Collections.emptyMap());
                                } else {
                                    file.getAttributes().remove(attributesField);
                                }
                                break;
                            default:
                                break;
                        }
                    } else {
                        logger.error("{} field cannot be updated. Please, check the hook configured.", hookConfiguration.getWhere());
                    }
                }
            }
        }
    }

    private URI getStudyUri(long studyId) throws CatalogException {
        return studyDBAdaptor.get(studyId, INCLUDE_STUDY_URI).first().getUri();
    }

    private enum CheckPath {
        FREE_PATH, FILE_EXISTS, DIRECTORY_EXISTS
    }

    private CheckPath checkPathExists(String path, long studyId) throws CatalogDBException {
        String myPath = path;
        if (myPath.endsWith("/")) {
            myPath = myPath.substring(0, myPath.length() - 1);
        }

        // We first look for any file called the same way the directory needs to be called
        Query query = new Query()
                .append(FileDBAdaptor.QueryParams.STUDY_UID.key(), studyId)
                .append(FileDBAdaptor.QueryParams.PATH.key(), myPath);
        OpenCGAResult<Long> fileDataResult = fileDBAdaptor.count(query);
        if (fileDataResult.first() > 0) {
            return CheckPath.FILE_EXISTS;
        }

        query = new Query()
                .append(FileDBAdaptor.QueryParams.STUDY_UID.key(), studyId)
                .append(FileDBAdaptor.QueryParams.PATH.key(), myPath + "/");
        fileDataResult = fileDBAdaptor.count(query);

        return fileDataResult.first() > 0 ? CheckPath.DIRECTORY_EXISTS : CheckPath.FREE_PATH;
    }
}<|MERGE_RESOLUTION|>--- conflicted
+++ resolved
@@ -1119,13 +1119,8 @@
             fixQueryObject(study, finalQuery, userId);
             finalQuery.append(FileDBAdaptor.QueryParams.STUDY_UID.key(), study.getUid());
 
-<<<<<<< HEAD
-            OpenCGAResult<File> queryResult = fileDBAdaptor.get(finalQuery, options, userId);
+            OpenCGAResult<File> queryResult = fileDBAdaptor.get(study.getUid(), finalQuery, options, userId);
             auditManager.auditSearch(userId, Enums.Resource.FILE, study.getId(), study.getUuid(), auditParams,
-=======
-            OpenCGAResult<File> queryResult = fileDBAdaptor.get(study.getUid(), finalQuery, options, userId);
-            auditManager.auditSearch(userId, AuditRecord.Resource.FILE, study.getId(), study.getUuid(), auditParams,
->>>>>>> c54f70b8
                     new AuditRecord.Status(AuditRecord.Status.Result.SUCCESS));
 
             return queryResult;
@@ -1445,13 +1440,8 @@
             Query query = new Query()
                     .append(FileDBAdaptor.QueryParams.UID.key(), file.getUid())
                     .append(FileDBAdaptor.QueryParams.STUDY_UID.key(), study.getUid());
-<<<<<<< HEAD
-            OpenCGAResult<File> result = fileDBAdaptor.get(query, new QueryOptions(), userId);
+            OpenCGAResult<File> result = fileDBAdaptor.get(study.getUid(), query, new QueryOptions(), userId);
             auditManager.audit(userId, Enums.Action.UNLINK, Enums.Resource.FILE, file.getId(), file.getUuid(), study.getId(),
-=======
-            OpenCGAResult<File> result = fileDBAdaptor.get(study.getUid(), query, new QueryOptions(), userId);
-            auditManager.audit(userId, AuditRecord.Action.UNLINK, AuditRecord.Resource.FILE, file.getId(), file.getUuid(), study.getId(),
->>>>>>> c54f70b8
                     study.getUuid(), auditParams, new AuditRecord.Status(AuditRecord.Status.Result.SUCCESS));
 
             return result;
