--- conflicted
+++ resolved
@@ -43,7 +43,6 @@
     private static final QueryOptions INCLUDE_FILE_URI_PATH;
     private static final Comparator<File> ROOT_FIRST_COMPARATOR;
     private static final Comparator<File> ROOT_LAST_COMPARATOR;
-<<<<<<< HEAD
 
     protected static Logger logger;
 
@@ -55,19 +54,6 @@
         ROOT_LAST_COMPARATOR = (f1, f2) -> (f2.getPath() == null ? 0 : f2.getPath().length())
                 - (f1.getPath() == null ? 0 : f1.getPath().length());
 
-=======
-
-    protected static Logger logger;
-
-    static {
-        INCLUDE_STUDY_URI = new QueryOptions("include", Collections.singletonList("projects.studies.uri"));
-        INCLUDE_FILE_URI_PATH = new QueryOptions("include", Arrays.asList("projects.studies.files.uri", "projects.studies.files.path"));
-        ROOT_FIRST_COMPARATOR = (f1, f2) -> (f1.getPath() == null ? 0 : f1.getPath().length())
-                - (f2.getPath() == null ? 0 : f2.getPath().length());
-        ROOT_LAST_COMPARATOR = (f1, f2) -> (f2.getPath() == null ? 0 : f2.getPath().length())
-                - (f1.getPath() == null ? 0 : f1.getPath().length());
-
->>>>>>> a9c17156
         logger = LoggerFactory.getLogger(FileManager.class);
     }
 
@@ -546,13 +532,8 @@
         userDBAdaptor.updateUserLastActivity(ownerId);
 
         ObjectMap objectMap = new ObjectMap();
-<<<<<<< HEAD
-        objectMap.put("status.status", File.FileStatus.TRASHED);
-        objectMap.put("attributes", new ObjectMap(File.DELETE_DATE, System.currentTimeMillis()));
-=======
         objectMap.put(CatalogFileDBAdaptor.QueryParams.STATUS_STATUS.key(), File.FileStatus.DELETED);
         objectMap.put(CatalogFileDBAdaptor.QueryParams.STATUS_DATE.key(), System.currentTimeMillis());
->>>>>>> a9c17156
 
         switch (file.getType()) {
             case FOLDER: {
@@ -593,8 +574,6 @@
     }
 
     @Override
-<<<<<<< HEAD
-=======
     public QueryResult rank(long studyId, Query query, String field, int numResults, boolean asc, String sessionId)
             throws CatalogException {
         query = ParamUtils.defaultObject(query, Query::new);
@@ -617,7 +596,6 @@
         return ParamUtils.defaultObject(queryResult, QueryResult::new);
     }
 
->>>>>>> a9c17156
     public QueryResult<File> unlink(long fileId, String sessionId) throws CatalogException {
         QueryResult<File> queryResult = read(fileId, null, sessionId);
         File file = queryResult.first();
@@ -655,15 +633,6 @@
     }
 
     @Override
-<<<<<<< HEAD
-    public QueryResult groupBy(Query query, String field, QueryOptions options, String sessionId) throws CatalogException {
-        return null;
-    }
-
-    @Override
-    public QueryResult groupBy(Query query, List<String> fields, QueryOptions options, String sessionId) throws CatalogException {
-        return null;
-=======
     public QueryResult groupBy(long studyId, Query query, String field, QueryOptions options, String sessionId) throws CatalogException {
         query = ParamUtils.defaultObject(query, Query::new);
         options = ParamUtils.defaultObject(options, QueryOptions::new);
@@ -708,17 +677,12 @@
         }
 
         return ParamUtils.defaultObject(queryResult, QueryResult::new);
->>>>>>> a9c17156
     }
 
     private QueryResult<File> checkCanDeleteFile(File file, String userId) throws CatalogException {
         authorizationManager.checkFilePermission(file.getId(), userId, CatalogPermission.DELETE);
 
         switch (file.getStatus().getStatus()) {
-<<<<<<< HEAD
-            case File.FileStatus.TRASHED:
-=======
->>>>>>> a9c17156
             case File.FileStatus.DELETED:
                 //Send warning message
                 String warningMsg = "File already deleted. {id: " + file.getId() + ", status: '" + file.getStatus() + "'}";
