/*
 * Copyright 2015-2017 OpenCB
 *
 * Licensed under the Apache License, Version 2.0 (the "License");
 * you may not use this file except in compliance with the License.
 * You may obtain a copy of the License at
 *
 *     http://www.apache.org/licenses/LICENSE-2.0
 *
 * Unless required by applicable law or agreed to in writing, software
 * distributed under the License is distributed on an "AS IS" BASIS,
 * WITHOUT WARRANTIES OR CONDITIONS OF ANY KIND, either express or implied.
 * See the License for the specific language governing permissions and
 * limitations under the License.
 */

package org.opencb.opencga.catalog.auth.authentication;

import io.jsonwebtoken.SignatureAlgorithm;
import org.opencb.commons.datastore.core.QueryResult;
import org.opencb.opencga.catalog.exceptions.CatalogAuthenticationException;
import org.opencb.opencga.catalog.exceptions.CatalogException;
import org.opencb.opencga.core.config.AuthenticationOrigin;
import org.opencb.opencga.core.models.Account;
import org.opencb.opencga.core.models.User;
import org.slf4j.LoggerFactory;

import javax.naming.Context;
import javax.naming.NamingException;
import javax.naming.directory.Attributes;
import javax.naming.directory.InitialDirContext;
import java.security.Key;
import java.util.*;

/**
 * @author Jacobo Coll &lt;jacobo167@gmail.com&gt;
 */
public class LDAPAuthenticationManager extends AuthenticationManager {

    private String originId;
    private String host;

    private String groupsSearch;
    private String usersSearch;

    private long expiration;

    private static final String OPENCGA_GECOS = "opencga_gecos";

    public LDAPAuthenticationManager(AuthenticationOrigin authenticationOrigin, String secretKeyString, long expiration) {
        super();

        this.host = authenticationOrigin.getHost();
        if (!this.host.startsWith("ldap://")) {
            this.host = "ldap://" + this.host;
        }
        this.originId = authenticationOrigin.getId();
        this.groupsSearch = String.valueOf(authenticationOrigin.getOptions().get(AuthenticationOrigin.GROUPS_SEARCH));
        this.usersSearch = String.valueOf(authenticationOrigin.getOptions().get(AuthenticationOrigin.USERS_SEARCH));

        this.expiration = expiration;

        Key secretKey = this.converStringToKeyObject(secretKeyString, SignatureAlgorithm.HS256.getJcaName());
        this.jwtManager = new JwtManager(SignatureAlgorithm.HS256.getValue(), secretKey);

        this.logger = LoggerFactory.getLogger(LDAPAuthenticationManager.class);
    }

    @Override
    public String authenticate(String username, String password) throws CatalogAuthenticationException {
        Map<String, Object> claims = new HashMap<>();

        try {
            List<Attributes> userInfoFromLDAP = LDAPUtils.getUserInfoFromLDAP(host, Arrays.asList(username), usersSearch);
            if (userInfoFromLDAP == null || userInfoFromLDAP.isEmpty()) {
                throw new CatalogAuthenticationException("The user id " + username + " could be found in LDAP.");
            }

            String rdn = LDAPUtils.getRDN(userInfoFromLDAP.get(0));
            claims.put("opencga_gecos", rdn);

            Hashtable env = new Hashtable();
            env.put(Context.INITIAL_CONTEXT_FACTORY, "com.sun.jndi.ldap.LdapCtxFactory");
            env.put(Context.PROVIDER_URL, host);

            env.put(Context.SECURITY_AUTHENTICATION, "simple");
            env.put(Context.SECURITY_PRINCIPAL, rdn);
            env.put(Context.SECURITY_CREDENTIALS, password);

            // Create the initial context
            new InitialDirContext(env);
        } catch (NamingException e) {
            logger.error("{}", e.getMessage(), e);
            throw CatalogAuthenticationException.incorrectUserOrPassword();
        }

        return jwtManager.createJWTToken(username, claims, expiration);
    }

    @Override
    public List<User> getUsersFromRemoteGroup(String group) throws CatalogException {
        List<String> usersFromLDAP;
        try {
            usersFromLDAP = LDAPUtils.getUsersFromLDAPGroup(host, group, groupsSearch);
        } catch (NamingException e) {
            logger.error("Could not retrieve users of the group {}\n{}", group, e.getMessage(), e);
            throw new CatalogException("Could not retrieve users of the group " + group + "\n" + e.getMessage(), e);
        }

        return getRemoteUserInformation(usersFromLDAP);
    }

    @Override
    public List<User> getRemoteUserInformation(List<String> userStringList) throws CatalogException {
        List<User> userList = new ArrayList<>(userStringList.size());

        List<Attributes> userAttrList;
        try {
            userAttrList = LDAPUtils.getUserInfoFromLDAP(host, userStringList, usersSearch);
        } catch (NamingException e) {
            logger.error("Could not retrieve user information {}\n{}", e.getMessage(), e);
            throw new CatalogException("Could not retrieve user information\n" + e.getMessage(), e);
        }

        if (userAttrList.isEmpty()) {
            logger.warn("No users were found. Nothing to do.");
            return Collections.emptyList();
        }

        // Complete basic user information
        String displayName;
        String mail;
        String uid;
        String rdn;
        for (Attributes attrs : userAttrList) {
            try {
                displayName = LDAPUtils.getFullName(attrs);
                mail = LDAPUtils.getMail(attrs);
                uid = LDAPUtils.getUID(attrs);
                rdn = LDAPUtils.getRDN(attrs);
            } catch (NamingException e) {
                logger.error("Could not retrieve user information\n{}", e.getMessage(), e);
                throw new CatalogException("Could not retrieve user information\n" + e.getMessage(), e);
            }

            Map<String, Object> attributes = new HashMap<>();
            attributes.put("LDAP_RDN", rdn);
<<<<<<< HEAD
            User user = new User(uid, displayName, mail, "", usersSearch, new Account().setType(Account.GUEST).setAuthOrigin(originId),
=======
            User user = new User(uid, displayName, mail, "", usersSearch, new Account().setType(Account.Type.GUEST)
                    .setAuthentication(new Account.AuthenticationOrigin(originId, false)),
>>>>>>> 6c04fdf1
                    User.UserStatus.READY, "", -1, -1, new ArrayList<>(), new ArrayList<>(), new HashMap<>(), attributes);

            userList.add(user);
        }

        return userList;
    }

    @Override
    public List<String> getRemoteGroups(String token) throws CatalogException {
        // Get LDAP_RDN of the user from the token we generate
        String userRdn = (String) jwtManager.getClaim(token, OPENCGA_GECOS);
        try {
            return LDAPUtils.getGroupsFromLdapUser(host, userRdn, usersSearch);
        } catch (NamingException e) {
            String user = jwtManager.getUser(token);
            throw new CatalogException("Could not retrieve groups of user " + user + "\n" + e.getMessage(), e);
        }
    }

    @Override
    public void changePassword(String userId, String oldPassword, String newPassword) throws CatalogException {
        throw new UnsupportedOperationException();
    }

    @Override
    public QueryResult resetPassword(String userId) throws CatalogException {
        throw new UnsupportedOperationException();
    }

    @Override
    public void newPassword(String userId, String newPassword) throws CatalogException {
        throw new UnsupportedOperationException();
    }

    @Override
    public String createToken(String userId) {
        return jwtManager.createJWTToken(userId, expiration);
    }

}<|MERGE_RESOLUTION|>--- conflicted
+++ resolved
@@ -145,12 +145,8 @@
 
             Map<String, Object> attributes = new HashMap<>();
             attributes.put("LDAP_RDN", rdn);
-<<<<<<< HEAD
-            User user = new User(uid, displayName, mail, "", usersSearch, new Account().setType(Account.GUEST).setAuthOrigin(originId),
-=======
             User user = new User(uid, displayName, mail, "", usersSearch, new Account().setType(Account.Type.GUEST)
                     .setAuthentication(new Account.AuthenticationOrigin(originId, false)),
->>>>>>> 6c04fdf1
                     User.UserStatus.READY, "", -1, -1, new ArrayList<>(), new ArrayList<>(), new HashMap<>(), attributes);
 
             userList.add(user);
