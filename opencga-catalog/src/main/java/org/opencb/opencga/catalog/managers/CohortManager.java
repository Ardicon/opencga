/*
 * Copyright 2015-2017 OpenCB
 *
 * Licensed under the Apache License, Version 2.0 (the "License");
 * you may not use this file except in compliance with the License.
 * You may obtain a copy of the License at
 *
 *     http://www.apache.org/licenses/LICENSE-2.0
 *
 * Unless required by applicable law or agreed to in writing, software
 * distributed under the License is distributed on an "AS IS" BASIS,
 * WITHOUT WARRANTIES OR CONDITIONS OF ANY KIND, either express or implied.
 * See the License for the specific language governing permissions and
 * limitations under the License.
 */

package org.opencb.opencga.catalog.managers;

import org.apache.commons.lang3.StringUtils;
import org.apache.commons.lang3.time.StopWatch;
import org.opencb.biodata.models.variant.StudyEntry;
import org.opencb.commons.datastore.core.ObjectMap;
import org.opencb.commons.datastore.core.Query;
import org.opencb.commons.datastore.core.QueryOptions;
import org.opencb.commons.datastore.core.QueryResult;
import org.opencb.commons.datastore.core.result.Error;
import org.opencb.commons.datastore.core.result.FacetQueryResult;
import org.opencb.commons.datastore.core.result.WriteResult;
import org.opencb.commons.utils.ListUtils;
import org.opencb.opencga.catalog.audit.AuditManager;
import org.opencb.opencga.catalog.audit.AuditRecord;
import org.opencb.opencga.catalog.auth.authorization.AuthorizationManager;
import org.opencb.opencga.catalog.db.DBAdaptorFactory;
import org.opencb.opencga.catalog.db.api.*;
import org.opencb.opencga.catalog.exceptions.CatalogAuthorizationException;
import org.opencb.opencga.catalog.exceptions.CatalogException;
import org.opencb.opencga.catalog.exceptions.CatalogParameterException;
import org.opencb.opencga.catalog.io.CatalogIOManagerFactory;
import org.opencb.opencga.catalog.models.InternalGetQueryResult;
import org.opencb.opencga.catalog.stats.solr.CatalogSolrManager;
import org.opencb.opencga.catalog.utils.AnnotationUtils;
import org.opencb.opencga.catalog.utils.Constants;
import org.opencb.opencga.catalog.utils.ParamUtils;
import org.opencb.opencga.catalog.utils.UUIDUtils;
import org.opencb.opencga.core.common.Entity;
import org.opencb.opencga.core.common.TimeUtils;
import org.opencb.opencga.core.config.Configuration;
import org.opencb.opencga.core.models.*;
import org.opencb.opencga.core.models.acls.AclParams;
import org.opencb.opencga.core.models.acls.permissions.CohortAclEntry;
import org.opencb.opencga.core.models.acls.permissions.StudyAclEntry;
import org.slf4j.Logger;
import org.slf4j.LoggerFactory;

import javax.annotation.Nullable;
import java.io.IOException;
import java.util.*;
import java.util.concurrent.TimeUnit;
import java.util.function.Function;
import java.util.stream.Collectors;

import static org.opencb.opencga.catalog.auth.authorization.CatalogAuthorizationManager.checkPermissions;

/**
 * Created by pfurio on 06/07/16.
 */
public class CohortManager extends AnnotationSetManager<Cohort> {

    protected static Logger logger = LoggerFactory.getLogger(CohortManager.class);

    private UserManager userManager;
    private StudyManager studyManager;

    private final String defaultFacet = "creationYear>>creationMonth;status;numSamples[0..10]:1";

    public static final QueryOptions INCLUDE_COHORT_IDS = new QueryOptions(QueryOptions.INCLUDE, Arrays.asList(
            CohortDBAdaptor.QueryParams.ID.key(), CohortDBAdaptor.QueryParams.UID.key(), CohortDBAdaptor.QueryParams.UUID.key()));

    CohortManager(AuthorizationManager authorizationManager, AuditManager auditManager, CatalogManager catalogManager,
                  DBAdaptorFactory catalogDBAdaptorFactory, CatalogIOManagerFactory ioManagerFactory,
                  Configuration configuration) {
        super(authorizationManager, auditManager, catalogManager, catalogDBAdaptorFactory, ioManagerFactory, configuration);

        this.userManager = catalogManager.getUserManager();
        this.studyManager = catalogManager.getStudyManager();
    }

    @Override
    QueryResult<Cohort> internalGet(long studyUid, String entry, @Nullable Query query, QueryOptions options, String user)
            throws CatalogException {
        ParamUtils.checkIsSingleID(entry);

        Query queryCopy = query == null ? new Query() : new Query(query);
        queryCopy.put(CohortDBAdaptor.QueryParams.STUDY_UID.key(), studyUid);

        if (UUIDUtils.isOpenCGAUUID(entry)) {
            queryCopy.put(CohortDBAdaptor.QueryParams.UUID.key(), entry);
        } else {
            queryCopy.put(CohortDBAdaptor.QueryParams.ID.key(), entry);
        }
        QueryOptions queryOptions = options != null ? new QueryOptions(options) : new QueryOptions();

        QueryResult<Cohort> cohortQueryResult = cohortDBAdaptor.get(queryCopy, queryOptions, user);
        if (cohortQueryResult.getNumResults() == 0) {
            cohortQueryResult = cohortDBAdaptor.get(queryCopy, queryOptions);
            if (cohortQueryResult.getNumResults() == 0) {
                throw new CatalogException("Cohort " + entry + " not found");
            } else {
                throw new CatalogAuthorizationException("Permission denied. " + user + " is not allowed to see the cohort " + entry);
            }
        } else if (cohortQueryResult.getNumResults() > 1) {
            throw new CatalogException("More than one cohort found based on " + entry);
        } else {
            return cohortQueryResult;
        }
    }

    @Override
    InternalGetQueryResult<Cohort> internalGet(long studyUid, List<String> entryList, @Nullable Query query, QueryOptions options,
                                               String user, boolean silent) throws CatalogException {
        if (ListUtils.isEmpty(entryList)) {
            throw new CatalogException("Missing cohort entries.");
        }
        List<String> uniqueList = ListUtils.unique(entryList);

        QueryOptions queryOptions = options != null ? new QueryOptions(options) : new QueryOptions();
        Query queryCopy = query == null ? new Query() : new Query(query);
        queryCopy.put(CohortDBAdaptor.QueryParams.STUDY_UID.key(), studyUid);

        Function<Cohort, String> cohortStringFunction = Cohort::getId;
        CohortDBAdaptor.QueryParams idQueryParam = null;
        for (String entry : uniqueList) {
            CohortDBAdaptor.QueryParams param = CohortDBAdaptor.QueryParams.ID;
            if (UUIDUtils.isOpenCGAUUID(entry)) {
                param = CohortDBAdaptor.QueryParams.UUID;
                cohortStringFunction = Cohort::getUuid;
            }
            if (idQueryParam == null) {
                idQueryParam = param;
            }
            if (idQueryParam != param) {
                throw new CatalogException("Found uuids and ids in the same query. Please, choose one or do two different queries.");
            }
        }
        queryCopy.put(idQueryParam.key(), uniqueList);

        // Ensure the field by which we are querying for will be kept in the results
        queryOptions = keepFieldInQueryOptions(queryOptions, idQueryParam.key());

        QueryResult<Cohort> cohortQueryResult = cohortDBAdaptor.get(queryCopy, queryOptions, user);

        if (silent || cohortQueryResult.getNumResults() == uniqueList.size()) {
            return keepOriginalOrder(uniqueList, cohortStringFunction, cohortQueryResult, silent, false);
        }
        // Query without adding the user check
        QueryResult<Cohort> resultsNoCheck = cohortDBAdaptor.get(queryCopy, queryOptions);

        if (resultsNoCheck.getNumResults() == cohortQueryResult.getNumResults()) {
            throw CatalogException.notFound("cohorts",
                    getMissingFields(uniqueList, cohortQueryResult.getResult(), cohortStringFunction));
        } else {
            throw new CatalogAuthorizationException("Permission denied. " + user + " is not allowed to see some or none of the cohorts.");
        }
    }

    @Deprecated
    public QueryResult<Cohort> create(long studyId, String name, Study.Type type, String description, List<Sample> samples,
                                      List<AnnotationSet> annotationSetList, Map<String, Object> attributes, String sessionId)
            throws CatalogException {
        return create(String.valueOf(studyId), name, type, description, samples, annotationSetList, attributes, sessionId);
    }

    public QueryResult<Cohort> create(String studyId, String name, Study.Type type, String description, List<Sample> samples,
                                      List<AnnotationSet> annotationSetList, Map<String, Object> attributes, String sessionId)
            throws CatalogException {
        Cohort cohort = new Cohort(name, type, "", description, samples, annotationSetList, -1, attributes);
        return create(studyId, cohort, QueryOptions.empty(), sessionId);
    }

    @Override
    public QueryResult<Cohort> create(String studyStr, Cohort cohort, QueryOptions options, String token) throws CatalogException {
        String userId = userManager.getUserId(token);
        Study study = studyManager.resolveId(studyStr, userId);
        authorizationManager.checkStudyPermission(study.getUid(), userId, StudyAclEntry.StudyPermissions.WRITE_COHORTS);

        ParamUtils.checkObj(cohort, "Cohort");
        ParamUtils.checkParameter(cohort.getId(), "name");
        ParamUtils.checkObj(cohort.getSamples(), "Sample list");
        cohort.setType(ParamUtils.defaultObject(cohort.getType(), Study.Type.COLLECTION));
        cohort.setCreationDate(TimeUtils.getTime());
        cohort.setDescription(ParamUtils.defaultString(cohort.getDescription(), ""));
        cohort.setAnnotationSets(ParamUtils.defaultObject(cohort.getAnnotationSets(), Collections::emptyList));
        cohort.setAttributes(ParamUtils.defaultObject(cohort.getAttributes(), HashMap::new));
        cohort.setRelease(studyManager.getCurrentRelease(study, userId));
        cohort.setStats(ParamUtils.defaultObject(cohort.getStats(), Collections::emptyMap));
        cohort.setStatus(ParamUtils.defaultObject(cohort.getStatus(), Cohort.CohortStatus::new));
        cohort.setSamples(ParamUtils.defaultObject(cohort.getSamples(), Collections::emptyList));

        List<VariableSet> variableSetList = validateNewAnnotationSetsAndExtractVariableSets(study.getUid(), cohort.getAnnotationSets());

        if (!cohort.getSamples().isEmpty()) {
            Query query = new Query()
                    .append(SampleDBAdaptor.QueryParams.STUDY_UID.key(), study.getUid())
                    .append(SampleDBAdaptor.QueryParams.UID.key(), cohort.getSamples().stream()
                            .map(Sample::getUid)
                            .collect(Collectors.toList()));
            QueryResult<Long> count = sampleDBAdaptor.count(query);
            if (count.first() != cohort.getSamples().size()) {
                throw new CatalogException("Error: Some samples do not exist in the study " + study.getFqn());
            }
        }

        cohort.setUuid(UUIDUtils.generateOpenCGAUUID(UUIDUtils.Entity.COHORT));
        QueryResult<Cohort> queryResult = cohortDBAdaptor.insert(study.getUid(), cohort, variableSetList, null);
        auditManager.recordCreation(AuditRecord.Resource.cohort, queryResult.first().getUid(), userId, queryResult.first(), null, null);
        return queryResult;
    }

    public Long getStudyId(long cohortId) throws CatalogException {
        return cohortDBAdaptor.getStudyId(cohortId);
    }

    @Override
    public QueryResult<Cohort> get(String studyStr, Query query, QueryOptions options, String sessionId) throws CatalogException {
        query = ParamUtils.defaultObject(query, Query::new);
        options = ParamUtils.defaultObject(options, QueryOptions::new);

        String userId = userManager.getUserId(sessionId);
        Study study = catalogManager.getStudyManager().resolveId(studyStr, userId, new QueryOptions(QueryOptions.INCLUDE,
                StudyDBAdaptor.QueryParams.VARIABLE_SET.key()));

        // Fix query if it contains any annotation
        AnnotationUtils.fixQueryAnnotationSearch(study, query);
        AnnotationUtils.fixQueryOptionAnnotation(options);
        fixQueryObject(study, query, userId);

        query.append(CohortDBAdaptor.QueryParams.STUDY_UID.key(), study.getUid());

        QueryResult<Cohort> cohortQueryResult = cohortDBAdaptor.get(query, options, userId);

        if (cohortQueryResult.getNumResults() == 0 && query.containsKey(CohortDBAdaptor.QueryParams.UID.key())) {
            List<Long> idList = query.getAsLongList(CohortDBAdaptor.QueryParams.UID.key());
            for (Long myId : idList) {
                authorizationManager.checkCohortPermission(study.getUid(), myId, userId, CohortAclEntry.CohortPermissions.VIEW);
            }
        }

        return cohortQueryResult;
    }

    /**
     * Fetch all the samples from a cohort.
     *
     * @param studyStr  Study id in string format. Could be one of [id|user@aliasProject:aliasStudy|aliasProject:aliasStudy|aliasStudy].
     * @param cohortStr Cohort id or name.
     * @param sessionId Token of the user logged in.
     * @return a QueryResult containing all the samples belonging to the cohort.
     * @throws CatalogException if there is any kind of error (permissions or invalid ids).
     */
    public QueryResult<Sample> getSamples(String studyStr, String cohortStr, String sessionId) throws CatalogException {
        String userId = catalogManager.getUserManager().getUserId(sessionId);
        Study study = catalogManager.getStudyManager().resolveId(studyStr, userId);
        QueryResult<Cohort> cohortQueryResult = internalGet(study.getUid(), cohortStr,
                new QueryOptions(QueryOptions.INCLUDE, CohortDBAdaptor.QueryParams.SAMPLES.key()), userId);

        if (cohortQueryResult == null || cohortQueryResult.getNumResults() == 0) {
            throw new CatalogException("No cohort " + cohortStr + " found in study " + studyStr);
        }
        if (cohortQueryResult.first().getSamples().size() == 0) {
            return new QueryResult<>("Samples from cohort " + cohortStr);
        }

        return new QueryResult<>("Samples from cohort " + cohortStr,
                cohortQueryResult.getDbTime(), cohortQueryResult.first().getSamples().size(),
                cohortQueryResult.first().getSamples().size(), cohortQueryResult.getWarningMsg(), cohortQueryResult.getErrorMsg(),
                cohortQueryResult.first().getSamples());
    }

    @Override
    public DBIterator<Cohort> iterator(String studyStr, Query query, QueryOptions options, String sessionId) throws CatalogException {
        options = ParamUtils.defaultObject(options, QueryOptions::new);
        query = ParamUtils.defaultObject(query, Query::new);

        String userId = userManager.getUserId(sessionId);
        Study study = studyManager.resolveId(studyStr, userId);

        fixQueryObject(study, query, userId);

        Query myQuery = new Query(query).append(CohortDBAdaptor.QueryParams.STUDY_UID.key(), study.getUid());
        return cohortDBAdaptor.iterator(myQuery, options, userId);
    }

    @Override
    public QueryResult<Cohort> search(String studyStr, Query query, QueryOptions options, String sessionId) throws CatalogException {
        query = ParamUtils.defaultObject(query, Query::new);
        options = ParamUtils.defaultObject(options, QueryOptions::new);

        String userId = userManager.getUserId(sessionId);
        Study study = studyManager.resolveId(studyStr, userId, new QueryOptions(QueryOptions.INCLUDE,
                StudyDBAdaptor.QueryParams.VARIABLE_SET.key()));

        // Fix query if it contains any annotation
        AnnotationUtils.fixQueryAnnotationSearch(study, query);
        AnnotationUtils.fixQueryOptionAnnotation(options);
        fixQueryObject(study, query, userId);

        query.append(CohortDBAdaptor.QueryParams.STUDY_UID.key(), study.getUid());
        QueryResult<Cohort> queryResult = cohortDBAdaptor.get(query, options, userId);
//        authorizationManager.filterCohorts(userId, studyId, queryResultAux.getResult());

        return queryResult;
    }

    private void fixQueryObject(Study study, Query query, String userId) throws CatalogException {
        if (query.containsKey(CohortDBAdaptor.QueryParams.SAMPLES.key())) {
            QueryOptions options = new QueryOptions(QueryOptions.INCLUDE, SampleDBAdaptor.QueryParams.UID.key());

            // First look for the sample ids.
            List<Sample> sampleList = catalogManager.getSampleManager().internalGet(study.getUid(),
                    query.getAsStringList(CohortDBAdaptor.QueryParams.SAMPLES.key()), SampleManager.INCLUDE_SAMPLE_IDS, userId, true)
                    .getResult();
            if (ListUtils.isNotEmpty(sampleList)) {
                query.append(CohortDBAdaptor.QueryParams.SAMPLE_UIDS.key(), sampleList.stream().map(Sample::getUid)
                        .collect(Collectors.toList()));
            } else {
                // Add -1 so the query does not return any result
                query.append(CohortDBAdaptor.QueryParams.SAMPLE_UIDS.key(), -1);
            }

            query.remove(CohortDBAdaptor.QueryParams.SAMPLES.key());
        }
    }

    @Override
    public QueryResult<Cohort> count(String studyStr, Query query, String sessionId) throws CatalogException {
        query = ParamUtils.defaultObject(query, Query::new);

        String userId = userManager.getUserId(sessionId);
        Study study = studyManager.resolveId(studyStr, userId, new QueryOptions(QueryOptions.INCLUDE,
                StudyDBAdaptor.QueryParams.VARIABLE_SET.key()));


        // Fix query if it contains any annotation
        AnnotationUtils.fixQueryAnnotationSearch(study, query);
        fixQueryObject(study, query, userId);

        query.append(CohortDBAdaptor.QueryParams.STUDY_UID.key(), study.getUid());
        QueryResult<Long> queryResultAux = cohortDBAdaptor.count(query, userId, StudyAclEntry.StudyPermissions.VIEW_COHORTS);
        return new QueryResult<>("count", queryResultAux.getDbTime(), 0, queryResultAux.first(), queryResultAux.getWarningMsg(),
                queryResultAux.getErrorMsg(), Collections.emptyList());
    }

    @Override
    public WriteResult delete(String studyStr, Query query, ObjectMap params, String sessionId) {
        Query finalQuery = new Query(ParamUtils.defaultObject(query, Query::new));
        WriteResult writeResult = new WriteResult("delete");

        String userId;
        Study study;

        StopWatch watch = StopWatch.createStarted();

        // If the user is the owner or the admin, we won't check if he has permissions for every single entry
        boolean checkPermissions;

        // We try to get an iterator containing all the cohorts to be deleted
        DBIterator<Cohort> iterator;
        try {
            userId = catalogManager.getUserManager().getUserId(sessionId);
            study = studyManager.resolveId(studyStr, userId, new QueryOptions(QueryOptions.INCLUDE,
                    StudyDBAdaptor.QueryParams.VARIABLE_SET.key()));

            AnnotationUtils.fixQueryAnnotationSearch(study, finalQuery);
            fixQueryObject(study, finalQuery, userId);
            finalQuery.append(CohortDBAdaptor.QueryParams.STUDY_UID.key(), study.getUid());

            iterator = cohortDBAdaptor.iterator(finalQuery, QueryOptions.empty(), userId);

            // If the user is the owner or the admin, we won't check if he has permissions for every single entry
            checkPermissions = !authorizationManager.checkIsOwnerOrAdmin(study.getUid(), userId);
        } catch (CatalogException e) {
            logger.error("Delete cohort: {}", e.getMessage(), e);
            writeResult.setError(new Error(-1, null, e.getMessage()));
            writeResult.setDbTime((int) watch.getTime(TimeUnit.MILLISECONDS));
            return writeResult;
        }

        long numMatches = 0;
        long numModified = 0;
        List<WriteResult.Fail> failedList = new ArrayList<>();

        String suffixName = INTERNAL_DELIMITER + "DELETED_" + TimeUtils.getTime();

        while (iterator.hasNext()) {
            Cohort cohort = iterator.next();
            numMatches += 1;

            try {
                if (checkPermissions) {
                    authorizationManager.checkCohortPermission(study.getUid(), cohort.getUid(), userId,
                            CohortAclEntry.CohortPermissions.DELETE);
                }

                // Check if the cohort can be deleted
                checkCohortCanBeDeleted(cohort);

                // Delete the cohort
                Query updateQuery = new Query()
                        .append(CohortDBAdaptor.QueryParams.UID.key(), cohort.getUid())
                        .append(CohortDBAdaptor.QueryParams.STUDY_UID.key(), study.getUid());
                ObjectMap updateParams = new ObjectMap()
                        .append(CohortDBAdaptor.QueryParams.STATUS_NAME.key(), Status.DELETED)
                        .append(CohortDBAdaptor.QueryParams.ID.key(), cohort.getId() + suffixName);
                QueryResult<Long> update = cohortDBAdaptor.update(updateQuery, updateParams, QueryOptions.empty());
                if (update.first() > 0) {
                    numModified += 1;
                    auditManager.recordDeletion(AuditRecord.Resource.cohort, cohort.getUid(), userId, null, updateParams, null, null);
                } else {
                    failedList.add(new WriteResult.Fail(cohort.getId(), "Unknown reason"));
                }
            } catch (Exception e) {
                failedList.add(new WriteResult.Fail(cohort.getId(), e.getMessage()));
                logger.debug("Cannot delete cohort {}: {}", cohort.getId(), e.getMessage(), e);
            }
        }

        writeResult.setDbTime((int) watch.getTime(TimeUnit.MILLISECONDS));
        writeResult.setNumMatches(numMatches);
        writeResult.setNumModified(numModified);
        writeResult.setFailed(failedList);

        if (!failedList.isEmpty()) {
            writeResult.setWarning(Collections.singletonList(new Error(-1, null, "There are cohorts that could not be deleted")));
        }

        return writeResult;
    }

    public void checkCohortCanBeDeleted(Cohort cohort) throws CatalogException {
        // Check if the cohort is different from DEFAULT_COHORT
        if (StudyEntry.DEFAULT_COHORT.equals(cohort.getId())) {
            throw new CatalogException("Cohort " + StudyEntry.DEFAULT_COHORT + " cannot be deleted.");
        }

        // Check if the cohort can be deleted
        if (cohort.getStatus() != null && cohort.getStatus().getName() != null
                && !cohort.getStatus().getName().equals(Cohort.CohortStatus.NONE)) {
            throw new CatalogException("The cohort is used in storage.");
        }
    }

    public QueryResult<Cohort> updateAnnotationSet(String studyStr, String cohortStr, List<AnnotationSet> annotationSetList,
                                                   ParamUtils.UpdateAction action, QueryOptions options, String token)
            throws CatalogException {
        ObjectMap params = new ObjectMap(AnnotationSetManager.ANNOTATION_SETS, annotationSetList);
        options = ParamUtils.defaultObject(options, QueryOptions::new);
        options.put(Constants.ACTIONS, new ObjectMap(AnnotationSetManager.ANNOTATION_SETS, action));

        return update(studyStr, cohortStr, params, options, token);
    }

    public QueryResult<Cohort> addAnnotationSet(String studyStr, String cohortStr, AnnotationSet annotationSet, QueryOptions options,
                                                String token) throws CatalogException {
        return addAnnotationSets(studyStr, cohortStr, Collections.singletonList(annotationSet), options, token);
    }

    public QueryResult<Cohort> addAnnotationSets(String studyStr, String cohortStr, List<AnnotationSet> annotationSetList,
                                                 QueryOptions options, String token) throws CatalogException {
        return updateAnnotationSet(studyStr, cohortStr, annotationSetList, ParamUtils.UpdateAction.ADD, options, token);
    }

    public QueryResult<Cohort> setAnnotationSet(String studyStr, String cohortStr, AnnotationSet annotationSet, QueryOptions options,
                                                String token) throws CatalogException {
        return setAnnotationSets(studyStr, cohortStr, Collections.singletonList(annotationSet), options, token);
    }

    public QueryResult<Cohort> setAnnotationSets(String studyStr, String cohortStr, List<AnnotationSet> annotationSetList,
                                                 QueryOptions options, String token) throws CatalogException {
        return updateAnnotationSet(studyStr, cohortStr, annotationSetList, ParamUtils.UpdateAction.SET, options, token);
    }

    public QueryResult<Cohort> removeAnnotationSet(String studyStr, String cohortStr, String annotationSetId, QueryOptions options,
                                                   String token) throws CatalogException {
        return removeAnnotationSets(studyStr, cohortStr, Collections.singletonList(annotationSetId), options, token);
    }

    public QueryResult<Cohort> removeAnnotationSets(String studyStr, String cohortStr, List<String> annotationSetIdList,
                                                    QueryOptions options, String token) throws CatalogException {
        List<AnnotationSet> annotationSetList = annotationSetIdList
                .stream()
                .map(id -> new AnnotationSet().setId(id))
                .collect(Collectors.toList());
        return updateAnnotationSet(studyStr, cohortStr, annotationSetList, ParamUtils.UpdateAction.REMOVE, options, token);
    }

    public QueryResult<Cohort> updateAnnotations(String studyStr, String cohortStr, String annotationSetId,
                                                     Map<String, Object> annotations, ParamUtils.CompleteUpdateAction action,
                                                     QueryOptions options, String token) throws CatalogException {
        if (annotations == null || annotations.isEmpty()) {
            return new QueryResult<>(cohortStr, -1, -1, -1, "Nothing to do: The map of annotations is empty", "", Collections.emptyList());
        }
        ObjectMap params = new ObjectMap(AnnotationSetManager.ANNOTATIONS, new AnnotationSet(annotationSetId, "", annotations));
        options = ParamUtils.defaultObject(options, QueryOptions::new);
        options.put(Constants.ACTIONS, new ObjectMap(AnnotationSetManager.ANNOTATIONS, action));

        return update(studyStr, cohortStr, params, options, token);
    }

    public QueryResult<Cohort> removeAnnotations(String studyStr, String cohortStr, String annotationSetId,
                                                 List<String> annotations, QueryOptions options, String token) throws CatalogException {
        return updateAnnotations(studyStr, cohortStr, annotationSetId, new ObjectMap("remove", StringUtils.join(annotations, ",")),
                ParamUtils.CompleteUpdateAction.REMOVE, options, token);
    }

    public QueryResult<Cohort> resetAnnotations(String studyStr, String cohortStr, String annotationSetId, List<String> annotations,
                                                QueryOptions options, String token) throws CatalogException {
        return updateAnnotations(studyStr, cohortStr, annotationSetId, new ObjectMap("reset", StringUtils.join(annotations, ",")),
                ParamUtils.CompleteUpdateAction.RESET, options, token);
    }

    @Override
    public QueryResult<Cohort> update(String studyStr, String entryStr, ObjectMap parameters, QueryOptions options, String token)
            throws CatalogException {
        return update(studyStr, entryStr, parameters, false, options, token);
    }

    public QueryResult<Cohort> update(String studyStr, String entryStr, ObjectMap parameters, boolean allowModifyCohortAll,
                                      QueryOptions options, String sessionId) throws CatalogException {
        ParamUtils.checkObj(parameters, "Update parameters");
        options = ParamUtils.defaultObject(options, QueryOptions::new);
        parameters = new ObjectMap(parameters);

        String userId = userManager.getUserId(sessionId);
        Study study = studyManager.resolveId(studyStr, userId);
        Cohort cohort = internalGet(study.getUid(), entryStr, QueryOptions.empty(), userId).first();

        // Check permissions...
        // Only check write annotation permissions if the user wants to update the annotation sets
        if (parameters.containsKey(CohortDBAdaptor.QueryParams.ANNOTATION_SETS.key())) {
            authorizationManager.checkCohortPermission(study.getUid(), cohort.getUid(), userId,
                    CohortAclEntry.CohortPermissions.WRITE_ANNOTATIONS);
        }
        // Only check update permissions if the user wants to update anything apart from the annotation sets
        if ((parameters.size() == 1 && !parameters.containsKey(CohortDBAdaptor.QueryParams.ANNOTATION_SETS.key()))
                || parameters.size() > 1) {
            authorizationManager.checkCohortPermission(study.getUid(), cohort.getUid(), userId, CohortAclEntry.CohortPermissions.UPDATE);
        }

        return unsafeUpdate(study, cohort, parameters, allowModifyCohortAll, options, userId);
    }

    QueryResult<Cohort> unsafeUpdate(Study study, Cohort cohort, ObjectMap parameters, boolean allowModifyCohortAll, QueryOptions options,
                                     String user) throws CatalogException {
        try {
            ParamUtils.checkAllParametersExist(parameters.keySet().iterator(), (a) -> CohortDBAdaptor.UpdateParams.getParam(a) != null);
        } catch (CatalogParameterException e) {
            throw new CatalogException("Could not update: " + e.getMessage(), e);
        }

        if (!allowModifyCohortAll) {
            if (StudyEntry.DEFAULT_COHORT.equals(cohort.getId())) {
                throw new CatalogException("Cannot modify cohort " + StudyEntry.DEFAULT_COHORT);
            }
        }

        if (parameters.containsKey(CohortDBAdaptor.QueryParams.SAMPLES.key())
                || parameters.containsKey(CohortDBAdaptor.QueryParams.ID.key())) {
            switch (cohort.getStatus().getName()) {
                case Cohort.CohortStatus.CALCULATING:
                    throw new CatalogException("Unable to modify a cohort while it's in status \"" + Cohort.CohortStatus.CALCULATING
                            + "\"");
                case Cohort.CohortStatus.READY:
                    parameters.putIfAbsent("status.name", Cohort.CohortStatus.INVALID);
                    break;
                case Cohort.CohortStatus.NONE:
                case Cohort.CohortStatus.INVALID:
                    break;
                default:
                    break;
            }

            List<String> sampleStringList = parameters.getAsStringList(CohortDBAdaptor.QueryParams.SAMPLES.key());
            Query query = new Query()
                    .append(SampleDBAdaptor.QueryParams.STUDY_UID.key(), study.getUid())
                    .append(SampleDBAdaptor.QueryParams.ID.key(), sampleStringList);
            QueryOptions queryOptions = new QueryOptions(QueryOptions.INCLUDE, SampleDBAdaptor.QueryParams.UID.key());
            QueryResult<Sample> sampleQueryResult = sampleDBAdaptor.get(query, queryOptions);

            if (sampleQueryResult.getNumResults() != sampleStringList.size()) {
                throw new CatalogException("Could not find all the samples introduced. Update was not performed.");
            }

            // Override sample list of ids with sample uids
            parameters.put(CohortDBAdaptor.QueryParams.SAMPLES.key(), sampleQueryResult.getResult().stream()
                    .map(Sample::getUid)
                    .collect(Collectors.toList()));
        }

<<<<<<< HEAD
        MyResource<Cohort> resource = new MyResource<>(user, study, cohort);

        List<VariableSet> variableSetList = checkUpdateAnnotationsAndExtractVariableSets(resource, parameters, options,
                VariableSet.AnnotableDataModels.COHORT, cohortDBAdaptor);
=======
        List<VariableSet> variableSetList = checkUpdateAnnotationsAndExtractVariableSets(study, cohort, parameters, options,
                VariableSet.AnnotableDataModels.COHORT, cohortDBAdaptor, user);
>>>>>>> 6c04fdf1

        QueryResult<Cohort> queryResult = cohortDBAdaptor.update(cohort.getUid(), parameters, variableSetList, options);
        auditManager.recordUpdate(AuditRecord.Resource.cohort, cohort.getUid(), user, parameters, null, null);
        return queryResult;
    }

    @Override
    public QueryResult groupBy(@Nullable String studyStr, Query query, List<String> fields, QueryOptions options, String sessionId)
            throws CatalogException {
        query = ParamUtils.defaultObject(query, Query::new);
        options = ParamUtils.defaultObject(options, QueryOptions::new);
        ParamUtils.checkObj(fields, "fields");

        String userId = userManager.getUserId(sessionId);
        Study study = catalogManager.getStudyManager().resolveId(studyStr, userId);

        // Fix query if it contains any annotation
        AnnotationUtils.fixQueryAnnotationSearch(study, userId, query, authorizationManager);
        AnnotationUtils.fixQueryOptionAnnotation(options);

        // Add study id to the query
        query.put(IndividualDBAdaptor.QueryParams.STUDY_UID.key(), study.getUid());

        QueryResult queryResult = cohortDBAdaptor.groupBy(query, fields, options, userId);

        return ParamUtils.defaultObject(queryResult, QueryResult::new);
    }

    public void setStatus(String studyStr, String id, String status, String message, String sessionId) throws CatalogException {
        String userId = userManager.getUserId(sessionId);
        Study study = studyManager.resolveId(studyStr, userId);
        Cohort cohort = internalGet(study.getUid(), id, INCLUDE_COHORT_IDS, userId).first();

        authorizationManager.checkCohortPermission(study.getUid(), cohort.getUid(), userId, CohortAclEntry.CohortPermissions.UPDATE);

        if (status != null && !Cohort.CohortStatus.isValid(status)) {
            throw new CatalogException("The status " + status + " is not valid cohort status.");
        }

        ObjectMap parameters = new ObjectMap();
        parameters.putIfNotNull(CohortDBAdaptor.QueryParams.STATUS_NAME.key(), status);
        parameters.putIfNotNull(CohortDBAdaptor.QueryParams.STATUS_MSG.key(), message);

        cohortDBAdaptor.update(cohort.getUid(), parameters, new QueryOptions());
        auditManager.recordUpdate(AuditRecord.Resource.cohort, cohort.getUid(), userId, parameters, null, null);
    }

    @Override
    public QueryResult rank(String studyStr, Query query, String field, int numResults, boolean asc, String sessionId)
            throws CatalogException {
        query = ParamUtils.defaultObject(query, Query::new);
        ParamUtils.checkObj(field, "field");

        String userId = userManager.getUserId(sessionId);
        Study study = catalogManager.getStudyManager().resolveId(studyStr, userId);
        authorizationManager.checkStudyPermission(study.getUid(), userId, StudyAclEntry.StudyPermissions.VIEW_COHORTS);

        // Fix query if it contains any annotation
        AnnotationUtils.fixQueryAnnotationSearch(study, userId, query, authorizationManager);

        // TODO: In next release, we will have to check the count parameter from the queryOptions object.
        boolean count = true;
        QueryResult queryResult = null;
        if (count) {
            // We do not need to check for permissions when we show the count of files
            queryResult = cohortDBAdaptor.rank(query, field, numResults, asc);
        }

        return ParamUtils.defaultObject(queryResult, QueryResult::new);
    }

    // **************************   ACLs  ******************************** //
    public List<QueryResult<CohortAclEntry>> getAcls(String studyStr, List<String> cohortList, String member, boolean silent,
                                                     String sessionId) throws CatalogException {
        List<QueryResult<CohortAclEntry>> cohortAclList = new ArrayList<>(cohortList.size());
        String user = userManager.getUserId(sessionId);
        Study study = studyManager.resolveId(studyStr, user);

        InternalGetQueryResult<Cohort> cohortQueryResult = internalGet(study.getUid(), cohortList, INCLUDE_COHORT_IDS, user, silent);

        Map<String, InternalGetQueryResult.Missing> missingMap = new HashMap<>();
        if (cohortQueryResult.getMissing() != null) {
            missingMap = cohortQueryResult.getMissing().stream()
                    .collect(Collectors.toMap(InternalGetQueryResult.Missing::getId, Function.identity()));
        }
        int counter = 0;
        for (String cohortId : cohortList) {
            if (!missingMap.containsKey(cohortId)) {
                try {
                    QueryResult<CohortAclEntry> allCohortAcls;
                    if (StringUtils.isNotEmpty(member)) {
                        allCohortAcls = authorizationManager.getCohortAcl(study.getUid(),
                                cohortQueryResult.getResult().get(counter).getUid(), user, member);
                    } else {
                        allCohortAcls = authorizationManager.getAllCohortAcls(study.getUid(),
                                cohortQueryResult.getResult().get(counter).getUid(), user);
                    }
                    allCohortAcls.setId(cohortId);
                    cohortAclList.add(allCohortAcls);
                } catch (CatalogException e) {
                    if (!silent) {
                        throw e;
                    } else {
                        cohortAclList.add(new QueryResult<>(cohortId, cohortQueryResult.getDbTime(), 0, 0, "",
                                missingMap.get(cohortId).getErrorMsg(), Collections.emptyList()));
                    }
                }
                counter += 1;
            } else {
                cohortAclList.add(new QueryResult<>(cohortId, cohortQueryResult.getDbTime(), 0, 0, "",
                        missingMap.get(cohortId).getErrorMsg(), Collections.emptyList()));
            }
        }
        return cohortAclList;
    }

    public List<QueryResult<CohortAclEntry>> updateAcl(String studyStr, List<String> cohortList, String memberIds, AclParams aclParams,
                                                       String sessionId) throws CatalogException {
        if (cohortList == null || cohortList.isEmpty()) {
            throw new CatalogException("Missing cohort parameter");
        }

        if (aclParams.getAction() == null) {
            throw new CatalogException("Invalid action found. Please choose a valid action to be performed.");
        }

        List<String> permissions = Collections.emptyList();
        if (StringUtils.isNotEmpty(aclParams.getPermissions())) {
            permissions = Arrays.asList(aclParams.getPermissions().trim().replaceAll("\\s", "").split(","));
            checkPermissions(permissions, CohortAclEntry.CohortPermissions::valueOf);
        }

        String userId = userManager.getUserId(sessionId);
        Study study = studyManager.resolveId(studyStr, userId, StudyManager.INCLUDE_STUDY_UID);

        QueryResult<Cohort> cohortQueryResult = internalGet(study.getUid(), cohortList, INCLUDE_COHORT_IDS, userId, false);

        authorizationManager.checkCanAssignOrSeePermissions(study.getUid(), userId);

        // Validate that the members are actually valid members
        List<String> members;
        if (memberIds != null && !memberIds.isEmpty()) {
            members = Arrays.asList(memberIds.split(","));
        } else {
            members = Collections.emptyList();
        }
        checkMembers(study.getUid(), members);
        authorizationManager.checkNotAssigningPermissionsToAdminsGroup(members);
//        studyManager.membersHavePermissionsInStudy(resourceIds.getStudyId(), members);

        switch (aclParams.getAction()) {
            case SET:
                // Todo: Remove this in 1.4
                List<String> allCohortPermissions = EnumSet.allOf(CohortAclEntry.CohortPermissions.class)
                        .stream()
                        .map(String::valueOf)
                        .collect(Collectors.toList());
                return authorizationManager.setAcls(study.getUid(), cohortQueryResult.getResult().stream().map(Cohort::getUid)
                                .collect(Collectors.toList()), members, permissions, allCohortPermissions, Entity.COHORT);
            case ADD:
                return authorizationManager.addAcls(study.getUid(), cohortQueryResult.getResult().stream().map(Cohort::getUid)
                                .collect(Collectors.toList()), members, permissions, Entity.COHORT);
            case REMOVE:
                return authorizationManager.removeAcls(cohortQueryResult.getResult().stream().map(Cohort::getUid)
                                .collect(Collectors.toList()), members, permissions, Entity.COHORT);
            case RESET:
                return authorizationManager.removeAcls(cohortQueryResult.getResult().stream().map(Cohort::getUid)
                                .collect(Collectors.toList()), members, null, Entity.COHORT);
            default:
                throw new CatalogException("Unexpected error occurred. No valid action found.");
        }
    }

    public FacetQueryResult facet(String studyStr, Query query, QueryOptions queryOptions, boolean defaultStats, String sessionId)
            throws CatalogException, IOException {
        ParamUtils.defaultObject(query, Query::new);
        ParamUtils.defaultObject(queryOptions, QueryOptions::new);

        if (defaultStats || StringUtils.isEmpty(queryOptions.getString(QueryOptions.FACET))) {
            String facet = queryOptions.getString(QueryOptions.FACET);
            queryOptions.put(QueryOptions.FACET, StringUtils.isNotEmpty(facet) ? defaultFacet + ";" + facet : defaultFacet);
        }

        CatalogSolrManager catalogSolrManager = new CatalogSolrManager(catalogManager);

        String userId = userManager.getUserId(sessionId);
        // We need to add variableSets and groups to avoid additional queries as it will be used in the catalogSolrManager
        Study study = catalogManager.getStudyManager().resolveId(studyStr, userId, new QueryOptions(QueryOptions.INCLUDE,
                Arrays.asList(StudyDBAdaptor.QueryParams.VARIABLE_SET.key(), StudyDBAdaptor.QueryParams.GROUPS.key())));

        AnnotationUtils.fixQueryAnnotationSearch(study, userId, query, authorizationManager);

        return catalogSolrManager.facetedQuery(study, CatalogSolrManager.COHORT_SOLR_COLLECTION, query, queryOptions, userId);
    }
}<|MERGE_RESOLUTION|>--- conflicted
+++ resolved
@@ -596,15 +596,8 @@
                     .collect(Collectors.toList()));
         }
 
-<<<<<<< HEAD
-        MyResource<Cohort> resource = new MyResource<>(user, study, cohort);
-
-        List<VariableSet> variableSetList = checkUpdateAnnotationsAndExtractVariableSets(resource, parameters, options,
-                VariableSet.AnnotableDataModels.COHORT, cohortDBAdaptor);
-=======
         List<VariableSet> variableSetList = checkUpdateAnnotationsAndExtractVariableSets(study, cohort, parameters, options,
                 VariableSet.AnnotableDataModels.COHORT, cohortDBAdaptor, user);
->>>>>>> 6c04fdf1
 
         QueryResult<Cohort> queryResult = cohortDBAdaptor.update(cohort.getUid(), parameters, variableSetList, options);
         auditManager.recordUpdate(AuditRecord.Resource.cohort, cohort.getUid(), user, parameters, null, null);
