/*
 * Copyright 2015-2017 OpenCB
 *
 * Licensed under the Apache License, Version 2.0 (the "License");
 * you may not use this file except in compliance with the License.
 * You may obtain a copy of the License at
 *
 *     http://www.apache.org/licenses/LICENSE-2.0
 *
 * Unless required by applicable law or agreed to in writing, software
 * distributed under the License is distributed on an "AS IS" BASIS,
 * WITHOUT WARRANTIES OR CONDITIONS OF ANY KIND, either express or implied.
 * See the License for the specific language governing permissions and
 * limitations under the License.
 */

package org.opencb.opencga.catalog.managers;

import org.apache.commons.lang3.StringUtils;
import org.opencb.biodata.models.variant.StudyEntry;
import org.opencb.commons.datastore.core.*;
import org.opencb.commons.datastore.core.result.Error;
import org.opencb.commons.utils.ListUtils;
import org.opencb.opencga.catalog.audit.AuditManager;
import org.opencb.opencga.catalog.audit.AuditRecord;
import org.opencb.opencga.catalog.auth.authorization.AuthorizationManager;
import org.opencb.opencga.catalog.db.DBAdaptorFactory;
import org.opencb.opencga.catalog.db.api.*;
import org.opencb.opencga.catalog.exceptions.CatalogAuthorizationException;
import org.opencb.opencga.catalog.exceptions.CatalogDBException;
import org.opencb.opencga.catalog.exceptions.CatalogException;
import org.opencb.opencga.catalog.io.CatalogIOManagerFactory;
import org.opencb.opencga.catalog.models.InternalGetDataResult;
import org.opencb.opencga.catalog.models.update.CohortUpdateParams;
import org.opencb.opencga.catalog.stats.solr.CatalogSolrManager;
import org.opencb.opencga.catalog.utils.AnnotationUtils;
import org.opencb.opencga.catalog.utils.Constants;
import org.opencb.opencga.catalog.utils.ParamUtils;
import org.opencb.opencga.catalog.utils.UUIDUtils;
import org.opencb.opencga.core.common.Entity;
import org.opencb.opencga.core.common.TimeUtils;
import org.opencb.opencga.core.config.Configuration;
import org.opencb.opencga.core.models.*;
import org.opencb.opencga.core.models.acls.AclParams;
import org.opencb.opencga.core.models.acls.permissions.CohortAclEntry;
import org.opencb.opencga.core.models.acls.permissions.StudyAclEntry;
import org.opencb.opencga.core.results.OpenCGAResult;
import org.slf4j.Logger;
import org.slf4j.LoggerFactory;

import javax.annotation.Nullable;
import java.io.IOException;
import java.util.*;
import java.util.function.Function;
import java.util.stream.Collectors;

import static org.opencb.opencga.catalog.auth.authorization.CatalogAuthorizationManager.checkPermissions;

/**
 * Created by pfurio on 06/07/16.
 */
public class CohortManager extends AnnotationSetManager<Cohort> {

    protected static Logger logger = LoggerFactory.getLogger(CohortManager.class);

    private UserManager userManager;
    private StudyManager studyManager;

    private final String defaultFacet = "creationYear>>creationMonth;status;numSamples[0..10]:1";

    public static final QueryOptions INCLUDE_COHORT_IDS = new QueryOptions(QueryOptions.INCLUDE, Arrays.asList(
            CohortDBAdaptor.QueryParams.STUDY_UID.key(), CohortDBAdaptor.QueryParams.ID.key(), CohortDBAdaptor.QueryParams.UID.key(),
            CohortDBAdaptor.QueryParams.UUID.key()));
    public static final QueryOptions INCLUDE_COHORT_STATUS = new QueryOptions(QueryOptions.INCLUDE, Arrays.asList(
            CohortDBAdaptor.QueryParams.STUDY_UID.key(), CohortDBAdaptor.QueryParams.ID.key(), CohortDBAdaptor.QueryParams.UID.key(),
            CohortDBAdaptor.QueryParams.UUID.key(), CohortDBAdaptor.QueryParams.STATUS.key()));


    CohortManager(AuthorizationManager authorizationManager, AuditManager auditManager, CatalogManager catalogManager,
                  DBAdaptorFactory catalogDBAdaptorFactory, CatalogIOManagerFactory ioManagerFactory,
                  Configuration configuration) {
        super(authorizationManager, auditManager, catalogManager, catalogDBAdaptorFactory, ioManagerFactory, configuration);

        this.userManager = catalogManager.getUserManager();
        this.studyManager = catalogManager.getStudyManager();
    }

    @Override
    AuditRecord.Resource getEntity() {
        return AuditRecord.Resource.COHORT;
    }

    @Override
    OpenCGAResult<Cohort> internalGet(long studyUid, String entry, @Nullable Query query, QueryOptions options, String user)
            throws CatalogException {
        ParamUtils.checkIsSingleID(entry);

        Query queryCopy = query == null ? new Query() : new Query(query);
        queryCopy.put(CohortDBAdaptor.QueryParams.STUDY_UID.key(), studyUid);

        if (UUIDUtils.isOpenCGAUUID(entry)) {
            queryCopy.put(CohortDBAdaptor.QueryParams.UUID.key(), entry);
        } else {
            queryCopy.put(CohortDBAdaptor.QueryParams.ID.key(), entry);
        }
        QueryOptions queryOptions = options != null ? new QueryOptions(options) : new QueryOptions();

<<<<<<< HEAD
        OpenCGAResult<Cohort> cohortDataResult = cohortDBAdaptor.get(queryCopy, queryOptions, user);
        if (cohortDataResult.getNumResults() == 0) {
            cohortDataResult = cohortDBAdaptor.get(queryCopy, queryOptions);
            if (cohortDataResult.getNumResults() == 0) {
=======
        QueryResult<Cohort> cohortQueryResult = cohortDBAdaptor.get(studyUid, queryCopy, queryOptions, user);
        if (cohortQueryResult.getNumResults() == 0) {
            cohortQueryResult = cohortDBAdaptor.get(queryCopy, queryOptions);
            if (cohortQueryResult.getNumResults() == 0) {
>>>>>>> 21755a24
                throw new CatalogException("Cohort " + entry + " not found");
            } else {
                throw new CatalogAuthorizationException("Permission denied. " + user + " is not allowed to see the cohort " + entry);
            }
        } else if (cohortDataResult.getNumResults() > 1) {
            throw new CatalogException("More than one cohort found based on " + entry);
        } else {
            return cohortDataResult;
        }
    }

    @Override
    InternalGetDataResult<Cohort> internalGet(long studyUid, List<String> entryList, @Nullable Query query, QueryOptions options,
                                              String user, boolean ignoreException) throws CatalogException {
        if (ListUtils.isEmpty(entryList)) {
            throw new CatalogException("Missing cohort entries.");
        }
        List<String> uniqueList = ListUtils.unique(entryList);

        QueryOptions queryOptions = options != null ? new QueryOptions(options) : new QueryOptions();
        Query queryCopy = query == null ? new Query() : new Query(query);
        queryCopy.put(CohortDBAdaptor.QueryParams.STUDY_UID.key(), studyUid);

        Function<Cohort, String> cohortStringFunction = Cohort::getId;
        CohortDBAdaptor.QueryParams idQueryParam = null;
        for (String entry : uniqueList) {
            CohortDBAdaptor.QueryParams param = CohortDBAdaptor.QueryParams.ID;
            if (UUIDUtils.isOpenCGAUUID(entry)) {
                param = CohortDBAdaptor.QueryParams.UUID;
                cohortStringFunction = Cohort::getUuid;
            }
            if (idQueryParam == null) {
                idQueryParam = param;
            }
            if (idQueryParam != param) {
                throw new CatalogException("Found uuids and ids in the same query. Please, choose one or do two different queries.");
            }
        }
        queryCopy.put(idQueryParam.key(), uniqueList);

        // Ensure the field by which we are querying for will be kept in the results
        queryOptions = keepFieldInQueryOptions(queryOptions, idQueryParam.key());

<<<<<<< HEAD
        OpenCGAResult<Cohort> cohortDataResult = cohortDBAdaptor.get(queryCopy, queryOptions, user);
=======
        QueryResult<Cohort> cohortQueryResult = cohortDBAdaptor.get(studyUid, queryCopy, queryOptions, user);
>>>>>>> 21755a24

        if (ignoreException || cohortDataResult.getNumResults() == uniqueList.size()) {
            return keepOriginalOrder(uniqueList, cohortStringFunction, cohortDataResult, ignoreException, false);
        }
        // Query without adding the user check
        OpenCGAResult<Cohort> resultsNoCheck = cohortDBAdaptor.get(queryCopy, queryOptions);

        if (resultsNoCheck.getNumResults() == cohortDataResult.getNumResults()) {
            throw CatalogException.notFound("cohorts",
                    getMissingFields(uniqueList, cohortDataResult.getResults(), cohortStringFunction));
        } else {
            throw new CatalogAuthorizationException("Permission denied. " + user + " is not allowed to see some or none of the cohorts.");
        }
    }

    private OpenCGAResult<Cohort> getCohort(long studyUid, String cohortUuid, QueryOptions options) throws CatalogDBException {
        Query query = new Query()
                .append(CohortDBAdaptor.QueryParams.STUDY_UID.key(), studyUid)
                .append(CohortDBAdaptor.QueryParams.UUID.key(), cohortUuid);
        return cohortDBAdaptor.get(query, options);
    }

    @Deprecated
    public OpenCGAResult<Cohort> create(long studyId, String name, Study.Type type, String description, List<Sample> samples,
                                     List<AnnotationSet> annotationSetList, Map<String, Object> attributes, String sessionId)
            throws CatalogException {
        return create(String.valueOf(studyId), name, type, description, samples, annotationSetList, attributes, sessionId);
    }

    public OpenCGAResult<Cohort> create(String studyId, String name, Study.Type type, String description, List<Sample> samples,
                                     List<AnnotationSet> annotationSetList, Map<String, Object> attributes, String sessionId)
            throws CatalogException {
        Cohort cohort = new Cohort(name, type, "", description, samples, annotationSetList, -1, attributes);
        return create(studyId, cohort, QueryOptions.empty(), sessionId);
    }

    @Override
    public OpenCGAResult<Cohort> create(String studyStr, Cohort cohort, QueryOptions options, String token) throws CatalogException {
        options = ParamUtils.defaultObject(options, QueryOptions::new);

        String userId = userManager.getUserId(token);
        Study study = studyManager.resolveId(studyStr, userId, StudyManager.INCLUDE_VARIABLE_SET);

        ObjectMap auditParams = new ObjectMap()
                .append("study", studyStr)
                .append("cohort", cohort)
                .append("options", options)
                .append("token", token);
        try {
            authorizationManager.checkStudyPermission(study.getUid(), userId, StudyAclEntry.StudyPermissions.WRITE_COHORTS);
            validateNewCohort(study, cohort, userId);

            cohortDBAdaptor.insert(study.getUid(), cohort, study.getVariableSets(), options);
            OpenCGAResult<Cohort> queryResult = getCohort(study.getUid(), cohort.getUuid(), options);

            auditManager.auditCreate(userId, AuditRecord.Resource.COHORT, cohort.getId(), cohort.getUuid(), study.getId(), study.getUuid(),
                    auditParams, new AuditRecord.Status(AuditRecord.Status.Result.SUCCESS));

            return  queryResult;
        } catch (CatalogException e) {
            auditManager.auditCreate(userId, AuditRecord.Resource.COHORT, cohort.getId(), "", study.getId(), study.getUuid(), auditParams,
                    new AuditRecord.Status(AuditRecord.Status.Result.ERROR, e.getError()));
            throw e;
        }
    }

    void validateNewCohort(Study study, Cohort cohort, String userId) throws CatalogException {
        ParamUtils.checkObj(cohort, "Cohort");
        ParamUtils.checkParameter(cohort.getId(), "id");
        ParamUtils.checkObj(cohort.getSamples(), "Sample list");
        cohort.setType(ParamUtils.defaultObject(cohort.getType(), Study.Type.COLLECTION));
        cohort.setCreationDate(TimeUtils.getTime());
        cohort.setDescription(ParamUtils.defaultString(cohort.getDescription(), ""));
        cohort.setAnnotationSets(ParamUtils.defaultObject(cohort.getAnnotationSets(), Collections::emptyList));
        cohort.setAttributes(ParamUtils.defaultObject(cohort.getAttributes(), HashMap::new));
        cohort.setRelease(studyManager.getCurrentRelease(study));
        cohort.setStats(ParamUtils.defaultObject(cohort.getStats(), Collections::emptyMap));
        cohort.setStatus(ParamUtils.defaultObject(cohort.getStatus(), Cohort.CohortStatus::new));
        cohort.setSamples(ParamUtils.defaultObject(cohort.getSamples(), Collections::emptyList));
        cohort.setUuid(UUIDUtils.generateOpenCGAUUID(UUIDUtils.Entity.COHORT));

        validateNewAnnotationSets(study.getVariableSets(), cohort.getAnnotationSets());

        if (!cohort.getSamples().isEmpty()) {
            Query query = new Query()
                    .append(SampleDBAdaptor.QueryParams.STUDY_UID.key(), study.getUid())
                    .append(SampleDBAdaptor.QueryParams.UID.key(), cohort.getSamples().stream()
                            .map(Sample::getUid)
                            .collect(Collectors.toList()));
            OpenCGAResult<Long> count = sampleDBAdaptor.count(query);
            if (count.first() != cohort.getSamples().size()) {
                throw new CatalogException("Error: Some samples do not exist in the study " + study.getFqn());
            }
        }
    }

    public Long getStudyId(long cohortId) throws CatalogException {
        return cohortDBAdaptor.getStudyId(cohortId);
    }

<<<<<<< HEAD
=======
    @Override
    public QueryResult<Cohort> get(String studyStr, Query query, QueryOptions options, String sessionId) throws CatalogException {
        query = ParamUtils.defaultObject(query, Query::new);
        options = ParamUtils.defaultObject(options, QueryOptions::new);

        String userId = userManager.getUserId(sessionId);
        Study study = catalogManager.getStudyManager().resolveId(studyStr, userId, new QueryOptions(QueryOptions.INCLUDE,
                StudyDBAdaptor.QueryParams.VARIABLE_SET.key()));

        // Fix query if it contains any annotation
        AnnotationUtils.fixQueryAnnotationSearch(study, query);
        AnnotationUtils.fixQueryOptionAnnotation(options);
        fixQueryObject(study, query, userId);

        query.append(CohortDBAdaptor.QueryParams.STUDY_UID.key(), study.getUid());

        QueryResult<Cohort> cohortQueryResult = cohortDBAdaptor.get(study.getUid(), query, options, userId);

        if (cohortQueryResult.getNumResults() == 0 && query.containsKey(CohortDBAdaptor.QueryParams.UID.key())) {
            List<Long> idList = query.getAsLongList(CohortDBAdaptor.QueryParams.UID.key());
            for (Long myId : idList) {
                authorizationManager.checkCohortPermission(study.getUid(), myId, userId, CohortAclEntry.CohortPermissions.VIEW);
            }
        }

        return cohortQueryResult;
    }

>>>>>>> 21755a24
    /**
     * Fetch all the samples from a cohort.
     *
     * @param studyStr  Study id in string format. Could be one of [id|user@aliasProject:aliasStudy|aliasProject:aliasStudy|aliasStudy].
     * @param cohortStr Cohort id or name.
     * @param sessionId Token of the user logged in.
     * @return a OpenCGAResult containing all the samples belonging to the cohort.
     * @throws CatalogException if there is any kind of error (permissions or invalid ids).
     */
    public OpenCGAResult<Sample> getSamples(String studyStr, String cohortStr, String sessionId) throws CatalogException {
        String userId = catalogManager.getUserManager().getUserId(sessionId);
        Study study = catalogManager.getStudyManager().resolveId(studyStr, userId);
        OpenCGAResult<Cohort> cohortDataResult = internalGet(study.getUid(), cohortStr,
                new QueryOptions(QueryOptions.INCLUDE, CohortDBAdaptor.QueryParams.SAMPLES.key()), userId);

        if (cohortDataResult == null || cohortDataResult.getNumResults() == 0) {
            throw new CatalogException("No cohort " + cohortStr + " found in study " + studyStr);
        }
        if (cohortDataResult.first().getSamples().size() == 0) {
            return OpenCGAResult.empty();
        }

        return new OpenCGAResult<>(cohortDataResult.getTime(), cohortDataResult.getEvents(), cohortDataResult.first().getSamples().size(),
                cohortDataResult.first().getSamples(), cohortDataResult.first().getSamples().size());
    }

    @Override
    public DBIterator<Cohort> iterator(String studyStr, Query query, QueryOptions options, String sessionId) throws CatalogException {
        options = ParamUtils.defaultObject(options, QueryOptions::new);
        query = ParamUtils.defaultObject(query, Query::new);

        String userId = userManager.getUserId(sessionId);
        Study study = studyManager.resolveId(studyStr, userId);

        fixQueryObject(study, query, userId);

        Query myQuery = new Query(query).append(CohortDBAdaptor.QueryParams.STUDY_UID.key(), study.getUid());
        return cohortDBAdaptor.iterator(study.getUid(), myQuery, options, userId);
    }

    @Override
    public OpenCGAResult<Cohort> search(String studyId, Query query, QueryOptions options, String token) throws CatalogException {
        query = ParamUtils.defaultObject(query, Query::new);
        options = ParamUtils.defaultObject(options, QueryOptions::new);

        String userId = userManager.getUserId(token);
        Study study = studyManager.resolveId(studyId, userId, new QueryOptions(QueryOptions.INCLUDE,
                StudyDBAdaptor.QueryParams.VARIABLE_SET.key()));

        ObjectMap auditParams = new ObjectMap()
                .append("studyId", studyId)
                .append("query", new Query(query))
                .append("options", options)
                .append("token", token);
        try {
            // Fix query if it contains any annotation
            AnnotationUtils.fixQueryAnnotationSearch(study, query);
            AnnotationUtils.fixQueryOptionAnnotation(options);
            fixQueryObject(study, query, userId);

<<<<<<< HEAD
            query.append(CohortDBAdaptor.QueryParams.STUDY_UID.key(), study.getUid());
            OpenCGAResult<Cohort> queryResult = cohortDBAdaptor.get(query, options, userId);
=======
        query.append(CohortDBAdaptor.QueryParams.STUDY_UID.key(), study.getUid());
        QueryResult<Cohort> queryResult = cohortDBAdaptor.get(study.getUid(), query, options, userId);
//        authorizationManager.filterCohorts(userId, studyId, queryResultAux.getResult());
>>>>>>> 21755a24

            auditManager.auditSearch(userId, AuditRecord.Resource.COHORT, study.getId(), study.getUuid(), auditParams,
                    new AuditRecord.Status(AuditRecord.Status.Result.SUCCESS));

            return queryResult;
        } catch (CatalogException e) {
            auditManager.auditSearch(userId, AuditRecord.Resource.COHORT, study.getId(), study.getUuid(), auditParams,
                    new AuditRecord.Status(AuditRecord.Status.Result.ERROR, e.getError()));
            throw e;
        }
    }

    private void fixQueryObject(Study study, Query query, String userId) throws CatalogException {
        if (query.containsKey(CohortDBAdaptor.QueryParams.SAMPLES.key())) {
            QueryOptions options = new QueryOptions(QueryOptions.INCLUDE, SampleDBAdaptor.QueryParams.UID.key());

            // First look for the sample ids.
            List<Sample> sampleList = catalogManager.getSampleManager().internalGet(study.getUid(),
                    query.getAsStringList(CohortDBAdaptor.QueryParams.SAMPLES.key()), SampleManager.INCLUDE_SAMPLE_IDS, userId, true)
                    .getResults();
            if (ListUtils.isNotEmpty(sampleList)) {
                query.append(CohortDBAdaptor.QueryParams.SAMPLE_UIDS.key(), sampleList.stream().map(Sample::getUid)
                        .collect(Collectors.toList()));
            } else {
                // Add -1 so the query does not return any result
                query.append(CohortDBAdaptor.QueryParams.SAMPLE_UIDS.key(), -1);
            }

            query.remove(CohortDBAdaptor.QueryParams.SAMPLES.key());
        }
    }

    @Override
    public OpenCGAResult<Cohort> count(String studyId, Query query, String token) throws CatalogException {
        query = ParamUtils.defaultObject(query, Query::new);

        String userId = userManager.getUserId(token);
        Study study = studyManager.resolveId(studyId, userId, new QueryOptions(QueryOptions.INCLUDE,
                StudyDBAdaptor.QueryParams.VARIABLE_SET.key()));

        ObjectMap auditParams = new ObjectMap()
                .append("studyId", studyId)
                .append("query", new Query(query))
                .append("token", token);
        try {
            // Fix query if it contains any annotation
            AnnotationUtils.fixQueryAnnotationSearch(study, query);
            fixQueryObject(study, query, userId);

            query.append(CohortDBAdaptor.QueryParams.STUDY_UID.key(), study.getUid());
            OpenCGAResult<Long> queryResultAux = cohortDBAdaptor.count(query, userId, StudyAclEntry.StudyPermissions.VIEW_COHORTS);

            auditManager.auditCount(userId, AuditRecord.Resource.COHORT, study.getId(), study.getUuid(), auditParams,
                    new AuditRecord.Status(AuditRecord.Status.Result.SUCCESS));

            return new OpenCGAResult<>(queryResultAux.getTime(), queryResultAux.getEvents(), 0, Collections.emptyList(),
                    queryResultAux.first());
        } catch (CatalogException e) {
            auditManager.auditCount(userId, AuditRecord.Resource.COHORT, study.getId(), study.getUuid(), auditParams,
                    new AuditRecord.Status(AuditRecord.Status.Result.ERROR, e.getError()));
            throw e;
        }
    }

    @Override
    public OpenCGAResult delete(String studyStr, List<String> cohortIds, ObjectMap params, String token) throws CatalogException {
        return delete(studyStr, cohortIds, params, false, token);
    }

    public OpenCGAResult delete(String studyStr, List<String> cohortIds, ObjectMap params, boolean ignoreException, String token)
            throws CatalogException {
        if (cohortIds == null || ListUtils.isEmpty(cohortIds)) {
            throw new CatalogException("Missing list of cohort ids");
        }

        String userId = catalogManager.getUserManager().getUserId(token);
        Study study = studyManager.resolveId(studyStr, userId, new QueryOptions(QueryOptions.INCLUDE,
                StudyDBAdaptor.QueryParams.VARIABLE_SET.key()));

        String operationId = UUIDUtils.generateOpenCGAUUID(UUIDUtils.Entity.AUDIT);

        ObjectMap auditParams = new ObjectMap()
                .append("study", studyStr)
                .append("cohortIds", cohortIds)
                .append("params", params)
                .append("ignoreException", ignoreException)
                .append("token", token);

<<<<<<< HEAD
        boolean checkPermissions;
        try {
            // If the user is the owner or the admin, we won't check if he has permissions for every single entry
            checkPermissions = !authorizationManager.checkIsOwnerOrAdmin(study.getUid(), userId);
        } catch (CatalogException e) {
            auditManager.auditDelete(operationId, userId, AuditRecord.Resource.COHORT, "", "", study.getId(), study.getUuid(),
                    auditParams, new AuditRecord.Status(AuditRecord.Status.Result.ERROR, e.getError()));
            throw e;
        }

        OpenCGAResult result = OpenCGAResult.empty();
        for (String id : cohortIds) {

            String cohortId = id;
            String cohortUuid = "";
            try {
                OpenCGAResult<Cohort> internalResult = internalGet(study.getUid(), id, INCLUDE_COHORT_IDS, userId);
                if (internalResult.getNumResults() == 0) {
                    throw new CatalogException("Cohort '" + id + "' not found");
                }

                // We set the proper values for the audit
                cohortId = internalResult.first().getId();
                cohortUuid = internalResult.first().getUuid();

                if (checkPermissions) {
                    authorizationManager.checkCohortPermission(study.getUid(), internalResult.first().getUid(), userId,
                            CohortAclEntry.CohortPermissions.DELETE);
                }
                OpenCGAResult deleteResult = cohortDBAdaptor.delete(internalResult.first());
                result.append(deleteResult);

                auditManager.auditDelete(operationId, userId, AuditRecord.Resource.COHORT, internalResult.first().getId(),
                        internalResult.first().getUuid(), study.getId(), study.getUuid(), auditParams,
                        new AuditRecord.Status(AuditRecord.Status.Result.SUCCESS));
            } catch (CatalogException e) {
                Event event = new Event(Event.Type.ERROR, id, e.getMessage());
                result.getEvents().add(event);

                logger.error("Cannot delete cohort {}: {}", cohortId, e.getMessage());
                auditManager.auditDelete(operationId, userId, AuditRecord.Resource.COHORT, cohortId, cohortUuid, study.getId(),
                        study.getUuid(), auditParams, new AuditRecord.Status(AuditRecord.Status.Result.ERROR, e.getError()));
            }
        }

        return endResult(result, ignoreException);
=======
        query.append(CohortDBAdaptor.QueryParams.STUDY_UID.key(), study.getUid());
        QueryResult<Long> queryResultAux = cohortDBAdaptor.count(study.getUid(), query, userId,
                StudyAclEntry.StudyPermissions.VIEW_COHORTS);
        return new QueryResult<>("count", queryResultAux.getDbTime(), 0, queryResultAux.first(), queryResultAux.getWarningMsg(),
                queryResultAux.getErrorMsg(), Collections.emptyList());
>>>>>>> 21755a24
    }

    @Override
    public OpenCGAResult delete(String studyStr, Query query, ObjectMap params, String token) throws CatalogException {
        return delete(studyStr, query, params, false, token);
    }

    public OpenCGAResult delete(String studyStr, Query query, ObjectMap params, boolean ignoreException, String token)
            throws CatalogException {
        Query finalQuery = new Query(ParamUtils.defaultObject(query, Query::new));
        OpenCGAResult result = OpenCGAResult.empty();

        String userId = catalogManager.getUserManager().getUserId(token);
        Study study = studyManager.resolveId(studyStr, userId, new QueryOptions(QueryOptions.INCLUDE,
                StudyDBAdaptor.QueryParams.VARIABLE_SET.key()));

        String operationUuid = UUIDUtils.generateOpenCGAUUID(UUIDUtils.Entity.AUDIT);

        ObjectMap auditParams = new ObjectMap()
                .append("study", studyStr)
                .append("query", new Query(query))
                .append("params", params)
                .append("ignoreException", ignoreException)
                .append("token", token);

        // If the user is the owner or the admin, we won't check if he has permissions for every single entry
        boolean checkPermissions;

        // We try to get an iterator containing all the cohorts to be deleted
        DBIterator<Cohort> iterator;
        try {
            AnnotationUtils.fixQueryAnnotationSearch(study, finalQuery);
            fixQueryObject(study, finalQuery, userId);
            finalQuery.append(CohortDBAdaptor.QueryParams.STUDY_UID.key(), study.getUid());

<<<<<<< HEAD
            iterator = cohortDBAdaptor.iterator(finalQuery, INCLUDE_COHORT_IDS, userId);
=======
            iterator = cohortDBAdaptor.iterator(study.getUid(), finalQuery, QueryOptions.empty(), userId);
>>>>>>> 21755a24

            // If the user is the owner or the admin, we won't check if he has permissions for every single entry
            checkPermissions = !authorizationManager.checkIsOwnerOrAdmin(study.getUid(), userId);
        } catch (CatalogException e) {
            auditManager.auditDelete(operationUuid, userId, AuditRecord.Resource.COHORT, "", "", study.getId(), study.getUuid(),
                    auditParams, new AuditRecord.Status(AuditRecord.Status.Result.ERROR, e.getError()));
            throw e;
        }

        while (iterator.hasNext()) {
            Cohort cohort = iterator.next();
            try {
                if (checkPermissions) {
                    authorizationManager.checkCohortPermission(study.getUid(), cohort.getUid(), userId,
                            CohortAclEntry.CohortPermissions.DELETE);
                }
                OpenCGAResult tmpResult = cohortDBAdaptor.delete(cohort);
                result.append(tmpResult);

                auditManager.auditDelete(operationUuid, userId, AuditRecord.Resource.COHORT, cohort.getId(), cohort.getUuid(),
                        study.getId(), study.getUuid(), auditParams, new AuditRecord.Status(AuditRecord.Status.Result.SUCCESS));
            } catch (CatalogException e) {
                Event event = new Event(Event.Type.ERROR, cohort.getId(), e.getMessage());
                result.getEvents().add(event);

                logger.error("Cannot delete cohort {}: {}", cohort.getId(), e.getMessage());
                auditManager.auditDelete(operationUuid, userId, AuditRecord.Resource.COHORT, cohort.getId(), cohort.getUuid(),
                        study.getId(), study.getUuid(), auditParams, new AuditRecord.Status(AuditRecord.Status.Result.ERROR, e.getError()));
            }
        }

        return endResult(result, ignoreException);
    }

    public OpenCGAResult<Cohort> updateAnnotationSet(String studyStr, String cohortStr, List<AnnotationSet> annotationSetList,
                                                  ParamUtils.UpdateAction action, QueryOptions options, String token)
            throws CatalogException {
        CohortUpdateParams updateParams = new CohortUpdateParams().setAnnotationSets(annotationSetList);
        options = ParamUtils.defaultObject(options, QueryOptions::new);
        options.put(Constants.ACTIONS, new ObjectMap(AnnotationSetManager.ANNOTATION_SETS, action));

        // By default, allow update the annotationSet of the cohort ALL
        return update(studyStr, cohortStr, updateParams, true, options, token);
    }

    public OpenCGAResult<Cohort> addAnnotationSet(String studyStr, String cohortStr, AnnotationSet annotationSet, QueryOptions options,
                                               String token) throws CatalogException {
        return addAnnotationSets(studyStr, cohortStr, Collections.singletonList(annotationSet), options, token);
    }

    public OpenCGAResult<Cohort> addAnnotationSets(String studyStr, String cohortStr, List<AnnotationSet> annotationSetList,
                                                QueryOptions options, String token) throws CatalogException {
        return updateAnnotationSet(studyStr, cohortStr, annotationSetList, ParamUtils.UpdateAction.ADD, options, token);
    }

    public OpenCGAResult<Cohort> setAnnotationSet(String studyStr, String cohortStr, AnnotationSet annotationSet, QueryOptions options,
                                               String token) throws CatalogException {
        return setAnnotationSets(studyStr, cohortStr, Collections.singletonList(annotationSet), options, token);
    }

    public OpenCGAResult<Cohort> setAnnotationSets(String studyStr, String cohortStr, List<AnnotationSet> annotationSetList,
                                                QueryOptions options, String token) throws CatalogException {
        return updateAnnotationSet(studyStr, cohortStr, annotationSetList, ParamUtils.UpdateAction.SET, options, token);
    }

    public OpenCGAResult<Cohort> removeAnnotationSet(String studyStr, String cohortStr, String annotationSetId, QueryOptions options,
                                                  String token) throws CatalogException {
        return removeAnnotationSets(studyStr, cohortStr, Collections.singletonList(annotationSetId), options, token);
    }

    public OpenCGAResult<Cohort> removeAnnotationSets(String studyStr, String cohortStr, List<String> annotationSetIdList,
                                                   QueryOptions options, String token) throws CatalogException {
        List<AnnotationSet> annotationSetList = annotationSetIdList
                .stream()
                .map(id -> new AnnotationSet().setId(id))
                .collect(Collectors.toList());
        return updateAnnotationSet(studyStr, cohortStr, annotationSetList, ParamUtils.UpdateAction.REMOVE, options, token);
    }

    public OpenCGAResult<Cohort> updateAnnotations(String studyStr, String cohortStr, String annotationSetId,
                                                Map<String, Object> annotations, ParamUtils.CompleteUpdateAction action,
                                                QueryOptions options, String token) throws CatalogException {
        if (annotations == null || annotations.isEmpty()) {
            throw new CatalogException("Missing array of annotations.");
        }
        CohortUpdateParams updateParams = new CohortUpdateParams()
                .setAnnotationSets(Collections.singletonList(new AnnotationSet(annotationSetId, "", annotations)));
        options = ParamUtils.defaultObject(options, QueryOptions::new);
        options.put(Constants.ACTIONS, new ObjectMap(AnnotationSetManager.ANNOTATIONS, action));

        return update(studyStr, cohortStr, updateParams, options, token);
    }

    public OpenCGAResult<Cohort> removeAnnotations(String studyStr, String cohortStr, String annotationSetId,
                                                List<String> annotations, QueryOptions options, String token) throws CatalogException {
        return updateAnnotations(studyStr, cohortStr, annotationSetId, new ObjectMap("remove", StringUtils.join(annotations, ",")),
                ParamUtils.CompleteUpdateAction.REMOVE, options, token);
    }

    public OpenCGAResult<Cohort> resetAnnotations(String studyStr, String cohortStr, String annotationSetId, List<String> annotations,
                                               QueryOptions options, String token) throws CatalogException {
        return updateAnnotations(studyStr, cohortStr, annotationSetId, new ObjectMap("reset", StringUtils.join(annotations, ",")),
                ParamUtils.CompleteUpdateAction.RESET, options, token);
    }

    public OpenCGAResult<Cohort> update(String studyStr, String cohortId, CohortUpdateParams updateParams, QueryOptions options,
                                     String token) throws CatalogException {
        return update(studyStr, cohortId, updateParams, false, options, token);
    }

    public OpenCGAResult<Cohort> update(String studyStr, String cohortId, CohortUpdateParams updateParams, boolean allowModifyCohortAll,
                                     QueryOptions options, String token) throws CatalogException {
        String userId = userManager.getUserId(token);
        Study study = studyManager.resolveId(studyStr, userId, StudyManager.INCLUDE_VARIABLE_SET);

        String operationId = UUIDUtils.generateOpenCGAUUID(UUIDUtils.Entity.AUDIT);

        ObjectMap auditParams = new ObjectMap()
                .append("study", studyStr)
                .append("cohortId", cohortId)
                .append("updateParams", updateParams != null ? updateParams.getUpdateMap() : null)
                .append("allowModifyCohortAll", allowModifyCohortAll)
                .append("options", options)
                .append("token", token);

        OpenCGAResult<Cohort> result = OpenCGAResult.empty();
        String cohortUuid = "";

        try {
            OpenCGAResult<Cohort> internalResult = internalGet(study.getUid(), cohortId, INCLUDE_COHORT_STATUS, userId);
            if (internalResult.getNumResults() == 0) {
                throw new CatalogException("Cohort '" + cohortId + "' not found");
            }
            Cohort cohort = internalResult.first();

            // We set the proper values for the audit
            cohortId = cohort.getId();
            cohortUuid = cohort.getUuid();

            OpenCGAResult<Cohort> updateResult = update(study, cohort, updateParams, allowModifyCohortAll, options, userId);
            result.append(updateResult);

            auditManager.auditUpdate(operationId, userId, AuditRecord.Resource.COHORT, cohort.getId(), cohort.getUuid(), study.getId(),
                    study.getUuid(), auditParams, new AuditRecord.Status(AuditRecord.Status.Result.SUCCESS));
        } catch (CatalogException e) {
            Event event = new Event(Event.Type.ERROR, cohortId, e.getMessage());
            result.getEvents().add(event);

            logger.error("Could not update cohort {}: {}", cohortId, e.getMessage(), e);
            auditManager.auditUpdate(operationId, userId, AuditRecord.Resource.COHORT, cohortId, cohortUuid, study.getId(),
                    study.getUuid(), auditParams, new AuditRecord.Status(AuditRecord.Status.Result.ERROR, e.getError()));
            throw e;
        }

        return result;
    }

    public OpenCGAResult<Cohort> update(String studyStr, List<String> cohortIds, CohortUpdateParams updateParams, QueryOptions options,
                                     String token) throws CatalogException {
        return update(studyStr, cohortIds, updateParams, false, false, options, token);
    }

    /**
     * Update a Cohort from catalog.
     *
     * @param studyStr   Study id in string format. Could be one of [id|user@aliasProject:aliasStudy|aliasProject:aliasStudy|aliasStudy].
     * @param cohortIds  List of cohort ids. Could be either the id or uuid.
     * @param updateParams Data model filled only with the parameters to be updated.
     * @param allowModifyCohortAll Boolean indicating whether we should not raise an exception if the cohort ALL is to be updated.
     * @param ignoreException Boolean indicating whether to ignore the exception in case of an error.
     * @param options      QueryOptions object.
     * @param token  Session id of the user logged in.
     * @return A list of DataResults with the object updated.
     * @throws CatalogException if there is any internal error, the user does not have proper permissions or a parameter passed does not
     *                          exist or is not allowed to be updated.
     */
    public OpenCGAResult<Cohort> update(String studyStr, List<String> cohortIds, CohortUpdateParams updateParams,
                                        boolean allowModifyCohortAll, boolean ignoreException, QueryOptions options, String token)
            throws CatalogException {
        String userId = userManager.getUserId(token);
        Study study = studyManager.resolveId(studyStr, userId, StudyManager.INCLUDE_VARIABLE_SET);

        String operationId = UUIDUtils.generateOpenCGAUUID(UUIDUtils.Entity.AUDIT);

        ObjectMap auditParams = new ObjectMap()
                .append("study", studyStr)
                .append("cohortIds", cohortIds)
                .append("updateParams", updateParams != null ? updateParams.getUpdateMap() : null)
                .append("allowModifyCohortAll", allowModifyCohortAll)
                .append("ignoreException", ignoreException)
                .append("options", options)
                .append("token", token);

        OpenCGAResult<Cohort> result = OpenCGAResult.empty();
        for (String id : cohortIds) {
            String cohortId = id;
            String cohortUuid = "";

            try {
                OpenCGAResult<Cohort> internalResult = internalGet(study.getUid(), id, INCLUDE_COHORT_STATUS, userId);
                if (internalResult.getNumResults() == 0) {
                    throw new CatalogException("Cohort '" + id + "' not found");
                }
                Cohort cohort = internalResult.first();

                // We set the proper values for the audit
                cohortId = cohort.getId();
                cohortUuid = cohort.getUuid();

                OpenCGAResult<Cohort> updateResult = update(study, cohort, updateParams, allowModifyCohortAll, options, userId);
                result.append(updateResult);

                auditManager.auditUpdate(operationId, userId, AuditRecord.Resource.COHORT, cohort.getId(), cohort.getUuid(), study.getId(),
                        study.getUuid(), auditParams, new AuditRecord.Status(AuditRecord.Status.Result.SUCCESS));
            } catch (CatalogException e) {
                Event event = new Event(Event.Type.ERROR, cohortId, e.getMessage());
                result.getEvents().add(event);

                logger.error("Could not update cohort {}: {}", cohortId, e.getMessage(), e);
                auditManager.auditUpdate(operationId, userId, AuditRecord.Resource.COHORT, cohortId, cohortUuid, study.getId(),
                        study.getUuid(), auditParams, new AuditRecord.Status(AuditRecord.Status.Result.ERROR, e.getError()));
            }
        }

        return endResult(result, ignoreException);
    }

    /**
     * Update a Cohort from catalog.
     *
     * @param studyStr   Study id in string format. Could be one of [id|user@aliasProject:aliasStudy|aliasProject:aliasStudy|aliasStudy].
     * @param query  Query object.
     * @param updateParams Data model filled only with the parameters to be updated.
     * @param options      QueryOptions object.
     * @param token  Session id of the user logged in.
     * @return A OpenCGAResult with the object updated.
     * @throws CatalogException if there is any internal error, the user does not have proper permissions or a parameter passed does not
     *                          exist or is not allowed to be updated.
     */
    public OpenCGAResult<Cohort> update(String studyStr, Query query, CohortUpdateParams updateParams, QueryOptions options, String token)
            throws CatalogException {
        return update(studyStr, query, updateParams, false, false, options, token);
    }

    public OpenCGAResult<Cohort> update(String studyStr, Query query, CohortUpdateParams updateParams, boolean allowModifyCohortAll,
                                        boolean ignoreException, QueryOptions options, String token) throws CatalogException {
        Query finalQuery = new Query(ParamUtils.defaultObject(query, Query::new));

        String userId = userManager.getUserId(token);
        Study study = studyManager.resolveId(studyStr, userId, StudyManager.INCLUDE_VARIABLE_SET);

        String operationId = UUIDUtils.generateOpenCGAUUID(UUIDUtils.Entity.AUDIT);

        ObjectMap auditParams = new ObjectMap()
                .append("study", studyStr)
                .append("query", query)
                .append("updateParams", updateParams != null ? updateParams.getUpdateMap() : null)
                .append("allowModifyCohortAll", allowModifyCohortAll)
                .append("options", options)
                .append("token", token);

        DBIterator<Cohort> iterator;
        try {
            AnnotationUtils.fixQueryAnnotationSearch(study, finalQuery);
            fixQueryObject(study, finalQuery, userId);
            finalQuery.append(CohortDBAdaptor.QueryParams.STUDY_UID.key(), study.getUid());

            iterator = cohortDBAdaptor.iterator(finalQuery, INCLUDE_COHORT_STATUS, userId);
        } catch (CatalogException e) {
            auditManager.auditUpdate(operationId, userId, AuditRecord.Resource.COHORT, "", "", study.getId(), study.getUuid(),
                    auditParams, new AuditRecord.Status(AuditRecord.Status.Result.ERROR, e.getError()));
            throw e;
        }

        OpenCGAResult<Cohort> result = OpenCGAResult.empty();
        while (iterator.hasNext()) {
            Cohort cohort = iterator.next();
            try {
                OpenCGAResult<Cohort> queryResult = update(study, cohort, updateParams, allowModifyCohortAll, options, userId);
                result.append(queryResult);

                auditManager.auditUpdate(operationId, userId, AuditRecord.Resource.COHORT, cohort.getId(), cohort.getUuid(),
                        study.getId(), study.getUuid(), auditParams, new AuditRecord.Status(AuditRecord.Status.Result.SUCCESS));
            } catch (CatalogException e) {
                Event event = new Event(Event.Type.ERROR, cohort.getId(), e.getMessage());
                result.getEvents().add(event);

                logger.error("Could not update cohort {}: {}", cohort.getId(), e.getMessage(), e);
                auditManager.auditUpdate(operationId, userId, AuditRecord.Resource.COHORT, cohort.getId(), cohort.getUuid(),
                        study.getId(), study.getUuid(), auditParams, new AuditRecord.Status(AuditRecord.Status.Result.ERROR, e.getError()));
            }
        }

        return endResult(result, ignoreException);
    }

    private OpenCGAResult<Cohort> update(Study study, Cohort cohort, CohortUpdateParams updateParams, boolean allowModifyCohortAll,
                                      QueryOptions options, String userId) throws CatalogException {
        options = ParamUtils.defaultObject(options, QueryOptions::new);

        ObjectMap parameters = new ObjectMap();
        if (updateParams != null) {
            parameters = updateParams.getUpdateMap();
        }
        ParamUtils.checkUpdateParametersMap(parameters);

        if (parameters.containsKey(SampleDBAdaptor.QueryParams.ANNOTATION_SETS.key())) {
            Map<String, Object> actionMap = options.getMap(Constants.ACTIONS, new HashMap<>());
            if (!actionMap.containsKey(AnnotationSetManager.ANNOTATION_SETS) && !actionMap.containsKey(AnnotationSetManager.ANNOTATIONS)) {
                logger.warn("Assuming the user wants to add the list of annotation sets provided");
                actionMap.put(AnnotationSetManager.ANNOTATION_SETS, ParamUtils.UpdateAction.ADD);
                options.put(Constants.ACTIONS, actionMap);
            }
        }

        // Check permissions...
        // Only check write annotation permissions if the user wants to update the annotation sets
        if (updateParams != null && updateParams.getAnnotationSets() != null) {
            authorizationManager.checkCohortPermission(study.getUid(), cohort.getUid(), userId,
                    CohortAclEntry.CohortPermissions.WRITE_ANNOTATIONS);
        }
        // Only check update permissions if the user wants to update anything apart from the annotation sets
        if ((parameters.size() == 1 && !parameters.containsKey(CohortDBAdaptor.QueryParams.ANNOTATION_SETS.key()))
                || parameters.size() > 1) {
            authorizationManager.checkCohortPermission(study.getUid(), cohort.getUid(), userId,
                    CohortAclEntry.CohortPermissions.UPDATE);
        }

        if (!allowModifyCohortAll) {
            if (StudyEntry.DEFAULT_COHORT.equals(cohort.getId())) {
                throw new CatalogException("Unable to modify cohort " + StudyEntry.DEFAULT_COHORT);
            }
        }

        if (updateParams != null && (ListUtils.isNotEmpty(updateParams.getSamples())
                || StringUtils.isNotEmpty(updateParams.getId()))) {
            switch (cohort.getStatus().getName()) {
                case Cohort.CohortStatus.CALCULATING:
                    throw new CatalogException("Unable to modify a cohort while it's in status \"" + Cohort.CohortStatus.CALCULATING
                            + "\"");
                case Cohort.CohortStatus.READY:
                    parameters.putIfAbsent(CohortDBAdaptor.QueryParams.STATUS_NAME.key(), Cohort.CohortStatus.INVALID);
                    break;
                case Cohort.CohortStatus.NONE:
                case Cohort.CohortStatus.INVALID:
                    break;
                default:
                    break;
            }

            if (ListUtils.isNotEmpty(updateParams.getSamples())) {
                InternalGetDataResult<Sample> sampleResult = catalogManager.getSampleManager().internalGet(study.getUid(),
                        updateParams.getSamples(), SampleManager.INCLUDE_SAMPLE_IDS, userId, false);

                if (sampleResult.getNumResults() != updateParams.getSamples().size()) {
                    throw new CatalogException("Could not find all the samples introduced. Update was not performed.");
                }

                // Override sample list of ids with sample list
                parameters.put(CohortDBAdaptor.QueryParams.SAMPLES.key(), sampleResult.getResults());
                options.put(Constants.ACTIONS, new ObjectMap(CohortDBAdaptor.QueryParams.SAMPLES.key(),
                        ParamUtils.UpdateAction.SET.name()));
            }
        }

        checkUpdateAnnotations(study, cohort, parameters, options, VariableSet.AnnotableDataModels.COHORT, cohortDBAdaptor, userId);
        return cohortDBAdaptor.update(cohort.getUid(), parameters, study.getVariableSets(), options);
    }

    @Override
    public OpenCGAResult groupBy(@Nullable String studyStr, Query query, List<String> fields, QueryOptions options, String sessionId)
            throws CatalogException {
        query = ParamUtils.defaultObject(query, Query::new);
        options = ParamUtils.defaultObject(options, QueryOptions::new);
        ParamUtils.checkObj(fields, "fields");

        String userId = userManager.getUserId(sessionId);
        Study study = catalogManager.getStudyManager().resolveId(studyStr, userId);

        // Fix query if it contains any annotation
        AnnotationUtils.fixQueryAnnotationSearch(study, userId, query, authorizationManager);
        AnnotationUtils.fixQueryOptionAnnotation(options);

        // Add study id to the query
        query.put(IndividualDBAdaptor.QueryParams.STUDY_UID.key(), study.getUid());

<<<<<<< HEAD
        OpenCGAResult queryResult = cohortDBAdaptor.groupBy(query, fields, options, userId);
=======
        QueryResult queryResult = cohortDBAdaptor.groupBy(study.getUid(), query, fields, options, userId);
>>>>>>> 21755a24

        return ParamUtils.defaultObject(queryResult, OpenCGAResult::new);
    }

    public void setStatus(String studyStr, String cohortId, String status, String message, String token) throws CatalogException {
        String userId = userManager.getUserId(token);
        Study study = studyManager.resolveId(studyStr, userId);

        ObjectMap auditParams = new ObjectMap()
                .append("study", studyStr)
                .append("cohortId", cohortId)
                .append("status", status)
                .append("message", message)
                .append("token", token);
        Cohort cohort;
        try {
            cohort = internalGet(study.getUid(), cohortId, INCLUDE_COHORT_IDS, userId).first();
        } catch (CatalogException e) {
            auditManager.auditUpdate(userId, AuditRecord.Resource.COHORT, cohortId, "", study.getId(), study.getUuid(), auditParams,
                    new AuditRecord.Status(AuditRecord.Status.Result.ERROR, e.getError()));
            throw e;
        }

        try {
            authorizationManager.checkCohortPermission(study.getUid(), cohort.getUid(), userId, CohortAclEntry.CohortPermissions.UPDATE);

            if (status != null && !Cohort.CohortStatus.isValid(status)) {
                throw new CatalogException("The status " + status + " is not valid cohort status.");
            }

            ObjectMap parameters = new ObjectMap();
            parameters.putIfNotNull(CohortDBAdaptor.QueryParams.STATUS_NAME.key(), status);
            parameters.putIfNotNull(CohortDBAdaptor.QueryParams.STATUS_MSG.key(), message);

            cohortDBAdaptor.update(cohort.getUid(), parameters, new QueryOptions());

            auditManager.auditUpdate(userId, AuditRecord.Resource.COHORT, cohort.getId(), cohort.getUuid(), study.getId(), study.getUuid(),
                    auditParams, new AuditRecord.Status(AuditRecord.Status.Result.SUCCESS));
        } catch (CatalogException e) {
            auditManager.auditUpdate(userId, AuditRecord.Resource.COHORT, cohort.getId(), cohort.getUuid(), study.getId(), study.getUuid(),
                    auditParams, new AuditRecord.Status(AuditRecord.Status.Result.ERROR, e.getError()));
            throw e;
        }
    }

    @Override
    public OpenCGAResult rank(String studyStr, Query query, String field, int numResults, boolean asc, String sessionId)
            throws CatalogException {
        query = ParamUtils.defaultObject(query, Query::new);
        ParamUtils.checkObj(field, "field");

        String userId = userManager.getUserId(sessionId);
        Study study = catalogManager.getStudyManager().resolveId(studyStr, userId);
        authorizationManager.checkStudyPermission(study.getUid(), userId, StudyAclEntry.StudyPermissions.VIEW_COHORTS);

        // Fix query if it contains any annotation
        AnnotationUtils.fixQueryAnnotationSearch(study, userId, query, authorizationManager);

        // TODO: In next release, we will have to check the count parameter from the queryOptions object.
        boolean count = true;
        OpenCGAResult queryResult = null;
        if (count) {
            // We do not need to check for permissions when we show the count of files
            queryResult = cohortDBAdaptor.rank(query, field, numResults, asc);
        }

        return ParamUtils.defaultObject(queryResult, OpenCGAResult::new);
    }

    // **************************   ACLs  ******************************** //
    public OpenCGAResult<Map<String, List<String>>> getAcls(String studyId, List<String> cohortList, String member, boolean ignoreException,
                                                        String token) throws CatalogException {
        String user = userManager.getUserId(token);
        Study study = studyManager.resolveId(studyId, user);

        String operationId = UUIDUtils.generateOpenCGAUUID(UUIDUtils.Entity.AUDIT);
        ObjectMap auditParams = new ObjectMap()
                .append("studyId", studyId)
                .append("cohortList", cohortList)
                .append("member", member)
                .append("ignoreException", ignoreException)
                .append("token", token);
        try {
            OpenCGAResult<Map<String, List<String>>> cohortAclList = OpenCGAResult.empty();

            InternalGetDataResult<Cohort> cohortDataResult = internalGet(study.getUid(), cohortList, INCLUDE_COHORT_IDS, user,
                    ignoreException);

            Map<String, InternalGetDataResult.Missing> missingMap = new HashMap<>();
            if (cohortDataResult.getMissing() != null) {
                missingMap = cohortDataResult.getMissing().stream()
                        .collect(Collectors.toMap(InternalGetDataResult.Missing::getId, Function.identity()));
            }
            int counter = 0;
            for (String cohortId : cohortList) {
                if (!missingMap.containsKey(cohortId)) {
                    Cohort cohort = cohortDataResult.getResults().get(counter);
                    try {
                        OpenCGAResult<Map<String, List<String>>> allCohortAcls;
                        if (StringUtils.isNotEmpty(member)) {
                            allCohortAcls = authorizationManager.getCohortAcl(study.getUid(), cohort.getUid(), user, member);
                        } else {
                            allCohortAcls = authorizationManager.getAllCohortAcls(study.getUid(), cohort.getUid(), user);
                        }
                        cohortAclList.append(allCohortAcls);

                        auditManager.audit(operationId, user, AuditRecord.Action.FETCH_ACLS, AuditRecord.Resource.COHORT, cohort.getId(),
                                cohort.getUuid(), study.getId(), study.getUuid(), auditParams,
                                new AuditRecord.Status(AuditRecord.Status.Result.SUCCESS), new ObjectMap());
                    } catch (CatalogException e) {
                        auditManager.audit(operationId, user, AuditRecord.Action.FETCH_ACLS, AuditRecord.Resource.COHORT, cohort.getId(),
                                cohort.getUuid(), study.getId(), study.getUuid(), auditParams,
                                new AuditRecord.Status(AuditRecord.Status.Result.ERROR, e.getError()), new ObjectMap());

                        if (!ignoreException) {
                            throw e;
                        } else {
                            Event event = new Event(Event.Type.ERROR, cohortId, missingMap.get(cohortId).getErrorMsg());
                            cohortAclList.append(new OpenCGAResult<>(0, Collections.singletonList(event), 0,
                                    Collections.singletonList(Collections.emptyMap()), 0));
                        }
                    }
                    counter += 1;
                } else {
                    Event event = new Event(Event.Type.ERROR, cohortId, missingMap.get(cohortId).getErrorMsg());
                    cohortAclList.append(new OpenCGAResult<>(0, Collections.singletonList(event), 0,
                            Collections.singletonList(Collections.emptyMap()), 0));

                    auditManager.audit(operationId, user, AuditRecord.Action.FETCH_ACLS, AuditRecord.Resource.COHORT, cohortId, "",
                            study.getId(), study.getUuid(), auditParams, new AuditRecord.Status(AuditRecord.Status.Result.ERROR,
                                    new Error(0, "", missingMap.get(cohortId).getErrorMsg())), new ObjectMap());
                }
            }
            return cohortAclList;
        } catch (CatalogException e) {
            for (String cohortId : cohortList) {
                auditManager.audit(operationId, user, AuditRecord.Action.FETCH_ACLS, AuditRecord.Resource.COHORT, cohortId, "",
                        study.getId(), study.getUuid(), auditParams, new AuditRecord.Status(AuditRecord.Status.Result.ERROR, e.getError()),
                        new ObjectMap());
            }
            throw e;
        }
    }

    public OpenCGAResult<Map<String, List<String>>> updateAcl(String studyId, List<String> cohortStrList, String memberList,
                                                           AclParams aclParams, String token) throws CatalogException {
        String userId = userManager.getUserId(token);
        Study study = studyManager.resolveId(studyId, userId, StudyManager.INCLUDE_STUDY_UID);

        ObjectMap auditParams = new ObjectMap()
                .append("studyId", studyId)
                .append("cohortStrList", cohortStrList)
                .append("memberList", memberList)
                .append("aclParams", aclParams)
                .append("token", token);
        String operationId = UUIDUtils.generateOpenCGAUUID(UUIDUtils.Entity.AUDIT);

        try {
            if (cohortStrList == null || cohortStrList.isEmpty()) {
                throw new CatalogException("Missing cohort parameter");
            }

            if (aclParams.getAction() == null) {
                throw new CatalogException("Invalid action found. Please choose a valid action to be performed.");
            }

            List<String> permissions = Collections.emptyList();
            if (StringUtils.isNotEmpty(aclParams.getPermissions())) {
                permissions = Arrays.asList(aclParams.getPermissions().trim().replaceAll("\\s", "").split(","));
                checkPermissions(permissions, CohortAclEntry.CohortPermissions::valueOf);
            }

            List<Cohort> cohortList = internalGet(study.getUid(), cohortStrList, INCLUDE_COHORT_IDS, userId, false).getResults();

            authorizationManager.checkCanAssignOrSeePermissions(study.getUid(), userId);

            // Validate that the members are actually valid members
            List<String> members;
            if (memberList != null && !memberList.isEmpty()) {
                members = Arrays.asList(memberList.split(","));
            } else {
                members = Collections.emptyList();
            }
            authorizationManager.checkNotAssigningPermissionsToAdminsGroup(members);
            checkMembers(study.getUid(), members);

            List<Long> cohortUids = cohortList.stream().map(Cohort::getUid).collect(Collectors.toList());

            OpenCGAResult<Map<String, List<String>>> queryResultList;
            switch (aclParams.getAction()) {
                case SET:
                    queryResultList = authorizationManager.setAcls(study.getUid(), cohortUids, members, permissions, Entity.COHORT);
                    break;
                case ADD:
                    queryResultList = authorizationManager.addAcls(study.getUid(), cohortUids, members, permissions, Entity.COHORT);
                    break;
                case REMOVE:
                    queryResultList = authorizationManager.removeAcls(cohortUids, members, permissions, Entity.COHORT);
                    break;
                case RESET:
                    queryResultList = authorizationManager.removeAcls(cohortUids, members, null, Entity.COHORT);
                    break;
                default:
                    throw new CatalogException("Unexpected error occurred. No valid action found.");
            }

            for (Cohort cohort : cohortList) {
                auditManager.audit(operationId, userId, AuditRecord.Action.UPDATE_ACLS, AuditRecord.Resource.COHORT, cohort.getId(),
                        cohort.getUuid(), study.getId(), study.getUuid(), auditParams,
                        new AuditRecord.Status(AuditRecord.Status.Result.SUCCESS), new ObjectMap());
            }
            return queryResultList;
        } catch (CatalogException e) {
            if (cohortStrList != null) {
                for (String cohortId : cohortStrList) {
                    auditManager.audit(operationId, userId, AuditRecord.Action.UPDATE_ACLS, AuditRecord.Resource.COHORT, cohortId, "",
                            study.getId(), study.getUuid(), auditParams,
                            new AuditRecord.Status(AuditRecord.Status.Result.ERROR, e.getError()), new ObjectMap());
                }
            }
            throw e;
        }
    }

    public DataResult<FacetField> facet(String studyId, Query query, QueryOptions options, boolean defaultStats, String token)
            throws CatalogException, IOException {
        ParamUtils.defaultObject(query, Query::new);
        ParamUtils.defaultObject(options, QueryOptions::new);

        String userId = userManager.getUserId(token);
        // We need to add variableSets and groups to avoid additional queries as it will be used in the catalogSolrManager
        Study study = catalogManager.getStudyManager().resolveId(studyId, userId, new QueryOptions(QueryOptions.INCLUDE,
                Arrays.asList(StudyDBAdaptor.QueryParams.VARIABLE_SET.key(), StudyDBAdaptor.QueryParams.GROUPS.key())));

        ObjectMap auditParams = new ObjectMap()
                .append("studyId", studyId)
                .append("query", new Query(query))
                .append("options", options)
                .append("defaultStats", defaultStats)
                .append("token", token);

        try {
            if (defaultStats || StringUtils.isEmpty(options.getString(QueryOptions.FACET))) {
                String facet = options.getString(QueryOptions.FACET);
                options.put(QueryOptions.FACET, StringUtils.isNotEmpty(facet) ? defaultFacet + ";" + facet : defaultFacet);
            }

            AnnotationUtils.fixQueryAnnotationSearch(study, userId, query, authorizationManager);

            CatalogSolrManager catalogSolrManager = new CatalogSolrManager(catalogManager);
            DataResult<FacetField> result = catalogSolrManager.facetedQuery(study, CatalogSolrManager.COHORT_SOLR_COLLECTION, query,
                    options, userId);
            auditManager.auditFacet(userId, AuditRecord.Resource.COHORT, study.getId(), study.getUuid(), auditParams,
                    new AuditRecord.Status(AuditRecord.Status.Result.SUCCESS));

            return result;
        } catch (CatalogException | IOException e) {
            auditManager.auditFacet(userId, AuditRecord.Resource.COHORT, study.getId(), study.getUuid(), auditParams,
                    new AuditRecord.Status(AuditRecord.Status.Result.ERROR, new Error(0, "", e.getMessage())));
            throw e;
        }
    }
}<|MERGE_RESOLUTION|>--- conflicted
+++ resolved
@@ -105,17 +105,10 @@
         }
         QueryOptions queryOptions = options != null ? new QueryOptions(options) : new QueryOptions();
 
-<<<<<<< HEAD
-        OpenCGAResult<Cohort> cohortDataResult = cohortDBAdaptor.get(queryCopy, queryOptions, user);
+        OpenCGAResult<Cohort> cohortDataResult = cohortDBAdaptor.get(studyUid, queryCopy, queryOptions, user);
         if (cohortDataResult.getNumResults() == 0) {
             cohortDataResult = cohortDBAdaptor.get(queryCopy, queryOptions);
             if (cohortDataResult.getNumResults() == 0) {
-=======
-        QueryResult<Cohort> cohortQueryResult = cohortDBAdaptor.get(studyUid, queryCopy, queryOptions, user);
-        if (cohortQueryResult.getNumResults() == 0) {
-            cohortQueryResult = cohortDBAdaptor.get(queryCopy, queryOptions);
-            if (cohortQueryResult.getNumResults() == 0) {
->>>>>>> 21755a24
                 throw new CatalogException("Cohort " + entry + " not found");
             } else {
                 throw new CatalogAuthorizationException("Permission denied. " + user + " is not allowed to see the cohort " + entry);
@@ -159,11 +152,7 @@
         // Ensure the field by which we are querying for will be kept in the results
         queryOptions = keepFieldInQueryOptions(queryOptions, idQueryParam.key());
 
-<<<<<<< HEAD
-        OpenCGAResult<Cohort> cohortDataResult = cohortDBAdaptor.get(queryCopy, queryOptions, user);
-=======
-        QueryResult<Cohort> cohortQueryResult = cohortDBAdaptor.get(studyUid, queryCopy, queryOptions, user);
->>>>>>> 21755a24
+        OpenCGAResult<Cohort> cohortDataResult = cohortDBAdaptor.get(studyUid, queryCopy, queryOptions, user);
 
         if (ignoreException || cohortDataResult.getNumResults() == uniqueList.size()) {
             return keepOriginalOrder(uniqueList, cohortStringFunction, cohortDataResult, ignoreException, false);
@@ -264,37 +253,6 @@
         return cohortDBAdaptor.getStudyId(cohortId);
     }
 
-<<<<<<< HEAD
-=======
-    @Override
-    public QueryResult<Cohort> get(String studyStr, Query query, QueryOptions options, String sessionId) throws CatalogException {
-        query = ParamUtils.defaultObject(query, Query::new);
-        options = ParamUtils.defaultObject(options, QueryOptions::new);
-
-        String userId = userManager.getUserId(sessionId);
-        Study study = catalogManager.getStudyManager().resolveId(studyStr, userId, new QueryOptions(QueryOptions.INCLUDE,
-                StudyDBAdaptor.QueryParams.VARIABLE_SET.key()));
-
-        // Fix query if it contains any annotation
-        AnnotationUtils.fixQueryAnnotationSearch(study, query);
-        AnnotationUtils.fixQueryOptionAnnotation(options);
-        fixQueryObject(study, query, userId);
-
-        query.append(CohortDBAdaptor.QueryParams.STUDY_UID.key(), study.getUid());
-
-        QueryResult<Cohort> cohortQueryResult = cohortDBAdaptor.get(study.getUid(), query, options, userId);
-
-        if (cohortQueryResult.getNumResults() == 0 && query.containsKey(CohortDBAdaptor.QueryParams.UID.key())) {
-            List<Long> idList = query.getAsLongList(CohortDBAdaptor.QueryParams.UID.key());
-            for (Long myId : idList) {
-                authorizationManager.checkCohortPermission(study.getUid(), myId, userId, CohortAclEntry.CohortPermissions.VIEW);
-            }
-        }
-
-        return cohortQueryResult;
-    }
-
->>>>>>> 21755a24
     /**
      * Fetch all the samples from a cohort.
      *
@@ -355,14 +313,8 @@
             AnnotationUtils.fixQueryOptionAnnotation(options);
             fixQueryObject(study, query, userId);
 
-<<<<<<< HEAD
             query.append(CohortDBAdaptor.QueryParams.STUDY_UID.key(), study.getUid());
-            OpenCGAResult<Cohort> queryResult = cohortDBAdaptor.get(query, options, userId);
-=======
-        query.append(CohortDBAdaptor.QueryParams.STUDY_UID.key(), study.getUid());
-        QueryResult<Cohort> queryResult = cohortDBAdaptor.get(study.getUid(), query, options, userId);
-//        authorizationManager.filterCohorts(userId, studyId, queryResultAux.getResult());
->>>>>>> 21755a24
+            OpenCGAResult<Cohort> queryResult = cohortDBAdaptor.get(study.getUid(), query, options, userId);
 
             auditManager.auditSearch(userId, AuditRecord.Resource.COHORT, study.getId(), study.getUuid(), auditParams,
                     new AuditRecord.Status(AuditRecord.Status.Result.SUCCESS));
@@ -413,7 +365,8 @@
             fixQueryObject(study, query, userId);
 
             query.append(CohortDBAdaptor.QueryParams.STUDY_UID.key(), study.getUid());
-            OpenCGAResult<Long> queryResultAux = cohortDBAdaptor.count(query, userId, StudyAclEntry.StudyPermissions.VIEW_COHORTS);
+            OpenCGAResult<Long> queryResultAux = cohortDBAdaptor.count(study.getUid(), query, userId,
+                    StudyAclEntry.StudyPermissions.VIEW_COHORTS);
 
             auditManager.auditCount(userId, AuditRecord.Resource.COHORT, study.getId(), study.getUuid(), auditParams,
                     new AuditRecord.Status(AuditRecord.Status.Result.SUCCESS));
@@ -451,7 +404,6 @@
                 .append("ignoreException", ignoreException)
                 .append("token", token);
 
-<<<<<<< HEAD
         boolean checkPermissions;
         try {
             // If the user is the owner or the admin, we won't check if he has permissions for every single entry
@@ -498,13 +450,6 @@
         }
 
         return endResult(result, ignoreException);
-=======
-        query.append(CohortDBAdaptor.QueryParams.STUDY_UID.key(), study.getUid());
-        QueryResult<Long> queryResultAux = cohortDBAdaptor.count(study.getUid(), query, userId,
-                StudyAclEntry.StudyPermissions.VIEW_COHORTS);
-        return new QueryResult<>("count", queryResultAux.getDbTime(), 0, queryResultAux.first(), queryResultAux.getWarningMsg(),
-                queryResultAux.getErrorMsg(), Collections.emptyList());
->>>>>>> 21755a24
     }
 
     @Override
@@ -540,11 +485,7 @@
             fixQueryObject(study, finalQuery, userId);
             finalQuery.append(CohortDBAdaptor.QueryParams.STUDY_UID.key(), study.getUid());
 
-<<<<<<< HEAD
-            iterator = cohortDBAdaptor.iterator(finalQuery, INCLUDE_COHORT_IDS, userId);
-=======
-            iterator = cohortDBAdaptor.iterator(study.getUid(), finalQuery, QueryOptions.empty(), userId);
->>>>>>> 21755a24
+            iterator = cohortDBAdaptor.iterator(study.getUid(), finalQuery, INCLUDE_COHORT_IDS, userId);
 
             // If the user is the owner or the admin, we won't check if he has permissions for every single entry
             checkPermissions = !authorizationManager.checkIsOwnerOrAdmin(study.getUid(), userId);
@@ -812,7 +753,7 @@
             fixQueryObject(study, finalQuery, userId);
             finalQuery.append(CohortDBAdaptor.QueryParams.STUDY_UID.key(), study.getUid());
 
-            iterator = cohortDBAdaptor.iterator(finalQuery, INCLUDE_COHORT_STATUS, userId);
+            iterator = cohortDBAdaptor.iterator(study.getUid(), finalQuery, INCLUDE_COHORT_STATUS, userId);
         } catch (CatalogException e) {
             auditManager.auditUpdate(operationId, userId, AuditRecord.Resource.COHORT, "", "", study.getId(), study.getUuid(),
                     auditParams, new AuditRecord.Status(AuditRecord.Status.Result.ERROR, e.getError()));
@@ -931,11 +872,7 @@
         // Add study id to the query
         query.put(IndividualDBAdaptor.QueryParams.STUDY_UID.key(), study.getUid());
 
-<<<<<<< HEAD
-        OpenCGAResult queryResult = cohortDBAdaptor.groupBy(query, fields, options, userId);
-=======
-        QueryResult queryResult = cohortDBAdaptor.groupBy(study.getUid(), query, fields, options, userId);
->>>>>>> 21755a24
+        OpenCGAResult queryResult = cohortDBAdaptor.groupBy(study.getUid(), query, fields, options, userId);
 
         return ParamUtils.defaultObject(queryResult, OpenCGAResult::new);
     }
