/*
 * Copyright 2015 OpenCB
 *
 * Licensed under the Apache License, Version 2.0 (the "License");
 * you may not use this file except in compliance with the License.
 * You may obtain a copy of the License at
 *
 *     http://www.apache.org/licenses/LICENSE-2.0
 *
 * Unless required by applicable law or agreed to in writing, software
 * distributed under the License is distributed on an "AS IS" BASIS,
 * WITHOUT WARRANTIES OR CONDITIONS OF ANY KIND, either express or implied.
 * See the License for the specific language governing permissions and
 * limitations under the License.
 */

package org.opencb.opencga.catalog.db.api;

import org.opencb.commons.datastore.core.*;
import org.opencb.opencga.catalog.exceptions.CatalogDBException;
import org.opencb.opencga.catalog.models.Job;
import org.opencb.opencga.catalog.models.Tool;

import java.util.HashMap;
import java.util.Map;

import static org.opencb.commons.datastore.core.QueryParam.Type.*;

/**
 * @author Jacobo Coll &lt;jacobo167@gmail.com&gt;
 */
public interface CatalogJobDBAdaptor extends CatalogDBAdaptor<Job> {

    default boolean jobExists(long jobId) throws CatalogDBException {
        return count(new Query(QueryParams.ID.key(), jobId)).first() > 0;
    }

    default void checkJobId(long jobId) throws CatalogDBException {
        if (jobId < 0) {
            throw CatalogDBException.newInstance("Job id '{}' is not valid: ", jobId);
        }

        if (!jobExists(jobId)) {
            throw CatalogDBException.newInstance("Job id '{}' does not exist", jobId);
        }
    }

    QueryResult<Job> createJob(long studyId, Job job, QueryOptions options) throws CatalogDBException;


    default QueryResult<Long> restore(Query query) throws CatalogDBException {
        //return updateStatus(query, new Job.JobStatus(Job.JobStatus.PREPARED));
        throw new CatalogDBException("Non implemented action.");
    }

    QueryResult<Long> updateStatus(Query query, Job.JobStatus status) throws CatalogDBException;

    @Deprecated
    default QueryResult<Job> deleteJob(long jobId) throws CatalogDBException {
<<<<<<< HEAD
        return delete(jobId, false);
=======
        return delete(jobId, new QueryOptions());
>>>>>>> a9c17156
    }

    default QueryResult<Job> getJob(long jobId, QueryOptions options) throws CatalogDBException {
        Query query = new Query(QueryParams.ID.key(), jobId);
        QueryResult<Job> jobQueryResult = get(query, options);
        if (jobQueryResult == null || jobQueryResult.getResult().size() == 0) {
            throw CatalogDBException.idNotFound("Job", jobId);
        }
        return jobQueryResult;
    }

    @Deprecated
    QueryResult<Job> getAllJobs(Query query, QueryOptions options) throws CatalogDBException;

    QueryResult<Job> getAllJobsInStudy(long studyId, QueryOptions options) throws CatalogDBException;

    String getJobStatus(long jobId, String sessionId) throws CatalogDBException;

    QueryResult<ObjectMap> incJobVisits(long jobId) throws CatalogDBException;

    @Deprecated
    QueryResult<Job> modifyJob(long jobId, ObjectMap parameters) throws CatalogDBException;

    long getStudyIdByJobId(long jobId) throws CatalogDBException;

    /*
     * Tool methods
     */

    QueryResult<Tool> createTool(String userId, Tool tool) throws CatalogDBException;

    QueryResult<Tool> getTool(long id) throws CatalogDBException;

    long getToolId(String userId, String toolAlias) throws CatalogDBException;

    QueryResult<Tool> getAllTools(Query query, QueryOptions queryOptions) throws CatalogDBException;

    /*
     * Experiments methods
     */

    boolean experimentExists(long experimentId);

//    public abstract QueryResult<Tool> searchTool(QueryOptions options);

    enum QueryParams implements QueryParam {
        ID("id", INTEGER_ARRAY, ""),
        NAME("name", TEXT_ARRAY, ""),
        USER_ID("userId", TEXT_ARRAY, ""),
        TOOL_NAME("toolName", TEXT_ARRAY, ""),
        DATE("date", TEXT_ARRAY, ""),
        DESCRIPTION("description", TEXT_ARRAY, ""),
        START_TIME("startTime", INTEGER_ARRAY, ""),
        END_TIME("endTime", INTEGER_ARRAY, ""),
        OUTPUT_ERROR("outputError", TEXT_ARRAY, ""),
        EXECUTION("execution", TEXT_ARRAY, ""),
        //PARAMS,
        COMMAND_LINE("commandLine", TEXT_ARRAY, ""),
        VISITS("visits", INTEGER_ARRAY, ""),
        STATUS_STATUS("status.status", TEXT, ""),
        STATUS_MSG("status.msg", TEXT, ""),
        STATUS_DATE("status.date", TEXT, ""),
        JOB_STATUS("jobStatus", TEXT, ""),
        DISK_USAGE("diskUsage", DECIMAL, ""),
        OUT_DIR_ID("outDirId", INTEGER_ARRAY, ""),
        TMP_OUT_DIR_URI("tmpOutDirUri", TEXT_ARRAY, ""),
        INPUT("input", INTEGER_ARRAY, ""),
        OUTPUT("output", INTEGER_ARRAY, ""),
        TAGS("tags", TEXT_ARRAY, ""),
        ATTRIBUTES("attributes", TEXT, ""), // "Format: <key><operation><stringValue> where <operation> is [<|<=|>|>=|==|!=|~|!~]"
        NATTRIBUTES("nattributes", DECIMAL, ""), // "Format: <key><operation><numericalValue> where <operation> is [<|<=|>|>=|==|!=|~|!~]"
        BATTRIBUTES("battributes", BOOLEAN, ""), // "Format: <key><operation><true|false> where <operation> is [==|!=]"
        RESOURCE_MANAGER_ATTRIBUTES("resourceManagerAttributes", TEXT_ARRAY, ""),
        ERROR("error", TEXT_ARRAY, ""),
        ERROR_DESCRIPTION("errorDescription", TEXT_ARRAY, ""),

        STUDY_ID("studyId", INTEGER_ARRAY, "");

        private static Map<String, QueryParams> map = new HashMap<>();
        static {
            for (QueryParams params : QueryParams.values()) {
                map.put(params.key(), params);
            }
        }

        private final String key;
        private Type type;
        private String description;

        QueryParams(String key, Type type, String description) {
            this.key = key;
            this.type = type;
            this.description = description;
        }

        @Override
        public String key() {
            return key;
        }

        @Override
        public Type type() {
            return type;
        }

        @Override
        public String description() {
            return description;
        }

        public static Map<String, QueryParams> getMap() {
            return map;
        }

        public static QueryParams getParam(String key) {
            return map.get(key);
        }
    }

}<|MERGE_RESOLUTION|>--- conflicted
+++ resolved
@@ -57,11 +57,7 @@
 
     @Deprecated
     default QueryResult<Job> deleteJob(long jobId) throws CatalogDBException {
-<<<<<<< HEAD
-        return delete(jobId, false);
-=======
         return delete(jobId, new QueryOptions());
->>>>>>> a9c17156
     }
 
     default QueryResult<Job> getJob(long jobId, QueryOptions options) throws CatalogDBException {
