--- conflicted
+++ resolved
@@ -41,8 +41,8 @@
 import org.opencb.opencga.catalog.utils.ParamUtils;
 import org.opencb.opencga.catalog.utils.UUIDUtils;
 import org.opencb.opencga.core.common.TimeUtils;
+import org.opencb.opencga.core.models.Variable;
 import org.opencb.opencga.core.models.*;
-import org.opencb.opencga.core.models.Variable;
 import org.opencb.opencga.core.models.acls.permissions.StudyAclEntry;
 import org.slf4j.LoggerFactory;
 
@@ -277,13 +277,8 @@
         long startTime = startQuery();
 
         Document query = new Document()
-<<<<<<< HEAD
                 .append(PRIVATE_UID, studyId)
-                .append(QueryParams.GROUP_NAME.key(), new Document("$ne", group.getName()));
-=======
-                .append(PRIVATE_ID, studyId)
                 .append(QueryParams.GROUP_ID.key(), new Document("$ne", group.getId()));
->>>>>>> 5f7681ca
         Document update = new Document("$push", new Document(QueryParams.GROUPS.key(), getMongoDBDocument(group, "Group")));
 
         QueryResult<UpdateResult> queryResult = studyCollection.update(query, update, null);
@@ -363,13 +358,8 @@
         }
 
         Document query = new Document()
-<<<<<<< HEAD
                 .append(PRIVATE_UID, studyId)
-                .append(QueryParams.GROUP_NAME.key(), groupId)
-=======
-                .append(PRIVATE_ID, studyId)
                 .append(QueryParams.GROUP_ID.key(), groupId)
->>>>>>> 5f7681ca
                 .append("$isolated", 1);
         Document update = new Document("$set", new Document("groups.$.userIds", members));
         QueryResult<UpdateResult> queryResult = studyCollection.update(query, update, null);
@@ -386,13 +376,8 @@
         }
 
         Document query = new Document()
-<<<<<<< HEAD
                 .append(PRIVATE_UID, studyId)
-                .append(QueryParams.GROUP_NAME.key(), groupId)
-=======
-                .append(PRIVATE_ID, studyId)
                 .append(QueryParams.GROUP_ID.key(), groupId)
->>>>>>> 5f7681ca
                 .append("$isolated", 1);
         Document update = new Document("$addToSet", new Document("groups.$.userIds", new Document("$each", members)));
         QueryResult<UpdateResult> queryResult = studyCollection.update(query, update, null);
@@ -409,13 +394,8 @@
         }
 
         Document query = new Document()
-<<<<<<< HEAD
                 .append(PRIVATE_UID, studyId)
-                .append(QueryParams.GROUP_NAME.key(), groupId)
-=======
-                .append(PRIVATE_ID, studyId)
                 .append(QueryParams.GROUP_ID.key(), groupId)
->>>>>>> 5f7681ca
                 .append("$isolated", 1);
         Bson pull = Updates.pullAll("groups.$.userIds", members);
         QueryResult<UpdateResult> update = studyCollection.update(query, pull, null);
@@ -446,13 +426,8 @@
     @Override
     public void deleteGroup(long studyId, String groupId) throws CatalogDBException {
         Bson queryBson = new Document()
-<<<<<<< HEAD
                 .append(PRIVATE_UID, studyId)
-                .append(QueryParams.GROUP_NAME.key(), groupId)
-=======
-                .append(PRIVATE_ID, studyId)
                 .append(QueryParams.GROUP_ID.key(), groupId)
->>>>>>> 5f7681ca
                 .append("$isolated", 1);
         Document pull = new Document("$pull", new Document("groups", new Document("id", groupId)));
         QueryResult<UpdateResult> update = studyCollection.update(queryBson, pull, null);
@@ -467,13 +442,8 @@
         Document mongoDBDocument = getMongoDBDocument(syncedFrom, "Group.Sync");
 
         Document query = new Document()
-<<<<<<< HEAD
                 .append(PRIVATE_UID, studyId)
-                .append(QueryParams.GROUP_NAME.key(), groupId)
-=======
-                .append(PRIVATE_ID, studyId)
                 .append(QueryParams.GROUP_ID.key(), groupId)
->>>>>>> 5f7681ca
                 .append("$isolated", 1);
         Document updates = new Document("$set", new Document("groups.$.syncedFrom", mongoDBDocument));
         studyCollection.update(query, updates, null);
