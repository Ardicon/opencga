/*
 * Copyright 2015-2017 OpenCB
 *
 * Licensed under the Apache License, Version 2.0 (the "License");
 * you may not use this file except in compliance with the License.
 * You may obtain a copy of the License at
 *
 *     http://www.apache.org/licenses/LICENSE-2.0
 *
 * Unless required by applicable law or agreed to in writing, software
 * distributed under the License is distributed on an "AS IS" BASIS,
 * WITHOUT WARRANTIES OR CONDITIONS OF ANY KIND, either express or implied.
 * See the License for the specific language governing permissions and
 * limitations under the License.
 */

package org.opencb.opencga.catalog.managers;

import org.apache.commons.lang3.StringUtils;
import org.opencb.commons.datastore.core.ObjectMap;
import org.opencb.commons.datastore.core.Query;
import org.opencb.commons.datastore.core.QueryOptions;
import org.opencb.commons.datastore.core.result.Error;
import org.opencb.commons.utils.ListUtils;
import org.opencb.opencga.catalog.audit.AuditManager;
import org.opencb.opencga.catalog.audit.AuditRecord;
import org.opencb.opencga.catalog.auth.authentication.AuthenticationManager;
import org.opencb.opencga.catalog.auth.authentication.AzureADAuthenticationManager;
import org.opencb.opencga.catalog.auth.authentication.CatalogAuthenticationManager;
import org.opencb.opencga.catalog.auth.authentication.LDAPAuthenticationManager;
import org.opencb.opencga.catalog.auth.authorization.AuthorizationManager;
import org.opencb.opencga.catalog.db.DBAdaptorFactory;
import org.opencb.opencga.catalog.db.api.UserDBAdaptor;
import org.opencb.opencga.catalog.exceptions.*;
import org.opencb.opencga.catalog.io.CatalogIOManagerFactory;
import org.opencb.opencga.catalog.utils.ParamUtils;
import org.opencb.opencga.catalog.utils.UUIDUtils;
import org.opencb.opencga.core.config.AuthenticationOrigin;
import org.opencb.opencga.core.config.Configuration;
import org.opencb.opencga.core.models.common.Enums;
import org.opencb.opencga.core.models.file.File;
import org.opencb.opencga.core.models.project.Project;
import org.opencb.opencga.core.models.study.Group;
import org.opencb.opencga.core.models.study.GroupUpdateParams;
import org.opencb.opencga.core.models.study.Study;
import org.opencb.opencga.core.models.user.Account;
import org.opencb.opencga.core.models.user.User;
import org.opencb.opencga.core.response.OpenCGAResult;
import org.slf4j.Logger;
import org.slf4j.LoggerFactory;

import javax.annotation.Nullable;
import java.io.IOException;
import java.util.*;
import java.util.regex.Pattern;
import java.util.stream.Collectors;

/**
 * @author Jacobo Coll &lt;jacobo167@gmail.com&gt;
 */
public class UserManager extends AbstractManager {

    private String INTERNAL_AUTHORIZATION = CatalogAuthenticationManager.INTERNAL;
    private Map<String, AuthenticationManager> authenticationManagerMap;

    protected static final String EMAIL_PATTERN = "^['_A-Za-z0-9-\\+]+(\\.['_A-Za-z0-9-]+)*@"
            + "[A-Za-z0-9-]+(\\.[A-Za-z0-9]+)*(\\.[A-Za-z]{2,})$";
    protected static final Pattern EMAILPATTERN = Pattern.compile(EMAIL_PATTERN);
    protected static Logger logger = LoggerFactory.getLogger(UserManager.class);

    UserManager(AuthorizationManager authorizationManager, AuditManager auditManager, CatalogManager catalogManager,
                DBAdaptorFactory catalogDBAdaptorFactory, CatalogIOManagerFactory ioManagerFactory,
                Configuration configuration) throws CatalogException {
        super(authorizationManager, auditManager, catalogManager, catalogDBAdaptorFactory, ioManagerFactory, configuration);

        String secretKey = configuration.getAdmin().getSecretKey();
        long expiration = configuration.getAuthentication().getExpiration();

        authenticationManagerMap = new LinkedHashMap<>();
        if (configuration.getAuthentication().getAuthenticationOrigins() != null) {
            for (AuthenticationOrigin authenticationOrigin : configuration.getAuthentication().getAuthenticationOrigins()) {
                if (authenticationOrigin.getId() != null) {
                    switch (authenticationOrigin.getType()) {
                        case LDAP:
                            authenticationManagerMap.put(authenticationOrigin.getId(),
                                    new LDAPAuthenticationManager(authenticationOrigin, secretKey, expiration));
                            break;
                        case AzureAD:
                            authenticationManagerMap.put(authenticationOrigin.getId(),
                                    new AzureADAuthenticationManager(authenticationOrigin));
                            break;
                        default:
                            break;
                    }
                }
            }
        }
        // Even if internal authentication is not present in the configuration file, create it
        authenticationManagerMap.putIfAbsent(INTERNAL_AUTHORIZATION,
                new CatalogAuthenticationManager(catalogDBAdaptorFactory, configuration.getEmail(), secretKey, expiration));
        AuthenticationOrigin authenticationOrigin = new AuthenticationOrigin();
        if (configuration.getAuthentication().getAuthenticationOrigins() == null) {
            configuration.getAuthentication().setAuthenticationOrigins(Arrays.asList(authenticationOrigin));
        } else {
            // Check if OPENCGA authentication is already present in catalog configuration
            boolean catalogPresent = false;
            for (AuthenticationOrigin origin : configuration.getAuthentication().getAuthenticationOrigins()) {
                if (AuthenticationOrigin.AuthenticationType.OPENCGA == origin.getType()) {
                    catalogPresent = true;
                    break;
                }
            }
            if (!catalogPresent) {
                List<AuthenticationOrigin> linkedList = new LinkedList<>();
                linkedList.addAll(configuration.getAuthentication().getAuthenticationOrigins());
                linkedList.add(authenticationOrigin);
                configuration.getAuthentication().setAuthenticationOrigins(linkedList);
            }
        }
    }

    static void checkEmail(String email) throws CatalogParameterException {
        if (email == null || !EMAILPATTERN.matcher(email).matches()) {
<<<<<<< HEAD
            throw new CatalogException("Email '" + email + "' not valid");
=======
            throw new CatalogParameterException("Email '" + email + "' not valid");
>>>>>>> 93224acc
        }
    }

    /**
     * Get the userId from the sessionId.
     *
     * @param token Token
     * @return UserId owner of the sessionId. Empty string if SessionId does not match.
     * @throws CatalogException when the session id does not correspond to any user or the token has expired.
     */
    public String getUserId(String token) throws CatalogException {
        for (Map.Entry<String, AuthenticationManager> entry : authenticationManagerMap.entrySet()) {
            AuthenticationManager authenticationManager = entry.getValue();
            try {
                String userId = authenticationManager.getUserId(token);
                userDBAdaptor.checkId(userId);
                return userId;
            } catch (Exception e) {
                logger.debug("Could not get user from token using {} authentication manager. {}", entry.getKey(), e.getMessage(), e);
            }
        }
        // We make this call again to get the original exception
        return authenticationManagerMap.get(INTERNAL_AUTHORIZATION).getUserId(token);
    }

    public void changePassword(String userId, String oldPassword, String newPassword) throws CatalogException {
        ParamUtils.checkParameter(userId, "userId");
//        checkParameter(sessionId, "sessionId");
        ParamUtils.checkParameter(oldPassword, "oldPassword");
        ParamUtils.checkParameter(newPassword, "newPassword");
        try {
            if (oldPassword.equals(newPassword)) {
                throw new CatalogException("New password is the same as the old password.");
            }

            userDBAdaptor.checkId(userId);
            String authOrigin = getAuthenticationOriginId(userId);
            authenticationManagerMap.get(authOrigin).changePassword(userId, oldPassword, newPassword);
            userDBAdaptor.updateUserLastModified(userId);
            auditManager.auditUser(userId, Enums.Action.CHANGE_USER_PASSWORD, userId,
                    new AuditRecord.Status(AuditRecord.Status.Result.SUCCESS));
        } catch (CatalogException e) {
            auditManager.auditUser(userId, Enums.Action.CHANGE_USER_PASSWORD, userId,
                    new AuditRecord.Status(AuditRecord.Status.Result.ERROR, e.getError()));
            throw e;
        }
    }

    public OpenCGAResult<User> create(User user, @Nullable String token) throws CatalogException {
        // Check if the users can be registered publicly or just the admin.
        ObjectMap auditParams = new ObjectMap("user", user);

        String userId = user.getId();
        // We add a condition to check if the registration is private + user (or system) is not trying to create the ADMINISTRATOR user
        if (!authorizationManager.isPublicRegistration() && !OPENCGA.equals(user.getId())) {
            userId = authenticationManagerMap.get(INTERNAL_AUTHORIZATION).getUserId(token);
            if (!OPENCGA.equals(userId)) {
                String errorMsg = "The registration is closed to the public: Please talk to your administrator.";
                auditManager.auditCreate(userId, Enums.Resource.USER, user.getId(), "", "", "", auditParams,
                        new AuditRecord.Status(AuditRecord.Status.Result.ERROR, new Error(0, "", errorMsg)));
                throw new CatalogException(errorMsg);
            }
        }

        ParamUtils.checkObj(user, "User");
        ParamUtils.checkValidUserId(user.getId());
        ParamUtils.checkParameter(user.getName(), "name");
        checkEmail(user.getEmail());
        ParamUtils.checkObj(user.getAccount(), "account");
        user.setOrganization(ParamUtils.defaultObject(user.getOrganization(), ""));

        String password = "";
        if (StringUtils.isEmpty(user.getPassword())) {
            // The authentication origin must be different than internal
            Set<String> authOrigins = configuration.getAuthentication().getAuthenticationOrigins()
                    .stream()
                    .map(AuthenticationOrigin::getId)
                    .collect(Collectors.toSet());
            if (!authOrigins.contains(user.getAccount().getAuthentication().getId())) {
                throw new CatalogException("Unknown authentication origin id '" + user.getAccount().getAuthentication() + "'");
            }
        } else {
            password = user.getPassword();
            user.setPassword("");

            user.getAccount().setAuthentication(new Account.AuthenticationOrigin(INTERNAL_AUTHORIZATION, false));
        }

        checkUserExists(user.getId());
        user.setStatus(new User.UserStatus());

        if (user.getAccount().getType() == null) {
            user.getAccount().setType(Account.Type.GUEST);
        }

        if (user.getQuota() <= 0L) {
            user.setQuota(-1L);
        }

        try {
            catalogIOManagerFactory.getDefault().createUser(user.getId());
            userDBAdaptor.insert(user, QueryOptions.empty());

            auditManager.auditCreate(userId, Enums.Resource.USER, user.getId(), "", "", "", auditParams,
                    new AuditRecord.Status(AuditRecord.Status.Result.SUCCESS));

            OpenCGAResult<User> queryResult = userDBAdaptor.get(user.getId(), QueryOptions.empty(), null);

            if (StringUtils.isNotEmpty(password)) {
                authenticationManagerMap.get(INTERNAL_AUTHORIZATION).newPassword(user.getId(), password);
            }

            return queryResult;
        } catch (CatalogIOException | CatalogDBException e) {
            if (!userDBAdaptor.exists(user.getId())) {
                logger.error("ERROR! DELETING USER! " + user.getId());
                catalogIOManagerFactory.getDefault().deleteUser(user.getId());
            }

            auditManager.auditCreate(userId, Enums.Resource.USER, user.getId(), "", "", "", auditParams,
                    new AuditRecord.Status(AuditRecord.Status.Result.ERROR, e.getError()));

            throw e;
        }
    }

    /**
     * Create a new user.
     *
     * @param id           User id
     * @param name         Name
     * @param email        Email
     * @param password     Encrypted Password
     * @param organization Optional organization
     * @param quota        Maximum user disk quota
     * @param type  User account type. Full or guest.
     * @param token        JWT token.
     * @return The created user
     * @throws CatalogException If user already exists, or unable to create a new user.
     */
    public OpenCGAResult<User> create(String id, String name, String email, String password, String organization, Long quota,
                                      Account.Type type, String token) throws CatalogException {
        User user = new User(id, name, email, password, organization, User.UserStatus.READY)
                .setAccount(new Account(type, "", "", null))
                .setQuota(quota != null ? quota : 0L);

        return create(user, token);
    }

    public void syncAllUsersOfExternalGroup(String study, String authOrigin, String token) throws CatalogException {
        if (!OPENCGA.equals(authenticationManagerMap.get(INTERNAL_AUTHORIZATION).getUserId(token))) {
            throw new CatalogAuthorizationException("Only the root user can perform this action");
        }

        OpenCGAResult<Group> allGroups = catalogManager.getStudyManager().getGroup(study, null, token);

        boolean foundAny = false;
        for (Group group : allGroups.getResults()) {
            if (group.getSyncedFrom() != null && group.getSyncedFrom().getAuthOrigin().equals(authOrigin)) {
                logger.info("Fetching users of group '{}' from authentication origin '{}'", group.getSyncedFrom().getRemoteGroup(),
                        group.getSyncedFrom().getAuthOrigin());
                foundAny = true;

                List<User> userList;
                try {
                    userList = authenticationManagerMap.get(group.getSyncedFrom().getAuthOrigin())
                            .getUsersFromRemoteGroup(group.getSyncedFrom().getRemoteGroup());
                } catch (CatalogException e) {
                    // There was some kind of issue for which we could not retrieve the group information.
                    logger.info("Removing all users from group '{}' belonging to group '{}' in the external authentication origin",
                            group.getId(), group.getSyncedFrom().getAuthOrigin());
                    logger.info("Please, manually remove group '{}' if external group '{}' was removed from the authentication origin",
                            group.getId(), group.getSyncedFrom().getAuthOrigin());
                    catalogManager.getStudyManager().updateGroup(study, group.getId(), ParamUtils.UpdateAction.SET,
                            new GroupUpdateParams(Collections.emptyList()), token);
                    continue;
                }
                Iterator<User> iterator = userList.iterator();
                while (iterator.hasNext()) {
                    User user = iterator.next();
                    try {
                        create(user, token);
                        logger.info("User '{}' ({}) successfully created", user.getId(), user.getName());
                    } catch (CatalogParameterException e) {
                        logger.warn("Could not create user '{}' ({}). {}", user.getId(), user.getName(), e.getMessage());
                        iterator.remove();
                    } catch (CatalogException e) {
                        if (!e.getMessage().contains("already exists")) {
                            logger.warn("Could not create user '{}' ({}). {}", user.getId(), user.getName(), e.getMessage());
                            iterator.remove();
                        }
                    }
                }

                GroupUpdateParams updateParams;
                if (ListUtils.isEmpty(userList)) {
                    logger.info("No members associated to the external group");
                    updateParams = new GroupUpdateParams(Collections.emptyList());
                } else {
                    logger.info("Associating members to the internal OpenCGA group");
                    updateParams = new GroupUpdateParams(new ArrayList<>(userList.stream().map(User::getId).collect(Collectors.toSet())));
                }
                catalogManager.getStudyManager().updateGroup(study, group.getId(), ParamUtils.UpdateAction.SET, updateParams, token);
            }
        }
        if (!foundAny) {
            logger.info("No synced groups found in study '{}' from authentication origin '{}'", study, authOrigin);
        }
    }

    /**
     * Register all the users belonging to a remote group. If internalGroup and study are not null, it will also associate the remote group
     * to the internalGroup defined.
     *
     * @param authOrigin Authentication origin.
     * @param remoteGroup Group name of the remote authentication origin.
     * @param internalGroup Group name in Catalog that will be associated to the remote group.
     * @param study Study where the internal group will be associated.
     * @param sync Boolean indicating whether the remote group will be synced with the internal group or not.
     * @param token JWT token. The token should belong to the root user.
     * @throws CatalogException If any of the parameters is wrong or there is any internal error.
     */
    public void importRemoteGroupOfUsers(String authOrigin, String remoteGroup, @Nullable String internalGroup, @Nullable String study,
                                         boolean sync, String token) throws CatalogException {
        String userId = getUserId(token);

        ObjectMap auditParams = new ObjectMap()
                .append("authOrigin", authOrigin)
                .append("remoteGroup", remoteGroup)
                .append("internalGroup", internalGroup)
                .append("study", study)
                .append("sync", sync)
                .append("token", token);
        try {
            if (!OPENCGA.equals(authenticationManagerMap.get(INTERNAL_AUTHORIZATION).getUserId(token))) {
                throw new CatalogAuthorizationException("Only the root user can perform this action");
            }

            ParamUtils.checkParameter(authOrigin, "Authentication origin");
            ParamUtils.checkParameter(remoteGroup, "Remote group");

            if (!authenticationManagerMap.containsKey(authOrigin)) {
                throw new CatalogException("Unknown authentication origin");
            }

            List<User> userList;
            if (sync) {
                // We don't create any user as they will be automatically populated during login
                userList = Collections.emptyList();
            } else {
                logger.info("Fetching users from authentication origin '{}'", authOrigin);

                // Register the users
                userList = authenticationManagerMap.get(authOrigin).getUsersFromRemoteGroup(remoteGroup);
                for (User user : userList) {
                    try {
                        create(user, token);
                        logger.info("User '{}' successfully created", user.getId());
                    } catch (CatalogException e) {
                        logger.warn("{}", e.getMessage());
                    }
                }
            }

            if (StringUtils.isNotEmpty(internalGroup) && StringUtils.isNotEmpty(study)) {
                // Check if the group already exists
                OpenCGAResult<Group> groupResult = catalogManager.getStudyManager().getGroup(study, internalGroup, token);
                if (groupResult.getNumResults() == 1) {
                    logger.error("Cannot synchronise with group {}. The group already exists and is already in use.", internalGroup);
                    throw new CatalogException("Cannot synchronise with group " +  internalGroup
                            + ". The group already exists and is already in use.");
                }

                // Create new group associating it to the remote group
                try {
                    logger.info("Attempting to register group '{}' in study '{}'", internalGroup, study);
                    Group.Sync groupSync = null;
                    if (sync) {
                        groupSync = new Group.Sync(authOrigin, remoteGroup);
                    }
                    Group group = new Group(internalGroup, userList.stream().map(User::getId).collect(Collectors.toList()))
                            .setSyncedFrom(groupSync);
                    catalogManager.getStudyManager().createGroup(study, group, token);
                    logger.info("Group '{}' created and synchronised with external group", internalGroup);
                    auditManager.audit(userId, Enums.Action.IMPORT_EXTERNAL_GROUP_OF_USERS, Enums.Resource.USER, group.getId(),
                            "", study, "", auditParams, new AuditRecord.Status(AuditRecord.Status.Result.SUCCESS));
                } catch (CatalogException e) {
                    logger.error("Could not register group '{}' in study '{}'\n{}", internalGroup, study, e.getMessage(), e);
                    throw new CatalogException("Could not register group '" + internalGroup + "' in study '" + study + "': "
                            + e.getMessage(), e);
                }
            }
        } catch (CatalogException e) {
            auditManager.audit(userId, Enums.Action.IMPORT_EXTERNAL_GROUP_OF_USERS, Enums.Resource.USER, "", "", "", "",
                    auditParams, new AuditRecord.Status(AuditRecord.Status.Result.ERROR, e.getError()));
            throw e;
        }
    }

    /**
     * Register all the ids. If internalGroup and study are not null, it will also associate the users to the internalGroup defined.
     *
     * @param authOrigin Authentication origin.
     * @param idList List of entity ids existing in the authentication origin.
     * @param isApplication boolean indicating whether the id list belong to external applications or users.
     * @param internalGroup Group name in Catalog that will be associated to the remote group.
     * @param study Study where the internal group will be associated.
     * @param token JWT token. The token should belong to the root user.
     * @throws CatalogException If any of the parameters is wrong or there is any internal error.
     */
    public void importRemoteEntities(String authOrigin, List<String> idList, boolean isApplication, @Nullable String internalGroup,
                                     @Nullable String study, String token) throws CatalogException {
        ObjectMap auditParams = new ObjectMap()
                .append("authOrigin", authOrigin)
                .append("idList", idList)
                .append("isApplication", isApplication)
                .append("internalGroup", internalGroup)
                .append("study", study)
                .append("token", token);

        String userId = getUserId(token);

        try {
            if (!OPENCGA.equals(userId)) {
                throw new CatalogAuthorizationException("Only the root user can perform this action");
            }

            ParamUtils.checkParameter(authOrigin, "Authentication origin");
            ParamUtils.checkObj(idList, "ids");

            if (!authenticationManagerMap.containsKey(authOrigin)) {
                throw new CatalogException("Unknown authentication origin");
            }

            if (!isApplication) {
                logger.info("Fetching user information from authentication origin '{}'", authOrigin);
                List<User> parsedUserList = authenticationManagerMap.get(authOrigin).getRemoteUserInformation(idList);
                for (User user : parsedUserList) {
                    create(user, token);
                    auditManager.audit(userId, Enums.Action.IMPORT_EXTERNAL_USERS, Enums.Resource.USER, user.getId(), "", "",
                            "", auditParams, new AuditRecord.Status(AuditRecord.Status.Result.SUCCESS));
                    logger.info("User '{}' successfully created", user.getId());
                }
            } else {
                for (String applicationId : idList) {
                    User application = new User(applicationId, new Account()
                            .setType(Account.Type.GUEST)
                            .setAuthentication(new Account.AuthenticationOrigin(authOrigin, true)))
                            .setEmail("mail@mail.co.uk");
                    create(application, token);
                    auditManager.audit(userId, Enums.Action.IMPORT_EXTERNAL_USERS, Enums.Resource.USER, application.getId(), "",
                            "", "", auditParams, new AuditRecord.Status(AuditRecord.Status.Result.SUCCESS));
                    logger.info("User (application) '{}' successfully created", application.getId());
                }
            }

            if (StringUtils.isNotEmpty(internalGroup) && StringUtils.isNotEmpty(study)) {
                // Check if the group already exists
                try {
                    OpenCGAResult<Group> group = catalogManager.getStudyManager().getGroup(study, internalGroup, token);
                    if (group.getNumResults() == 1) {
                        // We will add those users to the existing group
                        catalogManager.getStudyManager().updateGroup(study, internalGroup, ParamUtils.UpdateAction.ADD,
                                new GroupUpdateParams(idList), token);
                        return;
                    }
                } catch (CatalogException e) {
                    logger.warn("The group '{}' did not exist.", internalGroup);
                }

                // Create new group associating it to the remote group
                try {
                    logger.info("Attempting to register group '{}' in study '{}'", internalGroup, study);
                    Group group = new Group(internalGroup, idList);
                    catalogManager.getStudyManager().createGroup(study, group, token);
                } catch (CatalogException e) {
                    logger.error("Could not register group '{}' in study '{}'\n{}", internalGroup, study, e.getMessage());
                }
            }
        } catch (CatalogException e) {
            auditManager.audit(userId, Enums.Action.IMPORT_EXTERNAL_USERS, Enums.Resource.USER, "", "", "", "", auditParams,
                    new AuditRecord.Status(AuditRecord.Status.Result.ERROR, e.getError()));
            throw e;
        }
    }

    /**
     * Reads a user from Catalog given a user id.
     *
     * @param userId    user id of the object to read
     * @param options   Read options
     * @param sessionId sessionId
     * @return The specified object
     * @throws CatalogException CatalogException
     */
    public OpenCGAResult<User> get(String userId, QueryOptions options, String sessionId) throws CatalogException {
        return get(userId, null, options, sessionId);
    }

    /**
     * Gets the user information.
     *
     * @param userId       User id
     * @param lastModified If lastModified matches with the one in Catalog, return an empty OpenCGAResult.
     * @param options      QueryOptions
     * @param token    SessionId of the user performing this operation.
     * @return The requested user
     * @throws CatalogException CatalogException
     */
    public OpenCGAResult<User> get(String userId, String lastModified, QueryOptions options, String token)
            throws CatalogException {
        ParamUtils.checkParameter(userId, "userId");
        ParamUtils.checkParameter(token, "sessionId");
        options = ParamUtils.defaultObject(options, QueryOptions::new);

        ObjectMap auditParams = new ObjectMap()
                .append("userId", userId)
                .append("lastModified", lastModified)
                .append("options", options)
                .append("token", token);
        try {
            validateUserAndToken(userId, token);
            OpenCGAResult<User> userDataResult = userDBAdaptor.get(userId, options, lastModified);

            // Remove some unnecessary and prohibited parameters
            for (User user : userDataResult.getResults()) {
                user.setPassword(null);
                if (user.getProjects() != null) {
                    for (Project project : user.getProjects()) {
                        if (project.getStudies() != null) {
                            for (Study study : project.getStudies()) {
                                study.setVariableSets(null);
                            }
                        }
                    }
                }
            }

            auditManager.auditInfo(userId, Enums.Resource.USER, userId, "", "", "", auditParams,
                    new AuditRecord.Status(AuditRecord.Status.Result.SUCCESS));
            return userDataResult;
        } catch (CatalogException e) {
            auditManager.auditInfo(userId, Enums.Resource.USER, userId, "", "", "", auditParams,
                    new AuditRecord.Status(AuditRecord.Status.Result.ERROR, e.getError()));
            throw e;
        }
    }

    public OpenCGAResult<User> update(String userId, ObjectMap parameters, QueryOptions options, String token) throws CatalogException {
        String loggedUser = getUserId(token);

        ObjectMap auditParams = new ObjectMap()
                .append("userId", userId)
                .append("updateParams", parameters)
                .append("options", options)
                .append("token", token);
        try {
            ParamUtils.checkParameter(userId, "userId");
            ParamUtils.checkObj(parameters, "parameters");
            ParamUtils.checkParameter(token, "token");

            validateUserAndToken(userId, token);
            for (String s : parameters.keySet()) {
                if (!s.matches("name|email|organization|attributes")) {
                    throw new CatalogDBException("Parameter '" + s + "' can't be changed");
                }
            }

            if (parameters.containsKey("email")) {
                checkEmail(parameters.getString("email"));
            }
            userDBAdaptor.updateUserLastModified(userId);
            OpenCGAResult result = userDBAdaptor.update(userId, parameters);
            auditManager.auditUpdate(loggedUser, Enums.Resource.USER, userId, "", "", "", auditParams,
                    new AuditRecord.Status(AuditRecord.Status.Result.SUCCESS));

            OpenCGAResult<User> queryResult = userDBAdaptor.get(userId, new QueryOptions(QueryOptions.INCLUDE, parameters.keySet()), "");
            queryResult.setTime(queryResult.getTime() + result.getTime());

            return queryResult;
        } catch (CatalogException e) {
            auditManager.auditUpdate(loggedUser, Enums.Resource.USER, userId, "", "", "", auditParams,
                    new AuditRecord.Status(AuditRecord.Status.Result.ERROR, e.getError()));
            throw e;
        }
    }

    /**
     * Delete entries from Catalog.
     *
     * @param userIdList Comma separated list of ids corresponding to the objects to delete
     * @param options    Deleting options.
     * @param token      Token
     * @return A list with the deleted objects
     * @throws CatalogException CatalogException.
     */
    public OpenCGAResult<User> delete(String userIdList, QueryOptions options, String token) throws CatalogException {
        ParamUtils.checkParameter(userIdList, "userIdList");
        ParamUtils.checkParameter(token, "token");

        String operationUuid = UUIDUtils.generateOpenCGAUUID(UUIDUtils.Entity.AUDIT);
        ObjectMap auditParams = new ObjectMap()
                .append("userIdList", userIdList)
                .append("options", options)
                .append("token", token);

        String tokenUser = getUserId(token);

        List<String> userIds = Arrays.asList(userIdList.split(","));
        OpenCGAResult<User> deletedUsers = OpenCGAResult.empty();
        for (String userId : userIds) {
            // Only if the user asking the deletion is the ADMINISTRATOR or the user to be deleted itself...
            if (OPENCGA.equals(tokenUser) || userId.equals(tokenUser)) {
                try {
                    OpenCGAResult result = userDBAdaptor.delete(userId, options);

                    auditManager.auditDelete(operationUuid, tokenUser, Enums.Resource.USER, userId, "", "", "", auditParams,
                            new AuditRecord.Status(AuditRecord.Status.Result.SUCCESS));

                    Query query = new Query()
                            .append(UserDBAdaptor.QueryParams.ID.key(), userId)
                            .append(UserDBAdaptor.QueryParams.STATUS_NAME.key(), User.UserStatus.DELETED);
                    OpenCGAResult<User> deletedUser = userDBAdaptor.get(query, QueryOptions.empty());
                    deletedUser.setTime(deletedUser.getTime() + result.getTime());

                    deletedUsers.append(deletedUser);
                } catch (CatalogException e) {
                    auditManager.auditDelete(operationUuid, tokenUser, Enums.Resource.USER, userId, "", "", "", auditParams,
                            new AuditRecord.Status(AuditRecord.Status.Result.ERROR, e.getError()));
                }
            }
        }
        return deletedUsers;
    }

    /**
     * Delete the entries satisfying the query.
     *
     * @param query     Query of the objects to be deleted.
     * @param options   Deleting options.
     * @param sessionId sessionId.
     * @return A list with the deleted objects.
     * @throws CatalogException CatalogException
     * @throws IOException      IOException.
     */
    public OpenCGAResult<User> delete(Query query, QueryOptions options, String sessionId) throws CatalogException, IOException {
        QueryOptions queryOptions = new QueryOptions(QueryOptions.INCLUDE, UserDBAdaptor.QueryParams.ID.key());
        OpenCGAResult<User> userDataResult = userDBAdaptor.get(query, queryOptions);
        List<String> userIds = userDataResult.getResults().stream().map(User::getId).collect(Collectors.toList());
        String userIdStr = StringUtils.join(userIds, ",");
        return delete(userIdStr, options, sessionId);
    }

    public OpenCGAResult<User> restore(String ids, QueryOptions options, String sessionId) throws CatalogException {
        throw new UnsupportedOperationException();
    }

    public OpenCGAResult resetPassword(String userId, String sessionId) throws CatalogException {
        ParamUtils.checkParameter(userId, "userId");
        ParamUtils.checkParameter(sessionId, "sessionId");
        try {
            validateUserAndToken(userId, sessionId);
            String authOrigin = getAuthenticationOriginId(userId);
            OpenCGAResult writeResult = authenticationManagerMap.get(authOrigin).resetPassword(userId);
            auditManager.auditUser(userId, Enums.Action.RESET_USER_PASSWORD, userId,
                    new AuditRecord.Status(AuditRecord.Status.Result.SUCCESS));
            return writeResult;
        } catch (CatalogException e) {
            auditManager.auditUser(userId, Enums.Action.RESET_USER_PASSWORD, userId,
                    new AuditRecord.Status(AuditRecord.Status.Result.ERROR, e.getError()));
            throw e;
        }
    }

    public String loginAsAdmin(String password) throws CatalogException {
        return login(OPENCGA, password);
    }

    public String login(String username, String password) throws CatalogException {
        ParamUtils.checkParameter(username, "userId");
        ParamUtils.checkParameter(password, "password");

        String authId = null;
        String token = null;

        // We attempt to login the user with the different authentication managers
        for (Map.Entry<String, AuthenticationManager> entry : authenticationManagerMap.entrySet()) {
            AuthenticationManager authenticationManager = entry.getValue();
            try {
                token = authenticationManager.authenticate(username, password);
                authId = entry.getKey();
                break;
            } catch (CatalogAuthenticationException e) {
                logger.debug("Attempted authentication failed with {} for user '{}'\n{}", entry.getKey(), username, e.getMessage(), e);
            }
        }

        if (token == null) {
            // TODO: We should raise better exceptions. It could fail for other reasons.
            auditManager.auditUser(username, Enums.Action.LOGIN, username,
                    new AuditRecord.Status(AuditRecord.Status.Result.ERROR, new Error(0, "", "Incorrect user or password.")));
            throw CatalogAuthenticationException.incorrectUserOrPassword();
        }

        auditManager.auditUser(username, Enums.Action.LOGIN, username, new AuditRecord.Status(AuditRecord.Status.Result.SUCCESS));
        String userId = authenticationManagerMap.get(authId).getUserId(token);
        if (!INTERNAL_AUTHORIZATION.equals(authId)) {
            // External authorization
            try {
                // If the user is not registered, an exception will be raised
                userDBAdaptor.checkId(userId);
            } catch (CatalogDBException e) {
                // The user does not exist so we register it
                User user = authenticationManagerMap.get(authId).getRemoteUserInformation(Collections.singletonList(userId)).get(0);
                // Generate a root token to be able to create the user even if the installation is private
                String rootToken = authenticationManagerMap.get(INTERNAL_AUTHORIZATION).createToken(OPENCGA);
                create(user, rootToken);
            }

            try {
                List<String> remoteGroups = authenticationManagerMap.get(authId).getRemoteGroups(token);

                // Resync synced groups of user in OpenCGA
                studyDBAdaptor.resyncUserWithSyncedGroups(userId, remoteGroups, authId);
            } catch (CatalogException e) {
                logger.error("Could not update synced groups for user '" + userId + "'\n" + e.getMessage(), e);
            }
        }

        return token;
    }

    /**
     * Create a new token if the token provided corresponds to the user and it is not expired yet.
     *
     * @param userId user id to whom the token belongs to.
     * @param token  active token.
     * @return a new token with the default expiration updated.
     * @throws CatalogException if the token does not correspond to the user or the token is expired.
     */
    public String refreshToken(String userId, String token) throws CatalogException {
        String authenticatedUser = userId;
        try {
            authenticatedUser = authenticationManagerMap.get(INTERNAL_AUTHORIZATION).getUserId(token);
            if (!userId.equals(authenticatedUser)) {
                throw new CatalogException("Cannot refresh token. The token received does not correspond to " + userId);
            }
            String newToken = authenticationManagerMap.get(INTERNAL_AUTHORIZATION).createToken(userId);

            auditManager.auditUser(authenticatedUser, Enums.Action.LOGIN, userId,
                    new AuditRecord.Status(AuditRecord.Status.Result.SUCCESS));
            return newToken;
        } catch (CatalogException e) {
            auditManager.auditUser(authenticatedUser, Enums.Action.LOGIN, userId,
                    new AuditRecord.Status(AuditRecord.Status.Result.ERROR, e.getError()));
            throw e;
        }
    }

    /**
     * This method will be only callable by the system. It generates a new session id for the user.
     *
     * @param userId           user id for which a session will be generated.
     * @param adminCredentials Password or active session of the OpenCGA admin.
     * @return an objectMap containing the new sessionId
     * @throws CatalogException if the password is not correct or the userId does not exist.
     */
    public String getNonExpiringToken(String userId, String adminCredentials) throws CatalogException {
        validateUserAndToken(OPENCGA, adminCredentials);
        return authenticationManagerMap.get(INTERNAL_AUTHORIZATION).createNonExpiringToken(userId);
    }

    public String getAdminNonExpiringToken(String adminCredentials) throws CatalogException {
        return getNonExpiringToken(OPENCGA, adminCredentials);
    }

    /**
     * Add a new filter to the user account.
     * <p>
     * @param userId       user id to whom the filter will be associated.
     * @param name         Filter name.
     * @param description  Filter description.
     * @param bioformat    Bioformat where the filter should be applied.
     * @param query        Query object.
     * @param queryOptions Query options object.
     * @param token    session id of the user asking to store the filter.
     * @return the created filter.
     * @throws CatalogException if there already exists a filter with that same name for the user or if the user corresponding to the
     *                          session id is not the same as the provided user id.
     */
    public OpenCGAResult<User.Filter> addFilter(String userId, String name, String description, File.Bioformat bioformat, Query query,
                                                QueryOptions queryOptions, String token) throws CatalogException {
        ParamUtils.checkParameter(userId, "userId");
        ParamUtils.checkParameter(token, "sessionId");
        ParamUtils.checkParameter(name, "name");
        ParamUtils.checkObj(bioformat, "bioformat");
        ParamUtils.checkObj(query, "Query");
        ParamUtils.checkObj(queryOptions, "QueryOptions");
        if (description == null) {
            description = "";
        }

        String userIdAux = getUserId(token);
        ObjectMap auditParams = new ObjectMap()
                .append("userId", userId)
                .append("name", name)
                .append("description", description)
                .append("bioformat", bioformat)
                .append("query", query)
                .append("queryOptions", queryOptions)
                .append("token", token);
        try {
            userDBAdaptor.checkId(userId);
            if (!userId.equals(userIdAux)) {
                throw new CatalogException("User " + userIdAux + " is not authorised to store filters for user " + userId);
            }

            Query queryExists = new Query()
                    .append(UserDBAdaptor.QueryParams.ID.key(), userId)
                    .append(UserDBAdaptor.QueryParams.CONFIGS_FILTERS_NAME.key(), name);
            if (userDBAdaptor.count(queryExists).getNumMatches() > 0) {
                throw new CatalogException("There already exists a filter called " + name + " for user " + userId);
            }

            User.Filter filter = new User.Filter(name, description, bioformat, query, queryOptions);
            OpenCGAResult result = userDBAdaptor.addFilter(userId, filter);
            auditManager.auditUser(userIdAux, Enums.Action.CHANGE_USER_CONFIG, userId, auditParams,
                    new AuditRecord.Status(AuditRecord.Status.Result.SUCCESS));
            return new OpenCGAResult<>(result.getTime(), Collections.emptyList(), 1, Collections.singletonList(filter), 1);
        } catch (CatalogException e) {
            auditManager.auditUser(userIdAux, Enums.Action.CHANGE_USER_CONFIG, userId, auditParams,
                    new AuditRecord.Status(AuditRecord.Status.Result.ERROR, e.getError()));
            throw e;
        }
    }

    /**
     * Update the filter information.
     * <p>
     * @param userId    user id to whom the filter should be updated.
     * @param name      Filter name.
     * @param params    Map containing the parameters to be updated.
     * @param token session id of the user asking to update the filter.
     * @return the updated filter.
     * @throws CatalogException if the filter could not be updated because the filter name is not correct or if the user corresponding to
     *                          the session id is not the same as the provided user id.
     */
    public OpenCGAResult<User.Filter> updateFilter(String userId, String name, ObjectMap params, String token) throws CatalogException {
        ParamUtils.checkParameter(userId, "userId");
        ParamUtils.checkParameter(token, "token");
        ParamUtils.checkParameter(name, "name");

        String userIdAux = getUserId(token);
        ObjectMap auditParams = new ObjectMap()
                .append("userId", userId)
                .append("name", name)
                .append("params", params)
                .append("token", token);
        try {
            userDBAdaptor.checkId(userId);
            if (!userId.equals(userIdAux)) {
                throw new CatalogException("User " + userIdAux + " is not authorised to update filters for user " + userId);
            }

            Query queryExists = new Query()
                    .append(UserDBAdaptor.QueryParams.ID.key(), userId)
                    .append(UserDBAdaptor.QueryParams.CONFIGS_FILTERS_NAME.key(), name);
            if (userDBAdaptor.count(queryExists).getNumMatches() == 0) {
                throw new CatalogException("There is no filter called " + name + " for user " + userId);
            }

            OpenCGAResult result = userDBAdaptor.updateFilter(userId, name, params);
            User.Filter filter = getFilter(userId, name);
            if (filter == null) {
                throw new CatalogException("Internal error: The filter " + name + " could not be found.");
            }
            auditManager.auditUser(userIdAux, Enums.Action.CHANGE_USER_CONFIG, userId, auditParams,
                    new AuditRecord.Status(AuditRecord.Status.Result.SUCCESS));
            return new OpenCGAResult<>(result.getTime(), Collections.emptyList(), 1, Collections.singletonList(filter), 1);
        } catch (CatalogException e) {
            auditManager.auditUser(userIdAux, Enums.Action.CHANGE_USER_CONFIG, userId, auditParams,
                    new AuditRecord.Status(AuditRecord.Status.Result.ERROR, e.getError()));
            throw e;
        }
    }

    /**
     * Delete the filter.
     * <p>
     * @param userId    user id to whom the filter should be deleted.
     * @param name      filter name to be deleted.
     * @param token session id of the user asking to delete the filter.
     * @return the deleted filter.
     * @throws CatalogException when the filter cannot be removed or the name is not correct or if the user corresponding to the
     *                          session id is not the same as the provided user id.
     */
    public OpenCGAResult<User.Filter> deleteFilter(String userId, String name, String token) throws CatalogException {
        ParamUtils.checkParameter(userId, "userId");
        ParamUtils.checkParameter(token, "token");
        ParamUtils.checkParameter(name, "name");

        String userIdAux = getUserId(token);
        ObjectMap auditParams = new ObjectMap()
                .append("userId", userId)
                .append("name", name)
                .append("token", token);
        try {
            userDBAdaptor.checkId(userId);
            if (!userId.equals(userIdAux)) {
                throw new CatalogException("User " + userIdAux + " is not authorised to delete filters for user " + userId);
            }

            User.Filter filter = getFilter(userId, name);
            if (filter == null) {
                throw new CatalogException("There is no filter called " + name + " for user " + userId);
            }

            OpenCGAResult result = userDBAdaptor.deleteFilter(userId, name);
            auditManager.auditUser(userIdAux, Enums.Action.CHANGE_USER_CONFIG, userId, auditParams,
                    new AuditRecord.Status(AuditRecord.Status.Result.SUCCESS));
            return new OpenCGAResult<>(result.getTime(), Collections.emptyList(), 1, Collections.singletonList(filter), 1);
        } catch (CatalogException e) {
            auditManager.auditUser(userIdAux, Enums.Action.CHANGE_USER_CONFIG, userId, auditParams,
                    new AuditRecord.Status(AuditRecord.Status.Result.ERROR, e.getError()));
            throw e;
        }
    }

    /**
     * Retrieves a filter.
     * <p>
     * @param userId    user id having the filter stored.
     * @param name      Filter name to be fetched.
     * @param token session id of the user fetching the filter.
     * @return the filter.
     * @throws CatalogException if the user corresponding to the session id is not the same as the provided user id.
     */
    public OpenCGAResult<User.Filter> getFilter(String userId, String name, String token) throws CatalogException {
        ParamUtils.checkParameter(userId, "userId");
        ParamUtils.checkParameter(token, "sessionId");
        ParamUtils.checkParameter(name, "name");

        String userIdAux = getUserId(token);
        ObjectMap auditParams = new ObjectMap()
                .append("userId", userId)
                .append("name", name)
                .append("token", token);
        try {
            userDBAdaptor.checkId(userId);
            if (!userId.equals(userIdAux)) {
                throw new CatalogException("User " + userIdAux + " is not authorised to get filters from user " + userId);
            }

            User.Filter filter = getFilter(userId, name);
            auditManager.auditUser(userIdAux, Enums.Action.FETCH_USER_CONFIG, userId, auditParams,
                    new AuditRecord.Status(AuditRecord.Status.Result.SUCCESS));

            if (filter == null) {
                throw new CatalogException("Filter " + name + " not found.");
            } else {
                return new OpenCGAResult<>(0, Collections.emptyList(), 1, Collections.singletonList(filter), 1);
            }
        } catch (CatalogException e) {
            auditManager.auditUser(userIdAux, Enums.Action.FETCH_USER_CONFIG, userId, auditParams,
                    new AuditRecord.Status(AuditRecord.Status.Result.ERROR, e.getError()));
            throw e;
        }
    }

    /**
     * Retrieves all the user filters.
     *
     * @param userId    user id having the filters.
     * @param token session id of the user fetching the filters.
     * @return the filters.
     * @throws CatalogException if the user corresponding to the session id is not the same as the provided user id.
     */
    public OpenCGAResult<User.Filter> getAllFilters(String userId, String token) throws CatalogException {
        ParamUtils.checkParameter(userId, "userId");
        ParamUtils.checkParameter(token, "sessionId");

        String userIdAux = getUserId(token);
        ObjectMap auditParams = new ObjectMap()
                .append("userId", userId)
                .append("token", token);
        try {
            userDBAdaptor.checkId(userId);
            if (!userId.equals(userIdAux)) {
                throw new CatalogException("User " + userIdAux + " is not authorised to get filters from user " + userId);
            }

            Query query = new Query()
                    .append(UserDBAdaptor.QueryParams.ID.key(), userId);
            QueryOptions queryOptions = new QueryOptions(QueryOptions.INCLUDE, UserDBAdaptor.QueryParams.CONFIGS.key());
            OpenCGAResult<User> userDataResult = userDBAdaptor.get(query, queryOptions);

            if (userDataResult.getNumResults() != 1) {
                throw new CatalogException("Internal error: User " + userId + " not found.");
            }

            List<User.Filter> filters = userDataResult.first().getConfigs().getFilters();
            auditManager.auditUser(userIdAux, Enums.Action.FETCH_USER_CONFIG, userId, auditParams,
                    new AuditRecord.Status(AuditRecord.Status.Result.SUCCESS));

            return new OpenCGAResult<>(0, Collections.emptyList(), filters.size(), filters, filters.size());
        } catch (CatalogException e) {
            auditManager.auditUser(userIdAux, Enums.Action.FETCH_USER_CONFIG, userId, auditParams,
                    new AuditRecord.Status(AuditRecord.Status.Result.ERROR, e.getError()));
            throw e;
        }
    }

    /**
     * Creates or updates a configuration.
     * <p>
     * @param userId    user id to whom the config will be associated.
     * @param name      Name of the configuration (normally, name of the application).
     * @param config    Configuration to be stored.
     * @param token session id of the user asking to store the config.
     * @return the set configuration.
     * @throws CatalogException if the user corresponding to the session id is not the same as the provided user id.
     */
    public OpenCGAResult setConfig(String userId, String name, Map<String, Object> config, String token) throws CatalogException {
        ParamUtils.checkParameter(userId, "userId");
        ParamUtils.checkParameter(token, "sessionId");
        ParamUtils.checkParameter(name, "name");
        ParamUtils.checkObj(config, "ObjectMap");

        String userIdAux = getUserId(token);
        ObjectMap auditParams = new ObjectMap()
                .append("userId", userId)
                .append("name", name)
                .append("config", config)
                .append("token", token);

        try {
            userDBAdaptor.checkId(userId);
            if (!userId.equals(userIdAux)) {
                throw new CatalogException("User " + userIdAux + " is not authorised to set configuration for user " + userId);
            }

            OpenCGAResult result = userDBAdaptor.setConfig(userId, name, config);
            auditManager.auditUser(userIdAux, Enums.Action.CHANGE_USER_CONFIG, userId, auditParams,
                    new AuditRecord.Status(AuditRecord.Status.Result.SUCCESS));

            return new OpenCGAResult(result.getTime(), Collections.emptyList(), 1, Collections.singletonList(config), 1);
        } catch (CatalogException e) {
            auditManager.auditUser(userIdAux, Enums.Action.CHANGE_USER_CONFIG, userId, auditParams,
                    new AuditRecord.Status(AuditRecord.Status.Result.ERROR, e.getError()));
            throw e;
        }
    }

    /**
     * Deletes a configuration.
     * <p>
     * @param userId    user id to whom the configuration should be deleted.
     * @param name      Name of the configuration to be deleted (normally, name of the application).
     * @param token session id of the user asking to delete the configuration.
     * @return the deleted configuration.
     * @throws CatalogException if the user corresponding to the session id is not the same as the provided user id or the configuration
     *                          did not exist.
     */
    public OpenCGAResult deleteConfig(String userId, String name, String token) throws CatalogException {
        ParamUtils.checkParameter(userId, "userId");
        ParamUtils.checkParameter(token, "token");
        ParamUtils.checkParameter(name, "name");

        String userIdAux = getUserId(token);

        ObjectMap auditParams = new ObjectMap()
                .append("userId", userId)
                .append("name", name)
                .append("token", token);
        try {
            userDBAdaptor.checkId(userId);
            if (!userId.equals(userIdAux)) {
                throw new CatalogException("User " + userIdAux + " is not authorised to delete the configuration of user " + userId);
            }

            QueryOptions options = new QueryOptions(QueryOptions.INCLUDE, UserDBAdaptor.QueryParams.CONFIGS.key());
            OpenCGAResult<User> userDataResult = userDBAdaptor.get(userId, options, "");
            if (userDataResult.getNumResults() == 0) {
                throw new CatalogException("Internal error: Could not get user " + userId);
            }

            User.UserConfiguration configs = userDataResult.first().getConfigs();
            if (configs == null) {
                throw new CatalogException("Internal error: Configuration object is null.");
            }

            if (configs.get(name) == null) {
                throw new CatalogException("Error: Cannot delete configuration with name " + name + ". Configuration name not found.");
            }

            OpenCGAResult result = userDBAdaptor.deleteConfig(userId, name);
            auditManager.auditUser(userIdAux, Enums.Action.CHANGE_USER_CONFIG, userId, auditParams,
                    new AuditRecord.Status(AuditRecord.Status.Result.SUCCESS));
            return new OpenCGAResult(result.getTime(), Collections.emptyList(), 1, Collections.singletonList(configs.get(name)), 1);
        } catch (CatalogException e) {
            auditManager.auditUser(userIdAux, Enums.Action.CHANGE_USER_CONFIG, userId, auditParams,
                    new AuditRecord.Status(AuditRecord.Status.Result.ERROR, e.getError()));
            throw e;
        }
    }

    /**
     * Retrieves a configuration.
     * <p>
     * @param userId    user id having the configuration stored.
     * @param name      Name of the configuration to be fetched (normally, name of the application).
     * @param sessionId session id of the user attempting to fetch the configuration.
     * @return the configuration.
     * @throws CatalogException if the user corresponding to the session id is not the same as the provided user id or the configuration
     *                          does not exist.
     */
    public OpenCGAResult getConfig(String userId, String name, String sessionId) throws CatalogException {
        ParamUtils.checkParameter(userId, "userId");
        ParamUtils.checkParameter(sessionId, "sessionId");

        String userIdAux = getUserId(sessionId);
        ObjectMap auditParams = new ObjectMap()
                .append("userId", userId)
                .append("name", name)
                .append("sessionId", sessionId);
        try {
            userDBAdaptor.checkId(userId);
            if (!userId.equals(userIdAux)) {
                throw new CatalogException("User " + userIdAux + " is not authorised to fetch the configuration of user " + userId);
            }

            QueryOptions options = new QueryOptions(QueryOptions.INCLUDE, UserDBAdaptor.QueryParams.CONFIGS.key());
            OpenCGAResult<User> userDataResult = userDBAdaptor.get(userId, options, "");
            if (userDataResult.getNumResults() == 0) {
                throw new CatalogException("Internal error: Could not get user " + userId);
            }

            User.UserConfiguration configs = userDataResult.first().getConfigs();
            if (configs == null) {
                throw new CatalogException("Internal error: Configuration object is null.");
            }

            if (StringUtils.isNotEmpty(name) && configs.get(name) == null) {
                throw new CatalogException("Error: Cannot fetch configuration with name " + name + ". Configuration name not found.");
            }

            // Remove filters form configs array
            configs.remove("filters");
            Map configMap = StringUtils.isEmpty(name) ? configs : (Map) configs.get(name);
            auditManager.auditUser(userIdAux, Enums.Action.FETCH_USER_CONFIG, userId, auditParams,
                    new AuditRecord.Status(AuditRecord.Status.Result.SUCCESS));

            return new OpenCGAResult(userDataResult.getTime(), userDataResult.getEvents(), 1, Collections.singletonList(configMap), 1);
        } catch (CatalogException e) {
            auditManager.auditUser(userIdAux, Enums.Action.FETCH_USER_CONFIG, userId, auditParams,
                    new AuditRecord.Status(AuditRecord.Status.Result.ERROR, e.getError()));
            throw e;
        }
    }


    private User.Filter getFilter(String userId, String name) throws CatalogException {
        Query query = new Query()
                .append(UserDBAdaptor.QueryParams.ID.key(), userId);
        QueryOptions queryOptions = new QueryOptions(QueryOptions.INCLUDE, UserDBAdaptor.QueryParams.CONFIGS.key());
        OpenCGAResult<User> userDataResult = userDBAdaptor.get(query, queryOptions);

        if (userDataResult.getNumResults() != 1) {
            throw new CatalogException("Internal error: User " + userId + " not found.");
        }

        for (User.Filter filter : userDataResult.first().getConfigs().getFilters()) {
            if (name.equals(filter.getName())) {
                return filter;
            }
        }

        return null;
    }

    private void validateUserAndToken(String userId, String jwtToken) throws CatalogException {
        boolean validToken;
        for (AuthenticationManager authenticationManager : authenticationManagerMap.values()) {
            try {
                if (!userId.equals(authenticationManager.getUserId(jwtToken))) {
                    validToken = false;
                } else {
                    validToken = true;
                }
            } catch (CatalogException e) {
                // The authentication manager might have failed because that token was generated with a different auth manager
                continue;
            }

            if (validToken) {
                return;
            } else {
                throw new CatalogException("Invalid authentication token for user: " + userId);
            }
        }

        throw new CatalogException("Invalid authentication token for user: " + userId);
    }

    private void checkUserExists(String userId) throws CatalogException {
        if (userId.toLowerCase().equals(ANONYMOUS)) {
            throw new CatalogException("Permission denied: Cannot create users with special treatments in catalog.");
        }

        if (userDBAdaptor.exists(userId)) {
            throw new CatalogException("The user already exists in our database.");
        }
    }

    private String getAuthenticationOriginId(String userId) throws CatalogException {
        OpenCGAResult<User> user = userDBAdaptor.get(userId, new QueryOptions(), "");
        if (user == null || user.getNumResults() == 0) {
            throw new CatalogException(userId + " user not found");
        }
        return user.first().getAccount().getAuthentication().getId();
    }

}<|MERGE_RESOLUTION|>--- conflicted
+++ resolved
@@ -121,11 +121,7 @@
 
     static void checkEmail(String email) throws CatalogParameterException {
         if (email == null || !EMAILPATTERN.matcher(email).matches()) {
-<<<<<<< HEAD
-            throw new CatalogException("Email '" + email + "' not valid");
-=======
             throw new CatalogParameterException("Email '" + email + "' not valid");
->>>>>>> 93224acc
         }
     }
 
