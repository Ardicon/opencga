--- conflicted
+++ resolved
@@ -10,10 +10,6 @@
 import org.opencb.opencga.catalog.authentication.CatalogAuthenticationManager;
 import org.opencb.opencga.catalog.authorization.AuthorizationManager;
 import org.opencb.opencga.catalog.config.CatalogConfiguration;
-<<<<<<< HEAD
-import org.opencb.opencga.catalog.config.Policies;
-=======
->>>>>>> a9c17156
 import org.opencb.opencga.catalog.db.CatalogDBAdaptorFactory;
 import org.opencb.opencga.catalog.exceptions.CatalogDBException;
 import org.opencb.opencga.catalog.exceptions.CatalogException;
@@ -44,11 +40,7 @@
     //    private final SessionManager sessionManager;
     protected static final Pattern EMAILPATTERN = Pattern.compile(EMAIL_PATTERN);
     protected static Logger logger = LoggerFactory.getLogger(UserManager.class);
-<<<<<<< HEAD
-    protected final Policies.UserCreation creationUserPolicy;
-=======
 //    protected final Policies.UserCreation creationUserPolicy;
->>>>>>> a9c17156
 
     @Deprecated
     public UserManager(AuthorizationManager authorizationManager, AuthenticationManager authenticationManager,
@@ -56,11 +48,7 @@
                        CatalogDBAdaptorFactory catalogDBAdaptorFactory, CatalogIOManagerFactory ioManagerFactory,
                        Properties catalogProperties) {
         super(authorizationManager, authenticationManager, auditManager, catalogDBAdaptorFactory, ioManagerFactory, catalogProperties);
-<<<<<<< HEAD
-        creationUserPolicy = Policies.UserCreation.ALWAYS;
-=======
 //        creationUserPolicy = Policies.UserCreation.ALWAYS;
->>>>>>> a9c17156
         //creationUserPolicy = catalogProperties.getProperty(CatalogManager.CATALOG_MANAGER_POLICY_CREATION_USER,
         // Policies.UserCreation.ALWAYS);
 //        sessionManager = new CatalogSessionManager(userDBAdaptor, authenticationManager);
@@ -71,19 +59,11 @@
                        CatalogDBAdaptorFactory catalogDBAdaptorFactory, CatalogIOManagerFactory ioManagerFactory,
                        CatalogConfiguration catalogConfiguration) {
         super(authorizationManager, authenticationManager, auditManager, catalogDBAdaptorFactory, ioManagerFactory, catalogConfiguration);
-<<<<<<< HEAD
-
-        creationUserPolicy = catalogConfiguration.getPolicies().getUserCreation();
-//        sessionManager = new CatalogSessionManager(userDBAdaptor, authenticationManager);
-    }
-
-=======
 
 //        creationUserPolicy = catalogConfiguration.getPolicies().getUserCreation();
 //        sessionManager = new CatalogSessionManager(userDBAdaptor, authenticationManager);
     }
 
->>>>>>> a9c17156
     static void checkEmail(String email) throws CatalogException {
         if (email == null || !EMAILPATTERN.matcher(email).matches()) {
             throw new CatalogException("email not valid");
@@ -131,38 +111,8 @@
         checkEmail(email);
         organization = organization != null ? organization : "";
 
-<<<<<<< HEAD
-        User user = new User(id, name, email, "", organization, User.Role.USER, new Status());
-
-        String userId;
-
-        switch (creationUserPolicy) {
-            case ONLY_ADMIN: {
-                userId = getUserId(sessionId);
-                if (!userId.isEmpty() && authorizationManager.getUserRole(userId).equals(User.Role.ADMIN)) {
-                    user.getAttributes().put("creatorUserId", userId);
-                } else {
-                    throw new CatalogException("CreateUser Fail. Required Admin role");
-                }
-                break;
-            }
-            case ANY_LOGGED_USER: {
-                ParamUtils.checkParameter(sessionId, "sessionId");
-                userId = getUserId(sessionId);
-                if (userId.isEmpty()) {
-                    throw new CatalogException("CreateUser Fail. Required existing account");
-                }
-                user.getAttributes().put("creatorUserId", userId);
-                break;
-            }
-            case ALWAYS:
-            default:
-                userId = id;
-                break;
-=======
         if (userDBAdaptor.userExists(id)) {
             throw new CatalogException("The user " + id + " is already in use in our database. Please, choose another one.");
->>>>>>> a9c17156
         }
 
         User user = new User(id, name, email, "", organization, User.Role.USER, new Status());
@@ -295,29 +245,17 @@
 
     @Override
     public QueryResult rank(Query query, String field, int numResults, boolean asc, String sessionId) throws CatalogException {
-<<<<<<< HEAD
-        return null;
-=======
         throw new UnsupportedOperationException("User: Operation not supported.");
->>>>>>> a9c17156
     }
 
     @Override
     public QueryResult groupBy(Query query, String field, QueryOptions options, String sessionId) throws CatalogException {
-<<<<<<< HEAD
-        return null;
-=======
         throw new UnsupportedOperationException("User: Operation not supported.");
->>>>>>> a9c17156
     }
 
     @Override
     public QueryResult groupBy(Query query, List<String> fields, QueryOptions options, String sessionId) throws CatalogException {
-<<<<<<< HEAD
-        return null;
-=======
         throw new UnsupportedOperationException("User: Operation not supported.");
->>>>>>> a9c17156
     }
 
     @Override
