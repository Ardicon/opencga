--- conflicted
+++ resolved
@@ -105,18 +105,14 @@
                 -1, outDir, input, output, new ArrayList<>(), params, release, new HashMap<>(), new HashMap<>(), "", "");
     }
 
-<<<<<<< HEAD
-    public Job(String name, String userId, String toolName, String execution, Map<String, String> params) {
+    public Job(String name, String userId, String toolName, String execution, Map<String, String> params, int release) {
         this(-1, name, userId, toolName, Type.TOOL, TimeUtils.getTime(), "", -1, -1, "", execution, "", "", 0,
-                new JobStatus(JobStatus.PREPARED), -1, -1, Collections.emptyList(), Collections.emptyList(), Collections.emptyList(),
-                params, new HashMap<>(), new HashMap<>(), "", "");
-    }
-
-    public Job(String name, String userId, String toolName, String description, String commandLine, long outDirId, List<Long> input) {
-=======
+                new JobStatus(JobStatus.PREPARED), -1, null, Collections.emptyList(), Collections.emptyList(), Collections.emptyList(),
+                params, release, new HashMap<>(), new HashMap<>(), "", "");
+    }
+
     public Job(String name, String userId, String toolName, String description, String commandLine, File outDir, List<File> input,
                int release) {
->>>>>>> 43aa0f28
         // FIXME: Modify this to take into account both toolName and executable for RC2
         this(-1, name, userId, toolName, Type.ANALYSIS, TimeUtils.getTime(), description, System.currentTimeMillis(), -1, "", null,
                 null, commandLine, -1, new JobStatus(JobStatus.PREPARED), 0, outDir, input, Collections.emptyList(),
