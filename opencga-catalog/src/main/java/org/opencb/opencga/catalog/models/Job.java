--- conflicted
+++ resolved
@@ -99,46 +99,24 @@
     public Job() {
     }
 
-<<<<<<< HEAD
     public Job(String name, String userId, String executable, Type type, List<File> input, List<File> output, File outDir,
-               Map<String, String> params) {
+               Map<String, String> params, int release) {
         this(-1, name, userId, "", type, TimeUtils.getTime(), "", -1, -1, "", "", executable, "", 0, new JobStatus(JobStatus.PREPARED),
-                -1, outDir, input, output, new ArrayList<>(), params, new HashMap<>(), new HashMap<>(), "", "");
-    }
-
-    public Job(String name, String userId, String toolName, String description, String commandLine, File outDir, List<File> input) {
+                -1, outDir, input, output, new ArrayList<>(), params, release, new HashMap<>(), new HashMap<>(), "", "");
+    }
+
+    public Job(String name, String userId, String toolName, String description, String commandLine, File outDir, List<File> input,
+               int release) {
         // FIXME: Modify this to take into account both toolName and executable for RC2
         this(-1, name, userId, toolName, Type.ANALYSIS, TimeUtils.getTime(), description, System.currentTimeMillis(), -1, "", null,
                 null, commandLine, -1, new JobStatus(JobStatus.PREPARED), 0, outDir, input, Collections.emptyList(),
-                Collections.emptyList(), new HashMap<>(), new HashMap<>(), new HashMap<>(), ERRNO_NONE, null);
+                Collections.emptyList(), new HashMap<>(), release, new HashMap<>(), new HashMap<>(), ERRNO_NONE, null);
     }
 
     public Job(long id, String name, String userId, String toolName, Type type, String creationDate, String description, long startTime,
                long endTime, String outputError, String execution, String executable, String commandLine, long visits, JobStatus status,
-               long size, File outDir, List<File> input, List<File> output, List<String> tags, Map<String, String> params,
+               long size, File outDir, List<File> input, List<File> output, List<String> tags, Map<String, String> params, int release,
                Map<String, Object> attributes, Map<String, Object> resourceManagerAttributes, String error, String errorDescription) {
-=======
-    public Job(String name, String userId, String executable, Type type, List<Long> input, List<Long> output, long outDirId,
-               Map<String, String> params, int release) {
-        this(-1, name, userId, "", type, TimeUtils.getTime(), "", -1, -1, "", "", "", "", executable, "", 0,
-                new JobStatus(JobStatus.PREPARED), -1, outDirId, input, output, new ArrayList<>(), params, release, new HashMap<>(),
-                new HashMap<>());
-    }
-
-    public Job(String name, String userId, String toolName, String description, String commandLine, long outDirId, List<Long> input,
-               int release) {
-        // FIXME: Modify this to take into account both toolName and executable for RC2
-        this(-1, name, userId, toolName, Type.ANALYSIS, TimeUtils.getTime(), description, System.currentTimeMillis(), -1, "",
-                ERRNO_NONE, null, null, null, commandLine, -1, new JobStatus(JobStatus.PREPARED), 0, outDirId, input,
-                Collections.emptyList(), Collections.emptyList(), new HashMap<>(), release, new HashMap<>(), new HashMap<>());
-    }
-
-    public Job(long id, String name, String userId, String toolName, Type type, String creationDate, String description, long startTime,
-               long endTime, String outputError, String error, String errorDescription, String execution, String executable,
-               String commandLine, long visits, JobStatus status, long size, long outDirId, List<Long> input, List<Long> output,
-               List<String> tags, Map<String, String> params, int release, Map<String, Object> attributes,
-               Map<String, Object> resourceManagerAttributes) {
->>>>>>> aac94afb
         this.id = id;
         this.name = name;
         this.userId = userId;
