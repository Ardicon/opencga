--- conflicted
+++ resolved
@@ -13,10 +13,7 @@
 import org.opencb.opencga.catalog.authorization.StudyPermission;
 import org.opencb.opencga.catalog.config.CatalogConfiguration;
 import org.opencb.opencga.catalog.db.CatalogDBAdaptorFactory;
-<<<<<<< HEAD
-=======
 import org.opencb.opencga.catalog.db.api.*;
->>>>>>> a9c17156
 import org.opencb.opencga.catalog.exceptions.CatalogDBException;
 import org.opencb.opencga.catalog.exceptions.CatalogException;
 import org.opencb.opencga.catalog.exceptions.CatalogIOException;
@@ -84,9 +81,6 @@
 
     @Deprecated
     @Override
-<<<<<<< HEAD
-    public QueryResult<Study> create(long projectId, String name, String alias, Study.Type type, String creatorId, String creationDate,
-=======
     public QueryResult<Study> create(ObjectMap objectMap, QueryOptions options, String sessionId) throws CatalogException {
         ParamUtils.checkObj(objectMap, "objectMap");
         // FIXME: Change the projectId, name... per CatalogStudyDBAdaptor.QueryParams...
@@ -110,7 +104,6 @@
 
     @Override
     public QueryResult<Study> create(long projectId, String name, String alias, Study.Type type, String creationDate,
->>>>>>> a9c17156
                                      String description, Status status, String cipher, String uriScheme, URI uri,
                                      Map<File.Bioformat, DataStore> datastores, Map<String, Object> stats, Map<String, Object> attributes,
                                      QueryOptions options, String sessionId) throws CatalogException {
@@ -125,11 +118,7 @@
         description = ParamUtils.defaultString(description, "");
 //        creatorId = ParamUtils.defaultString(creatorId, userId);
         creationDate = ParamUtils.defaultString(creationDate, TimeUtils.getTime());
-<<<<<<< HEAD
-        status = ParamUtils.defaultObject(status, new Status());
-=======
         status = ParamUtils.defaultObject(status, Status::new);
->>>>>>> a9c17156
         cipher = ParamUtils.defaultString(cipher, "none");
         if (uri != null) {
             if (uri.getScheme() == null) {
@@ -152,11 +141,7 @@
 
         CatalogIOManager catalogIOManager = catalogIOManagerFactory.get(uriScheme);
 
-<<<<<<< HEAD
-        String projectOwnerId = projectDBAdaptor.getProjectOwnerId(projectId);
-=======
 //        String projectOwnerId = projectDBAdaptor.getProjectOwnerId(projectId);
->>>>>>> a9c17156
 
 
         /* Check project permissions */
@@ -166,26 +151,15 @@
         LinkedList<Experiment> experiments = new LinkedList<>();
         LinkedList<Job> jobs = new LinkedList<>();
 
-<<<<<<< HEAD
-        File rootFile = new File(".", File.Type.FOLDER, null, null, "", creatorId, "study root folder",
-=======
         File rootFile = new File(".", File.Type.FOLDER, null, null, "", userId, "study root folder",
->>>>>>> a9c17156
                 new File.FileStatus(File.FileStatus.READY), 0);
         rootFile.setUri(uri);
         files.add(rootFile);
 
-<<<<<<< HEAD
-        Study study = new Study(-1, name, alias, type, creatorId, creationDate, description, status, TimeUtils.getTime(),
-                0, cipher, AuthorizationManager.getDefaultGroups(new HashSet<>(Arrays.asList(projectOwnerId, userId))), experiments,
-                files, jobs, new LinkedList<>(), new LinkedList<>(),
-                new LinkedList<>(), new LinkedList<>(), null, datastores, stats, attributes);
-=======
         Study study = new Study(-1, name, alias, type, userId, creationDate, description, status, TimeUtils.getTime(),
                 0, cipher, new LinkedList<>(), AuthorizationManager.getDefaultRoles(new HashSet<>(Arrays.asList(userId))),
                 experiments, files, jobs, new LinkedList<>(), new LinkedList<>(), new LinkedList<>(), new LinkedList<>(), null, datastores,
                 stats, attributes);
->>>>>>> a9c17156
 
         /* CreateStudy */
         QueryResult<Study> result = studyDBAdaptor.createStudy(projectId, study, options);
@@ -194,17 +168,10 @@
         //URI studyUri;
         if (uri == null) {
             try {
-<<<<<<< HEAD
-                uri = catalogIOManager.createStudy(projectOwnerId, Long.toString(projectId), Long.toString(study.getId()));
-            } catch (CatalogIOException e) {
-                e.printStackTrace();
-                studyDBAdaptor.delete(study.getId(), false);
-=======
                 uri = catalogIOManager.createStudy(userId, Long.toString(projectId), Long.toString(study.getId()));
             } catch (CatalogIOException e) {
                 e.printStackTrace();
                 studyDBAdaptor.delete(study.getId(), new QueryOptions());
->>>>>>> a9c17156
                 throw e;
             }
         }
@@ -224,34 +191,7 @@
         throw new UnsupportedOperationException();
     }
 
-    @Deprecated
-    @Override
-<<<<<<< HEAD
-    public QueryResult<Study> create(ObjectMap objectMap, QueryOptions options, String sessionId) throws CatalogException {
-        ParamUtils.checkObj(objectMap, "objectMap");
-        // FIXME: Change the projectId, name... per CatalogStudyDBAdaptor.QueryParams...
-        return create(
-                objectMap.getInt("projectId", -1),
-                objectMap.getString("name"),
-                objectMap.getString("alias"),
-                Study.Type.valueOf(objectMap.getString("type", Study.Type.CASE_CONTROL.toString())),
-                objectMap.getString("creatorId"),
-                objectMap.getString("creationDate"),
-                objectMap.getString("description"),
-                objectMap.get("status", Status.class, null),
-                objectMap.getString("cipher"),
-                objectMap.getString("uriScheme"),
-                objectMap.get("uri", URI.class, null),
-                objectMap.get("datastores", Map.class, null),
-                objectMap.getMap("stats"),
-                objectMap.getMap("attributes"),
-                options, sessionId
-        );
-    }
-
-    @Override
-=======
->>>>>>> a9c17156
+    @Override
     public QueryResult<Study> read(Long studyId, QueryOptions options, String sessionId) throws CatalogException {
         ParamUtils.checkParameter(sessionId, "sessionId");
         options = ParamUtils.defaultObject(options, QueryOptions::new);
@@ -347,20 +287,6 @@
     }
 
     @Override
-<<<<<<< HEAD
-    public QueryResult rank(Query query, String field, int numResults, boolean asc, String sessionId) throws CatalogException {
-        return null;
-    }
-
-    @Override
-    public QueryResult groupBy(Query query, String field, QueryOptions options, String sessionId) throws CatalogException {
-        return null;
-    }
-
-    @Override
-    public QueryResult groupBy(Query query, List<String> fields, QueryOptions options, String sessionId) throws CatalogException {
-        return null;
-=======
     public QueryResult rank(long projectId, Query query, String field, int numResults, boolean asc, String sessionId)
             throws CatalogException {
         query = ParamUtils.defaultObject(query, Query::new);
@@ -491,7 +417,6 @@
 
         return new QueryResult<>("Study summary", (int) (System.currentTimeMillis() - startTime), 1, 1, "", "",
                 Collections.singletonList(studySummary));
->>>>>>> a9c17156
     }
 
 
