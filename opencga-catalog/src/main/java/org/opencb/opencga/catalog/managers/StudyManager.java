/*
 * Copyright 2015-2017 OpenCB
 *
 * Licensed under the Apache License, Version 2.0 (the "License");
 * you may not use this file except in compliance with the License.
 * You may obtain a copy of the License at
 *
 *     http://www.apache.org/licenses/LICENSE-2.0
 *
 * Unless required by applicable law or agreed to in writing, software
 * distributed under the License is distributed on an "AS IS" BASIS,
 * WITHOUT WARRANTIES OR CONDITIONS OF ANY KIND, either express or implied.
 * See the License for the specific language governing permissions and
 * limitations under the License.
 */

package org.opencb.opencga.catalog.managers;

import org.apache.commons.lang3.StringUtils;
import org.opencb.commons.datastore.core.ObjectMap;
import org.opencb.commons.datastore.core.Query;
import org.opencb.commons.datastore.core.QueryOptions;
import org.opencb.commons.datastore.core.QueryResult;
import org.opencb.commons.utils.ListUtils;
import org.opencb.opencga.catalog.audit.AuditManager;
import org.opencb.opencga.catalog.audit.AuditRecord;
import org.opencb.opencga.catalog.auth.authentication.LDAPUtils;
import org.opencb.opencga.catalog.auth.authorization.AuthorizationManager;
import org.opencb.opencga.catalog.db.DBAdaptorFactory;
import org.opencb.opencga.catalog.db.api.*;
import org.opencb.opencga.catalog.exceptions.CatalogAuthorizationException;
import org.opencb.opencga.catalog.exceptions.CatalogDBException;
import org.opencb.opencga.catalog.exceptions.CatalogException;
import org.opencb.opencga.catalog.exceptions.CatalogIOException;
import org.opencb.opencga.catalog.io.CatalogIOManager;
import org.opencb.opencga.catalog.io.CatalogIOManagerFactory;
import org.opencb.opencga.catalog.stats.solr.CatalogSolrManager;
import org.opencb.opencga.catalog.stats.solr.converters.*;
import org.opencb.opencga.catalog.utils.AnnotationUtils;
import org.opencb.opencga.catalog.utils.Constants;
import org.opencb.opencga.catalog.utils.ParamUtils;
import org.opencb.opencga.catalog.utils.UUIDUtils;
import org.opencb.opencga.core.common.TimeUtils;
import org.opencb.opencga.core.config.AuthenticationOrigin;
import org.opencb.opencga.core.config.Configuration;
import org.opencb.opencga.core.models.*;
import org.opencb.opencga.core.models.acls.AclParams;
import org.opencb.opencga.core.models.acls.permissions.*;
import org.opencb.opencga.core.models.summaries.StudySummary;
import org.opencb.opencga.core.models.summaries.VariableSetSummary;
import org.opencb.opencga.core.models.summaries.VariableSummary;
import org.slf4j.Logger;
import org.slf4j.LoggerFactory;

import javax.annotation.Nullable;
import javax.naming.NamingException;
import java.io.IOException;
import java.net.URI;
import java.util.*;
import java.util.concurrent.ExecutorService;
import java.util.concurrent.Executors;
import java.util.function.Function;
import java.util.regex.Matcher;
import java.util.regex.Pattern;
import java.util.stream.Collectors;

import static org.opencb.opencga.catalog.auth.authorization.CatalogAuthorizationManager.checkPermissions;

/**
 * @author Jacobo Coll &lt;jacobo167@gmail.com&gt;
 */
public class StudyManager extends AbstractManager {

    private static final String MEMBERS = "@members";
    private static final String ADMINS = "@admins";
    //[A-Za-z]([-_.]?[A-Za-z0-9]
    private static final String USER_PATTERN = "[A-Za-z][[-_.]?[A-Za-z0-9]?]*";
    private static final String PROJECT_PATTERN = "[A-Za-z0-9][[-_.]?[A-Za-z0-9]?]*";
    private static final String STUDY_PATTERN = "[A-Za-z0-9\\-_.]+|\\*";
    private static final Pattern USER_PROJECT_STUDY_PATTERN = Pattern.compile("^(" + USER_PATTERN + ")@(" + PROJECT_PATTERN + "):("
            + STUDY_PATTERN + ")$");
    private static final Pattern PROJECT_STUDY_PATTERN = Pattern.compile("^(" + PROJECT_PATTERN + "):(" + STUDY_PATTERN + ")$");

    protected Logger logger;

    StudyManager(AuthorizationManager authorizationManager, AuditManager auditManager, CatalogManager catalogManager,
                 DBAdaptorFactory catalogDBAdaptorFactory, CatalogIOManagerFactory ioManagerFactory, Configuration configuration) {
        super(authorizationManager, auditManager, catalogManager, catalogDBAdaptorFactory, ioManagerFactory, configuration);

        logger = LoggerFactory.getLogger(StudyManager.class);
    }

    public String getProjectId(long studyId) throws CatalogException {
        return studyDBAdaptor.getProjectIdByStudyUid(studyId);
    }

    public List<Study> resolveIds(List<String> studyList, String userId) throws CatalogException {
        if (studyList == null || studyList.isEmpty() || (studyList.size() == 1 && studyList.get(0).endsWith("*"))) {
            String studyStr = "*";
            if (studyList != null && !studyList.isEmpty()) {
                studyStr = studyList.get(0);
            }

            return smartResolutor(studyStr, userId, null).getResult();
        }

        List<Study> returnList = new ArrayList<>(studyList.size());
        for (String study : studyList) {
            returnList.add(resolveId(study, userId));
        }
        return returnList;
    }

    public Study resolveId(String studyStr, String userId) throws CatalogException {
        return resolveId(studyStr, userId, null);
    }

    public Study resolveId(String studyStr, String userId, QueryOptions options) throws CatalogException {
        QueryResult<Study> studyQueryResult = smartResolutor(studyStr, userId, options);

        if (studyQueryResult.getNumResults() > 1) {
            String studyMessage = "";
            if (StringUtils.isNotEmpty(studyStr)) {
                studyMessage = " given '" + studyStr + "'";
            }
            throw new CatalogException("More than one study found" + studyMessage + ". Please, be more specific."
                    + " The accepted pattern is [ownerId@projectId:studyId]");
        }

        return studyQueryResult.first();
    }

    private QueryResult<Study> smartResolutor(String studyStr, String userId, QueryOptions options) throws CatalogException {
        String owner = null;
        String project = null;

        Query query = new Query();
        QueryOptions queryOptions;
        if (options == null) {
            queryOptions = new QueryOptions();
        } else {
            queryOptions = new QueryOptions(options);
        }

        if (StringUtils.isNotEmpty(studyStr)) {
            if (UUIDUtils.isOpenCGAUUID(studyStr)) {
                query.putIfNotEmpty(StudyDBAdaptor.QueryParams.UUID.key(), studyStr);
            } else {
                String study;

                Matcher matcher = USER_PROJECT_STUDY_PATTERN.matcher(studyStr);
                if (matcher.find()) {
                    // studyStr contains the full path (owner@project:study)
                    owner = matcher.group(1);
                    project = matcher.group(2);
                    study = matcher.group(3);
                } else {
                    matcher = PROJECT_STUDY_PATTERN.matcher(studyStr);
                    if (matcher.find()) {
                        // studyStr contains the path (project:study)
                        project = matcher.group(1);
                        study = matcher.group(2);
                    } else {
                        // studyStr only contains the study information
                        study = studyStr;
                    }
                }

                if (study.equals("*")) {
                    // If the user is asking for all the studies...
                    study = null;
                }

                query.putIfNotEmpty(StudyDBAdaptor.QueryParams.ID.key(), study);
            }
        }

        query.putIfNotEmpty(StudyDBAdaptor.QueryParams.OWNER.key(), owner);
        query.putIfNotEmpty(StudyDBAdaptor.QueryParams.PROJECT_ID.key(), project);
//        query.putIfNotEmpty(StudyDBAdaptor.QueryParams.ALIAS.key(), study);

        if (queryOptions.isEmpty()) {
            queryOptions = new QueryOptions(QueryOptions.INCLUDE, Arrays.asList(
                    StudyDBAdaptor.QueryParams.UUID.key(), StudyDBAdaptor.QueryParams.ID.key(), StudyDBAdaptor.QueryParams.UID.key(),
                    StudyDBAdaptor.QueryParams.ALIAS.key(), StudyDBAdaptor.QueryParams.CREATION_DATE.key(),
                    StudyDBAdaptor.QueryParams.FQN.key(), StudyDBAdaptor.QueryParams.URI.key()
            ));
        } else {
            List<String> includeList = new ArrayList<>(queryOptions.getAsStringList(QueryOptions.INCLUDE));
            includeList.addAll(Arrays.asList(
                    StudyDBAdaptor.QueryParams.UUID.key(), StudyDBAdaptor.QueryParams.ID.key(), StudyDBAdaptor.QueryParams.UID.key(),
                    StudyDBAdaptor.QueryParams.ALIAS.key(), StudyDBAdaptor.QueryParams.CREATION_DATE.key(),
                    StudyDBAdaptor.QueryParams.FQN.key(), StudyDBAdaptor.QueryParams.URI.key()));
            // We create a new object in case there was an exclude or any other field. We only want to include fields in this case
            queryOptions = new QueryOptions(QueryOptions.INCLUDE, includeList);
        }

        QueryResult<Study> studyQueryResult = studyDBAdaptor.get(query, queryOptions, userId);

        if (studyQueryResult.getNumResults() == 0) {
            studyQueryResult = studyDBAdaptor.get(query, queryOptions);
            if (studyQueryResult.getNumResults() == 0) {
                String studyMessage = "";
                if (StringUtils.isNotEmpty(studyStr)) {
                    studyMessage = " given '" + studyStr + "'";
                }
                throw new CatalogException("No study found" + studyMessage + " or the user '" + userId
                        + "'  does not have permissions to view any.");
            } else {
                throw CatalogAuthorizationException.deny(userId, "view", "study", studyQueryResult.first().getFqn(), null);
            }
        }

        return studyQueryResult;
    }

    public QueryResult<Study> create(String projectStr, String id, String alias, String name, Study.Type type, String creationDate,
                                     String description, Status status, String cipher, String uriScheme, URI uri,
                                     Map<File.Bioformat, DataStore> datastores, Map<String, Object> stats, Map<String, Object> attributes,
                                     QueryOptions options, String sessionId) throws CatalogException {
        ParamUtils.checkParameter(name, "name");
        ParamUtils.checkParameter(id, "id");
        ParamUtils.checkObj(type, "type");
        ParamUtils.checkAlias(id, "id");

        String userId = catalogManager.getUserManager().getUserId(sessionId);
        Project project = catalogManager.getProjectManager().resolveId(projectStr, userId);

        long projectId = project.getUid();

        description = ParamUtils.defaultString(description, "");
//        creatorId = ParamUtils.defaultString(creatorId, userId);
        creationDate = ParamUtils.defaultString(creationDate, TimeUtils.getTime());
        status = ParamUtils.defaultObject(status, Status::new);
        cipher = ParamUtils.defaultString(cipher, "none");
        if (uri != null) {
            if (uri.getScheme() == null) {
                throw new CatalogException("StudyUri must specify the scheme");
            } else {
                if (uriScheme != null && !uriScheme.isEmpty()) {
                    if (!uriScheme.equals(uri.getScheme())) {
                        throw new CatalogException("StudyUri must specify the scheme");
                    }
                } else {
                    uriScheme = uri.getScheme();
                }
            }
        } else {
            uriScheme = catalogIOManagerFactory.getDefaultCatalogScheme();
        }
        datastores = ParamUtils.defaultObject(datastores, HashMap<File.Bioformat, DataStore>::new);
        stats = ParamUtils.defaultObject(stats, HashMap<String, Object>::new);
        attributes = ParamUtils.defaultObject(attributes, HashMap<String, Object>::new);

        CatalogIOManager catalogIOManager = catalogIOManagerFactory.get(uriScheme);

//        String projectOwnerId = projectDBAdaptor.getProjectOwnerId(projectId);


        /* Check project permissions */
        if (!project.getFqn().startsWith(userId + "@")) {
            throw new CatalogException("Permission denied: Only the owner of the project can create studies.");
        }

        LinkedList<File> files = new LinkedList<>();
        LinkedList<Experiment> experiments = new LinkedList<>();
        LinkedList<Job> jobs = new LinkedList<>();

        File rootFile = new File(".", File.Type.DIRECTORY, null, null, "", "study root folder",
                new File.FileStatus(File.FileStatus.READY), 0, project.getCurrentRelease());
        rootFile.setUuid(UUIDUtils.generateOpenCGAUUID(UUIDUtils.Entity.FILE));
        files.add(rootFile);

        // We set all the permissions for the owner of the study.
        // StudyAcl studyAcl = new StudyAcl(userId, AuthorizationManager.getAdminAcls());

        Study study = new Study(id, name, alias, type, creationDate, description, status, TimeUtils.getTime(),
                0, cipher, Arrays.asList(new Group(MEMBERS, Collections.emptyList()), new Group(ADMINS, Collections.emptyList())),
                experiments, files, jobs, new LinkedList<>(), new LinkedList<>(), new LinkedList<>(), new LinkedList<>(),
                Collections.emptyList(), new LinkedList<>(), null, null, datastores, project.getCurrentRelease(), stats,
                attributes);

        /* CreateStudy */
        study.setUuid(UUIDUtils.generateOpenCGAUUID(UUIDUtils.Entity.STUDY));
        QueryResult<Study> result = studyDBAdaptor.insert(project, study, options);
        study = result.getResult().get(0);

        //URI studyUri;
        if (uri == null) {
            try {
                uri = catalogIOManager.createStudy(userId, Long.toString(projectId), Long.toString(study.getUid()));
            } catch (CatalogIOException e) {
                try {
                    studyDBAdaptor.delete(study.getUid());
                } catch (Exception e1) {
                    logger.error("Can't delete study after failure creating study", e1);
                }
                throw e;
            }
        }

        study = studyDBAdaptor.update(study.getUid(), new ObjectMap("uri", uri), QueryOptions.empty()).first();
        auditManager.recordCreation(AuditRecord.Resource.study, study.getUid(), userId, study, null, null);

        long rootFileId = fileDBAdaptor.getId(study.getUid(), "");    //Set studyUri to the root folder too
        rootFile = fileDBAdaptor.update(rootFileId, new ObjectMap("uri", uri), QueryOptions.empty()).first();
        auditManager.recordCreation(AuditRecord.Resource.file, rootFile.getUid(), userId, rootFile, null, null);

        userDBAdaptor.updateUserLastModified(userId);

        result.setResult(Arrays.asList(study));
        return result;
    }

    int getCurrentRelease(Study study, String userId) throws CatalogException {
        return catalogManager.getProjectManager().resolveId(StringUtils.split(study.getFqn(), ":")[0], userId).getCurrentRelease();
    }

    public MyResourceId getVariableSetId(String variableStr, @Nullable String studyStr, String sessionId) throws CatalogException {
        if (StringUtils.isEmpty(variableStr)) {
            throw new CatalogException("Missing variableSet parameter");
        }

        String userId;
        long studyId;
        long variableSetId;

        if (StringUtils.isNumeric(variableStr) && Long.parseLong(variableStr) > configuration.getCatalog().getOffset()) {
            variableSetId = Long.parseLong(variableStr);
            Query query = new Query(StudyDBAdaptor.QueryParams.VARIABLE_SET_UID.key(), variableSetId);
            QueryResult<Study> studyQueryResult = studyDBAdaptor.get(query, new QueryOptions(QueryOptions.INCLUDE,
                    StudyDBAdaptor.QueryParams.UID.key()));
            if (studyQueryResult.getNumResults() == 0) {
                throw new CatalogException("Variable set " + variableStr + " not found");
            }
            studyId = studyQueryResult.first().getUid();
            userId = catalogManager.getUserManager().getUserId(sessionId);
        } else {
            if (variableStr.contains(",")) {
                throw new CatalogException("More than one variable set found. Please, choose just one variable set");
            }

            userId = catalogManager.getUserManager().getUserId(sessionId);
            Study study = catalogManager.getStudyManager().resolveId(studyStr, userId);
            studyId = study.getUid();

            Query query = new Query()
                    .append(StudyDBAdaptor.VariableSetParams.STUDY_ID.key(), study.getUid())
                    .append(StudyDBAdaptor.VariableSetParams.ID.key(), variableStr);
            QueryOptions queryOptions = new QueryOptions();
            QueryResult<VariableSet> variableSetQueryResult = studyDBAdaptor.getVariableSets(query, queryOptions);
            if (variableSetQueryResult.getNumResults() == 0) {
                throw new CatalogException("Variable set " + variableStr + " not found in study " + studyStr);
            } else if (variableSetQueryResult.getNumResults() > 1) {
                throw new CatalogException("More than one variable set found under " + variableStr + " in study " + studyStr);
            }
            variableSetId = variableSetQueryResult.first().getUid();
        }

        return new MyResourceId(userId, studyId, variableSetId);
    }

    /**
     * Fetch a study from Catalog given a study id or alias.
     *
     * @param studyStr  Study id or alias.
     * @param options   Read options
     * @param sessionId sessionId
     * @return The specified object
     * @throws CatalogException CatalogException
     */
    public QueryResult<Study> get(String studyStr, QueryOptions options, String sessionId) throws CatalogException {
        options = ParamUtils.defaultObject(options, QueryOptions::new);

        String userId = catalogManager.getUserManager().getUserId(sessionId);
        Study study = catalogManager.getStudyManager().resolveId(studyStr, userId);

        Query query = new Query(StudyDBAdaptor.QueryParams.UID.key(), study.getUid());
        QueryResult<Study> studyQueryResult = studyDBAdaptor.get(query, options, userId);
        if (studyQueryResult.getNumResults() <= 0) {
            throw CatalogAuthorizationException.deny(userId, "view", "study", study.getFqn(), "");
        }
        return studyQueryResult;
    }

    public List<QueryResult<Study>> get(List<String> studyList, QueryOptions queryOptions, boolean silent, String sessionId)
            throws CatalogException {
        List<QueryResult<Study>> results = new ArrayList<>(studyList.size());
        for (String study : studyList) {
            try {
                QueryResult<Study> studyObj = get(study, queryOptions, sessionId);
                results.add(studyObj);
            } catch (CatalogException e) {
                if (silent) {
                    results.add(new QueryResult<>(study, 0, 0, 0, "", e.toString(), new ArrayList<>(0)));
                } else {
                    throw e;
                }
            }
        }
        return results;
    }

    /**
     * Fetch all the study objects matching the query.
     *
     * @param projectStr Project id or alias.
     * @param query      Query to catalog.
     * @param options    Query options, like "include", "exclude", "limit" and "skip"
     * @param sessionId  sessionId
     * @return All matching elements.
     * @throws CatalogException CatalogException
     */
    public QueryResult<Study> get(String projectStr, Query query, QueryOptions options, String sessionId) throws CatalogException {
        ParamUtils.checkParameter(projectStr, "project");
        ParamUtils.defaultObject(query, Query::new);
        ParamUtils.defaultObject(options, QueryOptions::new);

        String auxProject = null;
        String auxOwner = null;
        if (StringUtils.isNotEmpty(projectStr)) {
            String[] split = projectStr.split("@");
            if (split.length == 1) {
                auxProject = projectStr;
            } else if (split.length == 2) {
                auxOwner = split[0];
                auxProject = split[1];
            } else {
                throw new CatalogException(projectStr + " does not follow the expected pattern [ownerId@projectId]");
            }
        }

        query.putIfNotNull(StudyDBAdaptor.QueryParams.PROJECT_ID.key(), auxProject);
        query.putIfNotNull(StudyDBAdaptor.QueryParams.OWNER.key(), auxOwner);

        return get(query, options, sessionId);
    }

    public List<QueryResult<Study>> get(List<String> projectList, Query query, QueryOptions options, boolean silent, String sessionId)
            throws CatalogException {
        List<QueryResult<Study>> results = new ArrayList<>(projectList.size());
        for (String project : projectList) {
            try {
                QueryResult<Study> studyObj = get(project, query, options, sessionId);
                results.add(studyObj);
            } catch (CatalogException e) {
                if (silent) {
                    results.add(new QueryResult<>(project, 0, 0, 0, "", e.toString(), new ArrayList<>(0)));
                } else {
                    throw e;
                }
            }
        }
        return results;
    }


    /**
     * Fetch all the study objects matching the query.
     *
     * @param query     Query to catalog.
     * @param options   Query options, like "include", "exclude", "limit" and "skip"
     * @param sessionId sessionId
     * @return All matching elements.
     * @throws CatalogException CatalogException
     */
    public QueryResult<Study> get(Query query, QueryOptions options, String sessionId) throws CatalogException {
        query = ParamUtils.defaultObject(query, Query::new);
        QueryOptions qOptions = options != null ? new QueryOptions(options) : new QueryOptions();

        String userId = catalogManager.getUserManager().getUserId(sessionId);

        if (!qOptions.containsKey("include") || qOptions.get("include") == null || qOptions.getAsStringList("include").isEmpty()) {
            qOptions.addToListOption("exclude", "projects.studies.attributes.studyConfiguration");
        }

        return studyDBAdaptor.get(query, qOptions, userId);
    }

    /**
     * Update an existing catalog study.
     *
     * @param studyStr   Study id or alias.
     * @param parameters Parameters to change.
     * @param options    options
     * @param sessionId  sessionId
     * @return The modified entry.
     * @throws CatalogException CatalogException
     */
    public QueryResult<Study> update(String studyStr, ObjectMap parameters, QueryOptions options, String sessionId)
            throws CatalogException {
        ParamUtils.checkObj(parameters, "Parameters");
        String userId = catalogManager.getUserManager().getUserId(sessionId);
        Study study = resolveId(studyStr, userId);

        authorizationManager.checkCanEditStudy(study.getUid(), userId);

        if (parameters.containsKey("alias")) {
            rename(study.getUid(), parameters.getString("alias"), sessionId);

            //Clone and remove alias from parameters. Do not modify the original parameter
            parameters = new ObjectMap(parameters);
            parameters.remove("alias");
        }
        for (String s : parameters.keySet()) {
            if (!s.matches("name|type|description|attributes|stats")) {
                throw new CatalogDBException("Parameter '" + s + "' can't be changed");
            }
        }

        String ownerId = getOwner(study);
        userDBAdaptor.updateUserLastModified(ownerId);
        QueryResult<Study> result = studyDBAdaptor.update(study.getUid(), parameters, options);
        auditManager.recordUpdate(AuditRecord.Resource.study, study.getUid(), userId, parameters, null, null);
        return result;
    }

    public QueryResult<PermissionRule> createPermissionRule(String studyStr, Study.Entity entry, PermissionRule permissionRule,
                                                            String sessionId) throws CatalogException {
        ParamUtils.checkObj(entry, "entry");
        ParamUtils.checkObj(permissionRule, "permission rule");

        String userId = catalogManager.getUserManager().getUserId(sessionId);
        Study study = resolveId(studyStr, userId);

        authorizationManager.checkCanUpdatePermissionRules(study.getUid(), userId);
        validatePermissionRules(study.getUid(), entry, permissionRule);

        studyDBAdaptor.createPermissionRule(study.getUid(), entry, permissionRule);

        return new QueryResult<>(study.getFqn(), -1, 1, 1, "", "", Collections.singletonList(permissionRule));
    }

    public void markDeletedPermissionRule(String studyStr, Study.Entity entry, String permissionRuleId,
                                          PermissionRule.DeleteAction deleteAction, String sessionId) throws CatalogException {
        ParamUtils.checkObj(entry, "entry");
        ParamUtils.checkObj(deleteAction, "Delete action");
        ParamUtils.checkObj(permissionRuleId, "permission rule id");

        String userId = catalogManager.getUserManager().getUserId(sessionId);
        Study study = resolveId(studyStr, userId);

        authorizationManager.checkCanUpdatePermissionRules(study.getUid(), userId);

        studyDBAdaptor.markDeletedPermissionRule(study.getUid(), entry, permissionRuleId, deleteAction);
    }

    public QueryResult<PermissionRule> getPermissionRules(String studyStr, Study.Entity entry, String sessionId) throws CatalogException {
        String userId = catalogManager.getUserManager().getUserId(sessionId);
        Study study = resolveId(studyStr, userId);

        authorizationManager.checkCanViewStudy(study.getUid(), userId);
        return studyDBAdaptor.getPermissionRules(study.getUid(), entry);
    }

    public QueryResult rank(long projectId, Query query, String field, int numResults, boolean asc, String sessionId)
            throws CatalogException {
        query = ParamUtils.defaultObject(query, Query::new);
        ParamUtils.checkObj(field, "field");
        ParamUtils.checkObj(projectId, "projectId");

        String userId = catalogManager.getUserManager().getUserId(sessionId);
        authorizationManager.checkCanViewProject(projectId, userId);

        // TODO: In next release, we will have to check the count parameter from the queryOptions object.
        boolean count = true;
//        query.append(CatalogFileDBAdaptor.QueryParams.STUDY_UID.key(), studyId);
        QueryResult queryResult = null;
        if (count) {
            // We do not need to check for permissions when we show the count of files
            queryResult = studyDBAdaptor.rank(query, field, numResults, asc);
        }

        return ParamUtils.defaultObject(queryResult, QueryResult::new);
    }

    public QueryResult groupBy(long projectId, Query query, String field, QueryOptions options, String sessionId) throws CatalogException {
        return groupBy(projectId, query, Collections.singletonList(field), options, sessionId);
    }

    public QueryResult groupBy(long projectId, Query query, List<String> fields, QueryOptions options, String sessionId)
            throws CatalogException {
        query = ParamUtils.defaultObject(query, Query::new);
        options = ParamUtils.defaultObject(options, QueryOptions::new);
        ParamUtils.checkObj(fields, "fields");
        ParamUtils.checkObj(projectId, "projectId");

        String userId = catalogManager.getUserManager().getUserId(sessionId);
        authorizationManager.checkCanViewProject(projectId, userId);

        // TODO: In next release, we will have to check the count parameter from the queryOptions object.
        boolean count = true;
        QueryResult queryResult = null;
        if (count) {
            // We do not need to check for permissions when we show the count of files
            queryResult = studyDBAdaptor.groupBy(query, fields, options);
        }

        return ParamUtils.defaultObject(queryResult, QueryResult::new);
    }

    public QueryResult<StudySummary> getSummary(String studyStr, QueryOptions queryOptions, String sessionId) throws CatalogException {
        long startTime = System.currentTimeMillis();

        Study study = get(studyStr, queryOptions, sessionId).first();

        StudySummary studySummary = new StudySummary()
                .setAlias(study.getId())
                .setAttributes(study.getAttributes())
                .setCipher(study.getCipher())
                .setCreationDate(study.getCreationDate())
                .setDatasets(study.getDatasets().size())
                .setDescription(study.getDescription())
                .setDiskUsage(study.getSize())
                .setExperiments(study.getExperiments())
                .setGroups(study.getGroups())
                .setName(study.getName())
                .setStats(study.getStats())
                .setStatus(study.getStatus())
                .setType(study.getType())
                .setVariableSets(study.getVariableSets());

        Long nFiles = fileDBAdaptor.count(
                new Query(FileDBAdaptor.QueryParams.STUDY_UID.key(), study.getUid())
                        .append(FileDBAdaptor.QueryParams.TYPE.key(), File.Type.FILE)
                        .append(FileDBAdaptor.QueryParams.STATUS_NAME.key(), "!=" + File.FileStatus.TRASHED + ";!="
                                + File.FileStatus.DELETED))
                .first();
        studySummary.setFiles(nFiles);

        Long nSamples = sampleDBAdaptor.count(
                new Query(SampleDBAdaptor.QueryParams.STUDY_UID.key(), study.getUid())
                        .append(SampleDBAdaptor.QueryParams.STATUS_NAME.key(), "!=" + File.FileStatus.TRASHED + ";!="
                                + File.FileStatus.DELETED))
                .first();
        studySummary.setSamples(nSamples);

        Long nJobs = jobDBAdaptor.count(
                new Query(JobDBAdaptor.QueryParams.STUDY_UID.key(), study.getUid())
                        .append(JobDBAdaptor.QueryParams.STATUS_NAME.key(), "!=" + File.FileStatus.TRASHED + ";!="
                                + File.FileStatus.DELETED))
                .first();
        studySummary.setJobs(nJobs);

        Long nCohorts = cohortDBAdaptor.count(
                new Query(CohortDBAdaptor.QueryParams.STUDY_UID.key(), study.getUid())
                        .append(CohortDBAdaptor.QueryParams.STATUS_NAME.key(), "!=" + File.FileStatus.TRASHED + ";!="
                                + File.FileStatus.DELETED))
                .first();
        studySummary.setCohorts(nCohorts);

        Long nIndividuals = individualDBAdaptor.count(
                new Query(IndividualDBAdaptor.QueryParams.STUDY_UID.key(), study.getUid())
                        .append(IndividualDBAdaptor.QueryParams.STATUS_NAME.key(), "!=" + File.FileStatus.TRASHED + ";!="
                                + File.FileStatus.DELETED))
                .first();
        studySummary.setIndividuals(nIndividuals);

        return new QueryResult<>("Study summary", (int) (System.currentTimeMillis() - startTime), 1, 1, "", "",
                Collections.singletonList(studySummary));
    }

    public List<QueryResult<StudySummary>> getSummary(List<String> studyList, QueryOptions queryOptions, boolean silent, String sessionId)
            throws CatalogException {
        List<QueryResult<StudySummary>> results = new ArrayList<>(studyList.size());
        for (String aStudyList : studyList) {
            try {
                QueryResult<StudySummary> summaryObj = getSummary(aStudyList, queryOptions, sessionId);
                results.add(summaryObj);
            } catch (CatalogException e) {
                if (silent) {
                    results.add(new QueryResult<>(aStudyList, 0, 0, 0, "", e.toString(), new ArrayList<>(0)));
                } else {
                    throw e;
                }
            }
        }
        return results;
    }

    public QueryResult<Group> createGroup(String studyStr, String groupId, String users, String sessionId) throws CatalogException {
<<<<<<< HEAD
        ParamUtils.checkParameter(groupId, "group name");
=======
        List<String> userList = StringUtils.isNotEmpty(users) ? Arrays.asList(users.split(",")) : Collections.emptyList();
        return createGroup(studyStr, new Group(groupId, userList), sessionId);
    }

    public QueryResult<Group> createGroup(String studyStr, Group group, String sessionId) throws CatalogException {
        ParamUtils.checkObj(group, "group");
        ParamUtils.checkParameter(group.getId(), "Group id");

        if (group.getSyncedFrom() != null) {
            ParamUtils.checkParameter(group.getSyncedFrom().getAuthOrigin(), "Authentication origin");
            ParamUtils.checkParameter(group.getSyncedFrom().getRemoteGroup(), "Remote group id");
        }
>>>>>>> 5f7681ca

        String userId = catalogManager.getUserManager().getUserId(sessionId);
        Study study = resolveId(studyStr, userId);

        // Fix the group id
        if (!group.getId().startsWith("@")) {
            group.setId("@" + group.getId());
        }

<<<<<<< HEAD
        authorizationManager.checkCreateDeleteGroupPermissions(study.getUid(), userId, groupId);

        // Create the list of users
        List<String> userList;
        if (StringUtils.isNotEmpty(users)) {
            userList = Arrays.asList(users.split(","));
        } else {
            userList = Collections.emptyList();
=======
        if (group.getName().startsWith("@")) {
            group.setName(group.getName().substring(1));
>>>>>>> 5f7681ca
        }

        authorizationManager.checkCreateDeleteGroupPermissions(studyId, userId, group.getId());

        // Check group exists
<<<<<<< HEAD
        if (existsGroup(study.getUid(), groupId)) {
            throw new CatalogException("The group " + groupId + " already exists.");
=======
        if (existsGroup(studyId, group.getId())) {
            throw new CatalogException("The group " + group.getId() + " already exists.");
>>>>>>> 5f7681ca
        }

        List<String> users = group.getUserIds();
        if (ListUtils.isNotEmpty(users)) {
            // We remove possible duplicates
            users = users.stream().collect(Collectors.toSet()).stream().collect(Collectors.toList());
            userDBAdaptor.checkIds(users);
            group.setUserIds(users);
        } else {
            users = Collections.emptyList();
        }

        // Add those users to the members group
<<<<<<< HEAD
        studyDBAdaptor.addUsersToGroup(study.getUid(), MEMBERS, userList);
        // Create the group
        return studyDBAdaptor.createGroup(study.getUid(), new Group(groupId, userList));
=======
        studyDBAdaptor.addUsersToGroup(studyId, MEMBERS, users);

        // Create the group
        return studyDBAdaptor.createGroup(studyId, group);
>>>>>>> 5f7681ca
    }

    public QueryResult<Group> getGroup(String studyStr, String groupId, String sessionId) throws CatalogException {
        String userId = catalogManager.getUserManager().getUserId(sessionId);
        Study study = resolveId(studyStr, userId);
        authorizationManager.checkCanViewStudy(study.getUid(), userId);

        // Fix the groupId
        if (groupId != null && !groupId.startsWith("@")) {
            groupId = "@" + groupId;
        }

        return studyDBAdaptor.getGroup(study.getUid(), groupId, Collections.emptyList());
    }

    public List<QueryResult<Group>> getGroup(List<String> studyList, String groupId, boolean silent, String sessionId)
            throws CatalogException {
        List<QueryResult<Group>> results = new ArrayList<>(studyList.size());
        for (String aStudyList : studyList) {
            try {
                QueryResult<Group> groupObj = getGroup(aStudyList, groupId, sessionId);
                results.add(groupObj);
            } catch (CatalogException e) {
                if (silent) {
                    results.add(new QueryResult<>(aStudyList, 0, 0, 0, "", e.toString(), new ArrayList<>(0)));
                } else {
                    throw e;
                }
            }
        }
        return results;
    }

    public QueryResult<Group> updateGroup(String studyStr, String groupId, GroupParams groupParams, String sessionId)
            throws CatalogException {
        ParamUtils.checkObj(groupParams, "Group parameters");
        ParamUtils.checkParameter(groupId, "Group name");
        ParamUtils.checkObj(groupParams.getAction(), "Action");

        String userId = catalogManager.getUserManager().getUserId(sessionId);
        Study study = resolveId(studyStr, userId);

        // Fix the group name
        if (!groupId.startsWith("@")) {
            groupId = "@" + groupId;
        }

        authorizationManager.checkUpdateGroupPermissions(study.getUid(), userId, groupId, groupParams);

        List<String> users;
        if (StringUtils.isNotEmpty(groupParams.getUsers())) {
            users = Arrays.asList(groupParams.getUsers().split(","));
            List<String> tmpUsers = users;
            if (groupId.equals(MEMBERS) || groupId.equals(ADMINS)) {
                // Remove anonymous user if present for the checks.
                // Anonymous user is only allowed in MEMBERS group, otherwise we keep it as if it is present it should fail.
                tmpUsers = users.stream().filter(user -> !user.equals(ANONYMOUS)).collect(Collectors.toList());
            }
            if (tmpUsers.size() > 0) {
                userDBAdaptor.checkIds(tmpUsers);
            }
        } else {
            users = Collections.emptyList();
        }

        switch (groupParams.getAction()) {
            case SET:
                studyDBAdaptor.setUsersToGroup(study.getUid(), groupId, users);
                studyDBAdaptor.addUsersToGroup(study.getUid(), MEMBERS, users);
                break;
            case ADD:
                studyDBAdaptor.addUsersToGroup(study.getUid(), groupId, users);
                if (!groupId.equals(MEMBERS)) {
                    studyDBAdaptor.addUsersToGroup(study.getUid(), MEMBERS, users);
                }
                break;
            case REMOVE:
                if (groupId.equals(MEMBERS)) {
                    // We remove the users from all the groups and acls
                    authorizationManager.resetPermissionsFromAllEntities(study.getUid(), users);
                    studyDBAdaptor.removeUsersFromAllGroups(study.getUid(), users);
                } else {
                    studyDBAdaptor.removeUsersFromGroup(study.getUid(), groupId, users);
                }
                break;
            default:
                throw new CatalogException("Unknown action " + groupParams.getAction() + " found.");
        }

        return studyDBAdaptor.getGroup(study.getUid(), groupId, Collections.emptyList());
    }

    public QueryResult<Group> syncGroupWith(String studyStr, String externalGroup, String catalogGroup, String authenticationOriginId,
                                            boolean force, String token) throws CatalogException {
        if (!ROOT.equals(catalogManager.getUserManager().getUserId(token))) {
            throw new CatalogAuthorizationException("Only the root of OpenCGA can synchronise groups");
        }

        ParamUtils.checkObj(studyStr, "study");
        ParamUtils.checkObj(externalGroup, "external group");
        ParamUtils.checkObj(catalogGroup, "catalog group");
        ParamUtils.checkObj(authenticationOriginId, "authentication origin");

        AuthenticationOrigin authenticationOrigin = getAuthenticationOrigin(authenticationOriginId);
        if (authenticationOrigin == null) {
            throw new CatalogException("Authentication origin " + authenticationOriginId + " not found");
        }

        try {
            String base = ((String) authenticationOrigin.getOptions().get(AuthenticationOrigin.GROUPS_SEARCH));
            if (!LDAPUtils.existsLDAPGroup(authenticationOrigin.getHost(), externalGroup, base)) {
                throw new CatalogException("Group " + externalGroup + " not found in origin " + authenticationOriginId);
            }
        } catch (NamingException e) {
            logger.error("{}", e.getMessage(), e);
            throw new CatalogException("Unexpected LDAP error: " + e.getMessage());
        }

        Study study = resolveId(studyStr, ROOT);

        // Fix the groupId
        if (!catalogGroup.startsWith("@")) {
            catalogGroup = "@" + catalogGroup;
        }

        QueryResult<Group> group = studyDBAdaptor.getGroup(study.getUid(), catalogGroup, Collections.emptyList());
        if (group.getNumResults() == 1) {
            if (group.first().getSyncedFrom() != null && StringUtils.isNotEmpty(group.first().getSyncedFrom().getAuthOrigin())
                    && StringUtils.isNotEmpty(group.first().getSyncedFrom().getRemoteGroup())) {
                if (authenticationOriginId.equals(group.first().getSyncedFrom().getAuthOrigin())
                        && externalGroup.equals(group.first().getSyncedFrom().getRemoteGroup())) {
                    // It is already synced with that group from that authentication origin
                    return group;
                } else {
                    throw new CatalogException("The group " + catalogGroup + " is already synced with the group " + externalGroup + " "
                            + "from " + authenticationOriginId + ". If you still want to sync the group with the new external group, "
                            + "please use the force parameter.");
                }
            }

            if (!force) {
                throw new CatalogException("Cannot sync the group " + catalogGroup + " because it already exist in Catalog. Please, use "
                        + "force parameter if you still want sync it.");
            }

            // We remove all the users belonging to that group and resync it with the new external group
            studyDBAdaptor.removeUsersFromGroup(study.getUid(), catalogGroup, group.first().getUserIds());
            studyDBAdaptor.syncGroup(study.getUid(), catalogGroup, new Group.Sync(authenticationOriginId, externalGroup));
        } else {
            // We need to create a new group
            Group newGroup = new Group(catalogGroup, Collections.emptyList(), new Group.Sync(authenticationOriginId, externalGroup));
            studyDBAdaptor.createGroup(study.getUid(), newGroup);
        }

        return studyDBAdaptor.getGroup(study.getUid(), catalogGroup, Collections.emptyList());
    }


    public QueryResult<Group> syncGroupWith(String studyStr, String groupId, Group.Sync syncedFrom, String sessionId)
            throws CatalogException {
        ParamUtils.checkObj(syncedFrom, "sync");

        String userId = catalogManager.getUserManager().getUserId(sessionId);
        Study study = resolveId(studyStr, userId);

        if (StringUtils.isEmpty(groupId)) {
            throw new CatalogException("Missing group name parameter");
        }

        // Fix the groupId
        if (!groupId.startsWith("@")) {
            groupId = "@" + groupId;
        }

        authorizationManager.checkSyncGroupPermissions(study.getUid(), userId, groupId);

        QueryResult<Group> group = studyDBAdaptor.getGroup(study.getUid(), groupId, Collections.emptyList());
        if (group.first().getSyncedFrom() != null && StringUtils.isNotEmpty(group.first().getSyncedFrom().getAuthOrigin())
                && StringUtils.isNotEmpty(group.first().getSyncedFrom().getRemoteGroup())) {
            throw new CatalogException("Cannot modify already existing sync information.");
        }

        // Check the group exists
        Query query = new Query()
<<<<<<< HEAD
                .append(StudyDBAdaptor.QueryParams.UID.key(), study.getUid())
                .append(StudyDBAdaptor.QueryParams.GROUP_NAME.key(), groupId);
=======
                .append(StudyDBAdaptor.QueryParams.ID.key(), studyId)
                .append(StudyDBAdaptor.QueryParams.GROUP_ID.key(), groupId);
>>>>>>> 5f7681ca
        if (studyDBAdaptor.count(query).first() == 0) {
            throw new CatalogException("The group " + groupId + " does not exist.");
        }

        studyDBAdaptor.syncGroup(study.getUid(), groupId, syncedFrom);

        return studyDBAdaptor.getGroup(study.getUid(), groupId, Collections.emptyList());
    }

    public QueryResult<Group> deleteGroup(String studyStr, String groupId, String sessionId) throws CatalogException {
        String userId = catalogManager.getUserManager().getUserId(sessionId);
        Study study = resolveId(studyStr, userId);

        // Fix the groupId
        if (!groupId.startsWith("@")) {
            groupId = "@" + groupId;
        }

        authorizationManager.checkCreateDeleteGroupPermissions(study.getUid(), userId, groupId);

        QueryResult<Group> group = studyDBAdaptor.getGroup(study.getUid(), groupId, Collections.emptyList());
        group.setId("Delete group");

        // Remove the permissions the group might have had
        Study.StudyAclParams aclParams = new Study.StudyAclParams(null, AclParams.Action.RESET, null);
        updateAcl(Collections.singletonList(studyStr), groupId, aclParams, sessionId);

        studyDBAdaptor.deleteGroup(study.getUid(), groupId);

        return group;
    }

    public QueryResult<VariableSetSummary> getVariableSetSummary(String studyStr, String variableSetStr, String sessionId)
            throws CatalogException {
        MyResourceId resource = getVariableSetId(variableSetStr, studyStr, sessionId);

        String userId = resource.getUser();

        QueryResult<VariableSet> variableSet = studyDBAdaptor.getVariableSet(resource.getResourceId(), new QueryOptions(), userId);
        if (variableSet.getNumResults() == 0) {
            logger.error("getVariableSetSummary: Could not find variable set id {}. {} results returned", variableSetStr,
                    variableSet.getNumResults());
            throw new CatalogDBException("Variable set " + variableSetStr + " not found.");
        }

        int dbTime = 0;

        VariableSetSummary variableSetSummary = new VariableSetSummary(resource.getResourceId(), variableSet.first().getId());

        QueryResult<VariableSummary> annotationSummary = sampleDBAdaptor.getAnnotationSummary(resource.getStudyId(),
                resource.getResourceId());
        dbTime += annotationSummary.getDbTime();
        variableSetSummary.setSamples(annotationSummary.getResult());

        annotationSummary = cohortDBAdaptor.getAnnotationSummary(resource.getStudyId(), resource.getResourceId());
        dbTime += annotationSummary.getDbTime();
        variableSetSummary.setCohorts(annotationSummary.getResult());

        annotationSummary = individualDBAdaptor.getAnnotationSummary(resource.getStudyId(), resource.getResourceId());
        dbTime += annotationSummary.getDbTime();
        variableSetSummary.setIndividuals(annotationSummary.getResult());

        annotationSummary = familyDBAdaptor.getAnnotationSummary(resource.getStudyId(), resource.getResourceId());
        dbTime += annotationSummary.getDbTime();
        variableSetSummary.setFamilies(annotationSummary.getResult());

        return new QueryResult<>("Variable set summary", dbTime, 1, 1, "", "", Arrays.asList(variableSetSummary));
    }


    /*
     * Variables Methods
     */
    QueryResult<VariableSet> createVariableSet(Study study, String id, String name, Boolean unique, Boolean confidential,
                                               String description, Map<String, Object> attributes, List<Variable> variables,
                                               String sessionId) throws CatalogException {
        ParamUtils.checkParameter(id, "id");
        ParamUtils.checkObj(variables, "Variables from VariableSet");
        String userId = catalogManager.getUserManager().getUserId(sessionId);
        authorizationManager.checkCanCreateUpdateDeleteVariableSets(study.getUid(), userId);

        unique = ParamUtils.defaultObject(unique, true);
        confidential = ParamUtils.defaultObject(confidential, false);
        description = ParamUtils.defaultString(description, "");
        attributes = ParamUtils.defaultObject(attributes, new HashMap<>());

        for (Variable variable : variables) {
            ParamUtils.checkParameter(variable.getId(), "variable ID");
            ParamUtils.checkObj(variable.getType(), "variable Type");
            variable.setAllowedValues(ParamUtils.defaultObject(variable.getAllowedValues(), Collections.emptyList()));
            variable.setAttributes(ParamUtils.defaultObject(variable.getAttributes(), Collections.emptyMap()));
            variable.setCategory(ParamUtils.defaultString(variable.getCategory(), ""));
            variable.setDependsOn(ParamUtils.defaultString(variable.getDependsOn(), ""));
            variable.setDescription(ParamUtils.defaultString(variable.getDescription(), ""));
            variable.setName(ParamUtils.defaultString(variable.getName(), variable.getId()));
//            variable.setRank(defaultString(variable.getDescription(), ""));
        }

        Set<Variable> variablesSet = new HashSet<>(variables);
        if (variablesSet.size() < variables.size()) {
            throw new CatalogException("Error. Repeated variables");
        }

        VariableSet variableSet = new VariableSet(id, name, unique, confidential, description, variablesSet,
                getCurrentRelease(study, userId), attributes);
        AnnotationUtils.checkVariableSet(variableSet);

        QueryResult<VariableSet> queryResult = studyDBAdaptor.createVariableSet(study.getUid(), variableSet);
        auditManager.recordCreation(AuditRecord.Resource.variableSet, queryResult.first().getUid(), userId, queryResult.first(), null,
                null);

        return queryResult;
    }

    public QueryResult<VariableSet> createVariableSet(String studyId, String id, String name, Boolean unique, Boolean confidential,
                                                      String description, Map<String, Object> attributes, List<Variable> variables,
                                                      String sessionId) throws CatalogException {
        String userId = catalogManager.getUserManager().getUserId(sessionId);
        Study study = resolveId(studyId, userId);
        return createVariableSet(study, id, name, unique, confidential, description, attributes, variables, sessionId);
    }

    public QueryResult<VariableSet> getVariableSet(String studyStr, String variableSet, QueryOptions options, String sessionId)
            throws CatalogException {
        options = ParamUtils.defaultObject(options, QueryOptions::new);
        MyResourceId resourceId = getVariableSetId(variableSet, studyStr, sessionId);
        return studyDBAdaptor.getVariableSet(resourceId.getResourceId(), options, resourceId.getUser());
    }

    public QueryResult<VariableSet> searchVariableSets(String studyStr, Query query, QueryOptions options, String sessionId)
            throws CatalogException {
        String userId = catalogManager.getUserManager().getUserId(sessionId);
        Study study = resolveId(studyStr, userId);
//        authorizationManager.checkStudyPermission(studyId, userId, StudyAclEntry.StudyPermissions.VIEW_VARIABLE_SET);
        options = ParamUtils.defaultObject(options, QueryOptions::new);
        query = ParamUtils.defaultObject(query, Query::new);
        if (query.containsKey(StudyDBAdaptor.VariableSetParams.UID.key())) {
            // Id could be either the id or the name
            MyResourceId resource = getVariableSetId(query.getString(StudyDBAdaptor.VariableSetParams.UID.key()), studyStr, sessionId);
            query.put(StudyDBAdaptor.VariableSetParams.UID.key(), resource.getResourceId());
        }
        query.put(StudyDBAdaptor.VariableSetParams.STUDY_ID.key(), study.getUid());
        return studyDBAdaptor.getVariableSets(query, options, userId);
    }

    public QueryResult<VariableSet> deleteVariableSet(String studyStr, String variableSetStr, String sessionId) throws CatalogException {
        MyResourceId resource = getVariableSetId(variableSetStr, studyStr, sessionId);
        String userId = resource.getUser();

        authorizationManager.checkCanCreateUpdateDeleteVariableSets(resource.getStudyId(), userId);
        QueryResult<VariableSet> queryResult = studyDBAdaptor.deleteVariableSet(resource.getResourceId(), QueryOptions.empty(), userId);
        auditManager.recordDeletion(AuditRecord.Resource.variableSet, resource.getResourceId(), userId, queryResult.first(), null, null);
        return queryResult;
    }

    public QueryResult<VariableSet> addFieldToVariableSet(String studyStr, String variableSetStr, Variable variable, String sessionId)
            throws CatalogException {
        if (StringUtils.isEmpty(variable.getId())) {
            if (StringUtils.isEmpty(variable.getName())) {
                throw new CatalogException("Missing variable id");
            }
            variable.setId(variable.getName());
        }
        MyResourceId resource = getVariableSetId(variableSetStr, studyStr, sessionId);
        String userId = resource.getUser();

        authorizationManager.checkCanCreateUpdateDeleteVariableSets(resource.getStudyId(), userId);
        QueryResult<VariableSet> queryResult = studyDBAdaptor.addFieldToVariableSet(resource.getResourceId(), variable, userId);
        auditManager.recordDeletion(AuditRecord.Resource.variableSet, resource.getResourceId(), userId, queryResult.first(), null, null);
        return queryResult;
    }

    public QueryResult<VariableSet> removeFieldFromVariableSet(String studyStr, String variableSetStr, String name, String sessionId)
            throws CatalogException {
        MyResourceId resource = getVariableSetId(variableSetStr, studyStr, sessionId);
        String userId = resource.getUser();

        authorizationManager.checkCanCreateUpdateDeleteVariableSets(resource.getStudyId(), userId);
        QueryResult<VariableSet> queryResult = studyDBAdaptor.removeFieldFromVariableSet(resource.getResourceId(), name, userId);
        auditManager.recordDeletion(AuditRecord.Resource.variableSet, resource.getResourceId(), userId, queryResult.first(), null, null);
        return queryResult;
    }

    public QueryResult<VariableSet> renameFieldFromVariableSet(String studyStr, String variableSetStr, String oldName, String newName,
                                                               String sessionId) throws CatalogException {
        throw new UnsupportedOperationException("Operation not yet supported");

//        MyResourceId resource = getVariableSetId(variableSetStr, studyStr, sessionId);
//        String userId = resource.getUser();
//
//        authorizationManager.checkCanCreateUpdateDeleteVariableSets(resource.getStudyId(), userId);
//        QueryResult<VariableSet> queryResult = studyDBAdaptor.renameFieldVariableSet(resource.getResourceId(), oldName, newName, userId);
//        auditManager.recordDeletion(AuditRecord.Resource.variableSet, resource.getResourceId(), userId, queryResult.first(), null, null);
//        return queryResult;
    }


    // **************************   ACLs  ******************************** //
    public List<QueryResult<StudyAclEntry>> getAcls(List<String> studyStrList, String member, boolean silent, String sessionId)
            throws CatalogException {
        String userId = catalogManager.getUserManager().getUserId(sessionId);
        List<Study> studyList = resolveIds(studyStrList, userId);
        List<QueryResult<StudyAclEntry>> studyAclList = new ArrayList<>(studyList.size());

        for (int i = 0; i < studyList.size(); i++) {
            long studyId = studyList.get(i).getUid();
            try {
                QueryResult<StudyAclEntry> allStudyAcls;
                if (StringUtils.isNotEmpty(member)) {
                    allStudyAcls = authorizationManager.getStudyAcl(userId, studyId, member);
                } else {
                    allStudyAcls = authorizationManager.getAllStudyAcls(userId, studyId);
                }
                allStudyAcls.setId(studyList.get(i).getFqn());
                studyAclList.add(allStudyAcls);
            } catch (CatalogException e) {
                if (silent) {
                    studyAclList.add(new QueryResult<>(studyList.get(i).getFqn(), 0, 0, 0, "", e.toString(), new ArrayList<>(0)));
                } else {
                    throw e;
                }
            }
        }
        return studyAclList;
    }

    public List<QueryResult<StudyAclEntry>> updateAcl(List<String> studyList, String memberIds, Study.StudyAclParams aclParams,
                                                      String sessionId) throws CatalogException {
        if (studyList == null || studyList.isEmpty()) {
            throw new CatalogException("Missing study parameter");
        }

        if (aclParams.getAction() == null) {
            throw new CatalogException("Invalid action found. Please choose a valid action to be performed.");
        }

        List<String> permissions = Collections.emptyList();
        if (StringUtils.isNotEmpty(aclParams.getPermissions())) {
            permissions = Arrays.asList(aclParams.getPermissions().trim().replaceAll("\\s", "").split(","));
            checkPermissions(permissions, StudyAclEntry.StudyPermissions::valueOf);
        }

        if (StringUtils.isNotEmpty(aclParams.getTemplate())) {
            EnumSet<StudyAclEntry.StudyPermissions> studyPermissions;
            switch (aclParams.getTemplate()) {
                case AuthorizationManager.ROLE_ADMIN:
                    studyPermissions = AuthorizationManager.getAdminAcls();
                    break;
                case AuthorizationManager.ROLE_ANALYST:
                    studyPermissions = AuthorizationManager.getAnalystAcls();
                    break;
                case AuthorizationManager.ROLE_VIEW_ONLY:
                    studyPermissions = AuthorizationManager.getViewOnlyAcls();
                    break;
                default:
                    studyPermissions = null;
                    break;
            }

            if (studyPermissions != null) {
                // Merge permissions from the template with the ones written
                Set<String> uniquePermissions = new HashSet<>(permissions);

                for (StudyAclEntry.StudyPermissions studyPermission : studyPermissions) {
                    uniquePermissions.add(studyPermission.toString());
                }

                permissions = new ArrayList<>(uniquePermissions);
            }
        }

        String userId = catalogManager.getUserManager().getUserId(sessionId);
        List<Study> studies = resolveIds(studyList, userId);

        // Check the user has the permissions needed to change permissions
        for (Study study : studies) {
            authorizationManager.checkCanAssignOrSeePermissions(study.getUid(), userId);
        }

        // Validate that the members are actually valid members
        List<String> members;
        if (memberIds != null && !memberIds.isEmpty()) {
            members = Arrays.asList(memberIds.split(","));
        } else {
            members = Collections.emptyList();
        }
        authorizationManager.checkNotAssigningPermissionsToAdminsGroup(members);
        for (Study study : studies) {
            checkMembers(study.getUid(), members);
        }

        switch (aclParams.getAction()) {
            case SET:
                return authorizationManager.setStudyAcls(studies.
                                stream()
                                .map(Study::getUid)
                                .collect(Collectors.toList()),
                        members, permissions);
            case ADD:
                return authorizationManager.addStudyAcls(studies
                                .stream()
                                .map(Study::getUid)
                                .collect(Collectors.toList()),
                        members, permissions);
            case REMOVE:
                return authorizationManager.removeStudyAcls(studies
                                .stream()
                                .map(Study::getUid)
                                .collect(Collectors.toList()),
                        members, permissions);
            case RESET:
                List<QueryResult<StudyAclEntry>> aclResult = new ArrayList<>(studies.size());
                for (Study study : studies) {
                    authorizationManager.resetPermissionsFromAllEntities(study.getUid(), members);
                    aclResult.add(authorizationManager.getAllStudyAcls(userId, study.getUid()));
                }
                return aclResult;
            default:
                throw new CatalogException("Unexpected error occurred. No valid action found.");
        }
    }

    public boolean indexCatalogIntoSolr(String token) throws CatalogException {

        String userId = catalogManager.getUserManager().getUserId(token);

        if (authorizationManager.checkIsAdmin(userId)) {
            // Get all the studies
            Query query = new Query();
            QueryOptions options = new QueryOptions()
                    .append(QueryOptions.INCLUDE, Arrays.asList(StudyDBAdaptor.QueryParams.UID.key(), StudyDBAdaptor.QueryParams.ID.key(),
                            StudyDBAdaptor.QueryParams.FQN.key(), StudyDBAdaptor.QueryParams.VARIABLE_SET.key()))
                    .append(DBAdaptor.INCLUDE_ACLS, true);
            QueryResult<Study> studyQueryResult = studyDBAdaptor.get(query, options);
            if (studyQueryResult.getNumResults() == 0) {
                throw new CatalogException("Could not index catalog into solr. No studies found");
            }

            CatalogSolrManager catalogSolrManager = new CatalogSolrManager(this.catalogManager);
            // Create solr collections if they don't exist
            catalogSolrManager.createSolrCollections();

            ExecutorService threadPool = Executors.newFixedThreadPool(4);
            for (Study study : studyQueryResult.getResult()) {
                Map<String, Set<String>> studyAcls =
                        SolrConverterUtil.parseInternalOpenCGAAcls((List<Map<String, Object>>) study.getAttributes().get("OPENCGA_ACL"));
                // We replace the current studyAcls for the parsed one
                study.getAttributes().put("OPENCGA_ACL", studyAcls);

                threadPool.submit(() -> indexCohort(catalogSolrManager, study));
                threadPool.submit(() -> indexFile(catalogSolrManager, study));
                threadPool.submit(() -> indexFamily(catalogSolrManager, study));
                threadPool.submit(() -> indexIndividual(catalogSolrManager, study));
                threadPool.submit(() -> indexSample(catalogSolrManager, study));
            }

            threadPool.shutdown();

            return true;
        }
        return false;
    }

    public Map<String, Object> facet(String studyStr, String fileFields, String sampleFields, String individualFields, String cohortFields,
                                     String familyFields, boolean defaultStats, String sessionId) throws CatalogException, IOException {
        Map<String, Object> result = new HashMap<>();
        result.put("sample", catalogManager.getSampleManager().facet(studyStr, new Query(), setFacetFields(sampleFields), defaultStats,
                sessionId));
        result.put("file", catalogManager.getFileManager().facet(studyStr, new Query(), setFacetFields(fileFields), defaultStats,
                sessionId));
        result.put("individual", catalogManager.getIndividualManager().facet(studyStr, new Query(), setFacetFields(individualFields),
                defaultStats, sessionId));
        result.put("family", catalogManager.getFamilyManager().facet(studyStr, new Query(), setFacetFields(familyFields), defaultStats,
                sessionId));
        result.put("cohort", catalogManager.getCohortManager().facet(studyStr, new Query(), setFacetFields(cohortFields), defaultStats,
                sessionId));

        return result;
    }

    private QueryOptions setFacetFields(String fields) {
        QueryOptions queryOptions = new QueryOptions();
        queryOptions.putIfNotEmpty(QueryOptions.FACET, fields);
        return queryOptions;
    }

    // **************************   Private methods  ******************************** //

    private Boolean indexCohort(CatalogSolrManager catalogSolrManager, Study study) throws CatalogException, IOException {

        Query query = new Query()
                .append(CohortDBAdaptor.QueryParams.STUDY_UID.key(), study.getUid())
                .append(CohortDBAdaptor.QueryParams.STATUS_NAME.key(), Constants.ALL_STATUS);
        QueryOptions cohortQueryOptions = new QueryOptions()
                .append(QueryOptions.INCLUDE, Arrays.asList(CohortDBAdaptor.QueryParams.ID.key(), CohortDBAdaptor.QueryParams.NAME.key(),
                        CohortDBAdaptor.QueryParams.CREATION_DATE.key(), CohortDBAdaptor.QueryParams.STATUS.key(),
                        CohortDBAdaptor.QueryParams.RELEASE.key(), CohortDBAdaptor.QueryParams.ANNOTATION_SETS.key(),
                        CohortDBAdaptor.QueryParams.SAMPLE_UIDS.key(), CohortDBAdaptor.QueryParams.TYPE.key()))
                .append(DBAdaptor.INCLUDE_ACLS, true)
                .append(Constants.FLATTENED_ANNOTATIONS, true);

        catalogSolrManager.insertCatalogCollection(this.cohortDBAdaptor.iterator(query,
                cohortQueryOptions), new CatalogCohortToSolrCohortConverter(study), CatalogSolrManager.COHORT_SOLR_COLLECTION);
        return true;
    }

    private Boolean indexFile(CatalogSolrManager catalogSolrManager, Study study) throws CatalogException, IOException {
        Query query = new Query()
                .append(FileDBAdaptor.QueryParams.STUDY_UID.key(), study.getUid())
                .append(FileDBAdaptor.QueryParams.STATUS_NAME.key(), Constants.ALL_STATUS);
        QueryOptions fileQueryOptions = new QueryOptions()
                .append(QueryOptions.INCLUDE, Arrays.asList(FileDBAdaptor.QueryParams.ID.key(),
                        FileDBAdaptor.QueryParams.NAME.key(), FileDBAdaptor.QueryParams.TYPE.key(), FileDBAdaptor.QueryParams.FORMAT.key(),
                        FileDBAdaptor.QueryParams.CREATION_DATE.key(), FileDBAdaptor.QueryParams.BIOFORMAT.key(),
                        FileDBAdaptor.QueryParams.RELEASE.key(), FileDBAdaptor.QueryParams.STATUS.key(),
                        FileDBAdaptor.QueryParams.EXTERNAL.key(), FileDBAdaptor.QueryParams.SIZE.key(),
                        FileDBAdaptor.QueryParams.SOFTWARE.key(), FileDBAdaptor.QueryParams.EXPERIMENT_UID.key(),
                        FileDBAdaptor.QueryParams.RELATED_FILES.key(), FileDBAdaptor.QueryParams.SAMPLE_UIDS.key(),
                        FileDBAdaptor.QueryParams.ANNOTATION_SETS.key()))
                .append(DBAdaptor.INCLUDE_ACLS, true)
                .append(Constants.FLATTENED_ANNOTATIONS, true);

        catalogSolrManager.insertCatalogCollection(this.fileDBAdaptor.iterator(query,
                fileQueryOptions), new CatalogFileToSolrFileConverter(study), CatalogSolrManager.FILE_SOLR_COLLECTION);
        return true;
    }


    private Boolean indexFamily(CatalogSolrManager catalogSolrManager, Study study) throws CatalogException, IOException {
        Query query = new Query()
                .append(FamilyDBAdaptor.QueryParams.STUDY_UID.key(), study.getUid())
                .append(FamilyDBAdaptor.QueryParams.STATUS_NAME.key(), Constants.ALL_STATUS);
        QueryOptions familyQueryOptions = new QueryOptions()
                .append(QueryOptions.INCLUDE, Arrays.asList(FamilyDBAdaptor.QueryParams.ID.key(),
                        FamilyDBAdaptor.QueryParams.CREATION_DATE.key(), FamilyDBAdaptor.QueryParams.STATUS.key(),
                        FamilyDBAdaptor.QueryParams.MEMBER_UID.key(), FamilyDBAdaptor.QueryParams.RELEASE.key(),
                        FamilyDBAdaptor.QueryParams.VERSION.key(), FamilyDBAdaptor.QueryParams.ANNOTATION_SETS.key(),
                        FamilyDBAdaptor.QueryParams.PHENOTYPES.key(), FamilyDBAdaptor.QueryParams.EXPECTED_SIZE.key()))
                .append(DBAdaptor.INCLUDE_ACLS, true)
                .append(Constants.FLATTENED_ANNOTATIONS, true);

        catalogSolrManager.insertCatalogCollection(this.familyDBAdaptor.iterator(query,
                familyQueryOptions), new CatalogFamilyToSolrFamilyConverter(study), CatalogSolrManager.FAMILY_SOLR_COLLECTION);
        return true;
    }


    private Boolean indexIndividual(CatalogSolrManager catalogSolrManager, Study study) throws CatalogException, IOException {
        Query query = new Query()
                .append(IndividualDBAdaptor.QueryParams.STUDY_UID.key(), study.getUid())
                .append(IndividualDBAdaptor.QueryParams.STATUS_NAME.key(), Constants.ALL_STATUS);
        QueryOptions individualQueryOptions = new QueryOptions()
                .append(QueryOptions.INCLUDE, Arrays.asList(IndividualDBAdaptor.QueryParams.ID.key(),
                        IndividualDBAdaptor.QueryParams.FATHER_UID.key(), IndividualDBAdaptor.QueryParams.MOTHER_UID.key(),
                        IndividualDBAdaptor.QueryParams.MULTIPLES.key(), IndividualDBAdaptor.QueryParams.SEX.key(),
                        IndividualDBAdaptor.QueryParams.ETHNICITY.key(), IndividualDBAdaptor.QueryParams.POPULATION_NAME.key(),
                        IndividualDBAdaptor.QueryParams.RELEASE.key(), IndividualDBAdaptor.QueryParams.CREATION_DATE.key(),
                        IndividualDBAdaptor.QueryParams.VERSION.key(),
                        IndividualDBAdaptor.QueryParams.STATUS.key(), IndividualDBAdaptor.QueryParams.LIFE_STATUS.key(),
                        IndividualDBAdaptor.QueryParams.AFFECTATION_STATUS.key(), IndividualDBAdaptor.QueryParams.PHENOTYPES.key(),
                        IndividualDBAdaptor.QueryParams.SAMPLE_UIDS.key(), IndividualDBAdaptor.QueryParams.PARENTAL_CONSANGUINITY.key(),
                        IndividualDBAdaptor.QueryParams.KARYOTYPIC_SEX.key(), IndividualDBAdaptor.QueryParams.ANNOTATION_SETS.key()))
                .append(DBAdaptor.INCLUDE_ACLS, true)
                .append(Constants.FLATTENED_ANNOTATIONS, true);

        catalogSolrManager.insertCatalogCollection(this.individualDBAdaptor.iterator(query,
                individualQueryOptions), new CatalogIndividualToSolrIndividualConverter(study),
                CatalogSolrManager.INDIVIDUAL_SOLR_COLLECTION);
        return true;
    }

    private Boolean indexSample(CatalogSolrManager catalogSolrManager, Study study) throws CatalogException, IOException {
        Query query = new Query()
                .append(SampleDBAdaptor.QueryParams.STUDY_UID.key(), study.getUid())
                .append(SampleDBAdaptor.QueryParams.STATUS_NAME.key(), Constants.ALL_STATUS);
        QueryOptions sampleQueryOptions = new QueryOptions()
                .append(QueryOptions.INCLUDE, Arrays.asList(SampleDBAdaptor.QueryParams.ID.key(), SampleDBAdaptor.QueryParams.SOURCE.key(),
                        SampleDBAdaptor.QueryParams.RELEASE.key(), SampleDBAdaptor.QueryParams.VERSION.key(),
                        SampleDBAdaptor.QueryParams.PROCESSING.key(), SampleDBAdaptor.QueryParams.COLLECTION.key(),
                        SampleDBAdaptor.QueryParams.CREATION_DATE.key(), SampleDBAdaptor.QueryParams.STATUS.key(),
                        SampleDBAdaptor.QueryParams.TYPE.key(), SampleDBAdaptor.QueryParams.SOMATIC.key(),
                        SampleDBAdaptor.QueryParams.PHENOTYPES.key(), SampleDBAdaptor.QueryParams.ANNOTATION_SETS.key(),
                        SampleDBAdaptor.QueryParams.UID.key()))
                .append(DBAdaptor.INCLUDE_ACLS, true)
                .append(Constants.FLATTENED_ANNOTATIONS, true);

        catalogSolrManager.insertCatalogCollection(this.sampleDBAdaptor.iterator(query,
                sampleQueryOptions), new CatalogSampleToSolrSampleConverter(study), CatalogSolrManager.SAMPLE_SOLR_COLLECTION);
        return true;
    }


    private int getProjectCurrentRelease(long projectId) throws CatalogException {
        QueryOptions options = new QueryOptions(QueryOptions.INCLUDE, ProjectDBAdaptor.QueryParams.CURRENT_RELEASE.key());
        QueryResult<Project> projectQueryResult = projectDBAdaptor.get(projectId, options);
        if (projectQueryResult.getNumResults() == 0) {
            throw new CatalogException("Internal error. Cannot retrieve current release from project");
        }
        return projectQueryResult.first().getCurrentRelease();
    }

    private QueryResult rename(long studyId, String newStudyAlias, String sessionId) throws CatalogException {
        ParamUtils.checkAlias(newStudyAlias, "newStudyAlias");
        String userId = catalogManager.getUserManager().getUserId(sessionId);
//        String studyOwnerId = studyDBAdaptor.getStudyOwnerId(studyId);

        //User can't write/modify the study
        authorizationManager.checkCanEditStudy(studyId, userId);

        // Both users must bu updated
        userDBAdaptor.updateUserLastModified(userId);
//        userDBAdaptor.updateUserLastModified(studyOwnerId);
        //TODO get all shared users to updateUserLastModified

        //QueryResult queryResult = studyDBAdaptor.renameStudy(studyId, newStudyAlias);
        auditManager.recordUpdate(AuditRecord.Resource.study, studyId, userId, new ObjectMap("alias", newStudyAlias), null, null);
        return new QueryResult();

    }

    private boolean existsGroup(long studyId, String groupId) throws CatalogDBException {
        Query query = new Query()
<<<<<<< HEAD
                .append(StudyDBAdaptor.QueryParams.UID.key(), studyId)
                .append(StudyDBAdaptor.QueryParams.GROUP_NAME.key(), groupId);
=======
                .append(StudyDBAdaptor.QueryParams.ID.key(), studyId)
                .append(StudyDBAdaptor.QueryParams.GROUP_ID.key(), groupId);
>>>>>>> 5f7681ca
        return studyDBAdaptor.count(query).first() > 0;
    }

    private void validatePermissionRules(long studyId, Study.Entity entry, PermissionRule permissionRule) throws CatalogException {
        ParamUtils.checkIdentifier(permissionRule.getId(), "PermissionRules");

        if (permissionRule.getPermissions() == null || permissionRule.getPermissions().isEmpty()) {
            throw new CatalogException("Missing permissions for the Permissions Rule object");
        }

        switch (entry) {
            case SAMPLES:
                validatePermissions(permissionRule.getPermissions(), SampleAclEntry.SamplePermissions::valueOf);
                break;
            case FILES:
                validatePermissions(permissionRule.getPermissions(), FileAclEntry.FilePermissions::valueOf);
                break;
            case COHORTS:
                validatePermissions(permissionRule.getPermissions(), CohortAclEntry.CohortPermissions::valueOf);
                break;
            case INDIVIDUALS:
                validatePermissions(permissionRule.getPermissions(), IndividualAclEntry.IndividualPermissions::valueOf);
                break;
            case FAMILIES:
                validatePermissions(permissionRule.getPermissions(), FamilyAclEntry.FamilyPermissions::valueOf);
                break;
            case JOBS:
                validatePermissions(permissionRule.getPermissions(), JobAclEntry.JobPermissions::valueOf);
                break;
            case CLINICAL_ANALYSES:
                validatePermissions(permissionRule.getPermissions(), ClinicalAnalysisAclEntry.ClinicalAnalysisPermissions::valueOf);
                break;
            default:
                throw new CatalogException("Unexpected entry found");
        }

        checkMembers(studyId, permissionRule.getMembers());
    }

    private void validatePermissions(List<String> permissions, Function<String, Object> valueOf) throws CatalogException {
        for (String permission : permissions) {
            try {
                valueOf.apply(permission);
            } catch (IllegalArgumentException e) {
                logger.error("Detected unsupported " + permission + " permission: {}", e.getMessage(), e);
                throw new CatalogException("Detected unsupported " + permission + " permission.");
            }
        }
    }

    private String getOwner(Study study) throws CatalogDBException {
        if (!StringUtils.isEmpty(study.getFqn())) {
            return StringUtils.split(study.getFqn(), "@")[0];
        }
        return studyDBAdaptor.getOwnerId(study.getUid());
    }

    public String getProjectFqn(String studyFqn) throws CatalogException {
        Matcher matcher = USER_PROJECT_STUDY_PATTERN.matcher(studyFqn);
        if (matcher.find()) {
            // studyStr contains the full path (owner@project:study)
            String owner = matcher.group(1);
            String project = matcher.group(2);
            return owner + '@' + project;
        } else {
            throw new CatalogException("Invalid Study FQN. The accepted pattern is [ownerId@projectId:studyId]");
        }
    }

//    private Map<Long, String> getAllStudiesIdAndUid(List<Study> studies) {
//        Map<Long, String> allStudiesIdAndUids = new HashMap<>();
//
//        for (Study study : studies) {
//            String id = study.getFqn().replace(":", "__");
//            long uid = study.getUid();
//            allStudiesIdAndUids.put(uid, id);
//        }
//        return allStudiesIdAndUids;
//
//    }

}<|MERGE_RESOLUTION|>--- conflicted
+++ resolved
@@ -679,9 +679,8 @@
     }
 
     public QueryResult<Group> createGroup(String studyStr, String groupId, String users, String sessionId) throws CatalogException {
-<<<<<<< HEAD
         ParamUtils.checkParameter(groupId, "group name");
-=======
+
         List<String> userList = StringUtils.isNotEmpty(users) ? Arrays.asList(users.split(",")) : Collections.emptyList();
         return createGroup(studyStr, new Group(groupId, userList), sessionId);
     }
@@ -694,7 +693,6 @@
             ParamUtils.checkParameter(group.getSyncedFrom().getAuthOrigin(), "Authentication origin");
             ParamUtils.checkParameter(group.getSyncedFrom().getRemoteGroup(), "Remote group id");
         }
->>>>>>> 5f7681ca
 
         String userId = catalogManager.getUserManager().getUserId(sessionId);
         Study study = resolveId(studyStr, userId);
@@ -704,31 +702,15 @@
             group.setId("@" + group.getId());
         }
 
-<<<<<<< HEAD
-        authorizationManager.checkCreateDeleteGroupPermissions(study.getUid(), userId, groupId);
-
-        // Create the list of users
-        List<String> userList;
-        if (StringUtils.isNotEmpty(users)) {
-            userList = Arrays.asList(users.split(","));
-        } else {
-            userList = Collections.emptyList();
-=======
         if (group.getName().startsWith("@")) {
             group.setName(group.getName().substring(1));
->>>>>>> 5f7681ca
-        }
-
-        authorizationManager.checkCreateDeleteGroupPermissions(studyId, userId, group.getId());
+        }
+
+        authorizationManager.checkCreateDeleteGroupPermissions(study.getUid(), userId, group.getId());
 
         // Check group exists
-<<<<<<< HEAD
-        if (existsGroup(study.getUid(), groupId)) {
-            throw new CatalogException("The group " + groupId + " already exists.");
-=======
-        if (existsGroup(studyId, group.getId())) {
+        if (existsGroup(study.getUid(), group.getId())) {
             throw new CatalogException("The group " + group.getId() + " already exists.");
->>>>>>> 5f7681ca
         }
 
         List<String> users = group.getUserIds();
@@ -742,16 +724,10 @@
         }
 
         // Add those users to the members group
-<<<<<<< HEAD
-        studyDBAdaptor.addUsersToGroup(study.getUid(), MEMBERS, userList);
+        studyDBAdaptor.addUsersToGroup(study.getUid(), MEMBERS, users);
+
         // Create the group
-        return studyDBAdaptor.createGroup(study.getUid(), new Group(groupId, userList));
-=======
-        studyDBAdaptor.addUsersToGroup(studyId, MEMBERS, users);
-
-        // Create the group
-        return studyDBAdaptor.createGroup(studyId, group);
->>>>>>> 5f7681ca
+        return studyDBAdaptor.createGroup(study.getUid(), group);
     }
 
     public QueryResult<Group> getGroup(String studyStr, String groupId, String sessionId) throws CatalogException {
@@ -902,7 +878,8 @@
             studyDBAdaptor.syncGroup(study.getUid(), catalogGroup, new Group.Sync(authenticationOriginId, externalGroup));
         } else {
             // We need to create a new group
-            Group newGroup = new Group(catalogGroup, Collections.emptyList(), new Group.Sync(authenticationOriginId, externalGroup));
+            Group newGroup = new Group(catalogGroup, catalogGroup, Collections.emptyList(), new Group.Sync(authenticationOriginId,
+                    externalGroup));
             studyDBAdaptor.createGroup(study.getUid(), newGroup);
         }
 
@@ -936,13 +913,8 @@
 
         // Check the group exists
         Query query = new Query()
-<<<<<<< HEAD
                 .append(StudyDBAdaptor.QueryParams.UID.key(), study.getUid())
-                .append(StudyDBAdaptor.QueryParams.GROUP_NAME.key(), groupId);
-=======
-                .append(StudyDBAdaptor.QueryParams.ID.key(), studyId)
                 .append(StudyDBAdaptor.QueryParams.GROUP_ID.key(), groupId);
->>>>>>> 5f7681ca
         if (studyDBAdaptor.count(query).first() == 0) {
             throw new CatalogException("The group " + groupId + " does not exist.");
         }
@@ -1465,13 +1437,8 @@
 
     private boolean existsGroup(long studyId, String groupId) throws CatalogDBException {
         Query query = new Query()
-<<<<<<< HEAD
                 .append(StudyDBAdaptor.QueryParams.UID.key(), studyId)
-                .append(StudyDBAdaptor.QueryParams.GROUP_NAME.key(), groupId);
-=======
-                .append(StudyDBAdaptor.QueryParams.ID.key(), studyId)
                 .append(StudyDBAdaptor.QueryParams.GROUP_ID.key(), groupId);
->>>>>>> 5f7681ca
         return studyDBAdaptor.count(query).first() > 0;
     }
 
