--- conflicted
+++ resolved
@@ -1276,8 +1276,6 @@
         return studyDBAdaptor.getOwnerId(study.getUid());
     }
 
-<<<<<<< HEAD
-=======
     public String getProjectFqn(String studyFqn) throws CatalogException {
         Matcher matcher = USER_PROJECT_STUDY_PATTERN.matcher(studyFqn);
         if (matcher.find()) {
@@ -1289,5 +1287,4 @@
             throw new CatalogException("Invalid Study FQN. The accepted pattern is [ownerId@projectId:studyId]");
         }
     }
->>>>>>> 03d16ece
 }