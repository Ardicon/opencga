--- conflicted
+++ resolved
@@ -121,8 +121,6 @@
 //        }
     }
 
-<<<<<<< HEAD
-=======
     public String getCatalogDatabase() {
         String database;
         if (StringUtils.isNotEmpty(catalogConfiguration.getDatabasePrefix())) {
@@ -137,15 +135,6 @@
         return database;
     }
 
-    public void validateAdminPassword() throws CatalogException {
-        try {
-            authenticationManager.authenticate("admin", catalogConfiguration.getAdmin().getPassword(), true);
-        } catch (CatalogException e) {
-            throw new CatalogException("The admin password is incorrect");
-        }
-    }
-
->>>>>>> b5412ec4
     @Deprecated
     public CatalogManager(Properties catalogProperties) throws CatalogException {
         this.properties = catalogProperties;
