/*
 * Copyright 2015 OpenCB
 *
 * Licensed under the Apache License, Version 2.0 (the "License");
 * you may not use this file except in compliance with the License.
 * You may obtain a copy of the License at
 *
 *     http://www.apache.org/licenses/LICENSE-2.0
 *
 * Unless required by applicable law or agreed to in writing, software
 * distributed under the License is distributed on an "AS IS" BASIS,
 * WITHOUT WARRANTIES OR CONDITIONS OF ANY KIND, either express or implied.
 * See the License for the specific language governing permissions and
 * limitations under the License.
 */

package org.opencb.opencga.catalog.models;

import org.opencb.opencga.core.common.TimeUtils;

import java.net.URI;
import java.util.HashMap;
import java.util.LinkedList;
import java.util.List;
import java.util.Map;

/**
 * Created by jacobo on 11/09/14.
 */
public class File {

    /* Attributes known values */
<<<<<<< HEAD
    public static final String DELETE_DATE = "deleteDate";      //Long
=======
    @Deprecated
    public static final String DELETE_DATE = "deleteDate";      //Long

>>>>>>> c6ea2d61
    private long id;
    /**
     * File name.
     */
    private String name;
    /**
     * Formats: file, folder, index.
     */
    private Type type;
    /**
     * Formats: txt, executable, image, ...
     */
    private Format format;
    /**
     * BAM, VCF, ...
     */
    private Bioformat bioformat;
    /**
     * Optional external file location. If null, file is inside its study.
     */
    private URI uri;
    private String path;
    private String ownerId;
    private String creationDate;
    private String modificationDate;
    private String description;
    private FileStatus status;
<<<<<<< HEAD
    @Deprecated
=======
//    @Deprecated
>>>>>>> c6ea2d61
    //private FileStatusEnum fileStatusEnum;
    private long diskUsage;
    //private long studyId;
    private long experimentId;
    private List<Long> sampleIds;
    /**
     * This field values -1 when file has been uploaded.
     */
    private long jobId;
    private List<AclEntry> acl;
    private Index index;
    private List<AnnotationSet> annotationSets;

    private Map<String, Object> stats;
    private Map<String, Object> attributes;

    /*
     * To think
     * ACL, url,  responsible,  extended source ??
     */

    public File() {
    }

    public File(String name, Type type, Format format, Bioformat bioformat, String path, String ownerId,
                String description, FileStatus status, long diskUsage) {
        this(-1, name, type, format, bioformat, path, ownerId, TimeUtils.getTime(), description, status, diskUsage,
                -1, new LinkedList<>(), -1, new LinkedList<AclEntry>(), new HashMap<String, Object>(),
                new HashMap<>());
    }

    public File(String name, Type type, Format format, Bioformat bioformat, String path, String ownerId,
                String creationDate, String description, FileStatus status, long diskUsage) {
        this(-1, name, type, format, bioformat, path, ownerId, creationDate, description, status, diskUsage,
                -1, new LinkedList<>(), -1, new LinkedList<AclEntry>(), new HashMap<String, Object>(),
                new HashMap<>());
    }

    public File(long id, String name, Type type, Format format, Bioformat bioformat, String path, String ownerId,
                String creationDate, String description, FileStatus status, long diskUsage, long experimentId,
                List<Long> sampleIds, long jobId, List<AclEntry> acl, Map<String, Object> stats,
                Map<String, Object> attributes) {
        this.id = id;
        this.name = name;
        this.type = type;
        this.format = format;
        this.bioformat = bioformat;
        this.uri = null;
        this.path = path;
        this.ownerId = ownerId;
        this.creationDate = creationDate;
        this.modificationDate = creationDate;
        this.description = description;
        this.status = status;
        this.diskUsage = diskUsage;
        this.experimentId = experimentId;
        this.sampleIds = sampleIds;
        this.jobId = jobId;
        this.acl = acl;
        this.index = null;
        this.annotationSets = new LinkedList<>();
        this.stats = stats;
        this.attributes = attributes;
    }

    @Override
    public String toString() {
        final StringBuilder sb = new StringBuilder("File{");
        sb.append("id=").append(id);
        sb.append(", name='").append(name).append('\'');
        sb.append(", type=").append(type);
        sb.append(", format=").append(format);
        sb.append(", bioformat=").append(bioformat);
        sb.append(", uri=").append(uri);
        sb.append(", path='").append(path).append('\'');
        sb.append(", ownerId='").append(ownerId).append('\'');
        sb.append(", creationDate='").append(creationDate).append('\'');
        sb.append(", modificationDate='").append(modificationDate).append('\'');
        sb.append(", description='").append(description).append('\'');
        sb.append(", status=").append(status);
        sb.append(", diskUsage=").append(diskUsage);
        sb.append(", experimentId=").append(experimentId);
        sb.append(", sampleIds=").append(sampleIds);
        sb.append(", jobId=").append(jobId);
        sb.append(", acl=").append(acl);
        sb.append(", index=").append(index);
        sb.append(", annotationSets=").append(annotationSets);
        sb.append(", stats=").append(stats);
        sb.append(", attributes=").append(attributes);
        sb.append('}');
        return sb.toString();
    }

    public long getId() {
        return id;
    }

    public void setId(long id) {
        this.id = id;
    }

    public String getName() {
        return name;
    }

    public void setName(String name) {
        this.name = name;
    }

    public Type getType() {
        return type;
    }

    public void setType(Type type) {
        this.type = type;
    }

    public Format getFormat() {
        return format;
    }

    public void setFormat(Format format) {
        this.format = format;
    }

    public Bioformat getBioformat() {
        return bioformat;
    }

    public void setBioformat(Bioformat bioformat) {
        this.bioformat = bioformat;
    }

    public URI getUri() {
        return uri;
    }

    public void setUri(URI uri) {
        this.uri = uri;
    }

    public String getPath() {
        return path;
    }

    public void setPath(String path) {
        this.path = path;
    }

    public String getOwnerId() {
        return ownerId;
    }

    public void setOwnerId(String ownerId) {
        this.ownerId = ownerId;
    }

    public String getCreationDate() {
        return creationDate;
    }

    public void setCreationDate(String creationDate) {
        this.creationDate = creationDate;
    }

    public String getModificationDate() {
        return modificationDate;
    }

    public void setModificationDate(String modificationDate) {
        this.modificationDate = modificationDate;
    }

    public String getDescription() {
        return description;
    }

    public void setDescription(String description) {
        this.description = description;
    }

    /*public FileStatusEnum getFileStatusEnum() {
        return fileStatusEnum;
    }

    public void setFileStatusEnum(FileStatusEnum fileStatusEnum) {
        this.fileStatusEnum = fileStatusEnum;
    }
*/
    public FileStatus getStatus() {
        return status;
    }

    public void setStatus(FileStatus status) {
        this.status = status;
    }

    public long getDiskUsage() {
        return diskUsage;
    }

    public void setDiskUsage(long diskUsage) {
        this.diskUsage = diskUsage;
    }

    public long getExperimentId() {
        return experimentId;
    }

    public void setExperimentId(long experimentId) {
        this.experimentId = experimentId;
    }

    public List<Long> getSampleIds() {
        return sampleIds;
    }

    public void setSampleIds(List<Long> sampleIds) {
        this.sampleIds = sampleIds;
    }

    public long getJobId() {
        return jobId;
    }

    public void setJobId(long jobId) {
        this.jobId = jobId;
    }

    public List<AclEntry> getAcl() {
        return acl;
    }

    public void setAcl(List<AclEntry> acl) {
        this.acl = acl;
    }

    public Index getIndex() {
        return index;
    }

    public void setIndex(Index index) {
        this.index = index;
    }

    public Map<String, Object> getStats() {
        return stats;
    }

    public void setStats(Map<String, Object> stats) {
        this.stats = stats;
    }

    public Map<String, Object> getAttributes() {
        return attributes;
    }

    public void setAttributes(Map<String, Object> attributes) {
        this.attributes = attributes;
    }

    public static class FileStatus extends Status {

        public static final String STAGE = "STAGE";
        public static final String MISSING = "MISSING";
        public static final String TRASHED = "TRASHED";

        public FileStatus(String status, String message) {
            if (isValid(status)) {
                init(status, message);
            } else {
<<<<<<< HEAD
                init(UNKNOWN, message);
=======
                throw new IllegalArgumentException("Unknown status " + status);
>>>>>>> c6ea2d61
            }
        }

        public FileStatus(String status) {
            this(status, "");
        }

        public FileStatus() {
            this(READY, "");
        }

        public static boolean isValid(String status) {
            if (Status.isValid(status)) {
                return true;
            }
<<<<<<< HEAD
            if (status != null && (status.equals(STAGE) || status.equals(MISSING) || status.equals(TRASHED))) {
=======
            if (status != null && (status.equals(STAGE) || status.equals(MISSING))) {
>>>>>>> c6ea2d61
                return true;
            }
            return false;
        }
    }

    public enum Type {
        FOLDER,
        FILE
    }

<<<<<<< HEAD
=======

    public enum Compression {
        GZIP,
        BGZIP,
        ZIP,
        SNAPPY,
        NONE,
    }

>>>>>>> c6ea2d61
    /**
     * General format of the file, such as text, or binary, etc.
     */
    public enum Format {

        VCF,
        BCF,
        GVCF,
        TBI,

        SAM,
        BAM,
        BAI,
        CRAM,
        FASTQ,
        PED,

        TAB_SEPARATED_VALUES, COMMA_SEPARATED_VALUES, XML, PROTOCOL_BUFFER, JSON, AVRO, PARQUET, //Serialization formats

        IMAGE,
        PLAIN,
        BINARY,
        EXECUTABLE,
        @Deprecated GZIP,
        UNKNOWN,
    }

<<<<<<< HEAD
    public enum Compression {
        GZIP,
        BGZIP,
        ZIP,
        SNAPPY,
        NONE,
    }

=======
>>>>>>> c6ea2d61
    /**
     * Specific format of the biological file, such as variant, alignment, pedigree, etc.
     */
    public enum Bioformat {
        MICROARRAY_EXPRESSION_ONECHANNEL_AGILENT,
        MICROARRAY_EXPRESSION_ONECHANNEL_AFFYMETRIX,
        MICROARRAY_EXPRESSION_ONECHANNEL_GENEPIX,
        MICROARRAY_EXPRESSION_TWOCHANNELS_AGILENT,
        MICROARRAY_EXPRESSION_TWOCHANNELS_GENEPIX,
        DATAMATRIX_EXPRESSION,
        //        DATAMATRIX_SNP,
//        IDLIST_GENE,
//        IDLIST_TRANSCRIPT,
//        IDLIST_PROTEIN,
//        IDLIST_SNP,
//        IDLIST_FUNCTIONALTERMS,
//        IDLIST_RANKED,
        IDLIST,
        IDLIST_RANKED,
        ANNOTATION_GENEVSANNOTATION,

        OTHER_NEWICK,
        OTHER_BLAST,
        OTHER_INTERACTION,
        OTHER_GENOTYPE,
        OTHER_PLINK,
        OTHER_VCF,
        OTHER_PED,

        @Deprecated VCF4,

        VARIANT,
        ALIGNMENT,
        SEQUENCE,
        PEDIGREE,
        NONE
    }
}<|MERGE_RESOLUTION|>--- conflicted
+++ resolved
@@ -30,13 +30,9 @@
 public class File {
 
     /* Attributes known values */
-<<<<<<< HEAD
-    public static final String DELETE_DATE = "deleteDate";      //Long
-=======
     @Deprecated
     public static final String DELETE_DATE = "deleteDate";      //Long
 
->>>>>>> c6ea2d61
     private long id;
     /**
      * File name.
@@ -64,11 +60,7 @@
     private String modificationDate;
     private String description;
     private FileStatus status;
-<<<<<<< HEAD
-    @Deprecated
-=======
 //    @Deprecated
->>>>>>> c6ea2d61
     //private FileStatusEnum fileStatusEnum;
     private long diskUsage;
     //private long studyId;
@@ -340,11 +332,7 @@
             if (isValid(status)) {
                 init(status, message);
             } else {
-<<<<<<< HEAD
-                init(UNKNOWN, message);
-=======
                 throw new IllegalArgumentException("Unknown status " + status);
->>>>>>> c6ea2d61
             }
         }
 
@@ -360,11 +348,7 @@
             if (Status.isValid(status)) {
                 return true;
             }
-<<<<<<< HEAD
-            if (status != null && (status.equals(STAGE) || status.equals(MISSING) || status.equals(TRASHED))) {
-=======
             if (status != null && (status.equals(STAGE) || status.equals(MISSING))) {
->>>>>>> c6ea2d61
                 return true;
             }
             return false;
@@ -376,8 +360,6 @@
         FILE
     }
 
-<<<<<<< HEAD
-=======
 
     public enum Compression {
         GZIP,
@@ -387,7 +369,6 @@
         NONE,
     }
 
->>>>>>> c6ea2d61
     /**
      * General format of the file, such as text, or binary, etc.
      */
@@ -415,17 +396,6 @@
         UNKNOWN,
     }
 
-<<<<<<< HEAD
-    public enum Compression {
-        GZIP,
-        BGZIP,
-        ZIP,
-        SNAPPY,
-        NONE,
-    }
-
-=======
->>>>>>> c6ea2d61
     /**
      * Specific format of the biological file, such as variant, alignment, pedigree, etc.
      */
