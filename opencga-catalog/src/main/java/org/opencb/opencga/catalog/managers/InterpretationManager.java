package org.opencb.opencga.catalog.managers;

import org.apache.commons.lang3.StringUtils;
import org.opencb.commons.datastore.core.ObjectMap;
import org.opencb.commons.datastore.core.Query;
import org.opencb.commons.datastore.core.QueryOptions;
import org.opencb.commons.datastore.core.QueryResult;
import org.opencb.commons.datastore.core.result.WriteResult;
import org.opencb.commons.utils.ListUtils;
import org.opencb.opencga.catalog.audit.AuditManager;
import org.opencb.opencga.catalog.audit.AuditRecord;
import org.opencb.opencga.catalog.auth.authorization.AuthorizationManager;
import org.opencb.opencga.catalog.db.DBAdaptorFactory;
import org.opencb.opencga.catalog.db.api.ClinicalAnalysisDBAdaptor;
import org.opencb.opencga.catalog.db.api.DBIterator;
import org.opencb.opencga.catalog.db.api.InterpretationDBAdaptor;
import org.opencb.opencga.catalog.exceptions.CatalogAuthorizationException;
import org.opencb.opencga.catalog.exceptions.CatalogException;
import org.opencb.opencga.catalog.exceptions.CatalogParameterException;
import org.opencb.opencga.catalog.io.CatalogIOManagerFactory;
import org.opencb.opencga.catalog.models.InternalGetQueryResult;
import org.opencb.opencga.catalog.utils.Constants;
import org.opencb.opencga.catalog.utils.ParamUtils;
import org.opencb.opencga.catalog.utils.UUIDUtils;
import org.opencb.opencga.core.common.TimeUtils;
import org.opencb.opencga.core.config.Configuration;
<<<<<<< HEAD
import org.opencb.opencga.core.models.*;
=======
import org.opencb.opencga.core.models.ClinicalAnalysis;
import org.opencb.opencga.core.models.Interpretation;
import org.opencb.opencga.core.models.Job;
import org.opencb.opencga.core.models.Study;
>>>>>>> 6c04fdf1
import org.opencb.opencga.core.models.acls.permissions.ClinicalAnalysisAclEntry;
import org.slf4j.Logger;
import org.slf4j.LoggerFactory;

import javax.annotation.Nullable;
import javax.ws.rs.NotSupportedException;
import java.util.*;
import java.util.function.Function;

public class InterpretationManager extends ResourceManager<Interpretation> {

    protected static Logger logger = LoggerFactory.getLogger(InterpretationManager.class);

    private UserManager userManager;
    private StudyManager studyManager;

    public static final QueryOptions INCLUDE_INTERPRETATION_IDS = new QueryOptions(QueryOptions.INCLUDE, Arrays.asList(
            InterpretationDBAdaptor.QueryParams.ID.key(), InterpretationDBAdaptor.QueryParams.UID.key(),
            InterpretationDBAdaptor.QueryParams.UUID.key(), InterpretationDBAdaptor.QueryParams.VERSION.key()));

    public InterpretationManager(AuthorizationManager authorizationManager, AuditManager auditManager, CatalogManager catalogManager,
                                 DBAdaptorFactory catalogDBAdaptorFactory, CatalogIOManagerFactory ioManagerFactory,
                                 Configuration configuration) {
        super(authorizationManager, auditManager, catalogManager, catalogDBAdaptorFactory, ioManagerFactory, configuration);

        this.userManager = catalogManager.getUserManager();
        this.studyManager = catalogManager.getStudyManager();
    }

    @Override
    QueryResult<Interpretation> internalGet(long studyUid, String entry, @Nullable Query query, QueryOptions options, String user)
            throws CatalogException {
        ParamUtils.checkIsSingleID(entry);
        Query queryCopy = query == null ? new Query() : new Query(query);
        queryCopy.put(InterpretationDBAdaptor.QueryParams.STUDY_UID.key(), studyUid);

        if (UUIDUtils.isOpenCGAUUID(entry)) {
            queryCopy.put(InterpretationDBAdaptor.QueryParams.UUID.key(), entry);
        } else {
            queryCopy.put(InterpretationDBAdaptor.QueryParams.ID.key(), entry);
        }

        QueryOptions queryOptions = new QueryOptions(ParamUtils.defaultObject(options, QueryOptions::new));

//        QueryOptions options = new QueryOptions(QueryOptions.INCLUDE, Arrays.asList(
//                InterpretationDBAdaptor.QueryParams.UUID.key(), InterpretationDBAdaptor.QueryParams.CLINICAL_ANALYSIS.key(),
//                InterpretationDBAdaptor.QueryParams.UID.key(), InterpretationDBAdaptor.QueryParams.STUDY_UID.key(),
//                InterpretationDBAdaptor.QueryParams.ID.key(), InterpretationDBAdaptor.QueryParams.STATUS.key()));
        QueryResult<Interpretation> interpretationQueryResult = interpretationDBAdaptor.get(queryCopy, queryOptions, user);
        if (interpretationQueryResult.getNumResults() == 0) {
            interpretationQueryResult = interpretationDBAdaptor.get(queryCopy, queryOptions);
            if (interpretationQueryResult.getNumResults() == 0) {
                throw new CatalogException("Interpretation " + entry + " not found");
            } else {
                throw new CatalogAuthorizationException("Permission denied. " + user + " is not allowed to see the interpretation "
                        + entry);
            }
        } else if (interpretationQueryResult.getNumResults() > 1) {
            throw new CatalogException("More than one interpretation found based on " + entry);
        } else {
            // We perform this query to check permissions because interpretations doesn't have ACLs
            try {
                catalogManager.getClinicalAnalysisManager().internalGet(studyUid,
                        interpretationQueryResult.first().getClinicalAnalysisId(),
                        ClinicalAnalysisManager.INCLUDE_CLINICAL_IDS, user);
            } catch (CatalogException e) {
                throw new CatalogAuthorizationException("Permission denied. " + user + " is not allowed to see the interpretation "
                        + entry);
            }

            return interpretationQueryResult;
        }
    }

    public QueryResult<Job> queue(String studyStr, String interpretationTool, String clinicalAnalysisId, List<String> panelIds,
                                  ObjectMap analysisOptions, String token) throws CatalogException {
        MyResource<ClinicalAnalysis> resource = catalogManager.getClinicalAnalysisManager().getUid(clinicalAnalysisId, studyStr, token);

        authorizationManager.checkClinicalAnalysisPermission(resource.getStudy().getUid(), resource.getResource().getUid(),
                resource.getUser(), ClinicalAnalysisAclEntry.ClinicalAnalysisPermissions.UPDATE);

        // Queue job
        Map<String, String> params = new HashMap<>();
        params.put("includeLowCoverage", analysisOptions.getString("includeLowCoverage"));
        params.put("maxLowCoverage", analysisOptions.getString("maxLowCoverage"));
        params.put("includeNoTier", analysisOptions.getString("includeNoTier"));
        params.put("clinicalAnalysisId", clinicalAnalysisId);
        params.put("panelIds", StringUtils.join(panelIds, ","));

        ObjectMap attributes = new ObjectMap();
        attributes.putIfNotNull(Job.OPENCGA_STUDY, resource.getStudy().getFqn());

        return catalogManager.getJobManager().queue(studyStr, "Interpretation analysis", "opencga-analysis", "",
                "interpretation " + interpretationTool, Job.Type.ANALYSIS, params, Collections.emptyList(), Collections.emptyList(), null,
                attributes, token);
    }

    @Override
    InternalGetQueryResult<Interpretation> internalGet(long studyUid, List<String> entryList, @Nullable Query query, QueryOptions options,
                                                       String user, boolean silent) throws CatalogException {
        if (ListUtils.isEmpty(entryList)) {
            throw new CatalogException("Missing interpretation entries.");
        }
        List<String> uniqueList = ListUtils.unique(entryList);

        QueryOptions queryOptions = new QueryOptions(ParamUtils.defaultObject(options, QueryOptions::new));
        Query queryCopy = query == null ? new Query() : new Query(query);
        queryCopy.put(InterpretationDBAdaptor.QueryParams.STUDY_UID.key(), studyUid);

        Function<Interpretation, String> interpretationStringFunction = Interpretation::getId;
        InterpretationDBAdaptor.QueryParams idQueryParam = null;
        for (String entry : uniqueList) {
            InterpretationDBAdaptor.QueryParams param = InterpretationDBAdaptor.QueryParams.ID;
            if (UUIDUtils.isOpenCGAUUID(entry)) {
                param = InterpretationDBAdaptor.QueryParams.UUID;
                interpretationStringFunction = Interpretation::getUuid;
            }
            if (idQueryParam == null) {
                idQueryParam = param;
            }
            if (idQueryParam != param) {
                throw new CatalogException("Found uuids and ids in the same query. Please, choose one or do two different queries.");
            }
        }
        queryCopy.put(idQueryParam.key(), uniqueList);

        // Ensure the field by which we are querying for will be kept in the results
        queryOptions = keepFieldInQueryOptions(queryOptions, idQueryParam.key());

        QueryResult<Interpretation> interpretationQueryResult = interpretationDBAdaptor.get(queryCopy, queryOptions, user);

        if (interpretationQueryResult.getNumResults() != uniqueList.size() && !silent) {
            throw CatalogException.notFound("interpretations",
                    getMissingFields(uniqueList, interpretationQueryResult.getResult(), interpretationStringFunction));
        }

        ArrayList<Interpretation> interpretationList = new ArrayList<>(interpretationQueryResult.getResult());
        Iterator<Interpretation> iterator = interpretationList.iterator();
        while (iterator.hasNext()) {
            Interpretation interpretation = iterator.next();
            // Check if the user has access to the corresponding clinical analysis
            try {
                catalogManager.getClinicalAnalysisManager().internalGet(studyUid,
                        interpretation.getClinicalAnalysisId(), ClinicalAnalysisManager.INCLUDE_CLINICAL_IDS, user);
            } catch (CatalogAuthorizationException e) {
                if (silent) {
                    // Remove interpretation. User will not have permissions
                    iterator.remove();
                } else {
                    throw new CatalogAuthorizationException("Permission denied. " + user + " is not allowed to see some or none of the"
                            + " interpretations", e);
                }
            }
        }

        interpretationQueryResult.setResult(interpretationList);
        interpretationQueryResult.setNumResults(interpretationList.size());
        interpretationQueryResult.setNumTotalResults(interpretationList.size());

        return keepOriginalOrder(uniqueList, interpretationStringFunction, interpretationQueryResult, silent, false);
    }

    public QueryResult<Job> queue(String studyStr, String interpretationTool, String clinicalAnalysisId, List<String> panelIds,
                                  ObjectMap analysisOptions, String token) throws CatalogException {
        String userId = userManager.getUserId(token);
        Study study = studyManager.resolveId(studyStr, userId);

        ClinicalAnalysis clinicalAnalysis = catalogManager.getClinicalAnalysisManager().internalGet(study.getUid(), clinicalAnalysisId,
                ClinicalAnalysisManager.INCLUDE_CLINICAL_IDS, userId).first();

        authorizationManager.checkClinicalAnalysisPermission(study.getUid(), clinicalAnalysis.getUid(), userId,
                ClinicalAnalysisAclEntry.ClinicalAnalysisPermissions.UPDATE);

        // Queue job
        Map<String, String> params = new HashMap<>();
        params.put("includeLowCoverage", analysisOptions.getString("includeLowCoverage"));
        params.put("maxLowCoverage", analysisOptions.getString("maxLowCoverage"));
        params.put("includeNoTier", analysisOptions.getString("includeNoTier"));
        params.put("clinicalAnalysisId", clinicalAnalysisId);
        params.put("panelIds", StringUtils.join(panelIds, ","));

        ObjectMap attributes = new ObjectMap();
        attributes.putIfNotNull(Job.OPENCGA_STUDY, study.getFqn());

        return catalogManager.getJobManager().queue(studyStr, "Interpretation analysis", "opencga-analysis", "",
                "interpretation " + interpretationTool, Job.Type.ANALYSIS, params, Collections.emptyList(), Collections.emptyList(), null,
                attributes, token);
    }

    public QueryResult<Interpretation> create(String studyStr, Interpretation entry, QueryOptions options, String sessionId)
            throws CatalogException {
<<<<<<< HEAD
        throw new NotSupportedException("Use other create method with the biodata interpretation object");
    }

    public QueryResult<Interpretation> create(String studyStr, org.opencb.biodata.models.clinical.interpretation.Interpretation entry,
                                              QueryOptions options, String sessionId)
            throws CatalogException {
=======
>>>>>>> 6c04fdf1
        if (StringUtils.isEmpty(entry.getClinicalAnalysisId())) {
            throw new IllegalArgumentException("Please call to create passing a clinical analysis id");
        }
        return create(studyStr, entry.getClinicalAnalysisId(), entry, options, sessionId);
    }

    public QueryResult<Interpretation> create(String studyStr, String clinicalAnalysisStr,
                                              org.opencb.biodata.models.clinical.interpretation.Interpretation biodataInterpretation,
                                              QueryOptions options, String sessionId) throws CatalogException {
        // We check if the user can create interpretations in the clinical analysis
        String userId = userManager.getUserId(sessionId);
        Study study = studyManager.resolveId(studyStr, userId);

        ClinicalAnalysis clinicalAnalysis = catalogManager.getClinicalAnalysisManager().internalGet(study.getUid(), clinicalAnalysisStr,
                ClinicalAnalysisManager.INCLUDE_CLINICAL_IDS, userId).first();

        authorizationManager.checkClinicalAnalysisPermission(study.getUid(), clinicalAnalysis.getUid(),
                userId, ClinicalAnalysisAclEntry.ClinicalAnalysisPermissions.UPDATE);

        options = ParamUtils.defaultObject(options, QueryOptions::new);
<<<<<<< HEAD
        ParamUtils.checkObj(biodataInterpretation, "clinicalAnalysis");
        ParamUtils.checkAlias(biodataInterpretation.getId(), "id");

        biodataInterpretation.setClinicalAnalysisId(resource.getResource().getId());

        biodataInterpretation.setCreationDate(TimeUtils.getTime());
        biodataInterpretation.setDescription(ParamUtils.defaultString(biodataInterpretation.getDescription(), ""));
        biodataInterpretation.setStatus(Status.READY);
        biodataInterpretation.setAttributes(ParamUtils.defaultObject(biodataInterpretation.getAttributes(), Collections.emptyMap()));

        Interpretation interpretation = new Interpretation(UUIDUtils.generateOpenCGAUUID(UUIDUtils.Entity.INTERPRETATION),
                biodataInterpretation);
=======
        ParamUtils.checkObj(interpretation, "clinicalAnalysis");
        ParamUtils.checkAlias(interpretation.getId(), "id");

        interpretation.setClinicalAnalysisId(clinicalAnalysis.getId());

        interpretation.setCreationDate(TimeUtils.getTime());
        interpretation.setDescription(ParamUtils.defaultString(interpretation.getDescription(), ""));
        interpretation.setStatus(org.opencb.biodata.models.clinical.interpretation.Interpretation.Status.NOT_REVIEWED);
        interpretation.setAttributes(ParamUtils.defaultObject(interpretation.getAttributes(), Collections.emptyMap()));

        interpretation.setUuid(UUIDUtils.generateOpenCGAUUID(UUIDUtils.Entity.INTERPRETATION));
>>>>>>> 6c04fdf1

        QueryResult<Interpretation> queryResult = interpretationDBAdaptor.insert(study.getUid(), interpretation, options);

        // Now, we add the interpretation to the clinical analysis
        ObjectMap parameters = new ObjectMap();
        parameters.put(ClinicalAnalysisDBAdaptor.QueryParams.INTERPRETATIONS.key(), Collections.singletonList(queryResult.first()));
        QueryOptions queryOptions = new QueryOptions();
        Map<String, Object> actionMap = new HashMap<>();
        actionMap.put(ClinicalAnalysisDBAdaptor.QueryParams.INTERPRETATIONS.key(), ParamUtils.UpdateAction.ADD.name());
        queryOptions.put(Constants.ACTIONS, actionMap);
<<<<<<< HEAD
        clinicalDBAdaptor.update(resource.getResource().getUid(), parameters, queryOptions);
=======
        clinicalDBAdaptor.update(clinicalAnalysis.getUid(), parameters, queryOptions);
>>>>>>> 6c04fdf1

        return queryResult;
    }

    @Override
    public QueryResult<Interpretation> update(String studyStr, String entryStr, ObjectMap parameters, QueryOptions options,
                                              String token) throws CatalogException {
        ParamUtils.checkObj(parameters, "parameters");
        parameters = new ObjectMap(parameters);
        options = ParamUtils.defaultObject(options, QueryOptions::new);

        String userId = userManager.getUserId(token);
        Study study = studyManager.resolveId(studyStr, userId);
        Interpretation interpretation = internalGet(study.getUid(), entryStr, QueryOptions.empty(), userId).first();

        // Check if user has permissions to write clinical analysis
        ClinicalAnalysis clinicalAnalysis = catalogManager.getClinicalAnalysisManager().internalGet(study.getUid(),
                interpretation.getClinicalAnalysisId(), ClinicalAnalysisManager.INCLUDE_CLINICAL_IDS, userId).first();
        authorizationManager.checkClinicalAnalysisPermission(study.getUid(), clinicalAnalysis.getUid(), userId,
                ClinicalAnalysisAclEntry.ClinicalAnalysisPermissions.UPDATE);

        try {
            ParamUtils.checkAllParametersExist(parameters.keySet().iterator(),
                    (a) -> InterpretationDBAdaptor.UpdateParams.getParam(a) != null);
        } catch (CatalogParameterException e) {
            throw new CatalogException("Could not update: " + e.getMessage(), e);
        }

<<<<<<< HEAD
        if (ListUtils.isNotEmpty(resource.getResource().getInterpretation().getPrimaryFindings()) && (parameters.size() > 1
=======
        if (ListUtils.isNotEmpty(interpretation.getPrimaryFindings()) && (parameters.size() > 1
>>>>>>> 6c04fdf1
                || !parameters.containsKey(InterpretationDBAdaptor.UpdateParams.REPORTED_VARIANTS.key()))) {
            throw new CatalogException("Interpretation already has reported variants. Only array of reported variants can be updated.");
        }

        if (parameters.containsKey(InterpretationDBAdaptor.UpdateParams.ID.key())) {
            ParamUtils.checkAlias(parameters.getString(InterpretationDBAdaptor.UpdateParams.ID.key()),
                    InterpretationDBAdaptor.UpdateParams.ID.key());
        }

        QueryResult<Interpretation> queryResult = interpretationDBAdaptor.update(interpretation.getUid(), parameters, options);
        auditManager.recordUpdate(AuditRecord.Resource.interpretation, interpretation.getUid(), userId, parameters,
                null, null);

        return queryResult;
    }

    @Override
    public QueryResult<Interpretation> get(String studyStr, Query query, QueryOptions options, String sessionId) throws CatalogException {
        query = ParamUtils.defaultObject(query, Query::new);
        options = ParamUtils.defaultObject(options, QueryOptions::new);

        String userId = catalogManager.getUserManager().getUserId(sessionId);
        Study study = catalogManager.getStudyManager().resolveId(studyStr, userId);

        query.append(InterpretationDBAdaptor.QueryParams.STUDY_UID.key(), study.getUid());

        QueryResult<Interpretation> queryResult = interpretationDBAdaptor.get(query, options, userId);

        List<Interpretation> results = new ArrayList<>(queryResult.getResult().size());
        for (Interpretation interpretation : queryResult.getResult()) {
            if (StringUtils.isNotEmpty(interpretation.getClinicalAnalysisId())) {
                try {
                    catalogManager.getClinicalAnalysisManager().internalGet(study.getUid(),
                            interpretation.getClinicalAnalysisId(), ClinicalAnalysisManager.INCLUDE_CLINICAL_IDS,
                            userId);
                    results.add(interpretation);
                } catch (CatalogException e) {
                    logger.debug("Removing interpretation " + interpretation.getUuid() + " from results. User " + userId + " does not have "
                            + "proper permissions");
                }
            }
        }

        queryResult.setResult(results);
        queryResult.setNumTotalResults(results.size());
        queryResult.setNumResults(results.size());
        return queryResult;
    }

    @Override
    public DBIterator<Interpretation> iterator(String studyStr, Query query, QueryOptions options, String sessionId)
            throws CatalogException {
        return null;
    }

    @Override
    public QueryResult<Interpretation> search(String studyStr, Query query, QueryOptions options, String sessionId)
            throws CatalogException {
        return get(studyStr, query, options, sessionId);
    }

    @Override
    public QueryResult<Interpretation> count(String studyStr, Query query, String sessionId) throws CatalogException {
        return null;
    }

    @Override
    public WriteResult delete(String studyStr, Query query, ObjectMap params, String sessionId) {
        return null;
    }

    @Override
    public QueryResult rank(String studyStr, Query query, String field, int numResults, boolean asc, String sessionId)
            throws CatalogException {
        return null;
    }

    @Override
    public QueryResult groupBy(@Nullable String studyStr, Query query, List<String> fields, QueryOptions options, String sessionId)
            throws CatalogException {
        return null;
    }
}<|MERGE_RESOLUTION|>--- conflicted
+++ resolved
@@ -24,20 +24,15 @@
 import org.opencb.opencga.catalog.utils.UUIDUtils;
 import org.opencb.opencga.core.common.TimeUtils;
 import org.opencb.opencga.core.config.Configuration;
-<<<<<<< HEAD
-import org.opencb.opencga.core.models.*;
-=======
 import org.opencb.opencga.core.models.ClinicalAnalysis;
 import org.opencb.opencga.core.models.Interpretation;
 import org.opencb.opencga.core.models.Job;
 import org.opencb.opencga.core.models.Study;
->>>>>>> 6c04fdf1
 import org.opencb.opencga.core.models.acls.permissions.ClinicalAnalysisAclEntry;
 import org.slf4j.Logger;
 import org.slf4j.LoggerFactory;
 
 import javax.annotation.Nullable;
-import javax.ws.rs.NotSupportedException;
 import java.util.*;
 import java.util.function.Function;
 
@@ -104,29 +99,6 @@
 
             return interpretationQueryResult;
         }
-    }
-
-    public QueryResult<Job> queue(String studyStr, String interpretationTool, String clinicalAnalysisId, List<String> panelIds,
-                                  ObjectMap analysisOptions, String token) throws CatalogException {
-        MyResource<ClinicalAnalysis> resource = catalogManager.getClinicalAnalysisManager().getUid(clinicalAnalysisId, studyStr, token);
-
-        authorizationManager.checkClinicalAnalysisPermission(resource.getStudy().getUid(), resource.getResource().getUid(),
-                resource.getUser(), ClinicalAnalysisAclEntry.ClinicalAnalysisPermissions.UPDATE);
-
-        // Queue job
-        Map<String, String> params = new HashMap<>();
-        params.put("includeLowCoverage", analysisOptions.getString("includeLowCoverage"));
-        params.put("maxLowCoverage", analysisOptions.getString("maxLowCoverage"));
-        params.put("includeNoTier", analysisOptions.getString("includeNoTier"));
-        params.put("clinicalAnalysisId", clinicalAnalysisId);
-        params.put("panelIds", StringUtils.join(panelIds, ","));
-
-        ObjectMap attributes = new ObjectMap();
-        attributes.putIfNotNull(Job.OPENCGA_STUDY, resource.getStudy().getFqn());
-
-        return catalogManager.getJobManager().queue(studyStr, "Interpretation analysis", "opencga-analysis", "",
-                "interpretation " + interpretationTool, Job.Type.ANALYSIS, params, Collections.emptyList(), Collections.emptyList(), null,
-                attributes, token);
     }
 
     @Override
@@ -223,23 +195,13 @@
 
     public QueryResult<Interpretation> create(String studyStr, Interpretation entry, QueryOptions options, String sessionId)
             throws CatalogException {
-<<<<<<< HEAD
-        throw new NotSupportedException("Use other create method with the biodata interpretation object");
-    }
-
-    public QueryResult<Interpretation> create(String studyStr, org.opencb.biodata.models.clinical.interpretation.Interpretation entry,
-                                              QueryOptions options, String sessionId)
-            throws CatalogException {
-=======
->>>>>>> 6c04fdf1
         if (StringUtils.isEmpty(entry.getClinicalAnalysisId())) {
             throw new IllegalArgumentException("Please call to create passing a clinical analysis id");
         }
         return create(studyStr, entry.getClinicalAnalysisId(), entry, options, sessionId);
     }
 
-    public QueryResult<Interpretation> create(String studyStr, String clinicalAnalysisStr,
-                                              org.opencb.biodata.models.clinical.interpretation.Interpretation biodataInterpretation,
+    public QueryResult<Interpretation> create(String studyStr, String clinicalAnalysisStr, Interpretation interpretation,
                                               QueryOptions options, String sessionId) throws CatalogException {
         // We check if the user can create interpretations in the clinical analysis
         String userId = userManager.getUserId(sessionId);
@@ -252,20 +214,6 @@
                 userId, ClinicalAnalysisAclEntry.ClinicalAnalysisPermissions.UPDATE);
 
         options = ParamUtils.defaultObject(options, QueryOptions::new);
-<<<<<<< HEAD
-        ParamUtils.checkObj(biodataInterpretation, "clinicalAnalysis");
-        ParamUtils.checkAlias(biodataInterpretation.getId(), "id");
-
-        biodataInterpretation.setClinicalAnalysisId(resource.getResource().getId());
-
-        biodataInterpretation.setCreationDate(TimeUtils.getTime());
-        biodataInterpretation.setDescription(ParamUtils.defaultString(biodataInterpretation.getDescription(), ""));
-        biodataInterpretation.setStatus(Status.READY);
-        biodataInterpretation.setAttributes(ParamUtils.defaultObject(biodataInterpretation.getAttributes(), Collections.emptyMap()));
-
-        Interpretation interpretation = new Interpretation(UUIDUtils.generateOpenCGAUUID(UUIDUtils.Entity.INTERPRETATION),
-                biodataInterpretation);
-=======
         ParamUtils.checkObj(interpretation, "clinicalAnalysis");
         ParamUtils.checkAlias(interpretation.getId(), "id");
 
@@ -277,7 +225,6 @@
         interpretation.setAttributes(ParamUtils.defaultObject(interpretation.getAttributes(), Collections.emptyMap()));
 
         interpretation.setUuid(UUIDUtils.generateOpenCGAUUID(UUIDUtils.Entity.INTERPRETATION));
->>>>>>> 6c04fdf1
 
         QueryResult<Interpretation> queryResult = interpretationDBAdaptor.insert(study.getUid(), interpretation, options);
 
@@ -288,11 +235,7 @@
         Map<String, Object> actionMap = new HashMap<>();
         actionMap.put(ClinicalAnalysisDBAdaptor.QueryParams.INTERPRETATIONS.key(), ParamUtils.UpdateAction.ADD.name());
         queryOptions.put(Constants.ACTIONS, actionMap);
-<<<<<<< HEAD
-        clinicalDBAdaptor.update(resource.getResource().getUid(), parameters, queryOptions);
-=======
         clinicalDBAdaptor.update(clinicalAnalysis.getUid(), parameters, queryOptions);
->>>>>>> 6c04fdf1
 
         return queryResult;
     }
@@ -321,11 +264,7 @@
             throw new CatalogException("Could not update: " + e.getMessage(), e);
         }
 
-<<<<<<< HEAD
-        if (ListUtils.isNotEmpty(resource.getResource().getInterpretation().getPrimaryFindings()) && (parameters.size() > 1
-=======
         if (ListUtils.isNotEmpty(interpretation.getPrimaryFindings()) && (parameters.size() > 1
->>>>>>> 6c04fdf1
                 || !parameters.containsKey(InterpretationDBAdaptor.UpdateParams.REPORTED_VARIANTS.key()))) {
             throw new CatalogException("Interpretation already has reported variants. Only array of reported variants can be updated.");
         }
