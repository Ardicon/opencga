/*
 * Copyright 2015-2017 OpenCB
 *
 * Licensed under the Apache License, Version 2.0 (the "License");
 * you may not use this file except in compliance with the License.
 * You may obtain a copy of the License at
 *
 *     http://www.apache.org/licenses/LICENSE-2.0
 *
 * Unless required by applicable law or agreed to in writing, software
 * distributed under the License is distributed on an "AS IS" BASIS,
 * WITHOUT WARRANTIES OR CONDITIONS OF ANY KIND, either express or implied.
 * See the License for the specific language governing permissions and
 * limitations under the License.
 */

package org.opencb.opencga.catalog.db.mongodb;

import com.mongodb.MongoClient;
import com.mongodb.client.ClientSession;
import com.mongodb.client.MongoCursor;
import com.mongodb.client.model.Filters;
import com.mongodb.client.model.Projections;
import org.apache.commons.lang3.NotImplementedException;
import org.apache.commons.lang3.StringUtils;
import org.bson.Document;
import org.bson.conversions.Bson;
import org.opencb.commons.datastore.core.*;
import org.opencb.commons.datastore.mongodb.MongoDBCollection;
import org.opencb.opencga.catalog.db.api.DBIterator;
import org.opencb.opencga.catalog.db.api.FamilyDBAdaptor;
import org.opencb.opencga.catalog.db.api.IndividualDBAdaptor;
import org.opencb.opencga.catalog.db.api.StudyDBAdaptor;
import org.opencb.opencga.catalog.db.mongodb.converters.AnnotableConverter;
import org.opencb.opencga.catalog.db.mongodb.converters.FamilyConverter;
import org.opencb.opencga.catalog.db.mongodb.iterators.FamilyMongoDBIterator;
import org.opencb.opencga.catalog.exceptions.CatalogAuthorizationException;
import org.opencb.opencga.catalog.exceptions.CatalogDBException;
import org.opencb.opencga.catalog.exceptions.CatalogException;
import org.opencb.opencga.catalog.utils.Constants;
import org.opencb.opencga.catalog.utils.UUIDUtils;
import org.opencb.opencga.core.common.Entity;
import org.opencb.opencga.core.common.TimeUtils;
import org.opencb.opencga.core.models.*;
import org.opencb.opencga.core.models.acls.permissions.FamilyAclEntry;
import org.opencb.opencga.core.models.acls.permissions.StudyAclEntry;
import org.opencb.opencga.core.results.OpenCGAResult;
import org.slf4j.LoggerFactory;

import javax.annotation.Nullable;
import java.util.*;
import java.util.function.Consumer;
import java.util.function.Function;
import java.util.stream.Collectors;

import static org.opencb.opencga.catalog.db.mongodb.AuthorizationMongoDBUtils.filterAnnotationSets;
import static org.opencb.opencga.catalog.db.mongodb.AuthorizationMongoDBUtils.getQueryForAuthorisedEntries;
import static org.opencb.opencga.catalog.db.mongodb.MongoDBUtils.*;

/**
 * Created by pfurio on 03/05/17.
 */
public class FamilyMongoDBAdaptor extends AnnotationMongoDBAdaptor<Family> implements FamilyDBAdaptor {

    private final MongoDBCollection familyCollection;
    private final MongoDBCollection deletedFamilyCollection;
    private FamilyConverter familyConverter;

    public FamilyMongoDBAdaptor(MongoDBCollection familyCollection, MongoDBCollection deletedFamilyCollection,
                                MongoDBAdaptorFactory dbAdaptorFactory) {
        super(LoggerFactory.getLogger(FamilyMongoDBAdaptor.class));
        this.dbAdaptorFactory = dbAdaptorFactory;
        this.familyCollection = familyCollection;
        this.deletedFamilyCollection = deletedFamilyCollection;
        this.familyConverter = new FamilyConverter();
    }

    /**
     * @return MongoDB connection to the family collection.
     */
    public MongoDBCollection getFamilyCollection() {
        return familyCollection;
    }

    @Override
    public OpenCGAResult nativeInsert(Map<String, Object> family, String userId) throws CatalogDBException {
        Document document = getMongoDBDocument(family, "family");
        return new OpenCGAResult(familyCollection.insert(document, null));
    }

    @Override
    public OpenCGAResult insert(long studyId, Family family, List<VariableSet> variableSetList, QueryOptions options)
            throws CatalogDBException {
        try {
            return runTransaction(clientSession -> {
                long tmpStartTime = startQuery();
                logger.debug("Starting family insert transaction for family id '{}'", family.getId());

                dbAdaptorFactory.getCatalogStudyDBAdaptor().checkId(clientSession, studyId);
                insert(clientSession, studyId, family, variableSetList);
                return endWrite(tmpStartTime, 1, 1, 0, 0, null);
            });
        } catch (Exception e) {
            logger.error("Could not create family {}: {}", family.getId(), e.getMessage(), e);
            throw e;
        }
    }

    Family insert(ClientSession clientSession, long studyId, Family family, List<VariableSet> variableSetList) throws CatalogDBException {
        // First we check if we need to create any individuals
        if (family.getMembers() != null && !family.getMembers().isEmpty()) {
            // In order to keep parent relations, we need to create parents before their children.

            // We initialise a map containing all the individuals
            Map<String, Individual> individualMap = new HashMap<>();
            List<Individual> individualsToCreate = new ArrayList<>();
            for (Individual individual : family.getMembers()) {
                individualMap.put(individual.getId(), individual);
                if (individual.getUid() <= 0) {
                    individualsToCreate.add(individual);
                }
            }

            // We link father and mother to individual objects
            for (Map.Entry<String, Individual> entry : individualMap.entrySet()) {
                if (entry.getValue().getFather() != null && StringUtils.isNotEmpty(entry.getValue().getFather().getId())) {
                    entry.getValue().setFather(individualMap.get(entry.getValue().getFather().getId()));
                }
                if (entry.getValue().getMother() != null && StringUtils.isNotEmpty(entry.getValue().getMother().getId())) {
                    entry.getValue().setMother(individualMap.get(entry.getValue().getMother().getId()));
                }
            }

            // We start creating missing individuals
            for (Individual individual : individualsToCreate) {
                createMissingIndividual(clientSession, studyId, individual, individualMap, variableSetList);
            }

            family.setMembers(new ArrayList<>(individualMap.values()));
        }

        if (StringUtils.isEmpty(family.getId())) {
            throw new CatalogDBException("Missing family id");
        }
        Query tmpQuery = new Query()
                .append(QueryParams.ID.key(), family.getId())
                .append(QueryParams.STUDY_UID.key(), studyId);
        if (!get(clientSession, tmpQuery, new QueryOptions()).getResults().isEmpty()) {
            throw CatalogDBException.alreadyExists("Family", "id", family.getId());
        }

        long familyUid = getNewUid(clientSession);

        family.setUid(familyUid);
        family.setStudyUid(studyId);
        family.setVersion(1);
        if (StringUtils.isEmpty(family.getUuid())) {
            family.setUuid(UUIDUtils.generateOpenCGAUUID(UUIDUtils.Entity.FAMILY));
        }
        if (StringUtils.isEmpty(family.getCreationDate())) {
            family.setCreationDate(TimeUtils.getTime());
        }

        Document familyDocument = familyConverter.convertToStorageType(family, variableSetList);

        // Versioning private parameters
        familyDocument.put(RELEASE_FROM_VERSION, Arrays.asList(family.getRelease()));
        familyDocument.put(LAST_OF_VERSION, true);
        familyDocument.put(LAST_OF_RELEASE, true);
        familyDocument.put(PRIVATE_CREATION_DATE, TimeUtils.toDate(family.getCreationDate()));
        familyDocument.put(PERMISSION_RULES_APPLIED, Collections.emptyList());

        logger.debug("Inserting family '{}' ({})...", family.getId(), family.getUid());
        familyCollection.insert(clientSession, familyDocument, null);
        logger.debug("Family '{}' successfully inserted", family.getId());

        return family;
    }

    private void createMissingIndividual(ClientSession clientSession, long studyUid, Individual individual,
                                         Map<String, Individual> individualMap, List<VariableSet> variableSetList)
            throws CatalogDBException {
        if (individual == null || individual.getUid() > 0 || individualMap.get(individual.getId()).getUid() > 0) {
            return;
        }
        if (individual.getFather() != null && StringUtils.isNotEmpty(individual.getFather().getId())) {
            createMissingIndividual(clientSession, studyUid, individual.getFather(), individualMap, variableSetList);
            individual.setFather(individualMap.get(individual.getFather().getId()));
        }
        if (individual.getMother() != null && StringUtils.isNotEmpty(individual.getMother().getId())) {
            createMissingIndividual(clientSession, studyUid, individual.getMother(), individualMap, variableSetList);
            individual.setMother(individualMap.get(individual.getMother().getId()));
        }
        Individual newIndividual = dbAdaptorFactory.getCatalogIndividualDBAdaptor().insert(clientSession, studyUid, individual,
                variableSetList);
        individualMap.put(individual.getId(), newIndividual);
    }

    @Override
    public OpenCGAResult<Long> count(Query query) throws CatalogDBException {
        return count(null, query);
    }

    OpenCGAResult<Long> count(ClientSession clientSession, Query query) throws CatalogDBException {
        Bson bson = parseQuery(query);
        return new OpenCGAResult<>(familyCollection.count(clientSession, bson));
    }

    @Override
<<<<<<< HEAD
    public OpenCGAResult<Long> count(final Query query, final String user, final StudyAclEntry.StudyPermissions studyPermissions)
=======
    public QueryResult<Long> count(long studyUid, final Query query, final String user,
                                   final StudyAclEntry.StudyPermissions studyPermissions)
>>>>>>> 21755a24
            throws CatalogDBException, CatalogAuthorizationException {
        return count(null, query, user, studyPermissions);
    }

    public OpenCGAResult<Long> count(ClientSession clientSession, final Query query, final String user,
                                  final StudyAclEntry.StudyPermissions studyPermissions)
            throws CatalogDBException, CatalogAuthorizationException {
        StudyAclEntry.StudyPermissions studyPermission = (studyPermissions == null
                ? StudyAclEntry.StudyPermissions.VIEW_FAMILIES : studyPermissions);

        // Get the study document
<<<<<<< HEAD
        Query studyQuery = new Query(StudyDBAdaptor.QueryParams.UID.key(), query.getLong(QueryParams.STUDY_UID.key()));
        OpenCGAResult queryResult = dbAdaptorFactory.getCatalogStudyDBAdaptor().nativeGet(clientSession, studyQuery, QueryOptions.empty());
=======
        Query studyQuery = new Query(StudyDBAdaptor.QueryParams.UID.key(), studyUid);
        QueryResult queryResult = dbAdaptorFactory.getCatalogStudyDBAdaptor().nativeGet(studyQuery, QueryOptions.empty());
>>>>>>> 21755a24
        if (queryResult.getNumResults() == 0) {
            throw new CatalogDBException("Study " + studyUid + " not found");
        }

        // Get the document query needed to check the permissions as well
        Document queryForAuthorisedEntries = getQueryForAuthorisedEntries((Document) queryResult.first(), user,
                studyPermission.name(), studyPermission.getFamilyPermission().name(), Entity.FAMILY.name());
        Bson bson = parseQuery(query, queryForAuthorisedEntries);
        logger.debug("Family count: query : {}", bson.toBsonDocument(Document.class, MongoClient.getDefaultCodecRegistry()));
        return new OpenCGAResult<>(familyCollection.count(clientSession, bson));
    }

    @Override
    public OpenCGAResult distinct(Query query, String field) throws CatalogDBException {
        Bson bson = parseQuery(query);
        return new OpenCGAResult(familyCollection.distinct(field, bson));
    }

    @Override
    public OpenCGAResult stats(Query query) {
        return null;
    }

    @Override
    public OpenCGAResult<AnnotationSet> getAnnotationSet(long id, @Nullable String annotationSetName) throws CatalogDBException {
        QueryOptions queryOptions = new QueryOptions();
        List<String> includeList = new ArrayList<>();

        if (StringUtils.isNotEmpty(annotationSetName)) {
            includeList.add(Constants.ANNOTATION_SET_NAME + "." + annotationSetName);
        } else {
            includeList.add(QueryParams.ANNOTATION_SETS.key());
        }
        queryOptions.put(QueryOptions.INCLUDE, includeList);

        OpenCGAResult<Family> familyDataResult = get(id, queryOptions);
        if (familyDataResult.first().getAnnotationSets().isEmpty()) {
            return new OpenCGAResult<>(familyDataResult.getTime(), familyDataResult.getEvents(), 0, Collections.emptyList(), 0);
        } else {
            List<AnnotationSet> annotationSets = familyDataResult.first().getAnnotationSets();
            int size = annotationSets.size();
            return new OpenCGAResult<>(familyDataResult.getTime(), familyDataResult.getEvents(), size, annotationSets, size);
        }
    }

    @Override
    public OpenCGAResult update(long id, ObjectMap parameters, QueryOptions queryOptions) throws CatalogDBException {
        return update(id, parameters, Collections.emptyList(), queryOptions);
    }

    @Override
    public OpenCGAResult update(long familyUid, ObjectMap parameters, List<VariableSet> variableSetList, QueryOptions queryOptions)
            throws CatalogDBException {
        QueryOptions options = new QueryOptions(QueryOptions.INCLUDE,
                Arrays.asList(QueryParams.ID.key(), QueryParams.UID.key(), QueryParams.VERSION.key(), QueryParams.STUDY_UID.key()));
        OpenCGAResult<Family> familyDataResult = get(familyUid, options);

        if (familyDataResult.getNumResults() == 0) {
            throw new CatalogDBException("Could not update family. Family uid '" + familyUid + "' not found.");
        }

        try {
            return runTransaction(clientSession
                    -> privateUpdate(clientSession, familyDataResult.first(), parameters, variableSetList, queryOptions));
        } catch (CatalogDBException e) {
            logger.error("Could not update family {}: {}", familyDataResult.first().getId(), e.getMessage(), e);
            throw new CatalogDBException("Could not update family " + familyDataResult.first().getId() + ": " + e.getMessage(),
                    e.getCause());
        }
    }

    @Override
    public OpenCGAResult update(Query query, ObjectMap parameters, QueryOptions queryOptions) throws CatalogDBException {
        return update(query, parameters, Collections.emptyList(), queryOptions);
    }

    @Override
    public OpenCGAResult update(Query query, ObjectMap parameters, List<VariableSet> variableSetList, QueryOptions queryOptions)
            throws CatalogDBException {
        if (parameters.containsKey(QueryParams.ID.key())) {
            // We need to check that the update is only performed over 1 single family
            if (count(query).first() != 1) {
                throw new CatalogDBException("Operation not supported: '" + QueryParams.ID.key() + "' can only be updated for one family");
            }
        }

        QueryOptions options = new QueryOptions(QueryOptions.INCLUDE,
                Arrays.asList(QueryParams.ID.key(), QueryParams.UID.key(), QueryParams.VERSION.key(), QueryParams.STUDY_UID.key()));
        DBIterator<Family> iterator = iterator(query, options);

        OpenCGAResult<Cohort> result = OpenCGAResult.empty();

        while (iterator.hasNext()) {
            Family family = iterator.next();
            try {
                result.append(runTransaction(clientSession ->
                        privateUpdate(clientSession, family, parameters, variableSetList, queryOptions)));
            } catch (CatalogDBException e) {
                logger.error("Could not update family {}: {}", family.getId(), e.getMessage(), e);
                result.getEvents().add(new Event(Event.Type.ERROR, family.getId(), e.getMessage()));
                result.setNumMatches(result.getNumMatches() + 1);
            }
        }
        return result;
    }

    OpenCGAResult<Object> privateUpdate(ClientSession clientSession, Family family, ObjectMap parameters, List<VariableSet> variableSetList,
                                     QueryOptions queryOptions) throws CatalogDBException {
        long tmpStartTime = startQuery();
        Query tmpQuery = new Query()
                .append(QueryParams.STUDY_UID.key(), family.getStudyUid())
                .append(QueryParams.UID.key(), family.getUid());

        if (queryOptions.getBoolean(Constants.REFRESH)) {
            getLastVersionOfMembers(clientSession, tmpQuery, parameters);
        }

        if (queryOptions.getBoolean(Constants.INCREMENT_VERSION)) {
            createNewVersion(clientSession, family.getStudyUid(), family.getUid());
        }

        DataResult result = updateAnnotationSets(clientSession, family.getUid(), parameters, variableSetList, queryOptions, true);
        Document familyUpdate = parseAndValidateUpdateParams(clientSession, parameters, tmpQuery).toFinalUpdateDocument();

        if (familyUpdate.isEmpty() && result.getNumUpdated() == 0) {
            if (!parameters.isEmpty()) {
                logger.error("Non-processed update parameters: {}", parameters.keySet());
            }
            throw new CatalogDBException("Nothing to be updated");
        }

        List<Event> events = new ArrayList<>();
        if (!familyUpdate.isEmpty()) {
            Bson finalQuery = parseQuery(tmpQuery);

            logger.debug("Family update: query : {}, update: {}",
                    finalQuery.toBsonDocument(Document.class, MongoClient.getDefaultCodecRegistry()),
                    familyUpdate.toBsonDocument(Document.class, MongoClient.getDefaultCodecRegistry()));
            result = familyCollection.update(clientSession, finalQuery, familyUpdate, new QueryOptions("multi", true));

            if (result.getNumMatches() == 0) {
                throw new CatalogDBException("Family " + family.getId() + " not found");
            }
            if (result.getNumUpdated() == 0) {
                events.add(new Event(Event.Type.WARNING, family.getId(), "Family was already updated"));
            }
            logger.debug("Family {} successfully updated", family.getId());
        }

        return endWrite(tmpStartTime, 1, 1, events);
    }

    private void getLastVersionOfMembers(ClientSession clientSession, Query query, ObjectMap parameters) throws CatalogDBException {
        if (parameters.containsKey(QueryParams.MEMBERS.key())) {
            throw new CatalogDBException("Invalid option: Cannot update to the last version of members and update to different members at "
                    + "the same time.");
        }

        QueryOptions options = new QueryOptions(QueryOptions.INCLUDE, QueryParams.MEMBERS.key());
        OpenCGAResult<Family> queryResult = get(clientSession, query, options);

        if (queryResult.getNumResults() == 0) {
            throw new CatalogDBException("Family not found.");
        }
        if (queryResult.getNumResults() > 1) {
            throw new CatalogDBException("Update to the last version of members for multiple families at once is not supported.");
        }

        Family family = queryResult.first();
        if (family.getMembers() == null || family.getMembers().isEmpty()) {
            // Nothing to do
            return;
        }

        List<Long> individualIds = family.getMembers().stream().map(Individual::getUid).collect(Collectors.toList());
        Query individualQuery = new Query()
                .append(IndividualDBAdaptor.QueryParams.UID.key(), individualIds);
        options = new QueryOptions(QueryOptions.INCLUDE, Arrays.asList(
                IndividualDBAdaptor.QueryParams.UID.key(), IndividualDBAdaptor.QueryParams.VERSION.key()
        ));
        OpenCGAResult<Individual> individualDataResult = dbAdaptorFactory.getCatalogIndividualDBAdaptor()
                .get(clientSession, individualQuery, options);
        parameters.put(QueryParams.MEMBERS.key(), individualDataResult.getResults());
    }

    private void createNewVersion(ClientSession clientSession, long studyUid, long familyUid) throws CatalogDBException {
        Query query = new Query()
                .append(QueryParams.STUDY_UID.key(), studyUid)
                .append(QueryParams.UID.key(), familyUid);
        OpenCGAResult<Document> queryResult = nativeGet(clientSession, query, new QueryOptions(QueryOptions.EXCLUDE, "_id"));

        if (queryResult.getNumResults() == 0) {
            throw new CatalogDBException("Could not find family '" + familyUid + "'");
        }

        createNewVersion(clientSession, familyCollection, queryResult.first());
    }

    UpdateDocument parseAndValidateUpdateParams(ClientSession clientSession, ObjectMap parameters, Query query) throws CatalogDBException {
        UpdateDocument document = new UpdateDocument();

        final String[] acceptedParams = {QueryParams.NAME.key(), QueryParams.DESCRIPTION.key()};
        filterStringParams(parameters, document.getSet(), acceptedParams);

        final String[] acceptedMapParams = {QueryParams.ATTRIBUTES.key()};
        filterMapParams(parameters, document.getSet(), acceptedMapParams);

        final String[] acceptedObjectParams = {QueryParams.MEMBERS.key(), QueryParams.PHENOTYPES.key(), QueryParams.DISORDERS.key()};
        filterObjectParams(parameters, document.getSet(), acceptedObjectParams);

        final String[] acceptedIntParams = {QueryParams.EXPECTED_SIZE.key()};
        filterIntParams(parameters, document.getSet(), acceptedIntParams);

        if (parameters.containsKey(QueryParams.ID.key())) {
            // That can only be done to one family...

            Query tmpQuery = new Query(query);
            // We take out ALL_VERSION from query just in case we get multiple results from the same family...
            tmpQuery.remove(Constants.ALL_VERSIONS);

            QueryOptions queryOptions = new QueryOptions(QueryOptions.INCLUDE, QueryParams.STUDY_UID.key());

            OpenCGAResult<Family> familyDataResult = get(clientSession, tmpQuery, queryOptions);
            if (familyDataResult.getNumResults() == 0) {
                throw new CatalogDBException("Update family: No family found to be updated");
            }
            if (familyDataResult.getNumResults() > 1) {
                throw new CatalogDBException("Update family: Cannot set the same name parameter for different families");
            }

            tmpQuery = new Query()
                    .append(QueryParams.ID.key(), parameters.get(QueryParams.ID.key()))
                    .append(QueryParams.STUDY_UID.key(), familyDataResult.first().getStudyUid());
            OpenCGAResult<Long> count = count(clientSession, tmpQuery);
            if (count.getResults().get(0) > 0) {
                throw new CatalogDBException("Cannot set '" + QueryParams.ID.key() + "' for family. A family with { '"
                        + QueryParams.ID.key() + "': '" + parameters.get(QueryParams.ID.key()) + "'} already exists.");
            }

            document.getSet().put(QueryParams.ID.key(), parameters.get(QueryParams.ID.key()));
        }

        if (parameters.containsKey(QueryParams.STATUS_NAME.key())) {
            document.getSet().put(QueryParams.STATUS_NAME.key(), parameters.get(QueryParams.STATUS_NAME.key()));
            document.getSet().put(QueryParams.STATUS_DATE.key(), TimeUtils.getTime());
        }

        familyConverter.validateDocumentToUpdate(document.getSet());

        if (!document.toFinalUpdateDocument().isEmpty()) {
            // Update modificationDate param
            String time = TimeUtils.getTime();
            Date date = TimeUtils.toDate(time);
            document.getSet().put(QueryParams.MODIFICATION_DATE.key(), time);
            document.getSet().put(PRIVATE_MODIFICATION_DATE, date);
        }

        return document;
    }

    @Override
    public OpenCGAResult removeMembersFromFamily(Query query, List<Long> individualUids) throws CatalogDBException {
        Bson bson = parseQuery(query);
        Document update = new Document("$pull", new Document(QueryParams.MEMBERS.key(),
                new Document(IndividualDBAdaptor.QueryParams.UID.key(), new Document("$in", individualUids))));
        return new OpenCGAResult(familyCollection.update(bson, update, new QueryOptions(MongoDBCollection.MULTI, true)));
    }

    @Override
    public OpenCGAResult delete(Family family) throws CatalogDBException {
        try {
            Query query = new Query()
                    .append(QueryParams.UID.key(), family.getUid())
                    .append(QueryParams.STUDY_UID.key(), family.getStudyUid());
            OpenCGAResult<Document> result = nativeGet(query, new QueryOptions());
            if (result.getNumResults() == 0) {
                throw new CatalogDBException("Could not find family " + family.getId() + " with uid " + family.getUid());
            }
            return runTransaction(clientSession -> privateDelete(clientSession, result.first()));
        } catch (CatalogDBException e) {
            logger.error("Could not delete family {}: {}", family.getId(), e.getMessage(), e);
            throw new CatalogDBException("Could not delete family " + family.getId() + ": " + e.getMessage(), e.getCause());
        }
    }

    @Override
    public OpenCGAResult delete(Query query) throws CatalogDBException {
        DBIterator<Document> iterator = nativeIterator(query, new QueryOptions());

        OpenCGAResult<Family> result = OpenCGAResult.empty();

        while (iterator.hasNext()) {
            Document family = iterator.next();
            String familyId = family.getString(QueryParams.ID.key());
            try {
                result.append(runTransaction(clientSession -> privateDelete(clientSession, family)));
            } catch (CatalogDBException e) {
                logger.error("Could not delete family {}: {}", familyId, e.getMessage(), e);
                result.getEvents().add(new Event(Event.Type.ERROR, familyId, e.getMessage()));
                result.setNumMatches(result.getNumMatches() + 1);
            }
        }

        return result;
    }

    OpenCGAResult<Object> privateDelete(ClientSession clientSession, Document familyDocument) throws CatalogDBException {
        long tmpStartTime = startQuery();

        String familyId = familyDocument.getString(QueryParams.ID.key());
        long familyUid = familyDocument.getLong(PRIVATE_UID);
        long studyUid = familyDocument.getLong(PRIVATE_STUDY_UID);

        logger.debug("Deleting family {} ({})", familyId, familyUid);

        // Look for all the different family versions
        Query familyQuery = new Query()
                .append(QueryParams.UID.key(), familyUid)
                .append(QueryParams.STUDY_UID.key(), studyUid)
                .append(Constants.ALL_VERSIONS, true);
        DBIterator<Document> familyDbIterator = nativeIterator(clientSession, familyQuery, new QueryOptions());

        // Delete any documents that might have been already deleted with that id
        Bson query = new Document()
                .append(QueryParams.ID.key(), familyId)
                .append(PRIVATE_STUDY_UID, studyUid);
        deletedFamilyCollection.remove(clientSession, query, new QueryOptions(MongoDBCollection.MULTI, true));

        while (familyDbIterator.hasNext()) {
            Document tmpFamily = familyDbIterator.next();

            // Set status to DELETED
            tmpFamily.put(QueryParams.STATUS.key(), getMongoDBDocument(new Status(Status.DELETED), "status"));

            int sampleVersion = tmpFamily.getInteger(QueryParams.VERSION.key());

            // Insert the document in the DELETE collection
            deletedFamilyCollection.insert(clientSession, tmpFamily, null);
            logger.debug("Inserted family uid '{}' version '{}' in DELETE collection", familyUid, sampleVersion);

            // Remove the document from the main SAMPLE collection
            query = parseQuery(new Query()
                    .append(QueryParams.UID.key(), familyUid)
                    .append(QueryParams.VERSION.key(), sampleVersion));
            DataResult remove = familyCollection.remove(clientSession, query, null);
            if (remove.getNumMatches() == 0) {
                throw new CatalogDBException("Family " + familyId + " not found");
            }
            if (remove.getNumDeleted() == 0) {
                throw new CatalogDBException("Family " + familyId + " could not be deleted");
            }

            logger.debug("Family uid '{}' version '{}' deleted from main SAMPLE collection", familyUid, sampleVersion);
        }

        logger.debug("Family {}({}) deleted", familyId, familyUid);
        return endWrite(tmpStartTime, 1, 0, 0, 1, Collections.emptyList());
    }

    @Override
    public OpenCGAResult restore(long id, QueryOptions queryOptions) throws CatalogDBException {
        throw new NotImplementedException("Not yet implemented");
    }

    @Override
    public OpenCGAResult restore(Query query, QueryOptions queryOptions) throws CatalogDBException {
        throw new NotImplementedException("Not yet implemented");
    }

    @Override
    public OpenCGAResult<Family> get(Query query, QueryOptions options) throws CatalogDBException {
        return get(null, query, options);
    }

    public OpenCGAResult<Family> get(ClientSession clientSession, Query query, QueryOptions options) throws CatalogDBException {
        long startTime = startQuery();
        List<Family> documentList = new ArrayList<>();
        OpenCGAResult<Family> queryResult;
        try (DBIterator<Family> dbIterator = iterator(clientSession, query, options)) {
            while (dbIterator.hasNext()) {
                documentList.add(dbIterator.next());
            }
        }
        queryResult = endQuery(startTime, documentList);
//        addMemberInfoToFamily(queryResult);

        // We only count the total number of results if the actual number of results equals the limit established for performance purposes.
        if (options != null && options.getBoolean(QueryOptions.SKIP_COUNT, false)) {
            return queryResult;
        }

        if (options != null && options.getInt(QueryOptions.LIMIT, 0) == queryResult.getNumResults()) {
            OpenCGAResult<Long> count = count(clientSession, query);
            queryResult.setNumMatches(count.first());
        }
        return queryResult;
    }

    @Override
    public OpenCGAResult nativeGet(Query query, QueryOptions options) throws CatalogDBException {
        return nativeGet(null, query, options);
    }

    OpenCGAResult nativeGet(ClientSession clientSession, Query query, QueryOptions options) throws CatalogDBException {
        long startTime = startQuery();
        List<Document> documentList = new ArrayList<>();
        OpenCGAResult<Document> queryResult;
        try (DBIterator<Document> dbIterator = nativeIterator(clientSession, query, options)) {
            while (dbIterator.hasNext()) {
                documentList.add(dbIterator.next());
            }
        }
        queryResult = endQuery(startTime, documentList);

        if (options != null && options.getBoolean(QueryOptions.SKIP_COUNT, false)) {
            return queryResult;
        }

        // We only count the total number of results if the actual number of results equals the limit established for performance purposes.
        if (options != null && options.getInt(QueryOptions.LIMIT, 0) == queryResult.getNumResults()) {
            OpenCGAResult<Long> count = count(clientSession, query);
            queryResult.setNumTotalResults(count.first());
        }
        return queryResult;
    }

    @Override
<<<<<<< HEAD
    public OpenCGAResult nativeGet(Query query, QueryOptions options, String user)
            throws CatalogDBException, CatalogAuthorizationException {
        return nativeGet(null, query, options, user);
    }

    OpenCGAResult nativeGet(ClientSession clientSession, Query query, QueryOptions options, String user)
            throws CatalogDBException, CatalogAuthorizationException {
        long startTime = startQuery();
        List<Document> documentList = new ArrayList<>();
        OpenCGAResult<Document> queryResult;
        try (DBIterator<Document> dbIterator = nativeIterator(clientSession, query, options, user)) {
=======
    public QueryResult nativeGet(long studyUid, Query query, QueryOptions options, String user)
            throws CatalogDBException, CatalogAuthorizationException {
        long startTime = startQuery();
        List<Document> documentList = new ArrayList<>();
        QueryResult<Document> queryResult;
        try (DBIterator<Document> dbIterator = nativeIterator(studyUid, query, options, user)) {
>>>>>>> 21755a24
            while (dbIterator.hasNext()) {
                documentList.add(dbIterator.next());
            }
        }
        queryResult = endQuery(startTime, documentList);

        if (options != null && options.getBoolean(QueryOptions.SKIP_COUNT, false)) {
            return queryResult;
        }

        // We only count the total number of results if the actual number of results equals the limit established for performance purposes.
        if (options != null && options.getInt(QueryOptions.LIMIT, 0) == queryResult.getNumResults()) {
            OpenCGAResult<Long> count = count(clientSession, query);
            queryResult.setNumTotalResults(count.first());
        }
        return queryResult;
    }

    @Override
    public OpenCGAResult<Family> get(long familyId, QueryOptions options) throws CatalogDBException {
        checkId(familyId);
        Query query = new Query(QueryParams.UID.key(), familyId)
                .append(QueryParams.STUDY_UID.key(), getStudyId(familyId));
        return get(query, options);
    }

    @Override
<<<<<<< HEAD
    public OpenCGAResult<Family> get(Query query, QueryOptions options, String user)
            throws CatalogDBException, CatalogAuthorizationException {
        return get(null, query, options, user);
    }

    public OpenCGAResult<Family> get(ClientSession clientSession, Query query, QueryOptions options, String user)
            throws CatalogDBException, CatalogAuthorizationException {
        long startTime = startQuery();
        List<Family> documentList = new ArrayList<>();
        OpenCGAResult<Family> queryResult;
        try (DBIterator<Family> dbIterator = iterator(clientSession, query, options, user)) {
=======
    public QueryResult<Family> get(long studyUid, Query query, QueryOptions options, String user)
            throws CatalogDBException, CatalogAuthorizationException {
        long startTime = startQuery();
        List<Family> documentList = new ArrayList<>();
        QueryResult<Family> queryResult;
        try (DBIterator<Family> dbIterator = iterator(studyUid, query, options, user)) {
>>>>>>> 21755a24
            while (dbIterator.hasNext()) {
                documentList.add(dbIterator.next());
            }
        }
        queryResult = endQuery(startTime, documentList);

        // We only count the total number of results if the actual number of results equals the limit established for performance purposes.
        if (options != null && options.getBoolean(QueryOptions.SKIP_COUNT, false)) {
            return queryResult;
        }

        if (options != null && options.getInt(QueryOptions.LIMIT, 0) == queryResult.getNumResults()) {
<<<<<<< HEAD
            OpenCGAResult<Long> count = count(clientSession, query, user, StudyAclEntry.StudyPermissions.VIEW_FAMILIES);
=======
            QueryResult<Long> count = count(studyUid, query, user, StudyAclEntry.StudyPermissions.VIEW_FAMILIES);
>>>>>>> 21755a24
            queryResult.setNumTotalResults(count.first());
        }
        return queryResult;
    }

    @Override
    public DBIterator<Family> iterator(Query query, QueryOptions options) throws CatalogDBException {
<<<<<<< HEAD
        return iterator(null, query, options);
    }

    DBIterator<Family> iterator(ClientSession clientSession, Query query, QueryOptions options) throws CatalogDBException {
        MongoCursor<Document> mongoCursor = getMongoCursor(clientSession, query, options);
        return new FamilyMongoDBIterator<>(mongoCursor, clientSession, familyConverter, null,
                dbAdaptorFactory.getCatalogIndividualDBAdaptor(), query.getLong(PRIVATE_STUDY_UID), null, options);
=======
        MongoCursor<Document> mongoCursor = getMongoCursor(query, options);
        return new FamilyMongoDBIterator<>(mongoCursor, familyConverter, null, dbAdaptorFactory.getCatalogIndividualDBAdaptor(), options);
>>>>>>> 21755a24
    }

    @Override
    public DBIterator nativeIterator(Query query, QueryOptions options) throws CatalogDBException {
        return nativeIterator(null, query, options);
    }

    DBIterator nativeIterator(ClientSession clientSession, Query query, QueryOptions options) throws CatalogDBException {
        QueryOptions queryOptions = options != null ? new QueryOptions(options) : new QueryOptions();
        queryOptions.put(NATIVE_QUERY, true);

<<<<<<< HEAD
        MongoCursor<Document> mongoCursor = getMongoCursor(clientSession, query, queryOptions);
        return new FamilyMongoDBIterator(mongoCursor, clientSession, null, null, dbAdaptorFactory.getCatalogIndividualDBAdaptor(),
                query.getLong(PRIVATE_STUDY_UID), null, options);
=======
        MongoCursor<Document> mongoCursor = getMongoCursor(query, queryOptions);
        return new FamilyMongoDBIterator(mongoCursor, null, null, dbAdaptorFactory.getCatalogIndividualDBAdaptor(), options);
>>>>>>> 21755a24
    }

    @Override
    public DBIterator<Family> iterator(long studyUid, Query query, QueryOptions options, String user)
            throws CatalogDBException, CatalogAuthorizationException {
        return iterator(null, query, options, user);
    }

    public DBIterator<Family> iterator(ClientSession clientSession, Query query, QueryOptions options, String user)
            throws CatalogDBException, CatalogAuthorizationException {
        Document studyDocument = getStudyDocument(clientSession, query);
        MongoCursor<Document> mongoCursor = getMongoCursor(clientSession, query, options, studyDocument, user);
        Function<Document, Document> iteratorFilter = (d) -> filterAnnotationSets(studyDocument, d, user,
                StudyAclEntry.StudyPermissions.VIEW_FAMILY_ANNOTATIONS.name(), FamilyAclEntry.FamilyPermissions.VIEW_ANNOTATIONS.name());

<<<<<<< HEAD
        return new FamilyMongoDBIterator<>(mongoCursor, null, familyConverter, iteratorFilter,
                dbAdaptorFactory.getCatalogIndividualDBAdaptor(), query.getLong(PRIVATE_STUDY_UID), user, options);
=======
        return new FamilyMongoDBIterator<>(mongoCursor, familyConverter, iteratorFilter, dbAdaptorFactory.getCatalogIndividualDBAdaptor(),
                studyUid, user, options);
>>>>>>> 21755a24
    }

    @Override
    public DBIterator nativeIterator(long studyUid, Query query, QueryOptions options, String user)
            throws CatalogDBException, CatalogAuthorizationException {
        return nativeIterator(null, query, options, user);
    }

    DBIterator nativeIterator(ClientSession clientSession, Query query, QueryOptions options, String user)
            throws CatalogDBException, CatalogAuthorizationException {
        QueryOptions queryOptions = options != null ? new QueryOptions(options) : new QueryOptions();
        queryOptions.put(NATIVE_QUERY, true);

        Document studyDocument = getStudyDocument(clientSession, query);
        MongoCursor<Document> mongoCursor = getMongoCursor(clientSession, query, queryOptions, studyDocument, user);
        Function<Document, Document> iteratorFilter = (d) -> filterAnnotationSets(studyDocument, d, user,
                StudyAclEntry.StudyPermissions.VIEW_FAMILY_ANNOTATIONS.name(), FamilyAclEntry.FamilyPermissions.VIEW_ANNOTATIONS.name());

<<<<<<< HEAD
        return new FamilyMongoDBIterator(mongoCursor, clientSession, null, iteratorFilter, dbAdaptorFactory.getCatalogIndividualDBAdaptor(),
                query.getLong(PRIVATE_STUDY_UID), user, options);
=======
        return new FamilyMongoDBIterator(mongoCursor, null, iteratorFilter, dbAdaptorFactory.getCatalogIndividualDBAdaptor(), studyUid,
                user, options);
>>>>>>> 21755a24
    }

    private MongoCursor<Document> getMongoCursor(ClientSession clientSession, Query query, QueryOptions options) throws CatalogDBException {
        MongoCursor<Document> documentMongoCursor;
        try {
            documentMongoCursor = getMongoCursor(clientSession, query, options, null, null);
        } catch (CatalogAuthorizationException e) {
            throw new CatalogDBException(e);
        }
        return documentMongoCursor;
    }

    private MongoCursor<Document> getMongoCursor(ClientSession clientSession, Query query, QueryOptions options, Document studyDocument,
                                                 String user) throws CatalogDBException, CatalogAuthorizationException {
        Document queryForAuthorisedEntries = null;
        if (studyDocument != null && user != null) {
            // Get the document query needed to check the permissions as well
            queryForAuthorisedEntries = getQueryForAuthorisedEntries(studyDocument, user,
                    StudyAclEntry.StudyPermissions.VIEW_FAMILIES.name(), FamilyAclEntry.FamilyPermissions.VIEW.name(),
                    Entity.FAMILY.name());
        }

        Bson bson = parseQuery(query, queryForAuthorisedEntries);
        QueryOptions qOptions;
        if (options != null) {
            qOptions = new QueryOptions(options);
        } else {
            qOptions = new QueryOptions();
        }
        qOptions = removeInnerProjections(qOptions, QueryParams.MEMBERS.key());
        qOptions = removeAnnotationProjectionOptions(qOptions);

        logger.debug("Family query : {}", bson.toBsonDocument(Document.class, MongoClient.getDefaultCodecRegistry()));
        if (!query.getBoolean(QueryParams.DELETED.key())) {
            return familyCollection.nativeQuery().find(clientSession, bson, qOptions).iterator();
        } else {
            return deletedFamilyCollection.nativeQuery().find(clientSession, bson, qOptions).iterator();
        }
    }

    @Override
    public OpenCGAResult rank(Query query, String field, int numResults, boolean asc) throws CatalogDBException {
        Bson bsonQuery = parseQuery(query);
        return rank(familyCollection, bsonQuery, field, "name", numResults, asc);
    }

    @Override
    public OpenCGAResult groupBy(Query query, String field, QueryOptions options) throws CatalogDBException {
        Bson bsonQuery = parseQuery(query);
        return groupBy(familyCollection, bsonQuery, field, "name", options);
    }

    @Override
    public OpenCGAResult groupBy(Query query, List<String> fields, QueryOptions options) throws CatalogDBException {
        Bson bsonQuery = parseQuery(query);
        return groupBy(familyCollection, bsonQuery, fields, "name", options);
    }

    @Override
<<<<<<< HEAD
    public OpenCGAResult groupBy(Query query, String field, QueryOptions options, String user)
=======
    public QueryResult groupBy(long studyUid, Query query, String field, QueryOptions options, String user)
>>>>>>> 21755a24
            throws CatalogDBException, CatalogAuthorizationException {
        Document studyDocument = getStudyDocument(null, query);
        Document queryForAuthorisedEntries;
        if (containsAnnotationQuery(query)) {
            queryForAuthorisedEntries = getQueryForAuthorisedEntries(studyDocument, user,
                    StudyAclEntry.StudyPermissions.VIEW_FAMILY_ANNOTATIONS.name(),
                    FamilyAclEntry.FamilyPermissions.VIEW_ANNOTATIONS.name(), Entity.FAMILY.name());
        } else {
            queryForAuthorisedEntries = getQueryForAuthorisedEntries(studyDocument, user,
                    StudyAclEntry.StudyPermissions.VIEW_FAMILIES.name(), FamilyAclEntry.FamilyPermissions.VIEW.name(),
                    Entity.FAMILY.name());
        }
        Bson bsonQuery = parseQuery(query, queryForAuthorisedEntries);
        return groupBy(familyCollection, bsonQuery, field, QueryParams.ID.key(), options);
    }

    @Override
<<<<<<< HEAD
    public OpenCGAResult groupBy(Query query, List<String> fields, QueryOptions options, String user)
=======
    public QueryResult groupBy(long studyUid, Query query, List<String> fields, QueryOptions options, String user)
>>>>>>> 21755a24
            throws CatalogDBException, CatalogAuthorizationException {
        Document studyDocument = getStudyDocument(null, query);
        Document queryForAuthorisedEntries;
        if (containsAnnotationQuery(query)) {
            queryForAuthorisedEntries = getQueryForAuthorisedEntries(studyDocument, user,
                    StudyAclEntry.StudyPermissions.VIEW_FAMILY_ANNOTATIONS.name(),
                    FamilyAclEntry.FamilyPermissions.VIEW_ANNOTATIONS.name(), Entity.FAMILY.name());
        } else {
            queryForAuthorisedEntries = getQueryForAuthorisedEntries(studyDocument, user,
                    StudyAclEntry.StudyPermissions.VIEW_FAMILIES.name(), FamilyAclEntry.FamilyPermissions.VIEW.name(),
                    Entity.FAMILY.name());
        }
        Bson bsonQuery = parseQuery(query, queryForAuthorisedEntries);
        return groupBy(familyCollection, bsonQuery, fields, QueryParams.ID.key(), options);
    }

    @Override
    public void forEach(Query query, Consumer<? super Object> action, QueryOptions options) throws CatalogDBException {
        Objects.requireNonNull(action);
        try (DBIterator<Family> catalogDBIterator = iterator(query, options)) {
            while (catalogDBIterator.hasNext()) {
                action.accept(catalogDBIterator.next());
            }
        }
    }

    @Override
    protected AnnotableConverter<? extends Annotable> getConverter() {
        return this.familyConverter;
    }

    @Override
    protected MongoDBCollection getCollection() {
        return this.familyCollection;
    }

    @Override
    public long getStudyId(long familyId) throws CatalogDBException {
        Bson query = new Document(PRIVATE_UID, familyId);
        Bson projection = Projections.include(PRIVATE_STUDY_UID);
        DataResult<Document> queryResult = familyCollection.find(query, projection, null);

        if (!queryResult.getResults().isEmpty()) {
            Object studyId = queryResult.getResults().get(0).get(PRIVATE_STUDY_UID);
            return studyId instanceof Number ? ((Number) studyId).longValue() : Long.parseLong(studyId.toString());
        } else {
            throw CatalogDBException.uidNotFound("Family", familyId);
        }
    }

    @Override
    public OpenCGAResult updateProjectRelease(long studyId, int release) throws CatalogDBException {
        Query query = new Query()
                .append(QueryParams.STUDY_UID.key(), studyId)
                .append(QueryParams.SNAPSHOT.key(), release - 1);
        Bson bson = parseQuery(query);

        Document update = new Document()
                .append("$addToSet", new Document(RELEASE_FROM_VERSION, release));

        QueryOptions queryOptions = new QueryOptions("multi", true);

        return new OpenCGAResult(familyCollection.update(bson, update, queryOptions));
    }

    @Override
    public OpenCGAResult unmarkPermissionRule(long studyId, String permissionRuleId) throws CatalogException {
        return unmarkPermissionRule(familyCollection, studyId, permissionRuleId);
    }

    Bson parseQuery(Query query) throws CatalogDBException {
        return parseQuery(query, null);
    }

    Bson parseQuery(Query query, Document authorisation) throws CatalogDBException {
        List<Bson> andBsonList = new ArrayList<>();
        Document annotationDocument = null;

        Query queryCopy = new Query(query);
        queryCopy.remove(QueryParams.DELETED.key());

        fixComplexQueryParam(QueryParams.ATTRIBUTES.key(), queryCopy);
        fixComplexQueryParam(QueryParams.BATTRIBUTES.key(), queryCopy);
        fixComplexQueryParam(QueryParams.NATTRIBUTES.key(), queryCopy);

        boolean uidVersionQueryFlag = generateUidVersionQuery(queryCopy, andBsonList);

        for (Map.Entry<String, Object> entry : queryCopy.entrySet()) {
            String key = entry.getKey().split("\\.")[0];
            QueryParams queryParam = QueryParams.getParam(entry.getKey()) != null ? QueryParams.getParam(entry.getKey())
                    : QueryParams.getParam(key);
            if (queryParam == null) {
                if (Constants.ALL_VERSIONS.equals(entry.getKey()) || Constants.PRIVATE_ANNOTATION_PARAM_TYPES.equals(entry.getKey())) {
                    continue;
                }
                throw new CatalogDBException("Unexpected parameter " + entry.getKey() + ". The parameter does not exist or cannot be "
                        + "queried for.");
            }
            try {
                switch (queryParam) {
                    case UID:
                        addAutoOrQuery(PRIVATE_UID, queryParam.key(), queryCopy, queryParam.type(), andBsonList);
                        break;
                    case STUDY_UID:
                        addAutoOrQuery(PRIVATE_STUDY_UID, queryParam.key(), queryCopy, queryParam.type(), andBsonList);
                        break;
                    case ATTRIBUTES:
                        addAutoOrQuery(entry.getKey(), entry.getKey(), queryCopy, queryParam.type(), andBsonList);
                        break;
                    case BATTRIBUTES:
                        String mongoKey = entry.getKey().replace(QueryParams.BATTRIBUTES.key(), QueryParams.ATTRIBUTES.key());
                        addAutoOrQuery(mongoKey, entry.getKey(), queryCopy, queryParam.type(), andBsonList);
                        break;
                    case NATTRIBUTES:
                        mongoKey = entry.getKey().replace(QueryParams.NATTRIBUTES.key(), QueryParams.ATTRIBUTES.key());
                        addAutoOrQuery(mongoKey, entry.getKey(), queryCopy, queryParam.type(), andBsonList);
                        break;
                    case PHENOTYPES:
                    case DISORDERS:
                        addOntologyQueryFilter(queryParam.key(), queryParam.key(), queryCopy, andBsonList);
                        break;
                    case ANNOTATION:
                        if (annotationDocument == null) {
                            annotationDocument = createAnnotationQuery(queryCopy.getString(QueryParams.ANNOTATION.key()),
                                    queryCopy.get(Constants.PRIVATE_ANNOTATION_PARAM_TYPES, ObjectMap.class));
                        }
                        break;
                    case SNAPSHOT:
                        addAutoOrQuery(RELEASE_FROM_VERSION, queryParam.key(), queryCopy, queryParam.type(), andBsonList);
                        break;
                    case CREATION_DATE:
                        addAutoOrQuery(PRIVATE_CREATION_DATE, queryParam.key(), queryCopy, queryParam.type(), andBsonList);
                        break;
                    case MODIFICATION_DATE:
                        addAutoOrQuery(PRIVATE_MODIFICATION_DATE, queryParam.key(), query, queryParam.type(), andBsonList);
                        break;
                    case STATUS_NAME:
                        // Convert the status to a positive status
                        query.put(queryParam.key(),
                                Status.getPositiveStatus(Family.FamilyStatus.STATUS_LIST, query.getString(queryParam.key())));
                        addAutoOrQuery(queryParam.key(), queryParam.key(), query, queryParam.type(), andBsonList);
                        break;
                    case MEMBER_UID:
                    case UUID:
                    case ID:
                    case NAME:
                    case DESCRIPTION:
                    case EXPECTED_SIZE:
                    case RELEASE:
                    case VERSION:
                    case PHENOTYPES_ID:
                    case PHENOTYPES_NAME:
                    case PHENOTYPES_SOURCE:
                    case STATUS_MSG:
                    case STATUS_DATE:
//                    case ANNOTATION_SETS:
                        addAutoOrQuery(queryParam.key(), queryParam.key(), queryCopy, queryParam.type(), andBsonList);
                        break;
                    default:
                        throw new CatalogDBException("Cannot query by parameter " + queryParam.key());
                }
            } catch (Exception e) {
                if (e instanceof CatalogDBException) {
                    throw e;
                } else {
                    throw new CatalogDBException("Error parsing query : " + queryCopy.toJson(), e);
                }
            }
        }

        // If the user doesn't look for a concrete version...
        if (!uidVersionQueryFlag && !queryCopy.getBoolean(Constants.ALL_VERSIONS) && !queryCopy.containsKey(QueryParams.VERSION.key())) {
            if (queryCopy.containsKey(QueryParams.SNAPSHOT.key())) {
                // If the user looks for anything from some release, we will try to find the latest from the release (snapshot)
                andBsonList.add(Filters.eq(LAST_OF_RELEASE, true));
            } else {
                // Otherwise, we will always look for the latest version
                andBsonList.add(Filters.eq(LAST_OF_VERSION, true));
            }
        }

        if (annotationDocument != null && !annotationDocument.isEmpty()) {
            andBsonList.add(annotationDocument);
        }
        if (authorisation != null && authorisation.size() > 0) {
            andBsonList.add(authorisation);
        }
        if (!andBsonList.isEmpty()) {
            return Filters.and(andBsonList);
        } else {
            return new Document();
        }
    }

}<|MERGE_RESOLUTION|>--- conflicted
+++ resolved
@@ -207,30 +207,21 @@
     }
 
     @Override
-<<<<<<< HEAD
-    public OpenCGAResult<Long> count(final Query query, final String user, final StudyAclEntry.StudyPermissions studyPermissions)
-=======
-    public QueryResult<Long> count(long studyUid, final Query query, final String user,
+    public OpenCGAResult<Long> count(long studyUid, final Query query, final String user,
                                    final StudyAclEntry.StudyPermissions studyPermissions)
->>>>>>> 21755a24
-            throws CatalogDBException, CatalogAuthorizationException {
-        return count(null, query, user, studyPermissions);
-    }
-
-    public OpenCGAResult<Long> count(ClientSession clientSession, final Query query, final String user,
+            throws CatalogDBException, CatalogAuthorizationException {
+        return count(null, studyUid, query, user, studyPermissions);
+    }
+
+    public OpenCGAResult<Long> count(ClientSession clientSession, long studyUid, final Query query, final String user,
                                   final StudyAclEntry.StudyPermissions studyPermissions)
             throws CatalogDBException, CatalogAuthorizationException {
         StudyAclEntry.StudyPermissions studyPermission = (studyPermissions == null
                 ? StudyAclEntry.StudyPermissions.VIEW_FAMILIES : studyPermissions);
 
         // Get the study document
-<<<<<<< HEAD
-        Query studyQuery = new Query(StudyDBAdaptor.QueryParams.UID.key(), query.getLong(QueryParams.STUDY_UID.key()));
+        Query studyQuery = new Query(StudyDBAdaptor.QueryParams.UID.key(), studyUid);
         OpenCGAResult queryResult = dbAdaptorFactory.getCatalogStudyDBAdaptor().nativeGet(clientSession, studyQuery, QueryOptions.empty());
-=======
-        Query studyQuery = new Query(StudyDBAdaptor.QueryParams.UID.key(), studyUid);
-        QueryResult queryResult = dbAdaptorFactory.getCatalogStudyDBAdaptor().nativeGet(studyQuery, QueryOptions.empty());
->>>>>>> 21755a24
         if (queryResult.getNumResults() == 0) {
             throw new CatalogDBException("Study " + studyUid + " not found");
         }
@@ -658,26 +649,17 @@
     }
 
     @Override
-<<<<<<< HEAD
-    public OpenCGAResult nativeGet(Query query, QueryOptions options, String user)
-            throws CatalogDBException, CatalogAuthorizationException {
-        return nativeGet(null, query, options, user);
-    }
-
-    OpenCGAResult nativeGet(ClientSession clientSession, Query query, QueryOptions options, String user)
+    public OpenCGAResult nativeGet(long studyUid, Query query, QueryOptions options, String user)
+            throws CatalogDBException, CatalogAuthorizationException {
+        return nativeGet(null, studyUid, query, options, user);
+    }
+
+    OpenCGAResult nativeGet(ClientSession clientSession, long studyUid, Query query, QueryOptions options, String user)
             throws CatalogDBException, CatalogAuthorizationException {
         long startTime = startQuery();
         List<Document> documentList = new ArrayList<>();
         OpenCGAResult<Document> queryResult;
-        try (DBIterator<Document> dbIterator = nativeIterator(clientSession, query, options, user)) {
-=======
-    public QueryResult nativeGet(long studyUid, Query query, QueryOptions options, String user)
-            throws CatalogDBException, CatalogAuthorizationException {
-        long startTime = startQuery();
-        List<Document> documentList = new ArrayList<>();
-        QueryResult<Document> queryResult;
-        try (DBIterator<Document> dbIterator = nativeIterator(studyUid, query, options, user)) {
->>>>>>> 21755a24
+        try (DBIterator<Document> dbIterator = nativeIterator(clientSession, studyUid, query, options, user)) {
             while (dbIterator.hasNext()) {
                 documentList.add(dbIterator.next());
             }
@@ -691,7 +673,7 @@
         // We only count the total number of results if the actual number of results equals the limit established for performance purposes.
         if (options != null && options.getInt(QueryOptions.LIMIT, 0) == queryResult.getNumResults()) {
             OpenCGAResult<Long> count = count(clientSession, query);
-            queryResult.setNumTotalResults(count.first());
+            queryResult.setNumMatches(count.first());
         }
         return queryResult;
     }
@@ -705,26 +687,17 @@
     }
 
     @Override
-<<<<<<< HEAD
-    public OpenCGAResult<Family> get(Query query, QueryOptions options, String user)
-            throws CatalogDBException, CatalogAuthorizationException {
-        return get(null, query, options, user);
-    }
-
-    public OpenCGAResult<Family> get(ClientSession clientSession, Query query, QueryOptions options, String user)
+    public OpenCGAResult<Family> get(long studyUid, Query query, QueryOptions options, String user)
+            throws CatalogDBException, CatalogAuthorizationException {
+        return get(null, studyUid, query, options, user);
+    }
+
+    public OpenCGAResult<Family> get(ClientSession clientSession, long studyUid, Query query, QueryOptions options, String user)
             throws CatalogDBException, CatalogAuthorizationException {
         long startTime = startQuery();
         List<Family> documentList = new ArrayList<>();
         OpenCGAResult<Family> queryResult;
-        try (DBIterator<Family> dbIterator = iterator(clientSession, query, options, user)) {
-=======
-    public QueryResult<Family> get(long studyUid, Query query, QueryOptions options, String user)
-            throws CatalogDBException, CatalogAuthorizationException {
-        long startTime = startQuery();
-        List<Family> documentList = new ArrayList<>();
-        QueryResult<Family> queryResult;
-        try (DBIterator<Family> dbIterator = iterator(studyUid, query, options, user)) {
->>>>>>> 21755a24
+        try (DBIterator<Family> dbIterator = iterator(clientSession, studyUid, query, options, user)) {
             while (dbIterator.hasNext()) {
                 documentList.add(dbIterator.next());
             }
@@ -737,30 +710,21 @@
         }
 
         if (options != null && options.getInt(QueryOptions.LIMIT, 0) == queryResult.getNumResults()) {
-<<<<<<< HEAD
-            OpenCGAResult<Long> count = count(clientSession, query, user, StudyAclEntry.StudyPermissions.VIEW_FAMILIES);
-=======
-            QueryResult<Long> count = count(studyUid, query, user, StudyAclEntry.StudyPermissions.VIEW_FAMILIES);
->>>>>>> 21755a24
-            queryResult.setNumTotalResults(count.first());
+            OpenCGAResult<Long> count = count(clientSession, studyUid, query, user, StudyAclEntry.StudyPermissions.VIEW_FAMILIES);
+            queryResult.setNumMatches(count.first());
         }
         return queryResult;
     }
 
     @Override
     public DBIterator<Family> iterator(Query query, QueryOptions options) throws CatalogDBException {
-<<<<<<< HEAD
         return iterator(null, query, options);
     }
 
     DBIterator<Family> iterator(ClientSession clientSession, Query query, QueryOptions options) throws CatalogDBException {
         MongoCursor<Document> mongoCursor = getMongoCursor(clientSession, query, options);
         return new FamilyMongoDBIterator<>(mongoCursor, clientSession, familyConverter, null,
-                dbAdaptorFactory.getCatalogIndividualDBAdaptor(), query.getLong(PRIVATE_STUDY_UID), null, options);
-=======
-        MongoCursor<Document> mongoCursor = getMongoCursor(query, options);
-        return new FamilyMongoDBIterator<>(mongoCursor, familyConverter, null, dbAdaptorFactory.getCatalogIndividualDBAdaptor(), options);
->>>>>>> 21755a24
+                dbAdaptorFactory.getCatalogIndividualDBAdaptor(), options);
     }
 
     @Override
@@ -772,61 +736,45 @@
         QueryOptions queryOptions = options != null ? new QueryOptions(options) : new QueryOptions();
         queryOptions.put(NATIVE_QUERY, true);
 
-<<<<<<< HEAD
         MongoCursor<Document> mongoCursor = getMongoCursor(clientSession, query, queryOptions);
-        return new FamilyMongoDBIterator(mongoCursor, clientSession, null, null, dbAdaptorFactory.getCatalogIndividualDBAdaptor(),
-                query.getLong(PRIVATE_STUDY_UID), null, options);
-=======
-        MongoCursor<Document> mongoCursor = getMongoCursor(query, queryOptions);
-        return new FamilyMongoDBIterator(mongoCursor, null, null, dbAdaptorFactory.getCatalogIndividualDBAdaptor(), options);
->>>>>>> 21755a24
+        return new FamilyMongoDBIterator(mongoCursor, clientSession, null, null, dbAdaptorFactory.getCatalogIndividualDBAdaptor(), options);
     }
 
     @Override
     public DBIterator<Family> iterator(long studyUid, Query query, QueryOptions options, String user)
             throws CatalogDBException, CatalogAuthorizationException {
-        return iterator(null, query, options, user);
-    }
-
-    public DBIterator<Family> iterator(ClientSession clientSession, Query query, QueryOptions options, String user)
-            throws CatalogDBException, CatalogAuthorizationException {
-        Document studyDocument = getStudyDocument(clientSession, query);
+        return iterator(null, studyUid, query, options, user);
+    }
+
+    public DBIterator<Family> iterator(ClientSession clientSession, long studyUid, Query query, QueryOptions options, String user)
+            throws CatalogDBException, CatalogAuthorizationException {
+        Document studyDocument = getStudyDocument(clientSession, studyUid);
         MongoCursor<Document> mongoCursor = getMongoCursor(clientSession, query, options, studyDocument, user);
         Function<Document, Document> iteratorFilter = (d) -> filterAnnotationSets(studyDocument, d, user,
                 StudyAclEntry.StudyPermissions.VIEW_FAMILY_ANNOTATIONS.name(), FamilyAclEntry.FamilyPermissions.VIEW_ANNOTATIONS.name());
 
-<<<<<<< HEAD
         return new FamilyMongoDBIterator<>(mongoCursor, null, familyConverter, iteratorFilter,
-                dbAdaptorFactory.getCatalogIndividualDBAdaptor(), query.getLong(PRIVATE_STUDY_UID), user, options);
-=======
-        return new FamilyMongoDBIterator<>(mongoCursor, familyConverter, iteratorFilter, dbAdaptorFactory.getCatalogIndividualDBAdaptor(),
-                studyUid, user, options);
->>>>>>> 21755a24
+                dbAdaptorFactory.getCatalogIndividualDBAdaptor(), studyUid, user, options);
     }
 
     @Override
     public DBIterator nativeIterator(long studyUid, Query query, QueryOptions options, String user)
             throws CatalogDBException, CatalogAuthorizationException {
-        return nativeIterator(null, query, options, user);
-    }
-
-    DBIterator nativeIterator(ClientSession clientSession, Query query, QueryOptions options, String user)
+        return nativeIterator(null, studyUid, query, options, user);
+    }
+
+    DBIterator nativeIterator(ClientSession clientSession, long studyUid, Query query, QueryOptions options, String user)
             throws CatalogDBException, CatalogAuthorizationException {
         QueryOptions queryOptions = options != null ? new QueryOptions(options) : new QueryOptions();
         queryOptions.put(NATIVE_QUERY, true);
 
-        Document studyDocument = getStudyDocument(clientSession, query);
+        Document studyDocument = getStudyDocument(clientSession, studyUid);
         MongoCursor<Document> mongoCursor = getMongoCursor(clientSession, query, queryOptions, studyDocument, user);
         Function<Document, Document> iteratorFilter = (d) -> filterAnnotationSets(studyDocument, d, user,
                 StudyAclEntry.StudyPermissions.VIEW_FAMILY_ANNOTATIONS.name(), FamilyAclEntry.FamilyPermissions.VIEW_ANNOTATIONS.name());
 
-<<<<<<< HEAD
         return new FamilyMongoDBIterator(mongoCursor, clientSession, null, iteratorFilter, dbAdaptorFactory.getCatalogIndividualDBAdaptor(),
-                query.getLong(PRIVATE_STUDY_UID), user, options);
-=======
-        return new FamilyMongoDBIterator(mongoCursor, null, iteratorFilter, dbAdaptorFactory.getCatalogIndividualDBAdaptor(), studyUid,
-                user, options);
->>>>>>> 21755a24
+                studyUid, user, options);
     }
 
     private MongoCursor<Document> getMongoCursor(ClientSession clientSession, Query query, QueryOptions options) throws CatalogDBException {
@@ -886,13 +834,9 @@
     }
 
     @Override
-<<<<<<< HEAD
-    public OpenCGAResult groupBy(Query query, String field, QueryOptions options, String user)
-=======
-    public QueryResult groupBy(long studyUid, Query query, String field, QueryOptions options, String user)
->>>>>>> 21755a24
-            throws CatalogDBException, CatalogAuthorizationException {
-        Document studyDocument = getStudyDocument(null, query);
+    public OpenCGAResult groupBy(long studyUid, Query query, String field, QueryOptions options, String user)
+            throws CatalogDBException, CatalogAuthorizationException {
+        Document studyDocument = getStudyDocument(null, studyUid);
         Document queryForAuthorisedEntries;
         if (containsAnnotationQuery(query)) {
             queryForAuthorisedEntries = getQueryForAuthorisedEntries(studyDocument, user,
@@ -908,13 +852,9 @@
     }
 
     @Override
-<<<<<<< HEAD
-    public OpenCGAResult groupBy(Query query, List<String> fields, QueryOptions options, String user)
-=======
-    public QueryResult groupBy(long studyUid, Query query, List<String> fields, QueryOptions options, String user)
->>>>>>> 21755a24
-            throws CatalogDBException, CatalogAuthorizationException {
-        Document studyDocument = getStudyDocument(null, query);
+    public OpenCGAResult groupBy(long studyUid, Query query, List<String> fields, QueryOptions options, String user)
+            throws CatalogDBException, CatalogAuthorizationException {
+        Document studyDocument = getStudyDocument(null, studyUid);
         Document queryForAuthorisedEntries;
         if (containsAnnotationQuery(query)) {
             queryForAuthorisedEntries = getQueryForAuthorisedEntries(studyDocument, user,
