/*
 * Copyright 2015-2017 OpenCB
 *
 * Licensed under the Apache License, Version 2.0 (the "License");
 * you may not use this file except in compliance with the License.
 * You may obtain a copy of the License at
 *
 *     http://www.apache.org/licenses/LICENSE-2.0
 *
 * Unless required by applicable law or agreed to in writing, software
 * distributed under the License is distributed on an "AS IS" BASIS,
 * WITHOUT WARRANTIES OR CONDITIONS OF ANY KIND, either express or implied.
 * See the License for the specific language governing permissions and
 * limitations under the License.
 */

package org.opencb.opencga.catalog.managers;

import org.apache.commons.lang3.StringUtils;
import org.opencb.biodata.models.pedigree.IndividualProperty;
import org.opencb.commons.datastore.core.*;
import org.opencb.commons.datastore.core.result.Error;
import org.opencb.commons.utils.ListUtils;
import org.opencb.opencga.catalog.audit.AuditManager;
import org.opencb.opencga.catalog.audit.AuditRecord;
import org.opencb.opencga.catalog.auth.authorization.AuthorizationManager;
import org.opencb.opencga.catalog.db.DBAdaptorFactory;
import org.opencb.opencga.catalog.db.api.*;
import org.opencb.opencga.catalog.exceptions.CatalogAuthorizationException;
import org.opencb.opencga.catalog.exceptions.CatalogDBException;
import org.opencb.opencga.catalog.exceptions.CatalogException;
import org.opencb.opencga.catalog.io.CatalogIOManagerFactory;
import org.opencb.opencga.catalog.models.InternalGetDataResult;
import org.opencb.opencga.catalog.models.update.IndividualUpdateParams;
import org.opencb.opencga.catalog.stats.solr.CatalogSolrManager;
import org.opencb.opencga.catalog.utils.AnnotationUtils;
import org.opencb.opencga.catalog.utils.Constants;
import org.opencb.opencga.catalog.utils.ParamUtils;
import org.opencb.opencga.catalog.utils.UUIDUtils;
import org.opencb.opencga.core.common.TimeUtils;
import org.opencb.opencga.core.config.Configuration;
import org.opencb.opencga.core.models.*;
import org.opencb.opencga.core.models.acls.permissions.IndividualAclEntry;
import org.opencb.opencga.core.models.acls.permissions.StudyAclEntry;
import org.opencb.opencga.core.models.common.Enums;
import org.opencb.opencga.core.results.OpenCGAResult;
import org.slf4j.Logger;
import org.slf4j.LoggerFactory;

import javax.annotation.Nullable;
import java.io.IOException;
import java.util.*;
import java.util.function.Function;
import java.util.stream.Collectors;

import static org.opencb.opencga.catalog.auth.authorization.CatalogAuthorizationManager.checkPermissions;

/**
 * Created by hpccoll1 on 19/06/15.
 */
public class IndividualManager extends AnnotationSetManager<Individual> {

    protected static Logger logger = LoggerFactory.getLogger(IndividualManager.class);
    private UserManager userManager;
    private StudyManager studyManager;

    private final String defaultFacet = "creationYear>>creationMonth;status;multiplesType;ethnicity;population;lifeStatus;"
            + "affectationStatus;phenotypes;sex;numSamples[0..10]:1";

    public static final QueryOptions INCLUDE_INDIVIDUAL_IDS = new QueryOptions(QueryOptions.INCLUDE, Arrays.asList(
            IndividualDBAdaptor.QueryParams.ID.key(), IndividualDBAdaptor.QueryParams.UID.key(), IndividualDBAdaptor.QueryParams.UUID.key(),
            IndividualDBAdaptor.QueryParams.VERSION.key(), IndividualDBAdaptor.QueryParams.FATHER.key(),
            IndividualDBAdaptor.QueryParams.MOTHER.key(), IndividualDBAdaptor.QueryParams.STUDY_UID.key()));
    public static final QueryOptions INCLUDE_INDIVIDUAL_DISORDERS_PHENOTYPES = new QueryOptions(QueryOptions.INCLUDE, Arrays.asList(
            IndividualDBAdaptor.QueryParams.ID.key(), IndividualDBAdaptor.QueryParams.UID.key(), IndividualDBAdaptor.QueryParams.UUID.key(),
            IndividualDBAdaptor.QueryParams.VERSION.key(), IndividualDBAdaptor.QueryParams.FATHER.key(),
            IndividualDBAdaptor.QueryParams.MOTHER.key(), IndividualDBAdaptor.QueryParams.DISORDERS.key(),
            IndividualDBAdaptor.QueryParams.PHENOTYPES.key(), IndividualDBAdaptor.QueryParams.STUDY_UID.key()));

    private static final Map<IndividualProperty.KaryotypicSex, IndividualProperty.Sex> KARYOTYPIC_SEX_SEX_MAP;

    static {
        KARYOTYPIC_SEX_SEX_MAP = new HashMap<>();
        KARYOTYPIC_SEX_SEX_MAP.put(IndividualProperty.KaryotypicSex.UNKNOWN, IndividualProperty.Sex.UNKNOWN);
        KARYOTYPIC_SEX_SEX_MAP.put(IndividualProperty.KaryotypicSex.XX, IndividualProperty.Sex.FEMALE);
        KARYOTYPIC_SEX_SEX_MAP.put(IndividualProperty.KaryotypicSex.XO, IndividualProperty.Sex.FEMALE);
        KARYOTYPIC_SEX_SEX_MAP.put(IndividualProperty.KaryotypicSex.XXX, IndividualProperty.Sex.FEMALE);
        KARYOTYPIC_SEX_SEX_MAP.put(IndividualProperty.KaryotypicSex.XXXX, IndividualProperty.Sex.FEMALE);
        KARYOTYPIC_SEX_SEX_MAP.put(IndividualProperty.KaryotypicSex.XY, IndividualProperty.Sex.MALE);
        KARYOTYPIC_SEX_SEX_MAP.put(IndividualProperty.KaryotypicSex.XXY, IndividualProperty.Sex.MALE);
        KARYOTYPIC_SEX_SEX_MAP.put(IndividualProperty.KaryotypicSex.XXYY, IndividualProperty.Sex.MALE);
        KARYOTYPIC_SEX_SEX_MAP.put(IndividualProperty.KaryotypicSex.XXXY, IndividualProperty.Sex.MALE);
        KARYOTYPIC_SEX_SEX_MAP.put(IndividualProperty.KaryotypicSex.XYY, IndividualProperty.Sex.MALE);
        KARYOTYPIC_SEX_SEX_MAP.put(IndividualProperty.KaryotypicSex.OTHER, IndividualProperty.Sex.UNDETERMINED);
    }

    IndividualManager(AuthorizationManager authorizationManager, AuditManager auditManager, CatalogManager catalogManager,
                      DBAdaptorFactory catalogDBAdaptorFactory, CatalogIOManagerFactory ioManagerFactory,
                      Configuration configuration) {
        super(authorizationManager, auditManager, catalogManager, catalogDBAdaptorFactory, ioManagerFactory, configuration);

        this.userManager = catalogManager.getUserManager();
        this.studyManager = catalogManager.getStudyManager();
    }

    @Override
    Enums.Resource getEntity() {
        return Enums.Resource.INDIVIDUAL;
    }

    @Override
    OpenCGAResult<Individual> internalGet(long studyUid, String entry, @Nullable Query query, QueryOptions options, String user)
            throws CatalogException {
        ParamUtils.checkIsSingleID(entry);
        Query queryCopy = query == null ? new Query() : new Query(query);
        queryCopy.put(IndividualDBAdaptor.QueryParams.STUDY_UID.key(), studyUid);

        if (UUIDUtils.isOpenCGAUUID(entry)) {
            queryCopy.put(IndividualDBAdaptor.QueryParams.UUID.key(), entry);
        } else {
            queryCopy.put(IndividualDBAdaptor.QueryParams.ID.key(), entry);
        }
        QueryOptions queryOptions = options != null ? new QueryOptions(options) : new QueryOptions();
        OpenCGAResult<Individual> individualDataResult = individualDBAdaptor.get(studyUid, queryCopy, queryOptions, user);
        if (individualDataResult.getNumResults() == 0) {
            individualDataResult = individualDBAdaptor.get(queryCopy, queryOptions);
            if (individualDataResult.getNumResults() == 0) {
                throw new CatalogException("Individual " + entry + " not found");
            } else {
                throw new CatalogAuthorizationException("Permission denied. " + user + " is not allowed to see the individual " + entry);
            }
        } else if (individualDataResult.getNumResults() > 1 && !queryCopy.getBoolean(Constants.ALL_VERSIONS)) {
            throw new CatalogException("More than one individual found based on " + entry);
        } else {
            return individualDataResult;
        }
    }

    @Override
    InternalGetDataResult<Individual> internalGet(long studyUid, List<String> entryList, @Nullable Query query, QueryOptions options,
                                                  String user, boolean ignoreException) throws CatalogException {
        if (ListUtils.isEmpty(entryList)) {
            throw new CatalogException("Missing individual entries.");
        }
        List<String> uniqueList = ListUtils.unique(entryList);

        QueryOptions queryOptions = options != null ? new QueryOptions(options) : new QueryOptions();
        Query queryCopy = query == null ? new Query() : new Query(query);
        queryCopy.put(IndividualDBAdaptor.QueryParams.STUDY_UID.key(), studyUid);

        Function<Individual, String> individualStringFunction = Individual::getId;
        IndividualDBAdaptor.QueryParams idQueryParam = null;
        for (String entry : uniqueList) {
            IndividualDBAdaptor.QueryParams param = IndividualDBAdaptor.QueryParams.ID;
            if (UUIDUtils.isOpenCGAUUID(entry)) {
                param = IndividualDBAdaptor.QueryParams.UUID;
                individualStringFunction = Individual::getUuid;
            }
            if (idQueryParam == null) {
                idQueryParam = param;
            }
            if (idQueryParam != param) {
                throw new CatalogException("Found uuids and ids in the same query. Please, choose one or do two different queries.");
            }
        }
        queryCopy.put(idQueryParam.key(), uniqueList);

        // Ensure the field by which we are querying for will be kept in the results
        queryOptions = keepFieldInQueryOptions(queryOptions, idQueryParam.key());

        OpenCGAResult<Individual> individualDataResult = individualDBAdaptor.get(studyUid, queryCopy, queryOptions, user);

        if (ignoreException || individualDataResult.getNumResults() >= uniqueList.size()) {
            return keepOriginalOrder(uniqueList, individualStringFunction, individualDataResult, ignoreException,
                    queryCopy.getBoolean(Constants.ALL_VERSIONS));
        }
        // Query without adding the user check
        OpenCGAResult<Individual> resultsNoCheck = individualDBAdaptor.get(queryCopy, queryOptions);

        if (resultsNoCheck.getNumResults() == individualDataResult.getNumResults()) {
            throw CatalogException.notFound("individuals",
                    getMissingFields(uniqueList, individualDataResult.getResults(), individualStringFunction));
        } else {
            throw new CatalogAuthorizationException("Permission denied. " + user + " is not allowed to see some or none of the"
                    + " individuals.");
        }
    }

    private OpenCGAResult<Individual> getIndividual(long studyUid, String individualUuid, QueryOptions options) throws CatalogDBException {
        Query query = new Query()
                .append(IndividualDBAdaptor.QueryParams.STUDY_UID.key(), studyUid)
                .append(IndividualDBAdaptor.QueryParams.UUID.key(), individualUuid);
        return individualDBAdaptor.get(query, options);
    }

    void validateNewIndividual(Study study, Individual individual, List<String> samples, String userId, boolean linkParents)
            throws CatalogException {
        ParamUtils.checkAlias(individual.getId(), "id");
        individual.setName(StringUtils.isEmpty(individual.getName()) ? individual.getId() : individual.getName());
        individual.setLocation(ParamUtils.defaultObject(individual.getLocation(), Location::new));
        individual.setEthnicity(ParamUtils.defaultObject(individual.getEthnicity(), ""));
        individual.setPopulation(ParamUtils.defaultObject(individual.getPopulation(), Individual.Population::new));
        individual.setLifeStatus(ParamUtils.defaultObject(individual.getLifeStatus(), IndividualProperty.LifeStatus.UNKNOWN));
        individual.setKaryotypicSex(ParamUtils.defaultObject(individual.getKaryotypicSex(), IndividualProperty.KaryotypicSex.UNKNOWN));
        individual.setSex(ParamUtils.defaultObject(individual.getSex(), IndividualProperty.Sex.UNKNOWN));
        individual.setAffectationStatus(ParamUtils.defaultObject(individual.getAffectationStatus(),
                IndividualProperty.AffectationStatus.UNKNOWN));
        individual.setPhenotypes(ParamUtils.defaultObject(individual.getPhenotypes(), Collections.emptyList()));
        individual.setDisorders(ParamUtils.defaultObject(individual.getDisorders(), Collections.emptyList()));
        individual.setAnnotationSets(ParamUtils.defaultObject(individual.getAnnotationSets(), Collections.emptyList()));
        individual.setAttributes(ParamUtils.defaultObject(individual.getAttributes(), Collections.emptyMap()));
        individual.setSamples(ParamUtils.defaultObject(individual.getSamples(), new ArrayList<>()));
        individual.setStatus(new Status());
        individual.setCreationDate(TimeUtils.getTime());
        individual.setRelease(studyManager.getCurrentRelease(study));
        individual.setVersion(1);
        individual.setUuid(UUIDUtils.generateOpenCGAUUID(UUIDUtils.Entity.INDIVIDUAL));

        // Check the id is not in use
        Query query = new Query()
                .append(IndividualDBAdaptor.QueryParams.STUDY_UID.key(), study.getUid())
                .append(IndividualDBAdaptor.QueryParams.ID.key(), individual.getId());
        if (individualDBAdaptor.count(query).first() > 0) {
            throw new CatalogException("Individual '" + individual.getId() + "' already exists.");
        }

        validateNewAnnotationSets(study.getVariableSets(), individual.getAnnotationSets());
        validateSamples(study, individual, samples, userId);

        if (linkParents) {
            if (individual.getFather() != null && StringUtils.isNotEmpty(individual.getFather().getId())) {
                OpenCGAResult<Individual> fatherResult = internalGet(study.getUid(), individual.getFather().getId(), INCLUDE_INDIVIDUAL_IDS,
                        userId);
                individual.setFather(fatherResult.first());
            }
            if (individual.getMother() != null && StringUtils.isNotEmpty(individual.getMother().getId())) {
                OpenCGAResult<Individual> motherResult = internalGet(study.getUid(), individual.getMother().getId(), INCLUDE_INDIVIDUAL_IDS,
                        userId);
                individual.setMother(motherResult.first());
            }
        }
    }

    private void validateSamples(Study study, Individual individual, List<String> samples, String userId) throws CatalogException {
        List<Sample> sampleList = new ArrayList<>();

        if (individual.getSamples() != null && !individual.getSamples().isEmpty()) {
            // Check the user can create new samples
            authorizationManager.checkStudyPermission(study.getUid(), userId, StudyAclEntry.StudyPermissions.WRITE_SAMPLES);

            // Validate the samples can be created and are valid
            for (Sample sample : individual.getSamples()) {
                catalogManager.getSampleManager().validateNewSample(study, sample, userId);
                sampleList.add(sample);
            }
        }

        if (samples != null && !samples.isEmpty()) {
            // We remove any possible duplicate
            ArrayList<String> deduplicatedSampleIds = new ArrayList<>(new HashSet<>(samples));

            InternalGetDataResult<Sample> sampleDataResult = catalogManager.getSampleManager().internalGet(study.getUid(),
                    deduplicatedSampleIds, SampleManager.INCLUDE_SAMPLE_IDS, userId, false);

            // Check the samples are not attached to other individual
            Set<Long> sampleUidSet = sampleDataResult.getResults().stream().map(Sample::getUid).collect(Collectors.toSet());

            checkSamplesNotInUseInOtherIndividual(sampleUidSet, study.getUid(), null);

            sampleList.addAll(sampleDataResult.getResults());
        }

        individual.setSamples(sampleList);
    }

    @Override
    public OpenCGAResult<Individual> create(String studyStr, Individual individual, QueryOptions options, String token)
            throws CatalogException {
        return create(studyStr, individual, null, options, token);
    }

    public OpenCGAResult<Individual> create(String studyStr, Individual individual, List<String> sampleIds, QueryOptions options,
                                         String token) throws CatalogException {
        options = ParamUtils.defaultObject(options, QueryOptions::new);

        String userId = userManager.getUserId(token);
        Study study = studyManager.resolveId(studyStr, userId, StudyManager.INCLUDE_VARIABLE_SET);

        ObjectMap auditParams = new ObjectMap()
                .append("study", studyStr)
                .append("individual", individual)
                .append("sampleIds", sampleIds)
                .append("options", options)
                .append("token", token);
        try {
            authorizationManager.checkStudyPermission(study.getUid(), userId, StudyAclEntry.StudyPermissions.WRITE_INDIVIDUALS);
            validateNewIndividual(study, individual, sampleIds, userId, true);

            // Create the individual
            individualDBAdaptor.insert(study.getUid(), individual, study.getVariableSets(), options);
            OpenCGAResult<Individual> queryResult = getIndividual(study.getUid(), individual.getUuid(), options);
            auditManager.auditCreate(userId, Enums.Resource.INDIVIDUAL, individual.getId(), individual.getUuid(), study.getId(),
                    study.getUuid(), auditParams, new AuditRecord.Status(AuditRecord.Status.Result.SUCCESS));

            return queryResult;
        } catch (CatalogException e) {
            auditManager.auditCreate(userId, Enums.Resource.INDIVIDUAL, individual.getId(), "", study.getId(), study.getUuid(),
                    auditParams, new AuditRecord.Status(AuditRecord.Status.Result.ERROR, e.getError()));
            throw e;
        }
    }

    private Map<Long, Integer> checkSamplesNotInUseInOtherIndividual(Set<Long> sampleIds, long studyId, Long individualId)
            throws CatalogException {
        Map<Long, Integer> currentSamples = new HashMap<>();

        // Check if any of the existing samples already belong to an individual
        Query query = new Query()
                .append(IndividualDBAdaptor.QueryParams.SAMPLE_UIDS.key(), sampleIds)
                .append(IndividualDBAdaptor.QueryParams.STUDY_UID.key(), studyId);
        QueryOptions options = new QueryOptions(QueryOptions.INCLUDE, Arrays.asList(
                IndividualDBAdaptor.QueryParams.SAMPLES.key(), IndividualDBAdaptor.QueryParams.UID.key()));
        OpenCGAResult<Individual> queryResult = individualDBAdaptor.get(query, options);
        if (queryResult.getNumResults() > 0) {
            // Check which of the samples are already associated to an individual
            List<String> usedSamples = new ArrayList<>();
            for (Individual individual1 : queryResult.getResults()) {
                if (individualId != null && individualId == individual1.getUid()) {
                    // It already belongs to the proper individual.
                    for (Sample sample : individual1.getSamples()) {
                        currentSamples.put(sample.getUid(), sample.getVersion());
                    }
                    continue;
                }
                if (individual1.getSamples() != null) {
                    for (Sample sample : individual1.getSamples()) {
                        if (sampleIds.contains(sample.getUid())) {
                            usedSamples.add(sample.getId());
                        }
                    }
                }
            }

            if (usedSamples.size() > 0) {
                throw new CatalogException("Cannot associate some of the samples to the individual. Samples belonging to other "
                        + "individuals: " + StringUtils.join(usedSamples, ", "));
            }
        }

        return currentSamples;
    }

    @Override
    public DBIterator<Individual> iterator(String studyStr, Query query, QueryOptions options, String sessionId) throws CatalogException {
        ParamUtils.checkObj(sessionId, "sessionId");
        query = ParamUtils.defaultObject(query, Query::new);
        options = ParamUtils.defaultObject(options, QueryOptions::new);

        String userId = userManager.getUserId(sessionId);
        Study study = catalogManager.getStudyManager().resolveId(studyStr, userId);
        query.append(IndividualDBAdaptor.QueryParams.STUDY_UID.key(), study.getUid());

        return individualDBAdaptor.iterator(study.getUid(), query, options, userId);
    }

    @Override
    public OpenCGAResult<Individual> search(String studyId, Query query, QueryOptions options, String token) throws CatalogException {
        query = ParamUtils.defaultObject(query, Query::new);
        Query finalQuery = new Query(query);
        options = ParamUtils.defaultObject(options, QueryOptions::new);

        String userId = userManager.getUserId(token);
        Study study = catalogManager.getStudyManager().resolveId(studyId, userId, new QueryOptions(QueryOptions.INCLUDE,
                StudyDBAdaptor.QueryParams.VARIABLE_SET.key()));

        ObjectMap auditParams = new ObjectMap()
                .append("studyId", studyId)
                .append("query", new Query(query))
                .append("options", options)
                .append("token", token);
        try {
            fixQuery(study, finalQuery, userId);

            // Fix query if it contains any annotation
            AnnotationUtils.fixQueryAnnotationSearch(study, finalQuery);
            AnnotationUtils.fixQueryOptionAnnotation(options);

            finalQuery.append(IndividualDBAdaptor.QueryParams.STUDY_UID.key(), study.getUid());

<<<<<<< HEAD
            OpenCGAResult<Individual> queryResult = individualDBAdaptor.get(finalQuery, options, userId);
            auditManager.auditSearch(userId, Enums.Resource.INDIVIDUAL, study.getId(), study.getUuid(), auditParams,
=======
            OpenCGAResult<Individual> queryResult = individualDBAdaptor.get(study.getUid(), finalQuery, options, userId);
            auditManager.auditSearch(userId, AuditRecord.Resource.INDIVIDUAL, study.getId(), study.getUuid(), auditParams,
>>>>>>> c54f70b8
                    new AuditRecord.Status(AuditRecord.Status.Result.SUCCESS));

            return queryResult;
        } catch (CatalogException e) {
            auditManager.auditSearch(userId, Enums.Resource.INDIVIDUAL, study.getId(), study.getUuid(), auditParams,
                    new AuditRecord.Status(AuditRecord.Status.Result.ERROR, e.getError()));
            throw e;
        }
    }

    @Override
    public OpenCGAResult<Individual> count(String studyId, Query query, String token) throws CatalogException {
        query = ParamUtils.defaultObject(query, Query::new);
        Query finalQuery = new Query(query);

        String userId = userManager.getUserId(token);
        Study study = catalogManager.getStudyManager().resolveId(studyId, userId, new QueryOptions(QueryOptions.INCLUDE,
                StudyDBAdaptor.QueryParams.VARIABLE_SET.key()));

        ObjectMap auditParams = new ObjectMap()
                .append("studyId", studyId)
                .append("query", query)
                .append("token", token);
        try {
            fixQuery(study, finalQuery, userId);
            // Fix query if it contains any annotation
            AnnotationUtils.fixQueryAnnotationSearch(study, finalQuery);

            finalQuery.append(IndividualDBAdaptor.QueryParams.STUDY_UID.key(), study.getUid());
            OpenCGAResult<Long> queryResultAux = individualDBAdaptor.count(study.getUid(), finalQuery, userId,
                    StudyAclEntry.StudyPermissions.VIEW_INDIVIDUALS);

            auditManager.auditCount(userId, Enums.Resource.INDIVIDUAL, study.getId(), study.getUuid(), auditParams,
                    new AuditRecord.Status(AuditRecord.Status.Result.SUCCESS));

            return new OpenCGAResult<>(queryResultAux.getTime(), queryResultAux.getEvents(), 0, Collections.emptyList(),
                    queryResultAux.first());
        } catch (CatalogException e) {
            auditManager.auditCount(userId, Enums.Resource.INDIVIDUAL, study.getId(), study.getUuid(), auditParams,
                    new AuditRecord.Status(AuditRecord.Status.Result.ERROR, e.getError()));
            throw e;
        }
    }

    @Override
    public OpenCGAResult delete(String studyStr, List<String> individualIds, ObjectMap params, String token) throws CatalogException {
        return delete(studyStr, individualIds, params, false, token);
    }

    public OpenCGAResult delete(String studyStr, List<String> individualIds, ObjectMap params, boolean ignoreException, String token)
            throws CatalogException {
        String userId = catalogManager.getUserManager().getUserId(token);
        Study study = studyManager.resolveId(studyStr, userId, new QueryOptions(QueryOptions.INCLUDE,
                StudyDBAdaptor.QueryParams.VARIABLE_SET.key()));

        String operationUuid = UUIDUtils.generateOpenCGAUUID(UUIDUtils.Entity.AUDIT);

        ObjectMap auditParams = new ObjectMap()
                .append("study", studyStr)
                .append("individualIds", individualIds)
                .append("params", params)
                .append("ignoreException", ignoreException)
                .append("token", token);

        boolean checkPermissions;
        try {
            // If the user is the owner or the admin, we won't check if he has permissions for every single entry
            checkPermissions = !authorizationManager.checkIsOwnerOrAdmin(study.getUid(), userId);
        } catch (CatalogException e) {
            auditManager.auditDelete(operationUuid, userId, Enums.Resource.INDIVIDUAL, "", "", study.getId(), study.getUuid(),
                    auditParams, new AuditRecord.Status(AuditRecord.Status.Result.ERROR, e.getError()));
            throw e;
        }

        OpenCGAResult result = OpenCGAResult.empty();
        for (String id : individualIds) {
            String individualId = id;
            String individualUuid = "";

            try {
                OpenCGAResult<Individual> internalResult = internalGet(study.getUid(), id, INCLUDE_INDIVIDUAL_IDS, userId);
                if (internalResult.getNumResults() == 0) {
                    throw new CatalogException("Individual '" + id + "' not found");
                }

                Individual individual = internalResult.first();
                // We set the proper values for the audit
                individualId = individual.getId();
                individualUuid = individual.getUuid();

                OpenCGAResult deleteResult = delete(study, individual, params, userId, checkPermissions);

                // Add the results to the current write result
                result.append(deleteResult);

                auditManager.auditDelete(operationUuid, userId, Enums.Resource.INDIVIDUAL, individual.getId(), individual.getUuid(),
                        study.getId(), study.getUuid(), auditParams, new AuditRecord.Status(AuditRecord.Status.Result.SUCCESS));
            } catch (CatalogException e) {
                String errorMsg = "Cannot delete individual " + individualId + ": " + e.getMessage();

                Event event = new Event(Event.Type.ERROR, individualId, e.getMessage());
                result.getEvents().add(event);

                logger.error(errorMsg, e);
                auditManager.auditDelete(operationUuid, userId, Enums.Resource.INDIVIDUAL, individualId, individualUuid,
                        study.getId(), study.getUuid(), auditParams, new AuditRecord.Status(AuditRecord.Status.Result.ERROR, e.getError()));
            }
        }

        return endResult(result, ignoreException);
    }

    @Override
    public OpenCGAResult delete(String studyStr, Query query, ObjectMap params, String token) throws CatalogException {
        return delete(studyStr, query, params, false, token);
    }

    public OpenCGAResult delete(String studyStr, Query query, ObjectMap params, boolean ignoreException, String token)
            throws CatalogException {
        Query finalQuery = new Query(ParamUtils.defaultObject(query, Query::new));
        OpenCGAResult result = OpenCGAResult.empty();

        String userId = catalogManager.getUserManager().getUserId(token);
        Study study = catalogManager.getStudyManager().resolveId(studyStr, userId, StudyManager.INCLUDE_VARIABLE_SET);

        String operationUuid = UUIDUtils.generateOpenCGAUUID(UUIDUtils.Entity.AUDIT);

        ObjectMap auditParams = new ObjectMap()
                .append("study", studyStr)
                .append("query", new Query(query))
                .append("params", params)
                .append("ignoreException", ignoreException)
                .append("token", token);

        // If the user is the owner or the admin, we won't check if he has permissions for every single entry
        boolean checkPermissions;

        // We try to get an iterator containing all the individuals to be deleted
        DBIterator<Individual> iterator;
        try {
            // Fix query if it contains any annotation
            fixQuery(study, finalQuery, userId);
            // Fix query if it contains any annotation
            AnnotationUtils.fixQueryAnnotationSearch(study, finalQuery);

            finalQuery.append(FamilyDBAdaptor.QueryParams.STUDY_UID.key(), study.getUid());

            iterator = individualDBAdaptor.iterator(study.getUid(), finalQuery, INCLUDE_INDIVIDUAL_IDS, userId);

            // If the user is the owner or the admin, we won't check if he has permissions for every single entry
            checkPermissions = !authorizationManager.checkIsOwnerOrAdmin(study.getUid(), userId);
        } catch (CatalogException e) {
            auditManager.auditDelete(operationUuid, userId, Enums.Resource.INDIVIDUAL, "", "", study.getId(), study.getUuid(),
                    auditParams, new AuditRecord.Status(AuditRecord.Status.Result.ERROR, e.getError()));
            throw e;
        }

        while (iterator.hasNext()) {
            Individual individual = iterator.next();

            try {
                OpenCGAResult deleteResult = delete(study, individual, params, userId, checkPermissions);

                // Add the results to the current write result
                result.append(deleteResult);

                auditManager.auditDelete(operationUuid, userId, Enums.Resource.INDIVIDUAL, individual.getId(), individual.getUuid(),
                        study.getId(), study.getUuid(), auditParams, new AuditRecord.Status(AuditRecord.Status.Result.SUCCESS));
            } catch (CatalogException e) {
                String errorMsg = "Cannot delete individual " + individual.getId() + ": " + e.getMessage();

                Event event = new Event(Event.Type.ERROR, individual.getId(), e.getMessage());
                result.getEvents().add(event);

                logger.error(errorMsg);
                auditManager.auditDelete(operationUuid, userId, Enums.Resource.INDIVIDUAL, individual.getId(), individual.getUuid(),
                        study.getId(), study.getUuid(), auditParams, new AuditRecord.Status(AuditRecord.Status.Result.ERROR, e.getError()));
            }
        }

        return endResult(result, ignoreException);
    }

    private OpenCGAResult delete(Study study, Individual individual, ObjectMap params, String userId, boolean checkPermissions)
            throws CatalogException {
        if (checkPermissions) {
            authorizationManager.checkIndividualPermission(study.getUid(), individual.getUid(), userId,
                    IndividualAclEntry.IndividualPermissions.DELETE);
        }

        // Get the families the individual is a member of
        Query tmpQuery = new Query()
                .append(FamilyDBAdaptor.QueryParams.MEMBER_UID.key(), individual.getUid())
                .append(FamilyDBAdaptor.QueryParams.STUDY_UID.key(), study.getUid());
        OpenCGAResult<Family> familyDataResult = familyDBAdaptor.get(tmpQuery, new QueryOptions(QueryOptions.INCLUDE,
                Arrays.asList(FamilyDBAdaptor.QueryParams.UID.key(), FamilyDBAdaptor.QueryParams.ID.key(),
                        FamilyDBAdaptor.QueryParams.MEMBERS.key())));

        // Check if the individual can be deleted
        if (!params.getBoolean(Constants.FORCE, false)) {
            if (familyDataResult.getNumResults() > 0) {
                throw new CatalogException("Individual found in the families: " + familyDataResult.getResults()
                        .stream()
                        .map(Family::getId)
                        .collect(Collectors.joining(", ")));
            }
        } else {
            logger.info("Forcing deletion of individuals belonging to families");
        }

        return individualDBAdaptor.delete(individual);
    }

    public OpenCGAResult<Individual> updateAnnotationSet(String studyStr, String individualStr, List<AnnotationSet> annotationSetList,
                                                      ParamUtils.UpdateAction action, QueryOptions options, String token)
            throws CatalogException {
        IndividualUpdateParams individualUpdateParams = new IndividualUpdateParams().setAnnotationSets(annotationSetList);
        options = ParamUtils.defaultObject(options, QueryOptions::new);
        options.put(Constants.ACTIONS, new ObjectMap(AnnotationSetManager.ANNOTATION_SETS, action));

        return update(studyStr, individualStr, individualUpdateParams, options, token);
    }

    public OpenCGAResult<Individual> addAnnotationSet(String studyStr, String individualStr, AnnotationSet annotationSet,
                                                   QueryOptions options, String token) throws CatalogException {
        return addAnnotationSets(studyStr, individualStr, Collections.singletonList(annotationSet), options, token);
    }

    public OpenCGAResult<Individual> addAnnotationSets(String studyStr, String individualStr, List<AnnotationSet> annotationSetList,
                                                    QueryOptions options, String token) throws CatalogException {
        return updateAnnotationSet(studyStr, individualStr, annotationSetList, ParamUtils.UpdateAction.ADD, options, token);
    }

    public OpenCGAResult<Individual> setAnnotationSet(String studyStr, String individualStr, AnnotationSet annotationSet,
                                                   QueryOptions options, String token) throws CatalogException {
        return setAnnotationSets(studyStr, individualStr, Collections.singletonList(annotationSet), options, token);
    }

    public OpenCGAResult<Individual> setAnnotationSets(String studyStr, String individualStr, List<AnnotationSet> annotationSetList,
                                                    QueryOptions options, String token) throws CatalogException {
        return updateAnnotationSet(studyStr, individualStr, annotationSetList, ParamUtils.UpdateAction.SET, options, token);
    }

    public OpenCGAResult<Individual> removeAnnotationSet(String studyStr, String individualStr, String annotationSetId,
                                                         QueryOptions options, String token) throws CatalogException {
        return removeAnnotationSets(studyStr, individualStr, Collections.singletonList(annotationSetId), options, token);
    }

    public OpenCGAResult<Individual> removeAnnotationSets(String studyStr, String individualStr, List<String> annotationSetIdList,
                                                       QueryOptions options, String token) throws CatalogException {
        List<AnnotationSet> annotationSetList = annotationSetIdList
                .stream()
                .map(id -> new AnnotationSet().setId(id))
                .collect(Collectors.toList());
        return updateAnnotationSet(studyStr, individualStr, annotationSetList, ParamUtils.UpdateAction.REMOVE, options, token);
    }

    public OpenCGAResult<Individual> updateAnnotations(String studyStr, String individualStr, String annotationSetId,
                                                    Map<String, Object> annotations, ParamUtils.CompleteUpdateAction action,
                                                    QueryOptions options, String token) throws CatalogException {
        if (annotations == null || annotations.isEmpty()) {
            throw new CatalogException("Missing array of annotations.");
        }
        IndividualUpdateParams individualUpdateParams = new IndividualUpdateParams()
                .setAnnotationSets(Collections.singletonList(new AnnotationSet(annotationSetId, "", annotations)));
        options = ParamUtils.defaultObject(options, QueryOptions::new);
        options.put(Constants.ACTIONS, new ObjectMap(AnnotationSetManager.ANNOTATIONS, action));

        return update(studyStr, individualStr, individualUpdateParams, options, token);
    }

    public OpenCGAResult<Individual> removeAnnotations(String studyStr, String individualStr, String annotationSetId,
                                                    List<String> annotations, QueryOptions options, String token) throws CatalogException {
        return updateAnnotations(studyStr, individualStr, annotationSetId, new ObjectMap("remove", StringUtils.join(annotations, ",")),
                ParamUtils.CompleteUpdateAction.REMOVE, options, token);
    }

    public OpenCGAResult<Individual> resetAnnotations(String studyStr, String individualStr, String annotationSetId,
                                                      List<String> annotations, QueryOptions options, String token)
            throws CatalogException {
        return updateAnnotations(studyStr, individualStr, annotationSetId, new ObjectMap("reset", StringUtils.join(annotations, ",")),
                ParamUtils.CompleteUpdateAction.RESET, options, token);
    }

    public OpenCGAResult<Individual> update(String studyStr, Query query, IndividualUpdateParams updateParams, QueryOptions options,
                                            String token) throws CatalogException {
        return update(studyStr, query, updateParams, false, options, token);
    }

    public OpenCGAResult<Individual> update(String studyStr, Query query, IndividualUpdateParams updateParams, boolean ignoreException,
                                            QueryOptions options, String token) throws CatalogException {
        String userId = userManager.getUserId(token);
        Study study = studyManager.resolveId(studyStr, userId, StudyManager.INCLUDE_VARIABLE_SET);

        String operationId = UUIDUtils.generateOpenCGAUUID(UUIDUtils.Entity.AUDIT);

        ObjectMap auditParams = new ObjectMap()
                .append("study", studyStr)
                .append("query", query)
                .append("updateParams", updateParams != null ? updateParams.getUpdateMap() : null)
                .append("ignoreException", ignoreException)
                .append("options", options)
                .append("token", token);

        Query finalQuery = new Query(ParamUtils.defaultObject(query, Query::new));

        DBIterator<Individual> iterator;
        try {
            fixQuery(study, finalQuery, userId);

            // Fix query if it contains any annotation
            AnnotationUtils.fixQueryAnnotationSearch(study, finalQuery);

            finalQuery.append(IndividualDBAdaptor.QueryParams.STUDY_UID.key(), study.getUid());

            iterator = individualDBAdaptor.iterator(study.getUid(), finalQuery, INCLUDE_INDIVIDUAL_IDS, userId);
        } catch (CatalogException e) {
            auditManager.auditUpdate(operationId, userId, Enums.Resource.INDIVIDUAL, "", "", study.getId(), study.getUuid(),
                    auditParams, new AuditRecord.Status(AuditRecord.Status.Result.ERROR, e.getError()));
            throw e;
        }

        OpenCGAResult<Individual> result = OpenCGAResult.empty();
        while (iterator.hasNext()) {
            Individual individual = iterator.next();
            try {
                OpenCGAResult updateResult = update(study, individual, updateParams, options, userId);
                result.append(updateResult);

                auditManager.auditUpdate(userId, Enums.Resource.INDIVIDUAL, individual.getId(), individual.getUuid(), study.getId(),
                        study.getUuid(), auditParams, new AuditRecord.Status(AuditRecord.Status.Result.SUCCESS));
            } catch (CatalogException e) {
                Event event = new Event(Event.Type.ERROR, individual.getId(), e.getMessage());
                result.getEvents().add(event);

                logger.error("Cannot update individual {}: {}", individual.getId(), e.getMessage(), e);
                auditManager.auditUpdate(operationId, userId, Enums.Resource.INDIVIDUAL, individual.getId(), individual.getUuid(),
                        study.getId(), study.getUuid(), auditParams, new AuditRecord.Status(AuditRecord.Status.Result.ERROR, e.getError()));
            }
        }

        return endResult(result, ignoreException);
    }

    public OpenCGAResult<Individual> update(String studyStr, String individualId, IndividualUpdateParams updateParams, QueryOptions options,
                                         String token) throws CatalogException {
        String userId = userManager.getUserId(token);
        Study study = studyManager.resolveId(studyStr, userId, StudyManager.INCLUDE_VARIABLE_SET);

        String operationId = UUIDUtils.generateOpenCGAUUID(UUIDUtils.Entity.AUDIT);

        ObjectMap auditParams = new ObjectMap()
                .append("study", studyStr)
                .append("individualId", individualId)
                .append("updateParams", updateParams != null ? updateParams.getUpdateMap() : null)
                .append("options", options)
                .append("token", token);

        OpenCGAResult<Individual> result = OpenCGAResult.empty();
        String individualUuid = "";

        try {
            OpenCGAResult<Individual> internalResult = internalGet(study.getUid(), individualId, QueryOptions.empty(), userId);
            if (internalResult.getNumResults() == 0) {
                throw new CatalogException("Individual '" + individualId + "' not found");
            }
            Individual individual = internalResult.first();

            // We set the proper values for the audit
            individualId = individual.getId();
            individualUuid = individual.getUuid();

            OpenCGAResult updateResult = update(study, individual, updateParams, options, userId);
            result.append(updateResult);

            auditManager.auditUpdate(userId, Enums.Resource.INDIVIDUAL, individual.getId(), individual.getUuid(), study.getId(),
                    study.getUuid(), auditParams, new AuditRecord.Status(AuditRecord.Status.Result.SUCCESS));
        } catch (CatalogException e) {
            Event event = new Event(Event.Type.ERROR, individualId, e.getMessage());
            result.getEvents().add(event);

            logger.error("Cannot update individual {}: {}", individualId, e.getMessage());
            auditManager.auditUpdate(operationId, userId, Enums.Resource.INDIVIDUAL, individualId, individualUuid, study.getId(),
                    study.getUuid(), auditParams, new AuditRecord.Status(AuditRecord.Status.Result.ERROR, e.getError()));
            throw e;
        }

        return result;
    }

    /**
     * Update an Individual from catalog.
     *
     * @param studyStr   Study id in string format. Could be one of [id|user@aliasProject:aliasStudy|aliasProject:aliasStudy|aliasStudy].
     * @param individualIds List of individual ids. Could be either the id or uuid.
     * @param updateParams Data model filled only with the parameters to be updated.
     * @param options      QueryOptions object.
     * @param token  Session id of the user logged in.
     * @return A OpenCGAResult.
     * @throws CatalogException if there is any internal error, the user does not have proper permissions or a parameter passed does not
     *                          exist or is not allowed to be updated.
     */
    public OpenCGAResult<Individual> update(String studyStr, List<String> individualIds, IndividualUpdateParams updateParams,
                                         QueryOptions options, String token) throws CatalogException {
        return update(studyStr, individualIds, updateParams, false, options, token);
    }

    public OpenCGAResult<Individual> update(String studyStr, List<String> individualIds, IndividualUpdateParams updateParams,
                                            boolean ignoreException, QueryOptions options, String token) throws CatalogException {
        String userId = userManager.getUserId(token);
        Study study = studyManager.resolveId(studyStr, userId, StudyManager.INCLUDE_VARIABLE_SET);

        String operationId = UUIDUtils.generateOpenCGAUUID(UUIDUtils.Entity.AUDIT);

        ObjectMap auditParams = new ObjectMap()
                .append("study", studyStr)
                .append("individualIds", individualIds)
                .append("updateParams", updateParams != null ? updateParams.getUpdateMap() : null)
                .append("ignoreException", ignoreException)
                .append("options", options)
                .append("token", token);

        OpenCGAResult<Individual> result = OpenCGAResult.empty();
        for (String id : individualIds) {
            String individualId = id;
            String individualUuid = "";

            try {
                OpenCGAResult<Individual> internalResult = internalGet(study.getUid(), id, QueryOptions.empty(), userId);
                if (internalResult.getNumResults() == 0) {
                    throw new CatalogException("Individual '" + id + "' not found");
                }
                Individual individual = internalResult.first();

                // We set the proper values for the audit
                individualId = individual.getId();
                individualUuid = individual.getUuid();

                OpenCGAResult updateResult = update(study, individual, updateParams, options, userId);
                result.append(updateResult);

                auditManager.auditUpdate(userId, Enums.Resource.INDIVIDUAL, individual.getId(), individual.getUuid(), study.getId(),
                        study.getUuid(), auditParams, new AuditRecord.Status(AuditRecord.Status.Result.SUCCESS));
            } catch (CatalogException e) {
                Event event = new Event(Event.Type.ERROR, id, e.getMessage());
                result.getEvents().add(event);

                logger.error("Cannot update individual {}: {}", individualId, e.getMessage());
                auditManager.auditUpdate(operationId, userId, Enums.Resource.INDIVIDUAL, individualId, individualUuid, study.getId(),
                        study.getUuid(), auditParams, new AuditRecord.Status(AuditRecord.Status.Result.ERROR, e.getError()));
            }
        }

        return endResult(result, ignoreException);
    }

    private OpenCGAResult update(Study study, Individual individual, IndividualUpdateParams updateParams, QueryOptions options,
                                 String userId) throws CatalogException {
        ObjectMap parameters = new ObjectMap();
        if (updateParams != null) {
            parameters = updateParams.getUpdateMap();
        }

        options = ParamUtils.defaultObject(options, QueryOptions::new);

        if (parameters.isEmpty() && !options.getBoolean(Constants.INCREMENT_VERSION, false)) {
            ParamUtils.checkUpdateParametersMap(parameters);
        }

        if (parameters.containsKey(SampleDBAdaptor.QueryParams.ANNOTATION_SETS.key())) {
            Map<String, Object> actionMap = options.getMap(Constants.ACTIONS, new HashMap<>());
            if (!actionMap.containsKey(AnnotationSetManager.ANNOTATION_SETS)
                    && !actionMap.containsKey(AnnotationSetManager.ANNOTATIONS)) {
                logger.warn("Assuming the user wants to add the list of annotation sets provided");
                actionMap.put(AnnotationSetManager.ANNOTATION_SETS, ParamUtils.UpdateAction.ADD);
                options.put(Constants.ACTIONS, actionMap);
            }
        }

        long studyUid = study.getUid();
        long individualUid = individual.getUid();

        // Check permissions...
        // Only check write annotation permissions if the user wants to update the annotation sets
        if (updateParams != null && updateParams.getAnnotationSets() != null) {
            authorizationManager.checkIndividualPermission(studyUid, individualUid, userId,
                    IndividualAclEntry.IndividualPermissions.WRITE_ANNOTATIONS);
        }
        // Only check update permissions if the user wants to update anything apart from the annotation sets
        if ((parameters.size() == 1 && !parameters.containsKey(IndividualDBAdaptor.QueryParams.ANNOTATION_SETS.key()))
                || parameters.size() > 1) {
            authorizationManager.checkIndividualPermission(studyUid, individualUid, userId,
                    IndividualAclEntry.IndividualPermissions.UPDATE);
        }

        if (updateParams != null && StringUtils.isNotEmpty(updateParams.getId())) {
            ParamUtils.checkAlias(updateParams.getId(), "id");

            Query query = new Query()
                    .append(IndividualDBAdaptor.QueryParams.STUDY_UID.key(), studyUid)
                    .append(IndividualDBAdaptor.QueryParams.ID.key(), updateParams.getId());
            if (individualDBAdaptor.count(query).first() > 0) {
                throw new CatalogException("Individual name " + updateParams.getId() + " already in use");
            }
        }
        if (updateParams != null && updateParams.getDateOfBirth() != null) {
            if (StringUtils.isEmpty(updateParams.getDateOfBirth())) {
                parameters.put(IndividualDBAdaptor.QueryParams.DATE_OF_BIRTH.key(), "");
            } else {
                if (!TimeUtils.isValidFormat("yyyyMMdd", updateParams.getDateOfBirth())) {
                    throw new CatalogException("Invalid date of birth format. Valid format yyyyMMdd");
                }
            }
        }
        if (updateParams != null && updateParams.getMultiples() != null) {
            // Check individual names exist
            Query query = new Query()
                    .append(IndividualDBAdaptor.QueryParams.STUDY_UID.key(), studyUid)
                    .append(IndividualDBAdaptor.QueryParams.ID.key(), StringUtils.join(updateParams.getMultiples().getSiblings(), ","));
            QueryOptions queryOptions = new QueryOptions(QueryOptions.INCLUDE, IndividualDBAdaptor.QueryParams.UID.key());
            OpenCGAResult<Individual> individualDataResult = individualDBAdaptor.get(query, queryOptions);
            if (individualDataResult.getNumResults() < updateParams.getMultiples().getSiblings().size()) {
                int missing = updateParams.getMultiples().getSiblings().size() - individualDataResult.getNumResults();
                throw new CatalogDBException("Missing " + missing + " siblings in the database.");
            }
        }
        if (updateParams != null && ListUtils.isNotEmpty(updateParams.getSamples())) {
            // Check those samples can be used
            List<String> sampleStringList = updateParams.getSamples();
            List<Sample> sampleList = catalogManager.getSampleManager().internalGet(studyUid, sampleStringList,
                    SampleManager.INCLUDE_SAMPLE_IDS, userId, false).getResults();

            Map<Long, Integer> existingSamplesInIndividual = checkSamplesNotInUseInOtherIndividual(
                    sampleList.stream().map(Sample::getUid).collect(Collectors.toSet()), studyUid, individualUid);

            List<Sample> updatedSamples = new ArrayList<>();
            Map<String, Object> actionMap = options.getMap(Constants.ACTIONS, new HashMap<>());
            String action = (String) actionMap.getOrDefault(IndividualDBAdaptor.QueryParams.SAMPLES.key(),
                    ParamUtils.UpdateAction.ADD.name());
            if (ParamUtils.UpdateAction.ADD.name().equals(action)) {
                // We will convert the ADD action into a SET to remove existing samples with older versions and replace them for the
                // newest ones
                Iterator<Sample> iterator = sampleList.iterator();
                while (iterator.hasNext()) {
                    Sample sample = iterator.next();
                    // We check if the sample is already present in the individual. If so, and the current version is higher than the
                    // one stored, we will change the version to the current one.
                    if (existingSamplesInIndividual.containsKey(sample.getUid())
                            && existingSamplesInIndividual.get(sample.getUid()) < sample.getVersion()) {
                        existingSamplesInIndividual.put(sample.getUid(), sample.getVersion());

                        // We remove the sample from the list to avoid duplicities
                        iterator.remove();
                    }
                }
                for (Map.Entry<Long, Integer> entry : existingSamplesInIndividual.entrySet()) {
                    updatedSamples.add(new Sample().setUid(entry.getKey()).setVersion(entry.getValue()));
                }

                updatedSamples.addAll(sampleList);

                // Replace action
                actionMap.put(IndividualDBAdaptor.QueryParams.SAMPLES.key(), ParamUtils.UpdateAction.SET.name());
            }
            // We add the rest of the samples the user want to add
            updatedSamples.addAll(sampleList);

            // Update the parameters with the proper list of samples
            parameters.put(IndividualDBAdaptor.QueryParams.SAMPLES.key(), updatedSamples);
        }

        if (updateParams != null && StringUtils.isNotEmpty(updateParams.getFather())) {
            OpenCGAResult<Individual> queryResult = internalGet(studyUid, updateParams.getFather(), INCLUDE_INDIVIDUAL_IDS, userId);
            parameters.remove(IndividualDBAdaptor.QueryParams.FATHER.key());
            parameters.put(IndividualDBAdaptor.QueryParams.FATHER_UID.key(), queryResult.first().getUid());
        }
        if (updateParams != null && StringUtils.isNotEmpty(updateParams.getMother())) {
            OpenCGAResult<Individual> queryResult = internalGet(studyUid, updateParams.getMother(), INCLUDE_INDIVIDUAL_IDS, userId);
            parameters.remove(IndividualDBAdaptor.QueryParams.MOTHER.key());
            parameters.put(IndividualDBAdaptor.QueryParams.MOTHER_UID.key(), queryResult.first().getUid());
        }

        checkUpdateAnnotations(study, individual, parameters, options, VariableSet.AnnotableDataModels.INDIVIDUAL, individualDBAdaptor,
                userId);

        if (options.getBoolean(Constants.INCREMENT_VERSION)) {
            // We do need to get the current release to properly create a new version
            options.put(Constants.CURRENT_RELEASE, studyManager.getCurrentRelease(study));
        }

        return individualDBAdaptor.update(individual.getUid(), parameters, study.getVariableSets(), options);
    }

    @Override
    public OpenCGAResult rank(String studyStr, Query query, String field, int numResults, boolean asc, String sessionId)
            throws CatalogException {
        query = ParamUtils.defaultObject(query, Query::new);
        ParamUtils.checkObj(field, "field");
        ParamUtils.checkObj(sessionId, "sessionId");

        String userId = userManager.getUserId(sessionId);
        Study study = catalogManager.getStudyManager().resolveId(studyStr, userId);

        authorizationManager.checkStudyPermission(study.getUid(), userId, StudyAclEntry.StudyPermissions.VIEW_INDIVIDUALS);

        // Fix query if it contains any annotation
        AnnotationUtils.fixQueryAnnotationSearch(study, userId, query, authorizationManager);

        // TODO: In next release, we will have to check the count parameter from the queryOptions object.
        boolean count = true;
//        query.append(CatalogIndividualDBAdaptor.QueryParams.STUDY_UID.key(), studyId);
        OpenCGAResult queryResult = null;
        if (count) {
            // We do not need to check for permissions when we show the count of files
            queryResult = individualDBAdaptor.rank(query, field, numResults, asc);
        }

        return ParamUtils.defaultObject(queryResult, OpenCGAResult::new);
    }

    @Override
    public OpenCGAResult groupBy(@Nullable String studyStr, Query query, List<String> fields, QueryOptions options, String sessionId)
            throws CatalogException {
        query = ParamUtils.defaultObject(query, Query::new);
        options = ParamUtils.defaultObject(options, QueryOptions::new);
        ParamUtils.checkObj(fields, "fields");

        String userId = userManager.getUserId(sessionId);
        Study study = catalogManager.getStudyManager().resolveId(studyStr, userId);

        Query finalQuery = new Query(query);

        // Fix query if it contains any annotation
        AnnotationUtils.fixQueryAnnotationSearch(study, userId, finalQuery, authorizationManager);
        AnnotationUtils.fixQueryOptionAnnotation(options);

        try {
            fixQuery(study, finalQuery, userId);
        } catch (CatalogException e) {
            // Any of mother, father or sample ids or names do not exist or were not found
            return OpenCGAResult.empty();
        }

        // Add study id to the query
        finalQuery.put(IndividualDBAdaptor.QueryParams.STUDY_UID.key(), study.getUid());

        OpenCGAResult queryResult = individualDBAdaptor.groupBy(study.getUid(), finalQuery, fields, options, userId);

        return ParamUtils.defaultObject(queryResult, OpenCGAResult::new);
    }


    // **************************   ACLs  ******************************** //
    public OpenCGAResult<Map<String, List<String>>> getAcls(String studyId, List<String> individualList, String member,
                                                            boolean ignoreException, String token) throws CatalogException {
        String user = userManager.getUserId(token);
        Study study = studyManager.resolveId(studyId, user);

        String operationId = UUIDUtils.generateOpenCGAUUID(UUIDUtils.Entity.AUDIT);
        ObjectMap auditParams = new ObjectMap()
                .append("studyId", studyId)
                .append("individualList", individualList)
                .append("member", member)
                .append("ignoreException", ignoreException)
                .append("token", token);
        try {
            OpenCGAResult<Map<String, List<String>>> individualAclList = OpenCGAResult.empty();
            InternalGetDataResult<Individual> queryResult = internalGet(study.getUid(), individualList, INCLUDE_INDIVIDUAL_IDS, user,
                    ignoreException);

            Map<String, InternalGetDataResult.Missing> missingMap = new HashMap<>();
            if (queryResult.getMissing() != null) {
                missingMap = queryResult.getMissing().stream()
                        .collect(Collectors.toMap(InternalGetDataResult.Missing::getId, Function.identity()));
            }
            int counter = 0;
            for (String individualId : individualList) {
                if (!missingMap.containsKey(individualId)) {
                    Individual individual = queryResult.getResults().get(counter);
                    try {
                        OpenCGAResult<Map<String, List<String>>> allIndividualAcls;
                        if (StringUtils.isNotEmpty(member)) {
                            allIndividualAcls = authorizationManager.getIndividualAcl(study.getUid(), individual.getUid(), user, member);
                        } else {
                            allIndividualAcls = authorizationManager.getAllIndividualAcls(study.getUid(), individual.getUid(), user);
                        }
                        individualAclList.append(allIndividualAcls);

                        auditManager.audit(operationId, user, Enums.Action.FETCH_ACLS, Enums.Resource.INDIVIDUAL,
                                individual.getId(), individual.getUuid(), study.getId(), study.getUuid(), auditParams,
                                new AuditRecord.Status(AuditRecord.Status.Result.SUCCESS), new ObjectMap());
                    } catch (CatalogException e) {
                        auditManager.audit(operationId, user, Enums.Action.FETCH_ACLS, Enums.Resource.INDIVIDUAL,
                                individual.getId(), individual.getUuid(), study.getId(), study.getUuid(), auditParams,
                                new AuditRecord.Status(AuditRecord.Status.Result.ERROR, e.getError()), new ObjectMap());
                        if (!ignoreException) {
                            throw e;
                        } else {
                            Event event = new Event(Event.Type.ERROR, individualId, missingMap.get(individualId).getErrorMsg());
                            individualAclList.append(new OpenCGAResult<>(0, Collections.singletonList(event), 0,
                                    Collections.singletonList(Collections.emptyMap()), 0));
                        }
                    }
                    counter += 1;
                } else {
                    Event event = new Event(Event.Type.ERROR, individualId, missingMap.get(individualId).getErrorMsg());
                    individualAclList.append(new OpenCGAResult<>(0, Collections.singletonList(event), 0,
                            Collections.singletonList(Collections.emptyMap()), 0));

                    auditManager.audit(operationId, user, Enums.Action.FETCH_ACLS, Enums.Resource.INDIVIDUAL, individualId, "",
                            study.getId(), study.getUuid(), auditParams, new AuditRecord.Status(AuditRecord.Status.Result.ERROR,
                                    new Error(0, "", missingMap.get(individualId).getErrorMsg())), new ObjectMap());
                }
            }
            return individualAclList;
        } catch (CatalogException e) {
            for (String individualId : individualList) {
                auditManager.audit(operationId, user, Enums.Action.FETCH_ACLS, Enums.Resource.INDIVIDUAL, individualId, "",
                        study.getId(), study.getUuid(), auditParams, new AuditRecord.Status(AuditRecord.Status.Result.ERROR, e.getError()),
                        new ObjectMap());
            }
            throw e;
        }
    }

    public OpenCGAResult<Map<String, List<String>>> updateAcl(String studyId, List<String> individualStrList, String memberList,
                                                          Individual.IndividualAclParams aclParams, String token)
            throws CatalogException {
        String userId = userManager.getUserId(token);
        Study study = studyManager.resolveId(studyId, userId, StudyManager.INCLUDE_STUDY_UID);

        ObjectMap auditParams = new ObjectMap()
                .append("studyId", studyId)
                .append("individualStrList", individualStrList)
                .append("memberList", memberList)
                .append("aclParams", aclParams)
                .append("token", token);
        String operationId = UUIDUtils.generateOpenCGAUUID(UUIDUtils.Entity.AUDIT);

        try {
            int count = 0;
            count += individualStrList != null && !individualStrList.isEmpty() ? 1 : 0;
            count += StringUtils.isNotEmpty(aclParams.getSample()) ? 1 : 0;

            if (count > 1) {
                throw new CatalogException("Update ACL: Only one of these parameters are allowed: individual or sample per query.");
            } else if (count == 0) {
                throw new CatalogException("Update ACL: At least one of these parameters should be provided: individual or sample");
            }

            if (aclParams.getAction() == null) {
                throw new CatalogException("Invalid action found. Please choose a valid action to be performed.");
            }

            List<String> permissions = Collections.emptyList();
            if (StringUtils.isNotEmpty(aclParams.getPermissions())) {
                permissions = Arrays.asList(aclParams.getPermissions().trim().replaceAll("\\s", "").split(","));
                checkPermissions(permissions, IndividualAclEntry.IndividualPermissions::valueOf);
            }

            if (StringUtils.isNotEmpty(aclParams.getSample())) {
                Query query = new Query(IndividualDBAdaptor.QueryParams.SAMPLES.key(), aclParams.getSample());
                QueryOptions options = new QueryOptions(QueryOptions.INCLUDE, IndividualDBAdaptor.QueryParams.ID.key());
                OpenCGAResult<Individual> indDataResult = catalogManager.getIndividualManager().search(studyId, query, options, token);

                individualStrList = indDataResult.getResults().stream().map(Individual::getId).collect(Collectors.toList());
            }

            // Obtain the resource ids
            List<Individual> individualList = internalGet(study.getUid(), individualStrList, INCLUDE_INDIVIDUAL_IDS, userId, false)
                    .getResults();

            authorizationManager.checkCanAssignOrSeePermissions(study.getUid(), userId);

            // Validate that the members are actually valid members
            List<String> members;
            if (memberList != null && !memberList.isEmpty()) {
                members = Arrays.asList(memberList.split(","));
            } else {
                members = Collections.emptyList();
            }
            authorizationManager.checkNotAssigningPermissionsToAdminsGroup(members);
            checkMembers(study.getUid(), members);
//        studyManager.membersHavePermissionsInStudy(resourceIds.getStudyId(), members);

            List<Long> individualUids = individualList.stream().map(Individual::getUid).collect(Collectors.toList());

            Enums.Resource resource2 = null;
            List<Long> sampleUids = null;
            if (aclParams.isPropagate()) {
                resource2 = Enums.Resource.SAMPLE;
                sampleUids = getSampleUidsFromIndividuals(study.getUid(), individualUids);
            }

            OpenCGAResult<Map<String, List<String>>> queryResults;
            switch (aclParams.getAction()) {
                case SET:
                    queryResults = authorizationManager.setAcls(study.getUid(), individualUids, sampleUids, members, permissions,
                            Enums.Resource.INDIVIDUAL, resource2);
                    break;
                case ADD:
                    queryResults = authorizationManager.addAcls(study.getUid(), individualUids, sampleUids, members, permissions,
                            Enums.Resource.INDIVIDUAL, resource2);
                    break;
                case REMOVE:
                    queryResults = authorizationManager.removeAcls(individualUids, sampleUids, members, permissions,
                            Enums.Resource.INDIVIDUAL, resource2);
                    break;
                case RESET:
                    queryResults = authorizationManager.removeAcls(individualUids, sampleUids, members, null, Enums.Resource.INDIVIDUAL,
                            resource2);
                    break;
                default:
                    throw new CatalogException("Unexpected error occurred. No valid action found.");
            }

            for (Individual individual : individualList) {
                auditManager.audit(operationId, userId, Enums.Action.UPDATE_ACLS, Enums.Resource.INDIVIDUAL, individual.getId(),
                        individual.getUuid(), study.getId(), study.getUuid(), auditParams,
                        new AuditRecord.Status(AuditRecord.Status.Result.SUCCESS), new ObjectMap());
            }
            return queryResults;
        } catch (CatalogException e) {
            if (individualStrList != null) {
                for (String individualId : individualStrList) {
                    auditManager.audit(operationId, userId, Enums.Action.UPDATE_ACLS, Enums.Resource.INDIVIDUAL, individualId,
                            "", study.getId(), study.getUuid(), auditParams, new AuditRecord.Status(AuditRecord.Status.Result.ERROR,
                                    e.getError()), new ObjectMap());
                }
            }
            throw e;
        }
    }

    public DataResult<FacetField> facet(String studyId, Query query, QueryOptions options, boolean defaultStats, String token)
            throws CatalogException, IOException {
        ParamUtils.defaultObject(query, Query::new);
        ParamUtils.defaultObject(options, QueryOptions::new);

        String userId = userManager.getUserId(token);
        // We need to add variableSets and groups to avoid additional queries as it will be used in the catalogSolrManager
        Study study = catalogManager.getStudyManager().resolveId(studyId, userId, new QueryOptions(QueryOptions.INCLUDE,
                Arrays.asList(StudyDBAdaptor.QueryParams.VARIABLE_SET.key(), StudyDBAdaptor.QueryParams.GROUPS.key())));

        ObjectMap auditParams = new ObjectMap()
                .append("studyId", studyId)
                .append("query", new Query(query))
                .append("options", options)
                .append("defaultStats", defaultStats)
                .append("token", token);
        try {
            if (defaultStats || StringUtils.isEmpty(options.getString(QueryOptions.FACET))) {
                String facet = options.getString(QueryOptions.FACET);
                options.put(QueryOptions.FACET, StringUtils.isNotEmpty(facet) ? defaultFacet + ";" + facet : defaultFacet);
            }

            CatalogSolrManager catalogSolrManager = new CatalogSolrManager(catalogManager);

            AnnotationUtils.fixQueryAnnotationSearch(study, userId, query, authorizationManager);

            DataResult<FacetField> result = catalogSolrManager.facetedQuery(study, CatalogSolrManager.INDIVIDUAL_SOLR_COLLECTION, query,
                    options, userId);
            auditManager.auditFacet(userId, Enums.Resource.INDIVIDUAL, study.getId(), study.getUuid(), auditParams,
                    new AuditRecord.Status(AuditRecord.Status.Result.SUCCESS));

            return result;
        } catch (CatalogException e) {
            auditManager.auditFacet(userId, Enums.Resource.INDIVIDUAL, study.getId(), study.getUuid(), auditParams,
                    new AuditRecord.Status(AuditRecord.Status.Result.ERROR, new Error(0, "", e.getMessage())));
            throw e;
        }
    }

    // **************************   Private methods  ******************************** //

    private List<Long> getSampleUidsFromIndividuals(long studyUid, List<Long> individualUidList) throws CatalogDBException {
        // Look for all the samples belonging to the individual
        Query query = new Query()
                .append(IndividualDBAdaptor.QueryParams.STUDY_UID.key(), studyUid)
                .append(IndividualDBAdaptor.QueryParams.UID.key(), individualUidList);

        OpenCGAResult<Individual> individualDataResult = individualDBAdaptor.get(query,
                new QueryOptions(QueryOptions.INCLUDE, IndividualDBAdaptor.QueryParams.SAMPLES.key()));

        List<Long> sampleUids = new ArrayList<>();
        for (Individual individual : individualDataResult.getResults()) {
            sampleUids.addAll(individual.getSamples().stream().map(Sample::getUid).collect(Collectors.toList()));
        }

        return sampleUids;
    }

    // Checks if father or mother are in query and transforms them into father.id and mother.id respectively

    private void fixQuery(Study study, Query query, String userId) throws CatalogException {
        if (StringUtils.isNotEmpty(query.getString(IndividualDBAdaptor.QueryParams.FATHER.key()))) {
            Individual ind = internalGet(study.getUid(), query.getString(IndividualDBAdaptor.QueryParams.FATHER.key()),
                    INCLUDE_INDIVIDUAL_IDS, userId).first();
            query.remove(IndividualDBAdaptor.QueryParams.FATHER.key());
            query.append(IndividualDBAdaptor.QueryParams.FATHER_UID.key(), ind.getUid());
        }
        if (StringUtils.isNotEmpty(query.getString(IndividualDBAdaptor.QueryParams.MOTHER.key()))) {
            Individual ind = internalGet(study.getUid(), query.getString(IndividualDBAdaptor.QueryParams.MOTHER.key()),
                    INCLUDE_INDIVIDUAL_IDS, userId).first();
            query.remove(IndividualDBAdaptor.QueryParams.MOTHER.key());
            query.append(IndividualDBAdaptor.QueryParams.MOTHER_UID.key(), ind.getUid());
        }
        if (StringUtils.isNotEmpty(query.getString(IndividualDBAdaptor.QueryParams.SAMPLES.key()))) {
            OpenCGAResult<Sample> sampleDataResult = catalogManager.getSampleManager().internalGet(study.getUid(),
                    query.getAsStringList(IndividualDBAdaptor.QueryParams.SAMPLES.key()), SampleManager.INCLUDE_SAMPLE_IDS, userId, false);
            query.remove(IndividualDBAdaptor.QueryParams.SAMPLES.key());
            query.append(IndividualDBAdaptor.QueryParams.SAMPLE_UIDS.key(), sampleDataResult.getResults().stream().map(Sample::getUid)
                    .collect(Collectors.toList()));
        }
    }

}<|MERGE_RESOLUTION|>--- conflicted
+++ resolved
@@ -387,13 +387,8 @@
 
             finalQuery.append(IndividualDBAdaptor.QueryParams.STUDY_UID.key(), study.getUid());
 
-<<<<<<< HEAD
-            OpenCGAResult<Individual> queryResult = individualDBAdaptor.get(finalQuery, options, userId);
+            OpenCGAResult<Individual> queryResult = individualDBAdaptor.get(study.getUid(), finalQuery, options, userId);
             auditManager.auditSearch(userId, Enums.Resource.INDIVIDUAL, study.getId(), study.getUuid(), auditParams,
-=======
-            OpenCGAResult<Individual> queryResult = individualDBAdaptor.get(study.getUid(), finalQuery, options, userId);
-            auditManager.auditSearch(userId, AuditRecord.Resource.INDIVIDUAL, study.getId(), study.getUuid(), auditParams,
->>>>>>> c54f70b8
                     new AuditRecord.Status(AuditRecord.Status.Result.SUCCESS));
 
             return queryResult;
