/*
 * Copyright 2015-2017 OpenCB
 *
 * Licensed under the Apache License, Version 2.0 (the "License");
 * you may not use this file except in compliance with the License.
 * You may obtain a copy of the License at
 *
 *     http://www.apache.org/licenses/LICENSE-2.0
 *
 * Unless required by applicable law or agreed to in writing, software
 * distributed under the License is distributed on an "AS IS" BASIS,
 * WITHOUT WARRANTIES OR CONDITIONS OF ANY KIND, either express or implied.
 * See the License for the specific language governing permissions and
 * limitations under the License.
 */

package org.opencb.opencga.catalog.managers;

import org.apache.commons.lang3.StringUtils;
import org.opencb.biodata.models.pedigree.IndividualProperty;
import org.opencb.commons.datastore.core.*;
import org.opencb.commons.datastore.core.result.Error;
import org.opencb.commons.utils.ListUtils;
import org.opencb.opencga.catalog.audit.AuditManager;
import org.opencb.opencga.catalog.audit.AuditRecord;
import org.opencb.opencga.catalog.auth.authorization.AuthorizationManager;
import org.opencb.opencga.catalog.db.DBAdaptorFactory;
import org.opencb.opencga.catalog.db.api.*;
import org.opencb.opencga.catalog.exceptions.CatalogAuthorizationException;
import org.opencb.opencga.catalog.exceptions.CatalogDBException;
import org.opencb.opencga.catalog.exceptions.CatalogException;
import org.opencb.opencga.catalog.io.CatalogIOManagerFactory;
import org.opencb.opencga.catalog.models.InternalGetDataResult;
import org.opencb.opencga.catalog.models.update.IndividualUpdateParams;
import org.opencb.opencga.catalog.stats.solr.CatalogSolrManager;
import org.opencb.opencga.catalog.utils.AnnotationUtils;
import org.opencb.opencga.catalog.utils.Constants;
import org.opencb.opencga.catalog.utils.ParamUtils;
import org.opencb.opencga.catalog.utils.UUIDUtils;
import org.opencb.opencga.core.common.TimeUtils;
import org.opencb.opencga.core.config.Configuration;
import org.opencb.opencga.core.models.*;
import org.opencb.opencga.core.models.acls.permissions.IndividualAclEntry;
import org.opencb.opencga.core.models.acls.permissions.StudyAclEntry;
import org.opencb.opencga.core.models.common.Enums;
import org.opencb.opencga.core.results.OpenCGAResult;
import org.slf4j.Logger;
import org.slf4j.LoggerFactory;

import javax.annotation.Nullable;
import java.io.IOException;
import java.util.*;
import java.util.function.Function;
import java.util.stream.Collectors;

import static org.opencb.opencga.catalog.auth.authorization.CatalogAuthorizationManager.checkPermissions;

/**
 * Created by hpccoll1 on 19/06/15.
 */
public class IndividualManager extends AnnotationSetManager<Individual> {

    protected static Logger logger = LoggerFactory.getLogger(IndividualManager.class);
    private UserManager userManager;
    private StudyManager studyManager;

    private final String defaultFacet = "creationYear>>creationMonth;status;multiplesType;ethnicity;population;lifeStatus;"
            + "affectationStatus;phenotypes;sex;numSamples[0..10]:1";

    public static final QueryOptions INCLUDE_INDIVIDUAL_IDS = new QueryOptions(QueryOptions.INCLUDE, Arrays.asList(
            IndividualDBAdaptor.QueryParams.ID.key(), IndividualDBAdaptor.QueryParams.UID.key(), IndividualDBAdaptor.QueryParams.UUID.key(),
            IndividualDBAdaptor.QueryParams.VERSION.key(), IndividualDBAdaptor.QueryParams.FATHER.key(),
            IndividualDBAdaptor.QueryParams.MOTHER.key(), IndividualDBAdaptor.QueryParams.STUDY_UID.key()));
    public static final QueryOptions INCLUDE_INDIVIDUAL_DISORDERS_PHENOTYPES = new QueryOptions(QueryOptions.INCLUDE, Arrays.asList(
            IndividualDBAdaptor.QueryParams.ID.key(), IndividualDBAdaptor.QueryParams.UID.key(), IndividualDBAdaptor.QueryParams.UUID.key(),
            IndividualDBAdaptor.QueryParams.VERSION.key(), IndividualDBAdaptor.QueryParams.FATHER.key(),
            IndividualDBAdaptor.QueryParams.MOTHER.key(), IndividualDBAdaptor.QueryParams.DISORDERS.key(),
            IndividualDBAdaptor.QueryParams.PHENOTYPES.key(), IndividualDBAdaptor.QueryParams.STUDY_UID.key()));

    private static final Map<IndividualProperty.KaryotypicSex, IndividualProperty.Sex> KARYOTYPIC_SEX_SEX_MAP;

    static {
        KARYOTYPIC_SEX_SEX_MAP = new HashMap<>();
        KARYOTYPIC_SEX_SEX_MAP.put(IndividualProperty.KaryotypicSex.UNKNOWN, IndividualProperty.Sex.UNKNOWN);
        KARYOTYPIC_SEX_SEX_MAP.put(IndividualProperty.KaryotypicSex.XX, IndividualProperty.Sex.FEMALE);
        KARYOTYPIC_SEX_SEX_MAP.put(IndividualProperty.KaryotypicSex.XO, IndividualProperty.Sex.FEMALE);
        KARYOTYPIC_SEX_SEX_MAP.put(IndividualProperty.KaryotypicSex.XXX, IndividualProperty.Sex.FEMALE);
        KARYOTYPIC_SEX_SEX_MAP.put(IndividualProperty.KaryotypicSex.XXXX, IndividualProperty.Sex.FEMALE);
        KARYOTYPIC_SEX_SEX_MAP.put(IndividualProperty.KaryotypicSex.XY, IndividualProperty.Sex.MALE);
        KARYOTYPIC_SEX_SEX_MAP.put(IndividualProperty.KaryotypicSex.XXY, IndividualProperty.Sex.MALE);
        KARYOTYPIC_SEX_SEX_MAP.put(IndividualProperty.KaryotypicSex.XXYY, IndividualProperty.Sex.MALE);
        KARYOTYPIC_SEX_SEX_MAP.put(IndividualProperty.KaryotypicSex.XXXY, IndividualProperty.Sex.MALE);
        KARYOTYPIC_SEX_SEX_MAP.put(IndividualProperty.KaryotypicSex.XYY, IndividualProperty.Sex.MALE);
        KARYOTYPIC_SEX_SEX_MAP.put(IndividualProperty.KaryotypicSex.OTHER, IndividualProperty.Sex.UNDETERMINED);
    }

    IndividualManager(AuthorizationManager authorizationManager, AuditManager auditManager, CatalogManager catalogManager,
                      DBAdaptorFactory catalogDBAdaptorFactory, CatalogIOManagerFactory ioManagerFactory,
                      Configuration configuration) {
        super(authorizationManager, auditManager, catalogManager, catalogDBAdaptorFactory, ioManagerFactory, configuration);

        this.userManager = catalogManager.getUserManager();
        this.studyManager = catalogManager.getStudyManager();
    }

    @Override
    Enums.Resource getEntity() {
        return Enums.Resource.INDIVIDUAL;
    }

    @Override
    OpenCGAResult<Individual> internalGet(long studyUid, String entry, @Nullable Query query, QueryOptions options, String user)
            throws CatalogException {
        ParamUtils.checkIsSingleID(entry);
        Query queryCopy = query == null ? new Query() : new Query(query);
        queryCopy.put(IndividualDBAdaptor.QueryParams.STUDY_UID.key(), studyUid);

        if (UUIDUtils.isOpenCGAUUID(entry)) {
            queryCopy.put(IndividualDBAdaptor.QueryParams.UUID.key(), entry);
        } else {
            queryCopy.put(IndividualDBAdaptor.QueryParams.ID.key(), entry);
        }
        QueryOptions queryOptions = options != null ? new QueryOptions(options) : new QueryOptions();
        OpenCGAResult<Individual> individualDataResult = individualDBAdaptor.get(queryCopy, queryOptions, user);
        if (individualDataResult.getNumResults() == 0) {
            individualDataResult = individualDBAdaptor.get(queryCopy, queryOptions);
            if (individualDataResult.getNumResults() == 0) {
                throw new CatalogException("Individual " + entry + " not found");
            } else {
                throw new CatalogAuthorizationException("Permission denied. " + user + " is not allowed to see the individual " + entry);
            }
        } else if (individualDataResult.getNumResults() > 1 && !queryCopy.getBoolean(Constants.ALL_VERSIONS)) {
            throw new CatalogException("More than one individual found based on " + entry);
        } else {
            return individualDataResult;
        }
    }

    @Override
    InternalGetDataResult<Individual> internalGet(long studyUid, List<String> entryList, @Nullable Query query, QueryOptions options,
                                                  String user, boolean ignoreException) throws CatalogException {
        if (ListUtils.isEmpty(entryList)) {
            throw new CatalogException("Missing individual entries.");
        }
        List<String> uniqueList = ListUtils.unique(entryList);

        QueryOptions queryOptions = options != null ? new QueryOptions(options) : new QueryOptions();
        Query queryCopy = query == null ? new Query() : new Query(query);
        queryCopy.put(IndividualDBAdaptor.QueryParams.STUDY_UID.key(), studyUid);

        Function<Individual, String> individualStringFunction = Individual::getId;
        IndividualDBAdaptor.QueryParams idQueryParam = null;
        for (String entry : uniqueList) {
            IndividualDBAdaptor.QueryParams param = IndividualDBAdaptor.QueryParams.ID;
            if (UUIDUtils.isOpenCGAUUID(entry)) {
                param = IndividualDBAdaptor.QueryParams.UUID;
                individualStringFunction = Individual::getUuid;
            }
            if (idQueryParam == null) {
                idQueryParam = param;
            }
            if (idQueryParam != param) {
                throw new CatalogException("Found uuids and ids in the same query. Please, choose one or do two different queries.");
            }
        }
        queryCopy.put(idQueryParam.key(), uniqueList);

        // Ensure the field by which we are querying for will be kept in the results
        queryOptions = keepFieldInQueryOptions(queryOptions, idQueryParam.key());

        OpenCGAResult<Individual> individualDataResult = individualDBAdaptor.get(queryCopy, queryOptions, user);

        if (ignoreException || individualDataResult.getNumResults() >= uniqueList.size()) {
            return keepOriginalOrder(uniqueList, individualStringFunction, individualDataResult, ignoreException,
                    queryCopy.getBoolean(Constants.ALL_VERSIONS));
        }
        // Query without adding the user check
        OpenCGAResult<Individual> resultsNoCheck = individualDBAdaptor.get(queryCopy, queryOptions);

        if (resultsNoCheck.getNumResults() == individualDataResult.getNumResults()) {
            throw CatalogException.notFound("individuals",
                    getMissingFields(uniqueList, individualDataResult.getResults(), individualStringFunction));
        } else {
            throw new CatalogAuthorizationException("Permission denied. " + user + " is not allowed to see some or none of the"
                    + " individuals.");
        }
    }

    private OpenCGAResult<Individual> getIndividual(long studyUid, String individualUuid, QueryOptions options) throws CatalogDBException {
        Query query = new Query()
                .append(IndividualDBAdaptor.QueryParams.STUDY_UID.key(), studyUid)
                .append(IndividualDBAdaptor.QueryParams.UUID.key(), individualUuid);
        return individualDBAdaptor.get(query, options);
    }

    void validateNewIndividual(Study study, Individual individual, List<String> samples, String userId, boolean linkParents)
            throws CatalogException {
        ParamUtils.checkAlias(individual.getId(), "id");
        individual.setName(StringUtils.isEmpty(individual.getName()) ? individual.getId() : individual.getName());
        individual.setLocation(ParamUtils.defaultObject(individual.getLocation(), Location::new));
        individual.setEthnicity(ParamUtils.defaultObject(individual.getEthnicity(), ""));
        individual.setPopulation(ParamUtils.defaultObject(individual.getPopulation(), Individual.Population::new));
        individual.setLifeStatus(ParamUtils.defaultObject(individual.getLifeStatus(), IndividualProperty.LifeStatus.UNKNOWN));
        individual.setKaryotypicSex(ParamUtils.defaultObject(individual.getKaryotypicSex(), IndividualProperty.KaryotypicSex.UNKNOWN));
        individual.setSex(ParamUtils.defaultObject(individual.getSex(), IndividualProperty.Sex.UNKNOWN));
        individual.setAffectationStatus(ParamUtils.defaultObject(individual.getAffectationStatus(),
                IndividualProperty.AffectationStatus.UNKNOWN));
        individual.setPhenotypes(ParamUtils.defaultObject(individual.getPhenotypes(), Collections.emptyList()));
        individual.setDisorders(ParamUtils.defaultObject(individual.getDisorders(), Collections.emptyList()));
        individual.setAnnotationSets(ParamUtils.defaultObject(individual.getAnnotationSets(), Collections.emptyList()));
        individual.setAttributes(ParamUtils.defaultObject(individual.getAttributes(), Collections.emptyMap()));
        individual.setSamples(ParamUtils.defaultObject(individual.getSamples(), new ArrayList<>()));
        individual.setStatus(new Status());
        individual.setCreationDate(TimeUtils.getTime());
        individual.setRelease(studyManager.getCurrentRelease(study));
        individual.setVersion(1);
        individual.setUuid(UUIDUtils.generateOpenCGAUUID(UUIDUtils.Entity.INDIVIDUAL));

        // Check the id is not in use
        Query query = new Query()
                .append(IndividualDBAdaptor.QueryParams.STUDY_UID.key(), study.getUid())
                .append(IndividualDBAdaptor.QueryParams.ID.key(), individual.getId());
        if (individualDBAdaptor.count(query).first() > 0) {
            throw new CatalogException("Individual '" + individual.getId() + "' already exists.");
        }

        validateNewAnnotationSets(study.getVariableSets(), individual.getAnnotationSets());
        validateSamples(study, individual, samples, userId);

        if (linkParents) {
            if (individual.getFather() != null && StringUtils.isNotEmpty(individual.getFather().getId())) {
                OpenCGAResult<Individual> fatherResult = internalGet(study.getUid(), individual.getFather().getId(), INCLUDE_INDIVIDUAL_IDS,
                        userId);
                individual.setFather(fatherResult.first());
            }
            if (individual.getMother() != null && StringUtils.isNotEmpty(individual.getMother().getId())) {
                OpenCGAResult<Individual> motherResult = internalGet(study.getUid(), individual.getMother().getId(), INCLUDE_INDIVIDUAL_IDS,
                        userId);
                individual.setMother(motherResult.first());
            }
        }
    }

    private void validateSamples(Study study, Individual individual, List<String> samples, String userId) throws CatalogException {
        List<Sample> sampleList = new ArrayList<>();

        if (individual.getSamples() != null && !individual.getSamples().isEmpty()) {
            // Check the user can create new samples
            authorizationManager.checkStudyPermission(study.getUid(), userId, StudyAclEntry.StudyPermissions.WRITE_SAMPLES);

            // Validate the samples can be created and are valid
            for (Sample sample : individual.getSamples()) {
                catalogManager.getSampleManager().validateNewSample(study, sample, userId);
                sampleList.add(sample);
            }
        }

        if (samples != null && !samples.isEmpty()) {
            // We remove any possible duplicate
            ArrayList<String> deduplicatedSampleIds = new ArrayList<>(new HashSet<>(samples));

            InternalGetDataResult<Sample> sampleDataResult = catalogManager.getSampleManager().internalGet(study.getUid(),
                    deduplicatedSampleIds, SampleManager.INCLUDE_SAMPLE_IDS, userId, false);

            // Check the samples are not attached to other individual
            Set<Long> sampleUidSet = sampleDataResult.getResults().stream().map(Sample::getUid).collect(Collectors.toSet());

            checkSamplesNotInUseInOtherIndividual(sampleUidSet, study.getUid(), null);

            sampleList.addAll(sampleDataResult.getResults());
        }

        individual.setSamples(sampleList);
    }

    @Override
    public OpenCGAResult<Individual> create(String studyStr, Individual individual, QueryOptions options, String token)
            throws CatalogException {
        return create(studyStr, individual, null, options, token);
    }

    public OpenCGAResult<Individual> create(String studyStr, Individual individual, List<String> sampleIds, QueryOptions options,
                                         String token) throws CatalogException {
        options = ParamUtils.defaultObject(options, QueryOptions::new);

        String userId = userManager.getUserId(token);
        Study study = studyManager.resolveId(studyStr, userId, StudyManager.INCLUDE_VARIABLE_SET);

        ObjectMap auditParams = new ObjectMap()
                .append("study", studyStr)
                .append("individual", individual)
                .append("sampleIds", sampleIds)
                .append("options", options)
                .append("token", token);
        try {
            authorizationManager.checkStudyPermission(study.getUid(), userId, StudyAclEntry.StudyPermissions.WRITE_INDIVIDUALS);
            validateNewIndividual(study, individual, sampleIds, userId, true);

            // Create the individual
            individualDBAdaptor.insert(study.getUid(), individual, study.getVariableSets(), options);
            OpenCGAResult<Individual> queryResult = getIndividual(study.getUid(), individual.getUuid(), options);
            auditManager.auditCreate(userId, Enums.Resource.INDIVIDUAL, individual.getId(), individual.getUuid(), study.getId(),
                    study.getUuid(), auditParams, new AuditRecord.Status(AuditRecord.Status.Result.SUCCESS));

            return queryResult;
        } catch (CatalogException e) {
            auditManager.auditCreate(userId, Enums.Resource.INDIVIDUAL, individual.getId(), "", study.getId(), study.getUuid(),
                    auditParams, new AuditRecord.Status(AuditRecord.Status.Result.ERROR, e.getError()));
            throw e;
        }
    }

    private Map<Long, Integer> checkSamplesNotInUseInOtherIndividual(Set<Long> sampleIds, long studyId, Long individualId)
            throws CatalogException {
        Map<Long, Integer> currentSamples = new HashMap<>();

        // Check if any of the existing samples already belong to an individual
        Query query = new Query()
                .append(IndividualDBAdaptor.QueryParams.SAMPLE_UIDS.key(), sampleIds)
                .append(IndividualDBAdaptor.QueryParams.STUDY_UID.key(), studyId);
        QueryOptions options = new QueryOptions(QueryOptions.INCLUDE, Arrays.asList(
                IndividualDBAdaptor.QueryParams.SAMPLES.key(), IndividualDBAdaptor.QueryParams.UID.key()));
        OpenCGAResult<Individual> queryResult = individualDBAdaptor.get(query, options);
        if (queryResult.getNumResults() > 0) {
            // Check which of the samples are already associated to an individual
            List<String> usedSamples = new ArrayList<>();
            for (Individual individual1 : queryResult.getResults()) {
                if (individualId != null && individualId == individual1.getUid()) {
                    // It already belongs to the proper individual.
                    for (Sample sample : individual1.getSamples()) {
                        currentSamples.put(sample.getUid(), sample.getVersion());
                    }
                    continue;
                }
                if (individual1.getSamples() != null) {
                    for (Sample sample : individual1.getSamples()) {
                        if (sampleIds.contains(sample.getUid())) {
                            usedSamples.add(sample.getId());
                        }
                    }
                }
            }

            if (usedSamples.size() > 0) {
                throw new CatalogException("Cannot associate some of the samples to the individual. Samples belonging to other "
                        + "individuals: " + StringUtils.join(usedSamples, ", "));
            }
        }

        return currentSamples;
    }

    @Override
    public DBIterator<Individual> iterator(String studyStr, Query query, QueryOptions options, String sessionId) throws CatalogException {
        ParamUtils.checkObj(sessionId, "sessionId");
        query = ParamUtils.defaultObject(query, Query::new);
        options = ParamUtils.defaultObject(options, QueryOptions::new);

        String userId = userManager.getUserId(sessionId);
        Study study = catalogManager.getStudyManager().resolveId(studyStr, userId);
        query.append(IndividualDBAdaptor.QueryParams.STUDY_UID.key(), study.getUid());

        return individualDBAdaptor.iterator(query, options, userId);
    }

    @Override
    public OpenCGAResult<Individual> search(String studyId, Query query, QueryOptions options, String token) throws CatalogException {
        query = ParamUtils.defaultObject(query, Query::new);
        Query finalQuery = new Query(query);
        options = ParamUtils.defaultObject(options, QueryOptions::new);

        String userId = userManager.getUserId(token);
        Study study = catalogManager.getStudyManager().resolveId(studyId, userId, new QueryOptions(QueryOptions.INCLUDE,
                StudyDBAdaptor.QueryParams.VARIABLE_SET.key()));

        ObjectMap auditParams = new ObjectMap()
                .append("studyId", studyId)
                .append("query", new Query(query))
                .append("options", options)
                .append("token", token);
        try {
            fixQuery(study, finalQuery, userId);

            // Fix query if it contains any annotation
            AnnotationUtils.fixQueryAnnotationSearch(study, finalQuery);
            AnnotationUtils.fixQueryOptionAnnotation(options);

            finalQuery.append(IndividualDBAdaptor.QueryParams.STUDY_UID.key(), study.getUid());

            OpenCGAResult<Individual> queryResult = individualDBAdaptor.get(finalQuery, options, userId);
            auditManager.auditSearch(userId, Enums.Resource.INDIVIDUAL, study.getId(), study.getUuid(), auditParams,
                    new AuditRecord.Status(AuditRecord.Status.Result.SUCCESS));

            return queryResult;
        } catch (CatalogException e) {
            auditManager.auditSearch(userId, Enums.Resource.INDIVIDUAL, study.getId(), study.getUuid(), auditParams,
                    new AuditRecord.Status(AuditRecord.Status.Result.ERROR, e.getError()));
            throw e;
        }
    }

    @Override
    public OpenCGAResult<Individual> count(String studyId, Query query, String token) throws CatalogException {
        query = ParamUtils.defaultObject(query, Query::new);
        Query finalQuery = new Query(query);

        String userId = userManager.getUserId(token);
        Study study = catalogManager.getStudyManager().resolveId(studyId, userId, new QueryOptions(QueryOptions.INCLUDE,
                StudyDBAdaptor.QueryParams.VARIABLE_SET.key()));

        ObjectMap auditParams = new ObjectMap()
                .append("studyId", studyId)
                .append("query", query)
                .append("token", token);
        try {
            fixQuery(study, finalQuery, userId);
            // Fix query if it contains any annotation
            AnnotationUtils.fixQueryAnnotationSearch(study, finalQuery);

            finalQuery.append(IndividualDBAdaptor.QueryParams.STUDY_UID.key(), study.getUid());
            OpenCGAResult<Long> queryResultAux = individualDBAdaptor.count(finalQuery, userId,
                    StudyAclEntry.StudyPermissions.VIEW_INDIVIDUALS);

            auditManager.auditCount(userId, Enums.Resource.INDIVIDUAL, study.getId(), study.getUuid(), auditParams,
                    new AuditRecord.Status(AuditRecord.Status.Result.SUCCESS));

            return new OpenCGAResult<>(queryResultAux.getTime(), queryResultAux.getEvents(), 0, Collections.emptyList(),
                    queryResultAux.first());
        } catch (CatalogException e) {
            auditManager.auditCount(userId, Enums.Resource.INDIVIDUAL, study.getId(), study.getUuid(), auditParams,
                    new AuditRecord.Status(AuditRecord.Status.Result.ERROR, e.getError()));
            throw e;
        }
    }

    @Override
    public OpenCGAResult delete(String studyStr, List<String> individualIds, ObjectMap params, String token) throws CatalogException {
        return delete(studyStr, individualIds, params, false, token);
    }

    public OpenCGAResult delete(String studyStr, List<String> individualIds, ObjectMap params, boolean ignoreException, String token)
            throws CatalogException {
        String userId = catalogManager.getUserManager().getUserId(token);
        Study study = studyManager.resolveId(studyStr, userId, new QueryOptions(QueryOptions.INCLUDE,
                StudyDBAdaptor.QueryParams.VARIABLE_SET.key()));

        String operationUuid = UUIDUtils.generateOpenCGAUUID(UUIDUtils.Entity.AUDIT);

        ObjectMap auditParams = new ObjectMap()
                .append("study", studyStr)
                .append("individualIds", individualIds)
                .append("params", params)
                .append("ignoreException", ignoreException)
                .append("token", token);

        boolean checkPermissions;
        try {
            // If the user is the owner or the admin, we won't check if he has permissions for every single entry
            checkPermissions = !authorizationManager.checkIsOwnerOrAdmin(study.getUid(), userId);
        } catch (CatalogException e) {
            auditManager.auditDelete(operationUuid, userId, Enums.Resource.INDIVIDUAL, "", "", study.getId(), study.getUuid(),
                    auditParams, new AuditRecord.Status(AuditRecord.Status.Result.ERROR, e.getError()));
            throw e;
        }

        OpenCGAResult result = OpenCGAResult.empty();
        for (String id : individualIds) {
            String individualId = id;
            String individualUuid = "";

            try {
                OpenCGAResult<Individual> internalResult = internalGet(study.getUid(), id, INCLUDE_INDIVIDUAL_IDS, userId);
                if (internalResult.getNumResults() == 0) {
                    throw new CatalogException("Individual '" + id + "' not found");
                }

                Individual individual = internalResult.first();
                // We set the proper values for the audit
                individualId = individual.getId();
                individualUuid = individual.getUuid();

                OpenCGAResult deleteResult = delete(study, individual, params, userId, checkPermissions);

                // Add the results to the current write result
                result.append(deleteResult);

                auditManager.auditDelete(operationUuid, userId, Enums.Resource.INDIVIDUAL, individual.getId(), individual.getUuid(),
                        study.getId(), study.getUuid(), auditParams, new AuditRecord.Status(AuditRecord.Status.Result.SUCCESS));
            } catch (CatalogException e) {
                String errorMsg = "Cannot delete individual " + individualId + ": " + e.getMessage();

                Event event = new Event(Event.Type.ERROR, individualId, e.getMessage());
                result.getEvents().add(event);

                logger.error(errorMsg, e);
                auditManager.auditDelete(operationUuid, userId, Enums.Resource.INDIVIDUAL, individualId, individualUuid,
                        study.getId(), study.getUuid(), auditParams, new AuditRecord.Status(AuditRecord.Status.Result.ERROR, e.getError()));
            }
        }

        return endResult(result, ignoreException);
    }

    @Override
    public OpenCGAResult delete(String studyStr, Query query, ObjectMap params, String token) throws CatalogException {
        return delete(studyStr, query, params, false, token);
    }

    public OpenCGAResult delete(String studyStr, Query query, ObjectMap params, boolean ignoreException, String token)
            throws CatalogException {
        Query finalQuery = new Query(ParamUtils.defaultObject(query, Query::new));
        OpenCGAResult result = OpenCGAResult.empty();

        String userId = catalogManager.getUserManager().getUserId(token);
        Study study = catalogManager.getStudyManager().resolveId(studyStr, userId, StudyManager.INCLUDE_VARIABLE_SET);

        String operationUuid = UUIDUtils.generateOpenCGAUUID(UUIDUtils.Entity.AUDIT);

        ObjectMap auditParams = new ObjectMap()
                .append("study", studyStr)
                .append("query", new Query(query))
                .append("params", params)
                .append("ignoreException", ignoreException)
                .append("token", token);

        // If the user is the owner or the admin, we won't check if he has permissions for every single entry
        boolean checkPermissions;

        // We try to get an iterator containing all the individuals to be deleted
        DBIterator<Individual> iterator;
        try {
            // Fix query if it contains any annotation
            fixQuery(study, finalQuery, userId);
            // Fix query if it contains any annotation
            AnnotationUtils.fixQueryAnnotationSearch(study, finalQuery);

            finalQuery.append(FamilyDBAdaptor.QueryParams.STUDY_UID.key(), study.getUid());

            iterator = individualDBAdaptor.iterator(finalQuery, INCLUDE_INDIVIDUAL_IDS, userId);

            // If the user is the owner or the admin, we won't check if he has permissions for every single entry
            checkPermissions = !authorizationManager.checkIsOwnerOrAdmin(study.getUid(), userId);
        } catch (CatalogException e) {
            auditManager.auditDelete(operationUuid, userId, Enums.Resource.INDIVIDUAL, "", "", study.getId(), study.getUuid(),
                    auditParams, new AuditRecord.Status(AuditRecord.Status.Result.ERROR, e.getError()));
            throw e;
        }

        while (iterator.hasNext()) {
            Individual individual = iterator.next();

            try {
                OpenCGAResult deleteResult = delete(study, individual, params, userId, checkPermissions);

                // Add the results to the current write result
                result.append(deleteResult);

                auditManager.auditDelete(operationUuid, userId, Enums.Resource.INDIVIDUAL, individual.getId(), individual.getUuid(),
                        study.getId(), study.getUuid(), auditParams, new AuditRecord.Status(AuditRecord.Status.Result.SUCCESS));
            } catch (CatalogException e) {
                String errorMsg = "Cannot delete individual " + individual.getId() + ": " + e.getMessage();

                Event event = new Event(Event.Type.ERROR, individual.getId(), e.getMessage());
                result.getEvents().add(event);

                logger.error(errorMsg);
                auditManager.auditDelete(operationUuid, userId, Enums.Resource.INDIVIDUAL, individual.getId(), individual.getUuid(),
                        study.getId(), study.getUuid(), auditParams, new AuditRecord.Status(AuditRecord.Status.Result.ERROR, e.getError()));
            }
        }

        return endResult(result, ignoreException);
    }

    private OpenCGAResult delete(Study study, Individual individual, ObjectMap params, String userId, boolean checkPermissions)
            throws CatalogException {
        if (checkPermissions) {
            authorizationManager.checkIndividualPermission(study.getUid(), individual.getUid(), userId,
                    IndividualAclEntry.IndividualPermissions.DELETE);
        }

        // Get the families the individual is a member of
        Query tmpQuery = new Query()
                .append(FamilyDBAdaptor.QueryParams.MEMBER_UID.key(), individual.getUid())
                .append(FamilyDBAdaptor.QueryParams.STUDY_UID.key(), study.getUid());
        OpenCGAResult<Family> familyDataResult = familyDBAdaptor.get(tmpQuery, new QueryOptions(QueryOptions.INCLUDE,
                Arrays.asList(FamilyDBAdaptor.QueryParams.UID.key(), FamilyDBAdaptor.QueryParams.ID.key(),
                        FamilyDBAdaptor.QueryParams.MEMBERS.key())));

        // Check if the individual can be deleted
        if (!params.getBoolean(Constants.FORCE, false)) {
            if (familyDataResult.getNumResults() > 0) {
                throw new CatalogException("Individual found in the families: " + familyDataResult.getResults()
                        .stream()
                        .map(Family::getId)
                        .collect(Collectors.joining(", ")));
            }
        } else {
            logger.info("Forcing deletion of individuals belonging to families");
        }

        return individualDBAdaptor.delete(individual);
    }

    public OpenCGAResult<Individual> updateAnnotationSet(String studyStr, String individualStr, List<AnnotationSet> annotationSetList,
                                                      ParamUtils.UpdateAction action, QueryOptions options, String token)
            throws CatalogException {
        IndividualUpdateParams individualUpdateParams = new IndividualUpdateParams().setAnnotationSets(annotationSetList);
        options = ParamUtils.defaultObject(options, QueryOptions::new);
        options.put(Constants.ACTIONS, new ObjectMap(AnnotationSetManager.ANNOTATION_SETS, action));

        return update(studyStr, individualStr, individualUpdateParams, options, token);
    }

    public OpenCGAResult<Individual> addAnnotationSet(String studyStr, String individualStr, AnnotationSet annotationSet,
                                                   QueryOptions options, String token) throws CatalogException {
        return addAnnotationSets(studyStr, individualStr, Collections.singletonList(annotationSet), options, token);
    }

    public OpenCGAResult<Individual> addAnnotationSets(String studyStr, String individualStr, List<AnnotationSet> annotationSetList,
                                                    QueryOptions options, String token) throws CatalogException {
        return updateAnnotationSet(studyStr, individualStr, annotationSetList, ParamUtils.UpdateAction.ADD, options, token);
    }

    public OpenCGAResult<Individual> setAnnotationSet(String studyStr, String individualStr, AnnotationSet annotationSet,
                                                   QueryOptions options, String token) throws CatalogException {
        return setAnnotationSets(studyStr, individualStr, Collections.singletonList(annotationSet), options, token);
    }

    public OpenCGAResult<Individual> setAnnotationSets(String studyStr, String individualStr, List<AnnotationSet> annotationSetList,
                                                    QueryOptions options, String token) throws CatalogException {
        return updateAnnotationSet(studyStr, individualStr, annotationSetList, ParamUtils.UpdateAction.SET, options, token);
    }

    public OpenCGAResult<Individual> removeAnnotationSet(String studyStr, String individualStr, String annotationSetId,
                                                         QueryOptions options, String token) throws CatalogException {
        return removeAnnotationSets(studyStr, individualStr, Collections.singletonList(annotationSetId), options, token);
    }

    public OpenCGAResult<Individual> removeAnnotationSets(String studyStr, String individualStr, List<String> annotationSetIdList,
                                                       QueryOptions options, String token) throws CatalogException {
        List<AnnotationSet> annotationSetList = annotationSetIdList
                .stream()
                .map(id -> new AnnotationSet().setId(id))
                .collect(Collectors.toList());
        return updateAnnotationSet(studyStr, individualStr, annotationSetList, ParamUtils.UpdateAction.REMOVE, options, token);
    }

    public OpenCGAResult<Individual> updateAnnotations(String studyStr, String individualStr, String annotationSetId,
                                                    Map<String, Object> annotations, ParamUtils.CompleteUpdateAction action,
                                                    QueryOptions options, String token) throws CatalogException {
        if (annotations == null || annotations.isEmpty()) {
            throw new CatalogException("Missing array of annotations.");
        }
        IndividualUpdateParams individualUpdateParams = new IndividualUpdateParams()
                .setAnnotationSets(Collections.singletonList(new AnnotationSet(annotationSetId, "", annotations)));
        options = ParamUtils.defaultObject(options, QueryOptions::new);
        options.put(Constants.ACTIONS, new ObjectMap(AnnotationSetManager.ANNOTATIONS, action));

        return update(studyStr, individualStr, individualUpdateParams, options, token);
    }

    public OpenCGAResult<Individual> removeAnnotations(String studyStr, String individualStr, String annotationSetId,
                                                    List<String> annotations, QueryOptions options, String token) throws CatalogException {
        return updateAnnotations(studyStr, individualStr, annotationSetId, new ObjectMap("remove", StringUtils.join(annotations, ",")),
                ParamUtils.CompleteUpdateAction.REMOVE, options, token);
    }

    public OpenCGAResult<Individual> resetAnnotations(String studyStr, String individualStr, String annotationSetId,
                                                      List<String> annotations, QueryOptions options, String token)
            throws CatalogException {
        return updateAnnotations(studyStr, individualStr, annotationSetId, new ObjectMap("reset", StringUtils.join(annotations, ",")),
                ParamUtils.CompleteUpdateAction.RESET, options, token);
    }

    public OpenCGAResult<Individual> update(String studyStr, Query query, IndividualUpdateParams updateParams, QueryOptions options,
                                            String token) throws CatalogException {
        return update(studyStr, query, updateParams, false, options, token);
    }

    public OpenCGAResult<Individual> update(String studyStr, Query query, IndividualUpdateParams updateParams, boolean ignoreException,
                                            QueryOptions options, String token) throws CatalogException {
        String userId = userManager.getUserId(token);
        Study study = studyManager.resolveId(studyStr, userId, StudyManager.INCLUDE_VARIABLE_SET);

        String operationId = UUIDUtils.generateOpenCGAUUID(UUIDUtils.Entity.AUDIT);

        ObjectMap auditParams = new ObjectMap()
                .append("study", studyStr)
                .append("query", query)
                .append("updateParams", updateParams != null ? updateParams.getUpdateMap() : null)
                .append("ignoreException", ignoreException)
                .append("options", options)
                .append("token", token);

        Query finalQuery = new Query(ParamUtils.defaultObject(query, Query::new));

        DBIterator<Individual> iterator;
        try {
            fixQuery(study, finalQuery, userId);

            // Fix query if it contains any annotation
            AnnotationUtils.fixQueryAnnotationSearch(study, finalQuery);

            finalQuery.append(IndividualDBAdaptor.QueryParams.STUDY_UID.key(), study.getUid());

            iterator = individualDBAdaptor.iterator(finalQuery, INCLUDE_INDIVIDUAL_IDS, userId);
        } catch (CatalogException e) {
            auditManager.auditUpdate(operationId, userId, Enums.Resource.INDIVIDUAL, "", "", study.getId(), study.getUuid(),
                    auditParams, new AuditRecord.Status(AuditRecord.Status.Result.ERROR, e.getError()));
            throw e;
        }

        OpenCGAResult<Individual> result = OpenCGAResult.empty();
        while (iterator.hasNext()) {
            Individual individual = iterator.next();
            try {
                OpenCGAResult updateResult = update(study, individual, updateParams, options, userId);
                result.append(updateResult);

                auditManager.auditUpdate(userId, Enums.Resource.INDIVIDUAL, individual.getId(), individual.getUuid(), study.getId(),
                        study.getUuid(), auditParams, new AuditRecord.Status(AuditRecord.Status.Result.SUCCESS));
            } catch (CatalogException e) {
                Event event = new Event(Event.Type.ERROR, individual.getId(), e.getMessage());
                result.getEvents().add(event);

                logger.error("Cannot update individual {}: {}", individual.getId(), e.getMessage(), e);
                auditManager.auditUpdate(operationId, userId, Enums.Resource.INDIVIDUAL, individual.getId(), individual.getUuid(),
                        study.getId(), study.getUuid(), auditParams, new AuditRecord.Status(AuditRecord.Status.Result.ERROR, e.getError()));
            }
        }

        return endResult(result, ignoreException);
    }

    public OpenCGAResult<Individual> update(String studyStr, String individualId, IndividualUpdateParams updateParams, QueryOptions options,
                                         String token) throws CatalogException {
        String userId = userManager.getUserId(token);
        Study study = studyManager.resolveId(studyStr, userId, StudyManager.INCLUDE_VARIABLE_SET);

        String operationId = UUIDUtils.generateOpenCGAUUID(UUIDUtils.Entity.AUDIT);

        ObjectMap auditParams = new ObjectMap()
                .append("study", studyStr)
                .append("individualId", individualId)
                .append("updateParams", updateParams != null ? updateParams.getUpdateMap() : null)
                .append("options", options)
                .append("token", token);

        OpenCGAResult<Individual> result = OpenCGAResult.empty();
        String individualUuid = "";

        try {
            OpenCGAResult<Individual> internalResult = internalGet(study.getUid(), individualId, QueryOptions.empty(), userId);
            if (internalResult.getNumResults() == 0) {
                throw new CatalogException("Individual '" + individualId + "' not found");
            }
            Individual individual = internalResult.first();

            // We set the proper values for the audit
            individualId = individual.getId();
            individualUuid = individual.getUuid();

            OpenCGAResult updateResult = update(study, individual, updateParams, options, userId);
            result.append(updateResult);

            auditManager.auditUpdate(userId, Enums.Resource.INDIVIDUAL, individual.getId(), individual.getUuid(), study.getId(),
                    study.getUuid(), auditParams, new AuditRecord.Status(AuditRecord.Status.Result.SUCCESS));
        } catch (CatalogException e) {
            Event event = new Event(Event.Type.ERROR, individualId, e.getMessage());
            result.getEvents().add(event);

            logger.error("Cannot update individual {}: {}", individualId, e.getMessage());
            auditManager.auditUpdate(operationId, userId, Enums.Resource.INDIVIDUAL, individualId, individualUuid, study.getId(),
                    study.getUuid(), auditParams, new AuditRecord.Status(AuditRecord.Status.Result.ERROR, e.getError()));
            throw e;
        }

        return result;
    }

    /**
     * Update an Individual from catalog.
     *
     * @param studyStr   Study id in string format. Could be one of [id|user@aliasProject:aliasStudy|aliasProject:aliasStudy|aliasStudy].
     * @param individualIds List of individual ids. Could be either the id or uuid.
     * @param updateParams Data model filled only with the parameters to be updated.
     * @param options      QueryOptions object.
     * @param token  Session id of the user logged in.
     * @return A OpenCGAResult.
     * @throws CatalogException if there is any internal error, the user does not have proper permissions or a parameter passed does not
     *                          exist or is not allowed to be updated.
     */
    public OpenCGAResult<Individual> update(String studyStr, List<String> individualIds, IndividualUpdateParams updateParams,
                                         QueryOptions options, String token) throws CatalogException {
        return update(studyStr, individualIds, updateParams, false, options, token);
    }

    public OpenCGAResult<Individual> update(String studyStr, List<String> individualIds, IndividualUpdateParams updateParams,
                                            boolean ignoreException, QueryOptions options, String token) throws CatalogException {
        String userId = userManager.getUserId(token);
        Study study = studyManager.resolveId(studyStr, userId, StudyManager.INCLUDE_VARIABLE_SET);

        String operationId = UUIDUtils.generateOpenCGAUUID(UUIDUtils.Entity.AUDIT);

        ObjectMap auditParams = new ObjectMap()
                .append("study", studyStr)
                .append("individualIds", individualIds)
                .append("updateParams", updateParams != null ? updateParams.getUpdateMap() : null)
                .append("ignoreException", ignoreException)
                .append("options", options)
                .append("token", token);

        OpenCGAResult<Individual> result = OpenCGAResult.empty();
        for (String id : individualIds) {
            String individualId = id;
            String individualUuid = "";

            try {
                OpenCGAResult<Individual> internalResult = internalGet(study.getUid(), id, QueryOptions.empty(), userId);
                if (internalResult.getNumResults() == 0) {
                    throw new CatalogException("Individual '" + id + "' not found");
                }
                Individual individual = internalResult.first();

                // We set the proper values for the audit
                individualId = individual.getId();
                individualUuid = individual.getUuid();

                OpenCGAResult updateResult = update(study, individual, updateParams, options, userId);
                result.append(updateResult);

                auditManager.auditUpdate(userId, Enums.Resource.INDIVIDUAL, individual.getId(), individual.getUuid(), study.getId(),
                        study.getUuid(), auditParams, new AuditRecord.Status(AuditRecord.Status.Result.SUCCESS));
            } catch (CatalogException e) {
                Event event = new Event(Event.Type.ERROR, id, e.getMessage());
                result.getEvents().add(event);

                logger.error("Cannot update individual {}: {}", individualId, e.getMessage());
                auditManager.auditUpdate(operationId, userId, Enums.Resource.INDIVIDUAL, individualId, individualUuid, study.getId(),
                        study.getUuid(), auditParams, new AuditRecord.Status(AuditRecord.Status.Result.ERROR, e.getError()));
            }
        }

        return endResult(result, ignoreException);
    }

    private OpenCGAResult update(Study study, Individual individual, IndividualUpdateParams updateParams, QueryOptions options,
                                 String userId) throws CatalogException {
        ObjectMap parameters = new ObjectMap();
        if (updateParams != null) {
            parameters = updateParams.getUpdateMap();
        }

        options = ParamUtils.defaultObject(options, QueryOptions::new);

        if (parameters.isEmpty() && !options.getBoolean(Constants.INCREMENT_VERSION, false)) {
            ParamUtils.checkUpdateParametersMap(parameters);
        }

        if (parameters.containsKey(SampleDBAdaptor.QueryParams.ANNOTATION_SETS.key())) {
            Map<String, Object> actionMap = options.getMap(Constants.ACTIONS, new HashMap<>());
            if (!actionMap.containsKey(AnnotationSetManager.ANNOTATION_SETS)
                    && !actionMap.containsKey(AnnotationSetManager.ANNOTATIONS)) {
                logger.warn("Assuming the user wants to add the list of annotation sets provided");
                actionMap.put(AnnotationSetManager.ANNOTATION_SETS, ParamUtils.UpdateAction.ADD);
                options.put(Constants.ACTIONS, actionMap);
            }
        }

        long studyUid = study.getUid();
        long individualUid = individual.getUid();

        // Check permissions...
        // Only check write annotation permissions if the user wants to update the annotation sets
        if (updateParams != null && updateParams.getAnnotationSets() != null) {
            authorizationManager.checkIndividualPermission(studyUid, individualUid, userId,
                    IndividualAclEntry.IndividualPermissions.WRITE_ANNOTATIONS);
        }
        // Only check update permissions if the user wants to update anything apart from the annotation sets
        if ((parameters.size() == 1 && !parameters.containsKey(IndividualDBAdaptor.QueryParams.ANNOTATION_SETS.key()))
                || parameters.size() > 1) {
            authorizationManager.checkIndividualPermission(studyUid, individualUid, userId,
                    IndividualAclEntry.IndividualPermissions.UPDATE);
        }

        if (updateParams != null && StringUtils.isNotEmpty(updateParams.getId())) {
            ParamUtils.checkAlias(updateParams.getId(), "id");

            Query query = new Query()
                    .append(IndividualDBAdaptor.QueryParams.STUDY_UID.key(), studyUid)
                    .append(IndividualDBAdaptor.QueryParams.ID.key(), updateParams.getId());
            if (individualDBAdaptor.count(query).first() > 0) {
                throw new CatalogException("Individual name " + updateParams.getId() + " already in use");
            }
        }
        if (updateParams != null && updateParams.getDateOfBirth() != null) {
            if (StringUtils.isEmpty(updateParams.getDateOfBirth())) {
                parameters.put(IndividualDBAdaptor.QueryParams.DATE_OF_BIRTH.key(), "");
            } else {
                if (!TimeUtils.isValidFormat("yyyyMMdd", updateParams.getDateOfBirth())) {
                    throw new CatalogException("Invalid date of birth format. Valid format yyyyMMdd");
                }
            }
        }
        if (updateParams != null && updateParams.getMultiples() != null) {
            // Check individual names exist
            Query query = new Query()
                    .append(IndividualDBAdaptor.QueryParams.STUDY_UID.key(), studyUid)
                    .append(IndividualDBAdaptor.QueryParams.ID.key(), StringUtils.join(updateParams.getMultiples().getSiblings(), ","));
            QueryOptions queryOptions = new QueryOptions(QueryOptions.INCLUDE, IndividualDBAdaptor.QueryParams.UID.key());
            OpenCGAResult<Individual> individualDataResult = individualDBAdaptor.get(query, queryOptions);
            if (individualDataResult.getNumResults() < updateParams.getMultiples().getSiblings().size()) {
                int missing = updateParams.getMultiples().getSiblings().size() - individualDataResult.getNumResults();
                throw new CatalogDBException("Missing " + missing + " siblings in the database.");
            }
        }
        if (updateParams != null && ListUtils.isNotEmpty(updateParams.getSamples())) {
            // Check those samples can be used
            List<String> sampleStringList = updateParams.getSamples();
            List<Sample> sampleList = catalogManager.getSampleManager().internalGet(studyUid, sampleStringList,
                    SampleManager.INCLUDE_SAMPLE_IDS, userId, false).getResults();

            Map<Long, Integer> existingSamplesInIndividual = checkSamplesNotInUseInOtherIndividual(
                    sampleList.stream().map(Sample::getUid).collect(Collectors.toSet()), studyUid, individualUid);

            List<Sample> updatedSamples = new ArrayList<>();
            Map<String, Object> actionMap = options.getMap(Constants.ACTIONS, new HashMap<>());
            String action = (String) actionMap.getOrDefault(IndividualDBAdaptor.QueryParams.SAMPLES.key(),
                    ParamUtils.UpdateAction.ADD.name());
            if (ParamUtils.UpdateAction.ADD.name().equals(action)) {
                // We will convert the ADD action into a SET to remove existing samples with older versions and replace them for the
                // newest ones
                Iterator<Sample> iterator = sampleList.iterator();
                while (iterator.hasNext()) {
                    Sample sample = iterator.next();
                    // We check if the sample is already present in the individual. If so, and the current version is higher than the
                    // one stored, we will change the version to the current one.
                    if (existingSamplesInIndividual.containsKey(sample.getUid())
                            && existingSamplesInIndividual.get(sample.getUid()) < sample.getVersion()) {
                        existingSamplesInIndividual.put(sample.getUid(), sample.getVersion());

                        // We remove the sample from the list to avoid duplicities
                        iterator.remove();
                    }
                }
                for (Map.Entry<Long, Integer> entry : existingSamplesInIndividual.entrySet()) {
                    updatedSamples.add(new Sample().setUid(entry.getKey()).setVersion(entry.getValue()));
                }

                updatedSamples.addAll(sampleList);

                // Replace action
                actionMap.put(IndividualDBAdaptor.QueryParams.SAMPLES.key(), ParamUtils.UpdateAction.SET.name());
            }
            // We add the rest of the samples the user want to add
            updatedSamples.addAll(sampleList);

            // Update the parameters with the proper list of samples
            parameters.put(IndividualDBAdaptor.QueryParams.SAMPLES.key(), updatedSamples);
        }

        if (updateParams != null && StringUtils.isNotEmpty(updateParams.getFather())) {
            OpenCGAResult<Individual> queryResult = internalGet(studyUid, updateParams.getFather(), INCLUDE_INDIVIDUAL_IDS, userId);
            parameters.remove(IndividualDBAdaptor.QueryParams.FATHER.key());
            parameters.put(IndividualDBAdaptor.QueryParams.FATHER_UID.key(), queryResult.first().getUid());
        }
        if (updateParams != null && StringUtils.isNotEmpty(updateParams.getMother())) {
            OpenCGAResult<Individual> queryResult = internalGet(studyUid, updateParams.getMother(), INCLUDE_INDIVIDUAL_IDS, userId);
            parameters.remove(IndividualDBAdaptor.QueryParams.MOTHER.key());
            parameters.put(IndividualDBAdaptor.QueryParams.MOTHER_UID.key(), queryResult.first().getUid());
        }

        checkUpdateAnnotations(study, individual, parameters, options, VariableSet.AnnotableDataModels.INDIVIDUAL, individualDBAdaptor,
                userId);

        if (options.getBoolean(Constants.INCREMENT_VERSION)) {
            // We do need to get the current release to properly create a new version
            options.put(Constants.CURRENT_RELEASE, studyManager.getCurrentRelease(study));
        }

        return individualDBAdaptor.update(individual.getUid(), parameters, study.getVariableSets(), options);
    }

    @Override
    public OpenCGAResult rank(String studyStr, Query query, String field, int numResults, boolean asc, String sessionId)
            throws CatalogException {
        query = ParamUtils.defaultObject(query, Query::new);
        ParamUtils.checkObj(field, "field");
        ParamUtils.checkObj(sessionId, "sessionId");

        String userId = userManager.getUserId(sessionId);
        Study study = catalogManager.getStudyManager().resolveId(studyStr, userId);

        authorizationManager.checkStudyPermission(study.getUid(), userId, StudyAclEntry.StudyPermissions.VIEW_INDIVIDUALS);

        // Fix query if it contains any annotation
        AnnotationUtils.fixQueryAnnotationSearch(study, userId, query, authorizationManager);

        // TODO: In next release, we will have to check the count parameter from the queryOptions object.
        boolean count = true;
//        query.append(CatalogIndividualDBAdaptor.QueryParams.STUDY_UID.key(), studyId);
        OpenCGAResult queryResult = null;
        if (count) {
            // We do not need to check for permissions when we show the count of files
            queryResult = individualDBAdaptor.rank(query, field, numResults, asc);
        }

        return ParamUtils.defaultObject(queryResult, OpenCGAResult::new);
    }

    @Override
    public OpenCGAResult groupBy(@Nullable String studyStr, Query query, List<String> fields, QueryOptions options, String sessionId)
            throws CatalogException {
        query = ParamUtils.defaultObject(query, Query::new);
        options = ParamUtils.defaultObject(options, QueryOptions::new);
        ParamUtils.checkObj(fields, "fields");

        String userId = userManager.getUserId(sessionId);
        Study study = catalogManager.getStudyManager().resolveId(studyStr, userId);

        Query finalQuery = new Query(query);

        // Fix query if it contains any annotation
        AnnotationUtils.fixQueryAnnotationSearch(study, userId, finalQuery, authorizationManager);
        AnnotationUtils.fixQueryOptionAnnotation(options);

        try {
            fixQuery(study, finalQuery, userId);
        } catch (CatalogException e) {
            // Any of mother, father or sample ids or names do not exist or were not found
            return OpenCGAResult.empty();
        }

        // Add study id to the query
        finalQuery.put(IndividualDBAdaptor.QueryParams.STUDY_UID.key(), study.getUid());

        OpenCGAResult queryResult = individualDBAdaptor.groupBy(finalQuery, fields, options, userId);

        return ParamUtils.defaultObject(queryResult, OpenCGAResult::new);
    }


    // **************************   ACLs  ******************************** //
    public OpenCGAResult<Map<String, List<String>>> getAcls(String studyId, List<String> individualList, String member,
                                                            boolean ignoreException, String token) throws CatalogException {
        String user = userManager.getUserId(token);
        Study study = studyManager.resolveId(studyId, user);

        String operationId = UUIDUtils.generateOpenCGAUUID(UUIDUtils.Entity.AUDIT);
        ObjectMap auditParams = new ObjectMap()
                .append("studyId", studyId)
                .append("individualList", individualList)
                .append("member", member)
                .append("ignoreException", ignoreException)
                .append("token", token);
        try {
            OpenCGAResult<Map<String, List<String>>> individualAclList = OpenCGAResult.empty();
            InternalGetDataResult<Individual> queryResult = internalGet(study.getUid(), individualList, INCLUDE_INDIVIDUAL_IDS, user,
                    ignoreException);

            Map<String, InternalGetDataResult.Missing> missingMap = new HashMap<>();
            if (queryResult.getMissing() != null) {
                missingMap = queryResult.getMissing().stream()
                        .collect(Collectors.toMap(InternalGetDataResult.Missing::getId, Function.identity()));
            }
            int counter = 0;
            for (String individualId : individualList) {
                if (!missingMap.containsKey(individualId)) {
                    Individual individual = queryResult.getResults().get(counter);
                    try {
                        OpenCGAResult<Map<String, List<String>>> allIndividualAcls;
                        if (StringUtils.isNotEmpty(member)) {
                            allIndividualAcls = authorizationManager.getIndividualAcl(study.getUid(), individual.getUid(), user, member);
                        } else {
                            allIndividualAcls = authorizationManager.getAllIndividualAcls(study.getUid(), individual.getUid(), user);
                        }
                        individualAclList.append(allIndividualAcls);

                        auditManager.audit(operationId, user, Enums.Action.FETCH_ACLS, Enums.Resource.INDIVIDUAL,
                                individual.getId(), individual.getUuid(), study.getId(), study.getUuid(), auditParams,
                                new AuditRecord.Status(AuditRecord.Status.Result.SUCCESS), new ObjectMap());
                    } catch (CatalogException e) {
                        auditManager.audit(operationId, user, Enums.Action.FETCH_ACLS, Enums.Resource.INDIVIDUAL,
                                individual.getId(), individual.getUuid(), study.getId(), study.getUuid(), auditParams,
                                new AuditRecord.Status(AuditRecord.Status.Result.ERROR, e.getError()), new ObjectMap());
                        if (!ignoreException) {
                            throw e;
                        } else {
                            Event event = new Event(Event.Type.ERROR, individualId, missingMap.get(individualId).getErrorMsg());
                            individualAclList.append(new OpenCGAResult<>(0, Collections.singletonList(event), 0,
                                    Collections.singletonList(Collections.emptyMap()), 0));
                        }
                    }
                    counter += 1;
                } else {
                    Event event = new Event(Event.Type.ERROR, individualId, missingMap.get(individualId).getErrorMsg());
                    individualAclList.append(new OpenCGAResult<>(0, Collections.singletonList(event), 0,
                            Collections.singletonList(Collections.emptyMap()), 0));

                    auditManager.audit(operationId, user, Enums.Action.FETCH_ACLS, Enums.Resource.INDIVIDUAL, individualId, "",
                            study.getId(), study.getUuid(), auditParams, new AuditRecord.Status(AuditRecord.Status.Result.ERROR,
                                    new Error(0, "", missingMap.get(individualId).getErrorMsg())), new ObjectMap());
                }
            }
            return individualAclList;
        } catch (CatalogException e) {
            for (String individualId : individualList) {
                auditManager.audit(operationId, user, Enums.Action.FETCH_ACLS, Enums.Resource.INDIVIDUAL, individualId, "",
                        study.getId(), study.getUuid(), auditParams, new AuditRecord.Status(AuditRecord.Status.Result.ERROR, e.getError()),
                        new ObjectMap());
            }
            throw e;
        }
    }

    public OpenCGAResult<Map<String, List<String>>> updateAcl(String studyId, List<String> individualStrList, String memberList,
                                                          Individual.IndividualAclParams aclParams, String token)
            throws CatalogException {
        String userId = userManager.getUserId(token);
        Study study = studyManager.resolveId(studyId, userId, StudyManager.INCLUDE_STUDY_UID);

        ObjectMap auditParams = new ObjectMap()
                .append("studyId", studyId)
                .append("individualStrList", individualStrList)
                .append("memberList", memberList)
                .append("aclParams", aclParams)
                .append("token", token);
        String operationId = UUIDUtils.generateOpenCGAUUID(UUIDUtils.Entity.AUDIT);

        try {
            int count = 0;
            count += individualStrList != null && !individualStrList.isEmpty() ? 1 : 0;
            count += StringUtils.isNotEmpty(aclParams.getSample()) ? 1 : 0;

            if (count > 1) {
                throw new CatalogException("Update ACL: Only one of these parameters are allowed: individual or sample per query.");
            } else if (count == 0) {
                throw new CatalogException("Update ACL: At least one of these parameters should be provided: individual or sample");
            }

            if (aclParams.getAction() == null) {
                throw new CatalogException("Invalid action found. Please choose a valid action to be performed.");
            }

            List<String> permissions = Collections.emptyList();
            if (StringUtils.isNotEmpty(aclParams.getPermissions())) {
                permissions = Arrays.asList(aclParams.getPermissions().trim().replaceAll("\\s", "").split(","));
                checkPermissions(permissions, IndividualAclEntry.IndividualPermissions::valueOf);
            }

            if (StringUtils.isNotEmpty(aclParams.getSample())) {
                Query query = new Query(IndividualDBAdaptor.QueryParams.SAMPLES.key(), aclParams.getSample());
                QueryOptions options = new QueryOptions(QueryOptions.INCLUDE, IndividualDBAdaptor.QueryParams.ID.key());
                OpenCGAResult<Individual> indDataResult = catalogManager.getIndividualManager().search(studyId, query, options, token);

                individualStrList = indDataResult.getResults().stream().map(Individual::getId).collect(Collectors.toList());
            }

            // Obtain the resource ids
            List<Individual> individualList = internalGet(study.getUid(), individualStrList, INCLUDE_INDIVIDUAL_IDS, userId, false)
                    .getResults();

            authorizationManager.checkCanAssignOrSeePermissions(study.getUid(), userId);

            // Validate that the members are actually valid members
            List<String> members;
            if (memberList != null && !memberList.isEmpty()) {
                members = Arrays.asList(memberList.split(","));
            } else {
                members = Collections.emptyList();
            }
            authorizationManager.checkNotAssigningPermissionsToAdminsGroup(members);
            checkMembers(study.getUid(), members);
//        studyManager.membersHavePermissionsInStudy(resourceIds.getStudyId(), members);

            List<Long> individualUids = individualList.stream().map(Individual::getUid).collect(Collectors.toList());

            Enums.Resource resource2 = null;
            List<Long> sampleUids = null;
            if (aclParams.isPropagate()) {
                resource2 = Enums.Resource.SAMPLE;
                sampleUids = getSampleUidsFromIndividuals(study.getUid(), individualUids);
            }

            OpenCGAResult<Map<String, List<String>>> queryResults;
            switch (aclParams.getAction()) {
                case SET:
                    queryResults = authorizationManager.setAcls(study.getUid(), individualUids, sampleUids, members, permissions,
                            Enums.Resource.INDIVIDUAL, resource2);
                    break;
                case ADD:
                    queryResults = authorizationManager.addAcls(study.getUid(), individualUids, sampleUids, members, permissions,
                            Enums.Resource.INDIVIDUAL, resource2);
                    break;
                case REMOVE:
                    queryResults = authorizationManager.removeAcls(individualUids, sampleUids, members, permissions,
                            Enums.Resource.INDIVIDUAL, resource2);
                    break;
                case RESET:
                    queryResults = authorizationManager.removeAcls(individualUids, sampleUids, members, null, Enums.Resource.INDIVIDUAL,
                            resource2);
                    break;
                default:
                    throw new CatalogException("Unexpected error occurred. No valid action found.");
            }

            for (Individual individual : individualList) {
                auditManager.audit(operationId, userId, Enums.Action.UPDATE_ACLS, Enums.Resource.INDIVIDUAL, individual.getId(),
                        individual.getUuid(), study.getId(), study.getUuid(), auditParams,
                        new AuditRecord.Status(AuditRecord.Status.Result.SUCCESS), new ObjectMap());
            }
            return queryResults;
        } catch (CatalogException e) {
            if (individualStrList != null) {
                for (String individualId : individualStrList) {
                    auditManager.audit(operationId, userId, Enums.Action.UPDATE_ACLS, Enums.Resource.INDIVIDUAL, individualId,
                            "", study.getId(), study.getUuid(), auditParams, new AuditRecord.Status(AuditRecord.Status.Result.ERROR,
                                    e.getError()), new ObjectMap());
                }
            }
            throw e;
        }
    }

    public DataResult<FacetField> facet(String studyId, Query query, QueryOptions options, boolean defaultStats, String token)
            throws CatalogException, IOException {
        ParamUtils.defaultObject(query, Query::new);
        ParamUtils.defaultObject(options, QueryOptions::new);

        String userId = userManager.getUserId(token);
        // We need to add variableSets and groups to avoid additional queries as it will be used in the catalogSolrManager
        Study study = catalogManager.getStudyManager().resolveId(studyId, userId, new QueryOptions(QueryOptions.INCLUDE,
                Arrays.asList(StudyDBAdaptor.QueryParams.VARIABLE_SET.key(), StudyDBAdaptor.QueryParams.GROUPS.key())));

        ObjectMap auditParams = new ObjectMap()
                .append("studyId", studyId)
                .append("query", new Query(query))
                .append("options", options)
                .append("defaultStats", defaultStats)
                .append("token", token);
        try {
            if (defaultStats || StringUtils.isEmpty(options.getString(QueryOptions.FACET))) {
                String facet = options.getString(QueryOptions.FACET);
                options.put(QueryOptions.FACET, StringUtils.isNotEmpty(facet) ? defaultFacet + ";" + facet : defaultFacet);
            }

            CatalogSolrManager catalogSolrManager = new CatalogSolrManager(catalogManager);

            AnnotationUtils.fixQueryAnnotationSearch(study, userId, query, authorizationManager);

<<<<<<< HEAD
            FacetQueryResult result = catalogSolrManager.facetedQuery(study, CatalogSolrManager.INDIVIDUAL_SOLR_COLLECTION, query, options,
                    userId);
            auditManager.auditFacet(userId, Enums.Resource.INDIVIDUAL, study.getId(), study.getUuid(), auditParams,
=======
            DataResult<FacetField> result = catalogSolrManager.facetedQuery(study, CatalogSolrManager.INDIVIDUAL_SOLR_COLLECTION, query,
                    options, userId);
            auditManager.auditFacet(userId, AuditRecord.Resource.INDIVIDUAL, study.getId(), study.getUuid(), auditParams,
>>>>>>> 8f61bb2b
                    new AuditRecord.Status(AuditRecord.Status.Result.SUCCESS));

            return result;
        } catch (CatalogException | IOException e) {
            auditManager.auditFacet(userId, Enums.Resource.INDIVIDUAL, study.getId(), study.getUuid(), auditParams,
                    new AuditRecord.Status(AuditRecord.Status.Result.ERROR, new Error(0, "", e.getMessage())));
            throw e;
        }
    }

    // **************************   Private methods  ******************************** //

    private List<Long> getSampleUidsFromIndividuals(long studyUid, List<Long> individualUidList) throws CatalogDBException {
        // Look for all the samples belonging to the individual
        Query query = new Query()
                .append(IndividualDBAdaptor.QueryParams.STUDY_UID.key(), studyUid)
                .append(IndividualDBAdaptor.QueryParams.UID.key(), individualUidList);

        OpenCGAResult<Individual> individualDataResult = individualDBAdaptor.get(query,
                new QueryOptions(QueryOptions.INCLUDE, IndividualDBAdaptor.QueryParams.SAMPLES.key()));

        List<Long> sampleUids = new ArrayList<>();
        for (Individual individual : individualDataResult.getResults()) {
            sampleUids.addAll(individual.getSamples().stream().map(Sample::getUid).collect(Collectors.toList()));
        }

        return sampleUids;
    }

    // Checks if father or mother are in query and transforms them into father.id and mother.id respectively

    private void fixQuery(Study study, Query query, String userId) throws CatalogException {
        if (StringUtils.isNotEmpty(query.getString(IndividualDBAdaptor.QueryParams.FATHER.key()))) {
            Individual ind = internalGet(study.getUid(), query.getString(IndividualDBAdaptor.QueryParams.FATHER.key()),
                    INCLUDE_INDIVIDUAL_IDS, userId).first();
            query.remove(IndividualDBAdaptor.QueryParams.FATHER.key());
            query.append(IndividualDBAdaptor.QueryParams.FATHER_UID.key(), ind.getUid());
        }
        if (StringUtils.isNotEmpty(query.getString(IndividualDBAdaptor.QueryParams.MOTHER.key()))) {
            Individual ind = internalGet(study.getUid(), query.getString(IndividualDBAdaptor.QueryParams.MOTHER.key()),
                    INCLUDE_INDIVIDUAL_IDS, userId).first();
            query.remove(IndividualDBAdaptor.QueryParams.MOTHER.key());
            query.append(IndividualDBAdaptor.QueryParams.MOTHER_UID.key(), ind.getUid());
        }
        if (StringUtils.isNotEmpty(query.getString(IndividualDBAdaptor.QueryParams.SAMPLES.key()))) {
            OpenCGAResult<Sample> sampleDataResult = catalogManager.getSampleManager().internalGet(study.getUid(),
                    query.getAsStringList(IndividualDBAdaptor.QueryParams.SAMPLES.key()), SampleManager.INCLUDE_SAMPLE_IDS, userId, false);
            query.remove(IndividualDBAdaptor.QueryParams.SAMPLES.key());
            query.append(IndividualDBAdaptor.QueryParams.SAMPLE_UIDS.key(), sampleDataResult.getResults().stream().map(Sample::getUid)
                    .collect(Collectors.toList()));
        }
    }

}<|MERGE_RESOLUTION|>--- conflicted
+++ resolved
@@ -1249,19 +1249,13 @@
 
             AnnotationUtils.fixQueryAnnotationSearch(study, userId, query, authorizationManager);
 
-<<<<<<< HEAD
-            FacetQueryResult result = catalogSolrManager.facetedQuery(study, CatalogSolrManager.INDIVIDUAL_SOLR_COLLECTION, query, options,
-                    userId);
-            auditManager.auditFacet(userId, Enums.Resource.INDIVIDUAL, study.getId(), study.getUuid(), auditParams,
-=======
             DataResult<FacetField> result = catalogSolrManager.facetedQuery(study, CatalogSolrManager.INDIVIDUAL_SOLR_COLLECTION, query,
                     options, userId);
-            auditManager.auditFacet(userId, AuditRecord.Resource.INDIVIDUAL, study.getId(), study.getUuid(), auditParams,
->>>>>>> 8f61bb2b
+            auditManager.auditFacet(userId, Enums.Resource.INDIVIDUAL, study.getId(), study.getUuid(), auditParams,
                     new AuditRecord.Status(AuditRecord.Status.Result.SUCCESS));
 
             return result;
-        } catch (CatalogException | IOException e) {
+        } catch (CatalogException e) {
             auditManager.auditFacet(userId, Enums.Resource.INDIVIDUAL, study.getId(), study.getUuid(), auditParams,
                     new AuditRecord.Status(AuditRecord.Status.Result.ERROR, new Error(0, "", e.getMessage())));
             throw e;
