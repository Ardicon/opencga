--- conflicted
+++ resolved
@@ -20,34 +20,19 @@
 {"collection": "job", "fields": {"tags": 1, "studyUid": 1}, "options": {"background": true}}
 {"collection": "job", "fields": {"_acl": 1, "studyUid": 1}, "options": {"background": true}}
 
-<<<<<<< HEAD
 {"collection": "file", "fields": {"uid": 1}, "options": {"background": true}}
 {"collection": "file", "fields": {"name": 1, "studyUid": 1}, "options": {"background": true}}
 {"collection": "file", "fields": {"type": 1, "studyUid": 1}, "options": {"background": true}}
 {"collection": "file", "fields": {"format": 1, "studyUid": 1}, "options": {"background": true}}
 {"collection": "file", "fields": {"bioformat": 1, "studyUid": 1}, "options": {"background": true}}
 {"collection": "file", "fields": {"uri": 1, "studyUid": 1}, "options": {"background": true}}
+{"collection": "file", "fields": {"tags": 1, "studyUid": 1}, "options": {"background": true}}
 {"collection": "file", "fields": {"path": 1, "studyUid": 1}, "options": {"unique": true, "background": true}}
 {"collection": "file", "fields": {"status.name": 1, "studyUid": 1}, "options": {"background": true}}
 {"collection": "file", "fields": {"samples.uid": 1}, "options": {"background": true}}
 {"collection": "file", "fields": {"job.uid": 1}, "options": {"background": true}}
 {"collection": "file", "fields": {"_acl": 1, "studyUid": 1}, "options": {"background": true}}
 {"collection": "file", "fields": {"studyUid": 1}, "options": {"background": true}}
-=======
-{"collection": "file", "fields": {"id": 1}, "options": {"background": true}}
-{"collection": "file", "fields": {"name": 1, "_studyId": 1}, "options": {"background": true}}
-{"collection": "file", "fields": {"type": 1, "_studyId": 1}, "options": {"background": true}}
-{"collection": "file", "fields": {"format": 1, "_studyId": 1}, "options": {"background": true}}
-{"collection": "file", "fields": {"bioformat": 1, "_studyId": 1}, "options": {"background": true}}
-{"collection": "file", "fields": {"uri": 1, "_studyId": 1}, "options": {"background": true}}
-{"collection": "file", "fields": {"tags": 1, "_studyId": 1}, "options": {"background": true}}
-{"collection": "file", "fields": {"path": 1, "_studyId": 1}, "options": {"unique": true, "background": true}}
-{"collection": "file", "fields": {"status.name": 1, "_studyId": 1}, "options": {"background": true}}
-{"collection": "file", "fields": {"samples.id": 1}, "options": {"background": true}}
-{"collection": "file", "fields": {"job.id": 1}, "options": {"background": true}}
-{"collection": "file", "fields": {"_acl": 1, "_studyId": 1}, "options": {"background": true}}
-{"collection": "file", "fields": {"_studyId": 1}, "options": {"background": true}}
->>>>>>> df308616
 
 {"collection": "sample", "fields": {"id": 1, "studyUid": 1, "version": 1}, "options": {"unique": true, "background": true}}
 {"collection": "sample", "fields": {"uid": 1, "version": 1}, "options": {"unique": true, "background": true}}
