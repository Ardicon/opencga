package org.opencb.opencga.catalog.core.db;

import com.fasterxml.jackson.core.JsonProcessingException;
import org.opencb.datastore.core.ObjectMap;
import org.opencb.datastore.core.QueryResult;
import org.opencb.opencga.catalog.core.beans.*;
import org.opencb.opencga.catalog.core.io.CatalogIOManagerException;

import java.io.IOException;
import java.nio.file.Path;

public interface CatalogDBAdaptor {

    /**
     * User methods ···
     * ***************************
     */
    boolean checkUserCredentials(String userId, String sessionId);

    QueryResult<User> createUser(User user) throws CatalogManagerException, JsonProcessingException;

    QueryResult deleteUser(String userId) throws CatalogManagerException, JsonProcessingException;


    QueryResult<ObjectMap> login(String userId, String password, Session session) throws CatalogManagerException, IOException;

    QueryResult logout(String userId, String sessionId) throws CatalogManagerException, IOException;

    QueryResult<ObjectMap> loginAsAnonymous(Session session) throws CatalogManagerException, IOException;

    QueryResult logoutAnonymous(String sessionId);


    // public String getUserByAccountId(String accountId, String sessionId);

    // public String getUserByEmail(String email, String sessionId);

    QueryResult<User> getUser(String userId, String lastActivity) throws CatalogManagerException;

    QueryResult changePassword(String userId, String oldPassword, String newPassword) throws CatalogManagerException;

    QueryResult changeEmail(String userId, String newEmail) throws CatalogManagerException;

    QueryResult resetPassword(String userId, String email) throws CatalogManagerException;

//    public boolean checkSessionId(String userId, String sessionId);

    QueryResult getSession(String userId, String sessionId) throws IOException;

    String getUserIdBySessionId(String sessionId);

    /**
     * Project methods ···
     * ***************************
     */
    QueryResult<Project> createProject(String userId, Project project) throws CatalogManagerException, JsonProcessingException;

    QueryResult<Project> getAllProjects(String userId, String sessionId) throws CatalogManagerException;

    QueryResult<Project> getProject(String userId, String project) throws CatalogManagerException;

    QueryResult deleteProject(int projecetId) throws CatalogManagerException;

    QueryResult renameProject(int projectId, String newprojectName) throws CatalogManagerException;

<<<<<<< HEAD
    int getProjectId(String userId, String project);

    String getProjectOwner(int projectId) throws CatalogManagerException;

=======
    int getProjectId(String userId, String project) throws CatalogManagerException;
>>>>>>> ff0d41e8
    /**
     * Study methods ···
     * ***************************
     */

    QueryResult<Study> createStudy(int projectId, Study study) throws CatalogManagerException;

    QueryResult<Study> getAllStudies(int projectId) throws CatalogManagerException;
    QueryResult<Study> getAllStudies(String userId, String projectAlias) throws CatalogManagerException;

    QueryResult<Study> getStudy(int studyId, String sessionId) throws CatalogManagerException;

    QueryResult renameStudy(String userId, String projectAlias, String studyAlias, String newStudyName) throws CatalogManagerException;

    QueryResult renameStudy(int studyId, String newStudyName) throws CatalogManagerException;

    QueryResult deleteStudy(String userId, String projectAlias, String studyAlias) throws CatalogManagerException;

    QueryResult deleteStudy(int studyId) throws CatalogManagerException;

    int getStudyId(String userId, String projectAlias, String studyAlias) throws CatalogManagerException, IOException;

    int getProjectIdByStudyId(int studyId) throws CatalogManagerException;

    String getStudyOwner(int studyId) throws CatalogManagerException;

    /**
     * File methods ···
     * ***************************
     */

    // add file to study
    QueryResult<File> createFileToStudy(String userId, String projectAlias, String studyAlias, File file) throws CatalogManagerException, IOException;
    QueryResult<File> createFileToStudy(int studyId, File file) throws CatalogManagerException, JsonProcessingException;

    QueryResult deleteFile(String userId, String projectAlias, String studyAlias, Path filePath) throws CatalogManagerException, IOException;
    QueryResult deleteFile(int studyId, Path filePath) throws CatalogManagerException;
    QueryResult deleteFile(int fileId) throws CatalogManagerException;

    QueryResult deleteFilesFromStudy(String userId, String projectAlias, String studyAlias, String sessionId) throws CatalogManagerException;
    QueryResult deleteFilesFromStudy(int studyId, String studyAlias, String sessionId) throws CatalogManagerException;

    int getFileId(String userId, String projectAlias, String studyAlias, Path filePath) throws CatalogManagerException, IOException;
    int getFileId(int studyId, Path filePath) throws CatalogManagerException, IOException;

    QueryResult<File> getFile(String userId, String projectAlias, String studyAlias, Path filePath) throws CatalogManagerException, IOException;
    QueryResult<File> getFile(int studyId, Path filePath) throws CatalogManagerException, IOException;
    QueryResult<File> getFile(int fileId) throws CatalogManagerException, IOException;

    QueryResult setFileStatus(String userId, String projectAlias, String studyAlias, Path filePath, String status, String sessionId) throws CatalogManagerException, IOException;
    QueryResult setFileStatus(int studyId, Path filePath, String status, String sessionId) throws CatalogManagerException, IOException;
    QueryResult setFileStatus(int fileId, String status, String sessionId) throws CatalogManagerException, IOException;

    int getStudyIdByFileId(int fileId) throws CatalogManagerException;
    String getFileOwner(int fileId) throws CatalogManagerException;

    // TODO: void shareObject(String userId, int fileId, Acl acl) throws CatalogManagerException;



    /**
     * Analysis methods ···
     * ***************************
     */

    QueryResult<Analysis> getAllAnalysis(String userId, String projectAlias, String studyAlias) throws CatalogManagerException;
    QueryResult<Analysis> getAllAnalysis(int studyId) throws CatalogManagerException;

    QueryResult createAnalysis(String userId, String projectAlias, String studyAlias, Analysis analysis) throws CatalogManagerException, IOException;
    QueryResult createAnalysis(int studyId, Analysis analysis) throws CatalogManagerException, JsonProcessingException;

    QueryResult<Job> createJob(int studyId, String analysisName, Job job, String sessionId) throws CatalogManagerException, JsonProcessingException;

    QueryResult deleteJob(int jobId, String sessionId) throws CatalogManagerException;

    Job getJob(int jobId, String sessionId) throws CatalogManagerException, IOException;

    String getJobStatus(int jobId, String sessionId) throws CatalogManagerException, IOException;

    void incJobVisites(int jobId, String sessionId) throws CatalogManagerException, IOException;

    void setJobCommandLine(int jobId, String commandLine, String sessionId) throws CatalogManagerException, IOException;

//    int getJobIndex(String userId, String jobId, String sessionId) throws CatalogManagerException, IOException;

//    Project getJobProject(String userId, String jobId, String sessionId) throws CatalogManagerException, IOException;




    /**
     * Util methods ···
     * ***************************
     */
//    List<AnalysisPlugin> getUserAnalysis(String sessionId) throws CatalogManagerException, IOException;
//
//    List<Bucket> jsonToBucketList(String json) throws IOException;
//
//    ObjectItem getObjectFromBucket(String userId, String bucketId, Path objectId, String sessionId) throws CatalogManagerException, IOException;



}<|MERGE_RESOLUTION|>--- conflicted
+++ resolved
@@ -63,14 +63,10 @@
 
     QueryResult renameProject(int projectId, String newprojectName) throws CatalogManagerException;
 
-<<<<<<< HEAD
-    int getProjectId(String userId, String project);
+    int getProjectId(String userId, String project) throws CatalogManagerException;
 
     String getProjectOwner(int projectId) throws CatalogManagerException;
 
-=======
-    int getProjectId(String userId, String project) throws CatalogManagerException;
->>>>>>> ff0d41e8
     /**
      * Study methods ···
      * ***************************
