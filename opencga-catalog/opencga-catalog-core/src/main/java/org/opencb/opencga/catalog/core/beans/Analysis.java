--- conflicted
+++ resolved
@@ -14,23 +14,21 @@
     private String date;
     private String description;
 
-    private List<Job> jobs; // FIXME revise inclusion
+    private List<Job> jobs;
 
-<<<<<<< HEAD
-=======
     private Map<String, Object> attributes;
 
 
->>>>>>> 11a8ff8d
     public Analysis() {
     }
 
-    public Analysis(int id, String name, String alias, String date, String description, Map<String, Object> attributes) {
+    public Analysis(int id, String name, String alias, String date, String description, List<Job> jobs, Map<String, Object> attributes) {
         this.id = id;
         this.name = name;
         this.alias = alias;
         this.date = date;
         this.description = description;
+        this.jobs = jobs;
         this.attributes = attributes;
     }
 
@@ -78,25 +76,6 @@
     public void setDate(String date) {
         this.date = date;
     }
-<<<<<<< HEAD
-//
-//    public int getStudyId() {
-//        return studyId;
-//    }
-//
-//    public void setStudyId(int studyId) {
-//        this.studyId = studyId;
-//    }
-//
-    public List<Job> getJobs() {
-        return jobs;
-    }
-
-    public void setJobs(List<Job> jobs) {
-        this.jobs = jobs;
-    }
-=======
->>>>>>> 11a8ff8d
 
     public String getDescription() {
         return description;
