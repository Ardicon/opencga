--- conflicted
+++ resolved
@@ -22,11 +22,7 @@
     <parent>
         <groupId>org.opencb.opencga</groupId>
         <artifactId>opencga</artifactId>
-<<<<<<< HEAD
         <version>1.4.2-dev</version>
-=======
-        <version>1.3.11</version>
->>>>>>> adcac08f
         <relativePath>../pom.xml</relativePath>
     </parent>
 
