--- conflicted
+++ resolved
@@ -22,11 +22,7 @@
 
     <groupId>org.opencb.opencga</groupId>
     <artifactId>opencga</artifactId>
-<<<<<<< HEAD
-    <version>1.0.0-rc2.1</version>
-=======
     <version>1.0.0-rc3</version>
->>>>>>> 53222ca6
     <packaging>pom</packaging>
 
     <modules>
@@ -40,11 +36,7 @@
     </modules>
 
     <properties>
-<<<<<<< HEAD
-        <opencga.version>1.0.0-rc2.1</opencga.version>
-=======
         <opencga.version>1.0.0-rc3</opencga.version>
->>>>>>> 53222ca6
         <java.version>1.8</java.version>
         <biodata.version>0.9.0</biodata.version>
         <cellbase.version>4.5.0-rc</cellbase.version>
