--- conflicted
+++ resolved
@@ -22,11 +22,7 @@
     <parent>
         <groupId>org.opencb.opencga</groupId>
         <artifactId>opencga</artifactId>
-<<<<<<< HEAD
         <version>1.4.0-rc3-dev</version>
-=======
-        <version>1.3.9</version>
->>>>>>> e1af261c
         <relativePath>../pom.xml</relativePath>
     </parent>
 
