--- conflicted
+++ resolved
@@ -1,9 +1,7 @@
 package org.opencb.opencga.server.rest.analysis;
 
-import com.beust.jcommander.ParameterException;
 import com.fasterxml.jackson.core.JsonProcessingException;
 import io.swagger.annotations.*;
-import org.apache.commons.collections.CollectionUtils;
 import org.apache.commons.collections.MapUtils;
 import org.apache.commons.lang3.NotImplementedException;
 import org.apache.commons.lang3.ObjectUtils;
@@ -19,9 +17,6 @@
 import org.opencb.opencga.analysis.exceptions.AnalysisException;
 import org.opencb.opencga.catalog.db.api.ClinicalAnalysisDBAdaptor;
 import org.opencb.opencga.catalog.db.api.InterpretationDBAdaptor;
-import org.opencb.opencga.catalog.db.api.ProjectDBAdaptor;
-import org.opencb.opencga.catalog.exceptions.CatalogException;
-import org.opencb.opencga.catalog.managers.CatalogManager;
 import org.opencb.opencga.catalog.managers.ClinicalAnalysisManager;
 import org.opencb.opencga.catalog.managers.InterpretationManager;
 import org.opencb.opencga.catalog.utils.Constants;
@@ -763,27 +758,20 @@
                 panelList = Arrays.asList(panelIds.split(","));
             }
 
-<<<<<<< HEAD
             // Get assembly from study for actionable variants
-            String assembly = getAssembly(studyStr);
-
-            // Execute TEAM analysis
-            TeamAnalysis teamAnalysis = new TeamAnalysis(clinicalAnalysisId, panelList, studyStr, roleInCancer,
-                    actionableVariantsByAssembly.get(assembly), teamAnalysisOptions, opencgaHome, sessionId);
-            InterpretationResult interpretationResult = teamAnalysis.execute();
-            return createAnalysisOkResponse(interpretationResult);
-=======
+            String assembly = InterpretationAnalysisUtils.getAssembly(catalogManager, studyStr, sessionId);
+
             Object result;
             if (save) {
                 // Queue job
                 result = catalogInterpretationManager.queue(studyStr, "team", clinicalAnalysisId, panelList, teamAnalysisOptions, sessionId);
             } else {
                 // Execute TEAM analysis
-                TeamAnalysis teamAnalysis = new TeamAnalysis(opencgaHome, studyStr, sessionId, clinicalAnalysisId, panelList, teamAnalysisOptions);
+                TeamAnalysis teamAnalysis = new TeamAnalysis(clinicalAnalysisId, panelList, studyStr, roleInCancer,
+                        actionableVariantsByAssembly.get(assembly), teamAnalysisOptions, opencgaHome, sessionId);
                 result = teamAnalysis.execute();
             }
             return createAnalysisOkResponse(result);
->>>>>>> 75a26178
         } catch (Exception e) {
             return createErrorResponse(e);
         }
@@ -815,29 +803,21 @@
                 panelList = Arrays.asList(panelIds.split(","));
             }
 
-<<<<<<< HEAD
             // Get assembly from study for actionable variants
-            String assembly = getAssembly(studyStr);
-
-            // Execute tiering analysis
-            TieringAnalysis tieringAnalysis = new TieringAnalysis(clinicalAnalysisId, panelList, studyStr, roleInCancer,
-                    actionableVariantsByAssembly.get(assembly), tieringAnalysisOptions, opencgaHome, sessionId);
-
-            InterpretationResult interpretationResult = tieringAnalysis.execute();
-            return createAnalysisOkResponse(interpretationResult);
-=======
+            String assembly = InterpretationAnalysisUtils.getAssembly(catalogManager, studyStr, sessionId);
+
             Object result;
             if (save) {
                 // Queue job
                 result = catalogInterpretationManager.queue(studyStr, "tiering", clinicalAnalysisId, panelList, tieringAnalysisOptions, sessionId);
             } else {
                 // Execute tiering analysis
-                TieringAnalysis tieringAnalysis = new TieringAnalysis(opencgaHome, studyStr, sessionId, clinicalAnalysisId, panelList, tieringAnalysisOptions);
+                TieringAnalysis tieringAnalysis = new TieringAnalysis(clinicalAnalysisId, panelList, studyStr, roleInCancer,
+                        actionableVariantsByAssembly.get(assembly), tieringAnalysisOptions, opencgaHome, sessionId);
                 result = tieringAnalysis.execute();
             }
 
             return createAnalysisOkResponse(result);
->>>>>>> 75a26178
         } catch (Exception e) {
             return createErrorResponse(e);
         }
@@ -939,7 +919,7 @@
             String opencgaHome = Paths.get(dataDir).getParent().toString();
 
             // Get assembly from study for actionable variants
-            String assembly = getAssembly(studyStr);
+            String assembly = InterpretationAnalysisUtils.getAssembly(catalogManager, studyStr, sessionId);
 
             // Execute custom analysis
             CustomAnalysis customAnalysis = new CustomAnalysis(null, query, null, roleInCancer,
@@ -963,7 +943,7 @@
             Query query = getVariantQuery(queryOptions);
 
             // Get assembly from study for actionable variants
-            String assembly = getAssembly(studyStr);
+            String assembly = InterpretationAnalysisUtils.getAssembly(catalogManager, studyStr, sessionId);
             Map<String, List<String>> actionableVariants = actionableVariantsByAssembly.get(assembly);
 
             if (MapUtils.isEmpty(actionableVariants)) {
@@ -1086,43 +1066,7 @@
         String dataDir = configuration.getDataDir();
         String opencgaHome = Paths.get(dataDir).getParent().toString();
 
-        // Load role in cancer, if presents
-        java.nio.file.Path path = Paths.get(opencgaHome + "/analysis/resources/roleInCancer.txt");
-        roleInCancer = InterpretationAnalysisUtils.loadRoleInCancer(path);
-
-        // Load actionable variants for each assembly, if present
-        // First, read all actionableVariants filenames, actionableVariants_xxx.txt[.gz] where xxx = assembly in lower case
-        actionableVariantsByAssembly = new HashMap<>();
-        java.io.File folder = Paths.get(opencgaHome + "/analysis/resources/").toFile();
-        java.io.File[] files = folder.listFiles();
-        for (java.io.File file : files) {
-            if (file.isFile() && file.getName().startsWith("actionableVariants_")) {
-                String[] split = file.getName().split("[_\\.]");
-                if (split.length > 1) {
-                    String assembly = split[1].toLowerCase();
-                    actionableVariantsByAssembly.put(assembly.toLowerCase(),
-                            InterpretationAnalysisUtils.loadActionableVariants(file.toPath()));
-                }
-            }
-        }
-    }
-
-    private String getAssembly(String studyStr) {
-        String assembly = "";
-        QueryResult<Project> projectQueryResult = null;
-        try {
-            projectQueryResult = catalogManager.getProjectManager().get(
-                    new Query(ProjectDBAdaptor.QueryParams.STUDY.key(), studyStr),
-                    new QueryOptions(QueryOptions.INCLUDE, ProjectDBAdaptor.QueryParams.ORGANISM.key()), sessionId);
-            if (CollectionUtils.isNotEmpty(projectQueryResult.getResult())) {
-                assembly = projectQueryResult.first().getOrganism().getAssembly();
-            }
-        } catch (CatalogException e) {
-            e.printStackTrace();
-        }
-        if (StringUtils.isNotEmpty(assembly)) {
-            assembly = assembly.toLowerCase();
-        }
-        return assembly;
+        roleInCancer = InterpretationAnalysisUtils.getRoleInCancer(opencgaHome);
+        actionableVariantsByAssembly = InterpretationAnalysisUtils.getActionableVariantsByAssembly(opencgaHome);
     }
 }