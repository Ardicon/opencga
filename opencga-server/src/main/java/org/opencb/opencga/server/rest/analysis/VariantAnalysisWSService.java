--- conflicted
+++ resolved
@@ -67,7 +67,7 @@
 public class VariantAnalysisWSService extends AnalysisWSService {
 
     private static final String DEPRECATED = " [DEPRECATED] ";
-    public static final Map<String, org.opencb.commons.datastore.core.QueryParam> DEPRECATED_VARIANT_QUERY_PARAM;
+    private static final Map<String, org.opencb.commons.datastore.core.QueryParam> DEPRECATED_VARIANT_QUERY_PARAM;
 
     static {
         Map<String, org.opencb.commons.datastore.core.QueryParam> map = new LinkedHashMap<>();
@@ -259,11 +259,8 @@
             @ApiImplicitParam(name = "family", value = VariantCatalogQueryUtils.FAMILY_DESC, dataType = "string", paramType = "query"),
             @ApiImplicitParam(name = "familyDisorder", value = VariantCatalogQueryUtils.FAMILY_DISORDER_DESC, dataType = "string", paramType = "query"),
             @ApiImplicitParam(name = "familySegregation", value = VariantCatalogQueryUtils.FAMILY_SEGREGATION_DESCR, dataType = "string", paramType = "query"),
-<<<<<<< HEAD
-=======
             @ApiImplicitParam(name = "familyMembers", value = VariantCatalogQueryUtils.FAMILY_MEMBERS_DESC, dataType = "string", paramType = "query"),
             @ApiImplicitParam(name = "familyProband", value = VariantCatalogQueryUtils.FAMILY_PROBAND_DESC, dataType = "string", paramType = "query"),
->>>>>>> 6c04fdf1
 
             @ApiImplicitParam(name = "includeStudy", value = INCLUDE_STUDY_DESCR, dataType = "string", paramType = "query"),
             @ApiImplicitParam(name = "includeFile", value = INCLUDE_FILE_DESCR, dataType = "string", paramType = "query"),
@@ -563,13 +560,6 @@
             @ApiParam(value = "Clinical analysis id") @QueryParam("clinicalAnalysis") String clinicalAnalysis,
             @ApiParam(value = "Mode of inheritance", required = true, defaultValue = "MONOALLELIC")
                 @QueryParam("modeOfInheritance") ClinicalProperty.ModeOfInheritance moi,
-<<<<<<< HEAD
-            @ApiParam(value = "Complete penetrance", defaultValue = "true") @QueryParam("completePenetrance") boolean completePenetrance,
-            @ApiParam(value = "Disorder id") @QueryParam("disorder") String disorder) {
-        try {
-            return createOkResponse(catalogManager.getFamilyManager().calculateFamilyGenotypes(studyStr, clinicalAnalysis, family, moi,
-                    disorder, !completePenetrance, sessionId));
-=======
             @ApiParam(value = "Penetrance", defaultValue = "COMPLETE") @QueryParam("penetrance") ClinicalProperty.Penetrance penetrance,
             @ApiParam(value = "Disorder id") @QueryParam("disorder") String disorder) {
         try {
@@ -579,7 +569,6 @@
 
             return createOkResponse(catalogManager.getFamilyManager().calculateFamilyGenotypes(studyStr, clinicalAnalysis, family, moi,
                     disorder, penetrance, sessionId));
->>>>>>> 6c04fdf1
         } catch (Exception e) {
             return createErrorResponse(e);
         }
