--- conflicted
+++ resolved
@@ -4,10 +4,7 @@
 import com.wordnik.swagger.annotations.*;
 import org.opencb.datastore.core.ObjectMap;
 import org.opencb.datastore.core.QueryResult;
-<<<<<<< HEAD
 import org.opencb.opencga.catalog.beans.File;
-=======
->>>>>>> 875eb3b0
 import org.opencb.opencga.catalog.beans.Study;
 import org.opencb.opencga.catalog.db.CatalogManagerException;
 import org.opencb.opencga.catalog.io.CatalogIOManagerException;
@@ -115,11 +112,7 @@
     @GET
     @Path("/{studyId}/files")
     @Produces("application/json")
-<<<<<<< HEAD
     @ApiOperation(value = "Study information", position = 5)
-=======
-    @ApiOperation(value = "Study information")
->>>>>>> 875eb3b0
     public Response getAllFiles(@ApiParam(value = "studyId", required = true) @PathParam("studyId") int studyId) {
         QueryResult queryResult;
         try {
@@ -149,11 +142,7 @@
     @GET
     @Path("/{studyId}/modify")
     @Produces("application/json")
-<<<<<<< HEAD
     @ApiOperation(value = "Study modify", position = 4)
-=======
-    @ApiOperation(value = "Study modify")
->>>>>>> 875eb3b0
     public Response modifyStudy(
             @ApiParam(value = "studyId", required = true) @PathParam("studyId") int studyId,
             @ApiParam(value = "name", required = false) @DefaultValue("") @QueryParam("name") String name,
