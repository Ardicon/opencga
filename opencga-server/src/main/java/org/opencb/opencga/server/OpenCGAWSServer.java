package org.opencb.opencga.server;

import com.fasterxml.jackson.annotation.JsonInclude;
import com.fasterxml.jackson.core.JsonProcessingException;
import com.fasterxml.jackson.databind.ObjectMapper;
import com.fasterxml.jackson.databind.ObjectWriter;


import org.opencb.biodata.models.alignment.Alignment;
import org.opencb.biodata.models.variant.VariantSource;
import org.opencb.biodata.models.variant.VariantSourceEntry;
import org.opencb.biodata.models.variant.stats.VariantStats;
import org.opencb.datastore.core.ObjectMap;
import org.opencb.datastore.core.QueryOptions;
import org.opencb.datastore.core.QueryResponse;
import org.opencb.datastore.core.QueryResult;
import org.opencb.opencga.catalog.CatalogManager;
import org.opencb.opencga.catalog.db.CatalogDBException;
import org.opencb.opencga.catalog.io.CatalogIOManagerException;
import org.opencb.opencga.lib.common.Config;
import org.opencb.opencga.storage.core.alignment.json.AlignmentDifferenceJsonMixin;
import org.opencb.opencga.storage.core.variant.io.json.VariantSourceEntryJsonMixin;
import org.opencb.opencga.storage.core.variant.io.json.VariantSourceJsonMixin;
import org.opencb.opencga.storage.core.variant.io.json.VariantStatsJsonMixin;
import org.slf4j.Logger;
import org.slf4j.LoggerFactory;

import javax.servlet.http.HttpServletRequest;
import javax.ws.rs.DefaultValue;
import javax.ws.rs.Path;
import javax.ws.rs.PathParam;
import javax.ws.rs.QueryParam;
import javax.ws.rs.core.*;
import javax.ws.rs.core.Response.ResponseBuilder;
import java.io.IOException;
import java.io.InputStream;
import java.util.ArrayList;
import java.util.Arrays;
import java.util.Collection;
import java.util.Properties;

@Path("/")
public class OpenCGAWSServer {

    protected Logger logger = LoggerFactory.getLogger(this.getClass());
    protected static Properties properties;
    protected static Config config;

    protected String version;
    protected UriInfo uriInfo;
    protected String sessionIp;

    // Common input arguments
    protected MultivaluedMap<String, String> params;
    private QueryOptions queryOptions;
    protected QueryResponse queryResponse;

    // Common output members
    protected long startTime;
    protected long endTime;

    protected static ObjectWriter jsonObjectWriter;
    protected static ObjectMapper jsonObjectMapper;

    //Common query params
    @DefaultValue("")
    @QueryParam("sid")
    protected String sessionId;

    @DefaultValue("json")
    @QueryParam("of")
    protected String outputFormat;

    @DefaultValue("")
    @QueryParam("exclude")
    protected String exclude;

    @DefaultValue("")
    @QueryParam("include")
    protected String include;

    @DefaultValue("true")
    @QueryParam("metadata")
    protected Boolean metadata;

    protected static CatalogManager catalogManager;

    static {

        InputStream is = OpenCGAWSServer.class.getClassLoader().getResourceAsStream("catalog.properties");
        properties = new Properties();
        try {
            properties.load(is);
            System.out.println("catalog.properties");
            System.out.println(CatalogManager.CATALOG_DB_HOST + " " + properties.getProperty(CatalogManager.CATALOG_DB_HOST));
            System.out.println(CatalogManager.CATALOG_DB_PORT + " " + properties.getProperty(CatalogManager.CATALOG_DB_PORT));
            System.out.println(CatalogManager.CATALOG_DB_DATABASE + " " + properties.getProperty(CatalogManager.CATALOG_DB_DATABASE));
            System.out.println(CatalogManager.CATALOG_DB_USER + " " + properties.getProperty(CatalogManager.CATALOG_DB_USER));
            System.out.println(CatalogManager.CATALOG_DB_PASSWORD + " " + properties.getProperty(CatalogManager.CATALOG_DB_PASSWORD));
            System.out.println(CatalogManager.CATALOG_MAIN_ROOTDIR + " " + properties.getProperty(CatalogManager.CATALOG_MAIN_ROOTDIR));

        } catch (IOException e) {
            System.out.println("Error loading properties");
            System.out.println(e.getMessage());
            e.printStackTrace();
        }
//        InputStream is = OpenCGAWSServer.class.getClassLoader().getResourceAsStream("application.properties");
//        properties = new Properties();
//        try {
//            properties.load(is);
//        } catch (IOException e) {
//            System.out.println("Error loading properties");
//            System.out.println(e.getMessage());
//            e.printStackTrace();
//        }
//        Config.setGcsaHome(properties.getProperty("OPENCGA.INSTALLATION.DIR"));    //TODO: Check instalation dir.
//        properties = Config.getCatalogProperties();

        try {
            catalogManager = new CatalogManager(properties);
        } catch (IOException | CatalogIOManagerException | CatalogDBException e) {
            System.out.println(e.getMessage());
            e.printStackTrace();
        }

        jsonObjectMapper = new ObjectMapper();

        jsonObjectMapper.addMixInAnnotations(VariantSourceEntry.class, VariantSourceEntryJsonMixin.class);
        jsonObjectMapper.addMixInAnnotations(VariantSource.class, VariantSourceJsonMixin.class);
        jsonObjectMapper.addMixInAnnotations(VariantStats.class, VariantStatsJsonMixin.class);
        jsonObjectMapper.addMixInAnnotations(Alignment.AlignmentDifference.class, AlignmentDifferenceJsonMixin.class);

        jsonObjectMapper.setSerializationInclusion(JsonInclude.Include.NON_NULL);

        jsonObjectWriter = jsonObjectMapper.writer();

    }

    public OpenCGAWSServer(@PathParam("version") String version, @Context UriInfo uriInfo, @Context HttpServletRequest httpServletRequest) throws IOException {
        this.startTime = System.currentTimeMillis();
        this.version = version;
        this.uriInfo = uriInfo;
        this.params = uriInfo.getQueryParameters();
        logger.debug(uriInfo.getRequestUri().toString());
        this.queryOptions = null;
        this.sessionIp = httpServletRequest.getRemoteAddr();
<<<<<<< HEAD

=======
        this.params = uriInfo.getQueryParameters();
>>>>>>> a2f82f73
    }

    protected QueryOptions getQueryOptions() {
        if(queryOptions == null) {
            this.queryOptions = new QueryOptions();
            if(!exclude.isEmpty()) {
                queryOptions.put("exclude", Arrays.asList(exclude.split(",")));
            }
            if(!include.isEmpty()) {
                queryOptions.put("include", Arrays.asList(include.split(",")));
            }
            queryOptions.put("metadata", metadata);
        }
        return queryOptions;
    }

    protected Response createErrorResponse(Object o) {
        QueryResult<ObjectMap> result = new QueryResult();
        result.setErrorMsg(o.toString());
        return createOkResponse(result);
    }

    protected Response createOkResponse(Object obj) {
        queryResponse = new QueryResponse();
        endTime = System.currentTimeMillis() - startTime;
        queryResponse.setTime(new Long(endTime - startTime).intValue());
        queryResponse.setApiVersion(version);
        queryResponse.setQueryOptions(getQueryOptions());

        // Guarantee that the QueryResponse object contains a coll of results
        Collection coll;
        if (obj instanceof Collection) {
            coll = (Collection) obj;
        } else {
            coll = new ArrayList();
            coll.add(obj);
        }
        queryResponse.setResponse(coll);

        switch (outputFormat.toLowerCase()) {
            case "json":
                return createJsonResponse(queryResponse);
            case "xml":
//                return createXmlResponse(queryResponse);
            default:
                return buildResponse(Response.ok());
        }


    }

    protected Response createJsonResponse(Object object) {
        try {
            return buildResponse(Response.ok(jsonObjectWriter.writeValueAsString(object), MediaType.APPLICATION_JSON_TYPE));
        } catch (JsonProcessingException e) {
            System.out.println("object = " + object);
            System.out.println("((QueryResponse)object).getResponse() = " + ((QueryResponse) object).getResponse());

            System.out.println("e = " + e);
            System.out.println("e.getMessage() = " + e.getMessage());
            return createErrorResponse("Error parsing QueryResponse object:\n" + Arrays.toString(e.getStackTrace()));
        }
    }

    //Response methods
    protected Response createOkResponse(Object o1, MediaType o2) {
        return buildResponse(Response.ok(o1, o2));
    }

    protected Response createOkResponse(Object o1, MediaType o2, String fileName) {
        return buildResponse(Response.ok(o1, o2).header("content-disposition", "attachment; filename =" + fileName));
    }

    protected Response buildResponse(ResponseBuilder responseBuilder) {
        return responseBuilder.header("Access-Control-Allow-Origin", "*").header("Access-Control-Allow-Headers", "x-requested-with, content-type").build();
    }
}<|MERGE_RESOLUTION|>--- conflicted
+++ resolved
@@ -144,11 +144,6 @@
         logger.debug(uriInfo.getRequestUri().toString());
         this.queryOptions = null;
         this.sessionIp = httpServletRequest.getRemoteAddr();
-<<<<<<< HEAD
-
-=======
-        this.params = uriInfo.getQueryParameters();
->>>>>>> a2f82f73
     }
 
     protected QueryOptions getQueryOptions() {
