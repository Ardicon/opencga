/*
 * Copyright 2015-2017 OpenCB
 *
 * Licensed under the Apache License, Version 2.0 (the "License");
 * you may not use this file except in compliance with the License.
 * You may obtain a copy of the License at
 *
 *     http://www.apache.org/licenses/LICENSE-2.0
 *
 * Unless required by applicable law or agreed to in writing, software
 * distributed under the License is distributed on an "AS IS" BASIS,
 * WITHOUT WARRANTIES OR CONDITIONS OF ANY KIND, either express or implied.
 * See the License for the specific language governing permissions and
 * limitations under the License.
 */

package org.opencb.opencga.server.rest;

import io.swagger.annotations.*;
import org.apache.commons.lang3.ObjectUtils;
import org.apache.commons.lang3.StringUtils;
import org.opencb.commons.datastore.core.QueryOptions;
import org.opencb.commons.datastore.core.QueryResult;
import org.opencb.opencga.catalog.db.api.JobDBAdaptor;
import org.opencb.opencga.catalog.exceptions.CatalogException;
import org.opencb.opencga.catalog.managers.JobManager;
import org.opencb.opencga.core.exception.VersionException;
import org.opencb.opencga.core.models.File;
import org.opencb.opencga.core.models.Job;
import org.opencb.opencga.core.models.acls.AclParams;

import javax.servlet.http.HttpServletRequest;
import javax.ws.rs.*;
import javax.ws.rs.core.*;
import java.io.IOException;
import java.util.*;

@Path("/{apiVersion}/jobs")
@Produces(MediaType.APPLICATION_JSON)
@Api(value = "Jobs", position = 5, description = "Methods for working with 'jobs' endpoint")
public class JobWSServer extends OpenCGAWSServer {

    private JobManager jobManager;

    public JobWSServer(@Context UriInfo uriInfo, @Context HttpServletRequest httpServletRequest, @Context HttpHeaders httpHeaders)
            throws IOException, VersionException {
        super(uriInfo, httpServletRequest, httpHeaders);
        jobManager = catalogManager.getJobManager();
    }


    public static class InputJob {
        public InputJob() {
        }

        public InputJob(String id, String name, String toolName, String description, long startTime, long endTime, String commandLine,
                        Status status, String outDirId, List<String> input, Map<String, Object> attributes, Map<String, Object>
                                resourceManagerAttributes) {
            this.id = id;
            this.name = name;
            this.toolName = toolName;
            this.description = description;
            this.startTime = startTime;
            this.endTime = endTime;
            this.commandLine = commandLine;
            this.status = status;
            this.outDir = outDirId;
            this.input = input;
            this.attributes = attributes;
            this.resourceManagerAttributes = resourceManagerAttributes;
        }

        enum Status {READY, ERROR}

        @ApiModelProperty(required = true)
        public String id;
        public String name;
        @ApiModelProperty(required = true)
        public String toolName;
        public String description;
        public String execution;
        public Map<String, String> params;
        public long startTime;
        public long endTime;
        @ApiModelProperty(required = true)
        public String commandLine;
        public Status status = Status.READY;
        public String statusMessage;
        public String outDirId;
        @ApiModelProperty(required = true)
        public String outDir;
        public List<String> input;
        public List<String> output;
        public Map<String, Object> attributes;
        public Map<String, Object> resourceManagerAttributes;

    }

    // TODO: Change the name for register. We are not "creating" a job, meaning that it will be put into execution, we are just registering
    // TODO: it, so it would be necessary changing the path name "create" per "register"
    @POST
    @Path("/create")
    @Consumes(MediaType.APPLICATION_JSON)
    @ApiOperation(value = "Register an executed job with POST method", position = 1,
            notes = "Registers a job that has been previously run outside catalog into catalog. <br>"
                    + "Required values: [name, toolName, commandLine, outDirId]", response = Job.class)
    public Response createJobPOST(
            @ApiParam(value = "DEPRECATED: studyId", hidden = true) @QueryParam("studyId") String studyIdStr,
            @ApiParam(value = "Study [[user@]project:]study where study and project can be either the id or alias")
            @QueryParam("study") String studyStr,
            @ApiParam(value = "job", required = true) InputJob inputJob) {
        try {
            inputJob = ObjectUtils.defaultIfNull(inputJob, new InputJob());

            if (StringUtils.isNotEmpty(studyIdStr)) {
                studyStr = studyIdStr;
            }
            if (StringUtils.isNotEmpty(inputJob.outDirId) && StringUtils.isEmpty(inputJob.outDir)) {
                inputJob.outDir = inputJob.outDirId;
            }

            Job.JobStatus jobStatus;
            if (Job.JobStatus.isValid(inputJob.status.toString())) {
                jobStatus = new Job.JobStatus(inputJob.status.toString(), inputJob.statusMessage);
            } else {
                jobStatus = new Job.JobStatus();
                jobStatus.setMessage(inputJob.statusMessage);
            }

            String jobId = StringUtils.isEmpty(inputJob.id) ? inputJob.name : inputJob.id;
            String jobName = StringUtils.isEmpty(inputJob.name) ? jobId : inputJob.name;
            Job job = new Job(-1, jobId, jobName, "", inputJob.toolName, null, "", inputJob.description, inputJob.startTime,
                    inputJob.endTime, inputJob.execution, "", inputJob.commandLine, false, jobStatus, -1,
                    new File().setPath(inputJob.outDir), parseToListOfFiles(inputJob.input),
                    parseToListOfFiles(inputJob.output), Collections.emptyList(), inputJob.params, -1, inputJob.attributes,
                    inputJob.resourceManagerAttributes);

            QueryResult<Job> result = catalogManager.getJobManager().create(studyStr, job, queryOptions, sessionId);
            return createOkResponse(result);
        } catch (Exception e) {
            return createErrorResponse(e);
        }
    }

    private List<File> parseToListOfFiles(List<String> longList) {
        if (longList == null || longList.isEmpty()) {
            return Collections.emptyList();
        }
        List<File> fileList = new ArrayList<>(longList.size());
        for (String myLong : longList) {
            fileList.add(new File().setPath(myLong));
        }
        return fileList;
    }

    @GET
    @Path("/{jobIds}/info")
    @ApiOperation(value = "Get job information", position = 2, response = Job[].class)
    @ApiImplicitParams({
            @ApiImplicitParam(name = "include", value = "Fields included in the response, whole JSON path must be provided",
                    example = "name,attributes", dataType = "string", paramType = "query"),
            @ApiImplicitParam(name = "exclude", value = "Fields excluded in the response, whole JSON path must be provided",
                    example = "id,status", dataType = "string", paramType = "query"),
    })
    public Response info(@ApiParam(value = "Comma separated list of job ids or names up to a maximum of 100", required = true)
                         @PathParam("jobIds") String jobIds,
                         @ApiParam(value = "Boolean to accept either only complete (false) or partial (true) results", defaultValue = "false") @QueryParam("silent") boolean silent) {
        try {
            List<String> idList = getIdList(jobIds);
            return createOkResponse(catalogManager.getJobManager().get(idList, queryOptions, silent, sessionId));
        } catch (Exception e) {
            return createErrorResponse(e);
        }
    }

    @GET
    @Path("/search")
    @ApiOperation(value = "Job search method", position = 12, response = Job[].class)
    @ApiImplicitParams({
            @ApiImplicitParam(name = "include", value = "Fields included in the response, whole JSON path must be provided", example = "name,attributes", dataType = "string", paramType = "query"),
            @ApiImplicitParam(name = "exclude", value = "Fields excluded in the response, whole JSON path must be provided", example = "id,status", dataType = "string", paramType = "query"),
            @ApiImplicitParam(name = "limit", value = "Number of results to be returned in the queries", dataType = "integer", paramType = "query"),
            @ApiImplicitParam(name = "skip", value = "Number of results to skip in the queries", dataType = "integer", paramType = "query"),
            @ApiImplicitParam(name = "count", value = "Total number of results", defaultValue = "false", dataType = "boolean", paramType = "query")
    })
    public Response search(@ApiParam(value = "DEPRECATED: studyId", hidden = true) @QueryParam("studyId") String studyId,
                           @ApiParam(value = "Study [[user@]project:]study where study and project can be either the id or alias")
                           @QueryParam("study") String studyStr,
                           @ApiParam(value = "name", required = false) @DefaultValue("") @QueryParam("name") String name,
                           @ApiParam(value = "tool name", required = false) @DefaultValue("") @QueryParam("toolName") String tool,
                           @ApiParam(value = "status", required = false) @DefaultValue("") @QueryParam("status") String status,
                           @ApiParam(value = "ownerId", required = false) @DefaultValue("") @QueryParam("ownerId") String ownerId,
                           @ApiParam(value = "date", required = false) @DefaultValue("") @QueryParam("date") String date,
                           @ApiParam(value = "Comma separated list of input file ids", required = false) @DefaultValue("") @QueryParam("inputFiles") String inputFiles,
                           @ApiParam(value = "Comma separated list of output file ids", required = false) @DefaultValue("")
                           @QueryParam("outputFiles") String outputFiles,
                           @ApiParam(value = "Release value") @QueryParam("release") String release,
                           @ApiParam(value = "Skip count", defaultValue = "false") @QueryParam("skipCount") boolean skipCount) {
        try {
            queryOptions.put(QueryOptions.SKIP_COUNT, skipCount);
            query.remove("study");

            if (StringUtils.isNotEmpty(studyId)) {
                studyStr = studyId;
            }

            // TODO this must be changed: only one queryOptions need to be passed
            if (query.containsKey(JobDBAdaptor.QueryParams.NAME.key())
                    && (query.get(JobDBAdaptor.QueryParams.NAME.key()) == null
                    || query.getString(JobDBAdaptor.QueryParams.NAME.key()).isEmpty())) {
                query.remove(JobDBAdaptor.QueryParams.NAME.key());
                logger.debug("Name attribute empty, it's been removed");
            }
            QueryResult<Job> result;
            if (count) {
                result = catalogManager.getJobManager().count(studyStr, query, sessionId);
            } else {
                result = catalogManager.getJobManager().get(studyStr, query, queryOptions, sessionId);
            }
            return createOkResponse(result);
        } catch (Exception e) {
            return createErrorResponse(e);
        }
    }

    @GET
    @Path("/{jobId}/visit")
    @ApiOperation(value = "Increment job visits", position = 3)
    public Response visit(
            @ApiParam(value = "Study [[user@]project:]study where study and project can be either the id or alias")
            @QueryParam("study") String studyStr,
            @ApiParam(value = "jobId", required = true) @PathParam("jobId") String jobId) {
        try {
            return createOkResponse(catalogManager.getJobManager().visit(studyStr, jobId, sessionId));
        } catch (CatalogException e) {
            return createErrorResponse(e);
        }
    }

<<<<<<< HEAD
    @GET
    @Path("/{jobIds}/delete")
    @ApiOperation(value = "Delete job [WARNING]", position = 4,
            notes = "Usage of this webservice might lead to unexpected behaviour and therefore is discouraged to use. Deletes are " +
                    "planned to be fully implemented and tested in version 1.4.0")
    public Response delete(@ApiParam(value = "Comma separated list of job ids or names up to a maximum of 100", required = true) @PathParam("jobIds")
                                   String jobIds,
                           @ApiParam(value = "Study [[user@]project:]study where study and project can be either the id or alias")
                           @QueryParam("study") String studyStr) {
//                           @ApiParam(value = "deleteFiles", required = false) @DefaultValue("true")
//                                @QueryParam("deleteFiles") boolean deleteFiles) {
        try {
//            QueryOptions options = new QueryOptions(JobManager.DELETE_FILES, deleteFiles);
            List<QueryResult<Job>> delete = catalogManager.getJobManager().delete(studyStr, jobIds, queryOptions, sessionId);
            return createOkResponse(delete);
        } catch (CatalogException | IOException e) {
=======
    @DELETE
    @Path("/delete")
    @ApiOperation(value = "Delete existing jobs")
    public Response delete(
            @ApiParam(value = "Study [[user@]project:]study where study and project can be either the id or alias")
            @QueryParam("study") String studyStr,
            @ApiParam(value = "id") @DefaultValue("") @QueryParam("id") String id,
            @ApiParam(value = "name") @QueryParam("name") String name,
            @ApiParam(value = "tool name") @QueryParam("toolName") String tool,
            @ApiParam(value = "status") @QueryParam("status") String status,
            @ApiParam(value = "ownerId") @QueryParam("ownerId") String ownerId,
            @ApiParam(value = "date") @QueryParam("date") String date,
            @ApiParam(value = "Comma separated list of input file ids") @QueryParam("inputFiles") String inputFiles,
            @ApiParam(value = "Comma separated list of output file ids") @QueryParam("outputFiles") String outputFiles,
            @ApiParam(value = "Release value") @QueryParam("release") String release) {
        try {
            query.remove("study");
            return createOkResponse(jobManager.delete(studyStr, query, queryOptions, sessionId));
        } catch (Exception e) {
>>>>>>> a8e228fc
            return createErrorResponse(e);
        }
    }

    @GET
    @Path("/groupBy")
    @ApiOperation(value = "Group jobs by several fields", position = 10,
            notes = "Only group by categorical variables. Grouping by continuous variables might cause unexpected behaviour")
    @ApiImplicitParams({
            @ApiImplicitParam(name = "count", value = "Count the number of elements matching the group", dataType = "boolean",
                    paramType = "query"),
            @ApiImplicitParam(name = "limit", value = "Maximum number of documents (groups) to be returned", dataType = "integer",
                    paramType = "query", defaultValue = "50")
    })
    public Response groupBy(@ApiParam(value = "Comma separated list of fields by which to group by.", required = true) @DefaultValue("")
                            @QueryParam("fields") String fields,
                            @ApiParam(value = "DEPRECATED: studyId", hidden = true) @DefaultValue("") @QueryParam("studyId") String studyId,
                            @ApiParam(value = "Study [[user@]project:]study where study and project can be either the id or alias")
                            @QueryParam("study") String studyStr,
                            @ApiParam(value = "name", required = false) @DefaultValue("") @QueryParam("name") String name,
                            @ApiParam(value = "path", required = false) @DefaultValue("") @QueryParam("path") String path,
                            @ApiParam(value = "status", required = false) @DefaultValue("") @QueryParam("status") File.FileStatus status,
                            @ApiParam(value = "ownerId", required = false) @DefaultValue("") @QueryParam("ownerId") String ownerId,
                            @ApiParam(value = "creationDate", required = false) @DefaultValue("")
                            @QueryParam("creationDate") String creationDate) {
        try {
            query.remove("study");
            query.remove("fields");

            if (StringUtils.isEmpty(fields)) {
                throw new CatalogException("Empty fields parameter.");
            }
            QueryResult result = catalogManager.getJobManager().groupBy(studyStr, query, Arrays.asList(fields.split(",")), queryOptions,
                    sessionId);
            return createOkResponse(result);
        } catch (Exception e) {
            return createErrorResponse(e);
        }
    }

    @GET
    @Path("/{jobIds}/acl")
    @ApiOperation(value = "Return the acl of the job. If member is provided, it will only return the acl for the member.", position = 18)
    public Response getAcls(@ApiParam(value = "Comma separated list of job ids up to a maximum of 100", required = true) @PathParam("jobIds") String jobIdsStr,
                            @ApiParam(value = "User or group id") @QueryParam("member") String member,
                            @ApiParam(value = "Boolean to accept either only complete (false) or partial (true) results", defaultValue = "false") @QueryParam("silent") boolean silent) {
        try {
            List<String> idList = getIdList(jobIdsStr);
            return createOkResponse(jobManager.getAcls(null, idList, member, silent, sessionId));
        } catch (Exception e) {
            return createErrorResponse(e);
        }
    }

    @POST
    @Path("/{jobId}/acl/{memberId}/update")
    @ApiOperation(value = "Update the set of permissions granted for the member [DEPRECATED]", position = 21, hidden = true,
            notes = "DEPRECATED: The usage of this webservice is discouraged. A different entrypoint /acl/{members}/update has been added "
                    + "to also support changing permissions using queries.")
    public Response updateAclPOST(
            @ApiParam(value = "jobId", required = true) @PathParam("jobId") String jobIdStr,
            @ApiParam(value = "Member id", required = true) @PathParam("memberId") String memberId,
            @ApiParam(value = "JSON containing one of the keys 'add', 'set' or 'remove'", required = true) StudyWSServer.MemberAclUpdateOld params) {
        try {
            AclParams aclParams = getAclParams(params.add, params.remove, params.set);
            List<String> idList = getIdList(jobIdStr);
            return createOkResponse(jobManager.updateAcl(null, idList, memberId, aclParams, sessionId));
        } catch (Exception e) {
            return createErrorResponse(e);
        }
    }

    public static class JobAcl extends AclParams {
        public String job;
    }

    @POST
    @Path("/acl/{members}/update")
    @ApiOperation(value = "Update the set of permissions granted for the member", position = 21)
    public Response updateAcl(
            @ApiParam(value = "Comma separated list of user or group ids", required = true) @PathParam("members") String memberId,
            @ApiParam(value = "JSON containing the parameters to add ACLs", required = true) JobAcl params) {
        try {
            ObjectUtils.defaultIfNull(params, new JobAcl());
            AclParams aclParams = new AclParams(params.getPermissions(), params.getAction());
            List<String> idList = getIdList(params.job);
            return createOkResponse(jobManager.updateAcl(null, idList, memberId, aclParams, sessionId));
        } catch (Exception e) {
            return createErrorResponse(e);
        }
    }

}<|MERGE_RESOLUTION|>--- conflicted
+++ resolved
@@ -237,24 +237,7 @@
         }
     }
 
-<<<<<<< HEAD
-    @GET
-    @Path("/{jobIds}/delete")
-    @ApiOperation(value = "Delete job [WARNING]", position = 4,
-            notes = "Usage of this webservice might lead to unexpected behaviour and therefore is discouraged to use. Deletes are " +
-                    "planned to be fully implemented and tested in version 1.4.0")
-    public Response delete(@ApiParam(value = "Comma separated list of job ids or names up to a maximum of 100", required = true) @PathParam("jobIds")
-                                   String jobIds,
-                           @ApiParam(value = "Study [[user@]project:]study where study and project can be either the id or alias")
-                           @QueryParam("study") String studyStr) {
-//                           @ApiParam(value = "deleteFiles", required = false) @DefaultValue("true")
-//                                @QueryParam("deleteFiles") boolean deleteFiles) {
-        try {
-//            QueryOptions options = new QueryOptions(JobManager.DELETE_FILES, deleteFiles);
-            List<QueryResult<Job>> delete = catalogManager.getJobManager().delete(studyStr, jobIds, queryOptions, sessionId);
-            return createOkResponse(delete);
-        } catch (CatalogException | IOException e) {
-=======
+
     @DELETE
     @Path("/delete")
     @ApiOperation(value = "Delete existing jobs")
@@ -274,7 +257,7 @@
             query.remove("study");
             return createOkResponse(jobManager.delete(studyStr, query, queryOptions, sessionId));
         } catch (Exception e) {
->>>>>>> a8e228fc
+
             return createErrorResponse(e);
         }
     }
