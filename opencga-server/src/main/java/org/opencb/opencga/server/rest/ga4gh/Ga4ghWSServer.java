/*
 * Copyright 2015-2017 OpenCB
 *
 * Licensed under the Apache License, Version 2.0 (the "License");
 * you may not use this file except in compliance with the License.
 * You may obtain a copy of the License at
 *
 *     http://www.apache.org/licenses/LICENSE-2.0
 *
 * Unless required by applicable law or agreed to in writing, software
 * distributed under the License is distributed on an "AS IS" BASIS,
 * WITHOUT WARRANTIES OR CONDITIONS OF ANY KIND, either express or implied.
 * See the License for the specific language governing permissions and
 * limitations under the License.
 */

package org.opencb.opencga.server.rest.ga4gh;

import io.swagger.annotations.Api;
import io.swagger.annotations.ApiOperation;
import io.swagger.annotations.ApiParam;
import org.apache.solr.common.StringUtils;
import org.ga4gh.methods.SearchReadsRequest;
import org.ga4gh.methods.SearchReadsResponse;
import org.ga4gh.methods.SearchVariantsRequest;
import org.ga4gh.methods.SearchVariantsResponse;
import org.ga4gh.models.ReadAlignment;
import org.ga4gh.models.Variant;
import org.opencb.biodata.models.core.Region;
import org.opencb.biodata.tools.alignment.BamManager;
import org.opencb.commons.datastore.core.ObjectMap;
import org.opencb.commons.datastore.core.Query;
import org.opencb.commons.datastore.core.QueryOptions;
import org.opencb.commons.datastore.core.QueryResult;
import org.opencb.opencga.catalog.exceptions.CatalogException;
import org.opencb.opencga.core.exception.VersionException;
import org.opencb.opencga.core.models.File;
import org.opencb.opencga.server.rest.OpenCGAWSServer;
import org.opencb.opencga.storage.core.alignment.AlignmentDBAdaptor;
import org.opencb.opencga.storage.core.exceptions.StorageEngineException;
import org.opencb.opencga.storage.core.manager.AlignmentStorageManager;
import org.opencb.opencga.storage.core.manager.variant.VariantStorageManager;
import org.opencb.opencga.storage.core.variant.BeaconResponse;

import javax.servlet.http.HttpServletRequest;
import javax.ws.rs.*;
import javax.ws.rs.core.*;
import java.io.IOException;
import java.nio.file.Paths;
import java.util.ArrayList;
import java.util.Base64;
import java.util.List;

import static org.opencb.opencga.storage.core.variant.adaptors.VariantQueryParam.*;

/**
 * Created on 09/10/15
 *
 * @author Jacobo Coll &lt;jacobo167@gmail.com&gt;
 */

@Path("/{apiVersion}/ga4gh")
@Produces(MediaType.APPLICATION_JSON)
@Api(value = "GA4GH", position = 13, description = "Global Alliance for Genomics & Health RESTful API")
public class Ga4ghWSServer extends OpenCGAWSServer {

    public Ga4ghWSServer(@Context UriInfo uriInfo, @Context HttpServletRequest httpServletRequest, @Context HttpHeaders httpHeaders) throws IOException, VersionException {
        super(uriInfo, httpServletRequest, httpHeaders);
    }

    /* =================    BEACON     ===================*/
    @GET
    @Path("/responses")
    @ApiOperation(value = "Beacon webservice", position = 1)
    public Response getBeacon(
            @ApiParam(value = "Chromosome ID. Accepted values: 1-22, X, Y, MT. Note: For compatibility with conventions set by some of "
                    + "the existing beacons, an arbitrary prefix is accepted as well (e.g. chr1 is equivalent to chrom1 and 1).",
                    required = true) @QueryParam("chrom") String chrom,
            @ApiParam(value = "Coordinate within a chromosome. Position is a number and is 0-based.", required = true) @QueryParam("pos")
                    int pos,
            @ApiParam(value = "Any string of nucleotides A,C,T,G or D, I for deletion and insertion, respectively. Note: For compatibility"
                    + " with conventions set by some of the existing beacons, DEL and INS identifiers are also accepted.", required = true)
                @QueryParam("allele") String allele,
            @ApiParam(value = "Genome ID. If not specified, all the genomes supported by the given beacons are queried. Note: For "
                    + "compatibility with conventions set by some of the existing beacons, both GRC or HG notation are accepted, case "
                    + "insensitive.") @QueryParam("ref") String ref,
            @ApiParam(value = "Beacon IDs. If specified, only beacons with the given IDs are queried. Responses from all the supported "
                    + "beacons are obtained otherwise. Format: [id1,id2].", required = true) @QueryParam("beacon") String beaconsList)
            throws CatalogException, IOException, StorageEngineException {

        if (StringUtils.isEmpty(chrom) || StringUtils.isEmpty(allele) || StringUtils.isEmpty(beaconsList)) {
            return createErrorResponse("Beacon response", "Missing at least one of chromosome, position, allele and "
                    + "beacon parameters. All of them are mandatory.");
        }
        try {
            BeaconResponse.Query beaconQuery = new BeaconResponse.Query(chrom, pos, allele, ref);
            List<BeaconResponse> responses = variantManager.beacon(beaconsList, beaconQuery, sessionId);
            return Response.ok(responses, MediaType.APPLICATION_JSON).build();
        } catch (Exception e) {
            return createErrorResponse(e);
        }
    }

    /* =================    VARIANTS     ===================*/

    @POST
    @Path("/variants/search")
    @Consumes(MediaType.APPLICATION_JSON)
    @ApiOperation(value = "Description", position = 1, notes = "Notes")
    public Response searchVariants(SearchVariantsRequest request) {
        String method = "ga4gh/variants/search";
        try {

            if (request.getVariantSetId() == null || request.getVariantSetId().isEmpty()) {
                return createErrorResponse(method, "Required referenceName or referenceId");
            }
            QueryOptions queryOptions = new QueryOptions(uriInfo.getQueryParameters(), true);
            queryOptions.append(STUDY.key(), request.getVariantSetId());

//        queryOptions.append(, request.getVariantName()); //TODO
            if (request.getCallSetIds() != null) {
                queryOptions.append(INCLUDE_SAMPLE.key(), request.getCallSetIds());
            }

            CharSequence chr = null;
            if (request.getReferenceName() != null) {
                chr = request.getReferenceName();
            }
            if (chr == null) {
                return createErrorResponse(method, "Required referenceName or referenceId");
            }
            if (request.getStart() == null || request.getStart() < 0) {
                return createErrorResponse(method, "Required start position");
            }
            if (request.getEnd() == null || request.getEnd() < 0) {
                return createErrorResponse(method, "Required end position");
            }
            long delta = request.getEnd() - request.getStart();
            if (delta < 0/* || delta > 20000*/) {
                return createErrorResponse(method, "End must be behind the start");
            }
            queryOptions.append(REGION.key(), new Region(chr.toString(), request.getStart().intValue(), request.getEnd().intValue()));

            if (request.getPageSize() == null || request.getPageSize() <= 0 || request.getPageSize() > 4000) {
                this.queryOptions.add(QueryOptions.LIMIT, 1000);
            } else {
                this.queryOptions.add(QueryOptions.LIMIT, request.getPageSize());
            }

            int page = 0;
            if (request.getPageToken() != null) {
                try {
                    page = Integer.parseInt(request.getPageToken().toString());
                    this.queryOptions.put("skip", this.queryOptions.getInt("limit") * page);
                } catch (Exception e) {
                    return createErrorResponse(method, "Invalid page token \"" + request.getPageToken() + "\"");
                }
            }
            // Get all query options
            SearchVariantsResponse response = new SearchVariantsResponse();
            Query query = VariantStorageManager.getVariantQuery(queryOptions);

            List<Variant> variants = variantManager.get(query, queryOptions, sessionId, Variant.class).getResult();
            response.setNextPageToken(Integer.toString(++page));
            response.setVariants(variants);
            return buildResponse(Response.ok(response.toString(), MediaType.APPLICATION_JSON_TYPE));
        } catch (Exception e) {
            return createErrorResponse(e);
        }
    }

    /* =================    ALIGNMENTS     ===================*/

    @GET
    @Path("/reads/{file}")
    @ApiOperation(value = "Fetch alignment files using HTSget protocol")
    @Produces("text/plain")
    public Response getHtsget(
            @Context HttpHeaders headers,
            @ApiParam(value = "File id, name or path") @PathParam("file") String fileIdStr,
            @ApiParam(value = "Study [[user@]project:]study") @QueryParam("study") String studyStr,
            @ApiParam(value = "Reference sequence name (Example: 'chr1', '1' or 'chrX'") @QueryParam("referenceName") String reference,
            @ApiParam(value = "The start position of the range on the reference, 0-based, inclusive.") @QueryParam("start") int start,
            @ApiParam(value = "The end position of the range on the reference, 0-based, exclusive.") @QueryParam("end") int end) {
        try {
            QueryResult<File> queryResult = catalogManager.getFileManager().get(studyStr, fileIdStr, this.queryOptions, sessionId);

<<<<<<< HEAD
            BamManager bamManager = new BamManager(Paths.get(queryResult.first().getUri().getPath()));
            List<String> chunkOffsetList = bamManager.getBreakpoints(new Region(reference, start, end));

            String url = uriInfo.getBaseUri().toString() + apiVersion + "/utils/ranges/" + fileIdStr + "?study=" + studyStr;
            List<ObjectMap> urls = new ArrayList<>(chunkOffsetList.size() + 2);

            // Add header
            urls.add(new ObjectMap("url", "data:application/octet-stream;base64,"
                    + Base64.getEncoder().encodeToString(bamManager.compressedHeader())));

            // Add urls to ranges
            for (String byteRange : chunkOffsetList) {
                urls.add(new ObjectMap()
                        .append("url", url)
                        .append("headers", new ObjectMap()
                                .append("Authorization", "Bearer " + sessionId)
                                .append("Range", "bytes=" + byteRange)
                        )
                );
            }

            // Add EOF marker
            urls.add(new ObjectMap("url", "data:application/octet-stream;base64,H4sIBAAAAAAA/wYAQkMCABsAAwAAAAAAAAAAAA=="));

            ObjectMap result = new ObjectMap("htsget", new ObjectMap()
                    .append("format", queryResult.first().getFormat())
                    .append("urls", urls)
            );
            return createRawOkResponse(result);
=======
            try (BamManager bamManager = new BamManager(Paths.get(queryResult.first().getUri().getPath()))) {
                List<String> chunkOffsetList = bamManager.getBreakpoints(new Region(reference, start, end));

                String url = uriInfo.getBaseUri().toString() + apiVersion + "/utils/ranges/" + fileIdStr + "?study=" + studyStr;
                List<ObjectMap> urls = new ArrayList<>(chunkOffsetList.size() + 2);

                // Add header
                urls.add(new ObjectMap("url", "data:application/octet-stream;base64,"
                        + Base64.getEncoder().encodeToString(bamManager.compressedHeader())));

                // Add urls to ranges
                for (String byteRange : chunkOffsetList) {
                    urls.add(new ObjectMap()
                            .append("url", url)
                            .append("headers", new ObjectMap()
                                    .append("Authorization", "Bearer " + sessionId)
                                    .append("Range", "bytes=" + byteRange)
                            )
                    );
                }

                // Add EOF marker
                urls.add(new ObjectMap("url", "data:application/octet-stream;base64,H4sIBAAAAAAA/wYAQkMCABsAAwAAAAAAAAAAAA=="));

                ObjectMap result = new ObjectMap("htsget", new ObjectMap()
                        .append("format", queryResult.first().getFormat())
                        .append("urls", urls)
                );
                return createRawOkResponse(result);
            }
>>>>>>> 6c04fdf1
        } catch (CatalogException | IOException e) {
            return createErrorResponse(e);
        }
    }

    @POST
    @Path("/reads/search")
    @Consumes(MediaType.APPLICATION_JSON)
    @ApiOperation(value = "Description", position = 1, notes = "Notes")
    public Response searchAlignments(SearchReadsRequest request) {
        String method = "ga4gh/reads/search";
        try {
            if (request.getReadGroupIds() == null || request.getReadGroupIds().size() == 0) {
                return createErrorResponse(method, "Required at least one group id.");
            }

            if (request.getReadGroupIds().size() > 1) {
                return createErrorResponse(method, "Several read group ids yet not supported.");
            }

            if (request.getReferenceId() == null || request.getReferenceId().isEmpty()) {
                return createErrorResponse(method, "Required reference id");
            }

            if (request.getStart() == null || request.getStart() <= 0)  {
                return createErrorResponse(method, "Required start position");
            }

            if (request.getEnd() == null || request.getEnd() <= 0)  {
                return createErrorResponse(method, "Required end position");
            }

            Query query = new Query();
            query.put(AlignmentDBAdaptor.QueryParams.REGION.key(),
                    request.getReferenceId() + ":" + request.getStart().intValue() + "-" + request.getEnd().intValue());

            this.queryOptions.put(AlignmentDBAdaptor.QueryParams.CONTAINED.key(), true);

            if (request.getPageSize() == null || request.getPageSize() <= 0 || request.getPageSize() > 4000) {
                this.queryOptions.put(QueryOptions.LIMIT, 1000);
            } else {
                this.queryOptions.put(QueryOptions.LIMIT, request.getPageSize());
            }

            int page = 0;
            if (request.getPageToken() != null) {
                try {
                    page = Integer.parseInt(request.getPageToken().toString());
                    this.queryOptions.put(QueryOptions.SKIP,
                            this.queryOptions.getInt(QueryOptions.LIMIT) * page);
                } catch (Exception e) {
                    return createErrorResponse(method, "Invalid page token \"" + request.getPageToken() + "\"");
                }
            }

            SearchReadsResponse response = new SearchReadsResponse();

            AlignmentStorageManager alignmentStorageManager = new AlignmentStorageManager(catalogManager, storageEngineFactory);

            QueryResult<ReadAlignment> queryResult = alignmentStorageManager
                    .query("", request.getReadGroupIds().get(0), query, queryOptions, sessionId);

            response.setAlignments(queryResult.getResult());
            response.setNextPageToken(Integer.toString(++page));

            return buildResponse(Response.ok(response.toString(), MediaType.APPLICATION_JSON_TYPE));
        } catch (Exception e) {
            return createErrorResponse(e);
        }
    }

}<|MERGE_RESOLUTION|>--- conflicted
+++ resolved
@@ -185,37 +185,6 @@
         try {
             QueryResult<File> queryResult = catalogManager.getFileManager().get(studyStr, fileIdStr, this.queryOptions, sessionId);
 
-<<<<<<< HEAD
-            BamManager bamManager = new BamManager(Paths.get(queryResult.first().getUri().getPath()));
-            List<String> chunkOffsetList = bamManager.getBreakpoints(new Region(reference, start, end));
-
-            String url = uriInfo.getBaseUri().toString() + apiVersion + "/utils/ranges/" + fileIdStr + "?study=" + studyStr;
-            List<ObjectMap> urls = new ArrayList<>(chunkOffsetList.size() + 2);
-
-            // Add header
-            urls.add(new ObjectMap("url", "data:application/octet-stream;base64,"
-                    + Base64.getEncoder().encodeToString(bamManager.compressedHeader())));
-
-            // Add urls to ranges
-            for (String byteRange : chunkOffsetList) {
-                urls.add(new ObjectMap()
-                        .append("url", url)
-                        .append("headers", new ObjectMap()
-                                .append("Authorization", "Bearer " + sessionId)
-                                .append("Range", "bytes=" + byteRange)
-                        )
-                );
-            }
-
-            // Add EOF marker
-            urls.add(new ObjectMap("url", "data:application/octet-stream;base64,H4sIBAAAAAAA/wYAQkMCABsAAwAAAAAAAAAAAA=="));
-
-            ObjectMap result = new ObjectMap("htsget", new ObjectMap()
-                    .append("format", queryResult.first().getFormat())
-                    .append("urls", urls)
-            );
-            return createRawOkResponse(result);
-=======
             try (BamManager bamManager = new BamManager(Paths.get(queryResult.first().getUri().getPath()))) {
                 List<String> chunkOffsetList = bamManager.getBreakpoints(new Region(reference, start, end));
 
@@ -246,7 +215,6 @@
                 );
                 return createRawOkResponse(result);
             }
->>>>>>> 6c04fdf1
         } catch (CatalogException | IOException e) {
             return createErrorResponse(e);
         }
