/*
 * Copyright 2015-2017 OpenCB
 *
 * Licensed under the Apache License, Version 2.0 (the "License");
 * you may not use this file except in compliance with the License.
 * You may obtain a copy of the License at
 *
 *     http://www.apache.org/licenses/LICENSE-2.0
 *
 * Unless required by applicable law or agreed to in writing, software
 * distributed under the License is distributed on an "AS IS" BASIS,
 * WITHOUT WARRANTIES OR CONDITIONS OF ANY KIND, either express or implied.
 * See the License for the specific language governing permissions and
 * limitations under the License.
 */

package org.opencb.opencga.server.rest;

import com.fasterxml.jackson.annotation.JsonProperty;
import io.swagger.annotations.*;
import org.apache.commons.lang3.StringUtils;
import org.opencb.biodata.models.alignment.Alignment;
import org.opencb.biodata.models.core.Region;
import org.opencb.biodata.models.variant.Variant;
import org.opencb.commons.datastore.core.ObjectMap;
import org.opencb.commons.datastore.core.Query;
import org.opencb.commons.datastore.core.QueryOptions;
import org.opencb.commons.datastore.core.QueryResult;
import org.opencb.opencga.catalog.db.api.FileDBAdaptor;
import org.opencb.opencga.catalog.db.api.StudyDBAdaptor;
import org.opencb.opencga.catalog.exceptions.CatalogException;
import org.opencb.opencga.catalog.managers.AbstractManager;
import org.opencb.opencga.catalog.managers.StudyManager;
import org.opencb.opencga.catalog.models.*;
import org.opencb.opencga.catalog.models.acls.AclParams;
import org.opencb.opencga.catalog.models.summaries.StudySummary;
import org.opencb.opencga.catalog.utils.FileScanner;
import org.opencb.opencga.core.exception.VersionException;
import org.opencb.opencga.storage.core.alignment.AlignmentDBAdaptor;
import org.opencb.opencga.storage.core.alignment.AlignmentStorageEngine;
import org.opencb.opencga.storage.core.exceptions.StorageEngineException;
import org.opencb.opencga.storage.core.manager.variant.VariantStorageManager;
import org.opencb.opencga.storage.core.manager.variant.operations.StorageOperation;
import org.opencb.opencga.storage.core.variant.adaptors.VariantQueryParam;

import javax.servlet.http.HttpServletRequest;
import javax.ws.rs.*;
import javax.ws.rs.core.*;
import java.io.IOException;
import java.net.URI;
import java.util.*;
import java.util.stream.Collectors;


@Path("/{version}/studies")
@Produces(MediaType.APPLICATION_JSON)
@Api(value = "Studies", position = 3, description = "Methods for working with 'studies' endpoint")
public class StudyWSServer extends OpenCGAWSServer {

    private StudyManager studyManager;

    public StudyWSServer(@Context UriInfo uriInfo, @Context HttpServletRequest httpServletRequest, @Context HttpHeaders httpHeaders) throws IOException, VersionException {
        super(uriInfo, httpServletRequest, httpHeaders);
        studyManager = catalogManager.getStudyManager();
    }

    @POST
    @Path("/create")
    @Consumes(MediaType.APPLICATION_JSON)
    @ApiOperation(value = "Create a new study", response = Study.class)
    public Response createStudyPOST(@ApiParam(value = "Project id or alias", required = true) @QueryParam("projectId") String projectIdStr,
                                    @ApiParam(value="study", required = true) StudyParams study) {
        long projectId;
        try {
            String userId = catalogManager.getUserManager().getId(sessionId);
            projectId = catalogManager.getProjectManager().getId(userId, projectIdStr);
        } catch (Exception e) {
            return createErrorResponse(e);
        }
        logger.debug("study = {}", study);
        try {
            return createOkResponse(catalogManager.getStudyManager().create(projectId, study.name, study.alias, study.type, null, study
                    .description, null, null, null, null, null, study.stats, study.attributes, queryOptions, sessionId));
        } catch (Exception e) {
            return createErrorResponse(e);
        }
    }

    @GET
    @Path("/search")
    @ApiOperation(value = "Search studies", response = Study[].class)
    @ApiImplicitParams({
            @ApiImplicitParam(name = "include", value = "Set which fields are included in the response, e.g.: name,alias...",
                    dataType = "string", paramType = "query"),
            @ApiImplicitParam(name = "exclude", value = "Set which fields are excluded in the response, e.g.: name,alias...",
                    dataType = "string", paramType = "query"),
            @ApiImplicitParam(name = "limit", value = "Max number of results to be returned.", dataType = "integer", paramType = "query"),
            @ApiImplicitParam(name = "skip", value = "Number of results to be skipped.", dataType = "integer", paramType = "query"),
            @ApiImplicitParam(name = "count", value = "Get a count of the number of results obtained. Deactivated by default.",
                    dataType = "boolean", paramType = "query")
    })
    public Response getAllStudies(
            @Deprecated @ApiParam(value = "Project id or alias") @QueryParam("projectId") String projectId,
            @Deprecated @ApiParam(value = "Project id or alias", required = true) @QueryParam("project") String projectStr,
            @ApiParam(value = "Study name") @QueryParam("name") String name,
            @ApiParam(value = "Study alias") @QueryParam("alias") String alias,
            @ApiParam(value = "Type of study: CASE_CONTROL, CASE_SET...") @QueryParam("type") String type,
            @ApiParam(value = "Creation date") @QueryParam("creationDate") String creationDate,
            @ApiParam(value = "Status") @QueryParam("status") String status,
            @ApiParam(value = "Attributes") @QueryParam("attributes") String attributes,
            @ApiParam(value = "Numerical attributes") @QueryParam("nattributes") String nattributes,
            @ApiParam(value = "Boolean attributes") @QueryParam("battributes") boolean battributes,
            @ApiParam(value = "Skip count", defaultValue = "false") @QueryParam("skipCount") boolean skipCount,
            @ApiParam(value = "Release value") @QueryParam("release") String release) {
        try {
            if (StringUtils.isNotEmpty(projectId) && StringUtils.isEmpty(projectStr)) {
                projectStr = projectId;
            }

            queryOptions.put(QueryOptions.SKIP_COUNT, skipCount);

            if (projectId != null) {
<<<<<<< HEAD
                String userId = catalogManager.getUserManager().getId(sessionId);
                query.put(StudyDBAdaptor.QueryParams.PROJECT_ID.key(), catalogManager.getProjectManager().getId(userId, projectId));
=======
                query.put(StudyDBAdaptor.QueryParams.PROJECT_ID.key(), catalogManager.getProjectId(projectStr, sessionId));
>>>>>>> 81be636f
            }
            QueryResult<Study> queryResult = catalogManager.getStudyManager().get(query, queryOptions, sessionId);
            return createOkResponse(queryResult);
        } catch (Exception e) {
            return createErrorResponse(e);
        }
    }

    @POST
    @Path("/search")
    @Consumes(MediaType.APPLICATION_JSON)
    @ApiOperation(value = "Search studies", position = 2, hidden = true, response = Study[].class)
    @ApiImplicitParams({
            @ApiImplicitParam(name = "include", value = "Fields included in the response, whole JSON path must be provided",
                    example = "name,attributes", dataType = "string", paramType = "query"),
            @ApiImplicitParam(name = "exclude", value = "Fields excluded in the response, whole JSON path must be provided",
                    example = "id,status", dataType = "string", paramType = "query"),
            @ApiImplicitParam(name = "limit", value = "Number of results to be returned in the queries", dataType = "integer",
                    paramType = "query"),
            @ApiImplicitParam(name = "skip", value = "Number of results to skip in the queries", dataType = "integer", paramType = "query"),
            @ApiImplicitParam(name = "count", value = "Total number of results", dataType = "boolean", paramType = "query")
    })
    public Response getAllStudiesByPost(@ApiParam(value="studies", required = true) Query query,
                                        @ApiParam(value = "Skip count", defaultValue = "false") @QueryParam("skipCount") boolean skipCount) {
        try {
            queryOptions.put(QueryOptions.SKIP_COUNT, skipCount);

            QueryResult<Study> queryResult = catalogManager.getStudyManager().get(query, queryOptions, sessionId);
            return createOkResponse(queryResult);
        } catch (Exception e) {
            return createErrorResponse(e);
        }
    }

    @POST
    @Path("/{study}/update")
    @Consumes(MediaType.APPLICATION_JSON)
    @ApiOperation(value = "Update some study attributes")
    public Response updateByPost(@ApiParam(value = "Study [[user@]project:]study where study and project can be either the id or alias",
            required = true) @PathParam("study") String studyStr,
                                 @ApiParam(value = "JSON containing the params to be updated.", required = true) StudyParams updateParams) {
        try {
            String userId = catalogManager.getUserManager().getId(sessionId);
            long studyId = catalogManager.getStudyManager().getId(userId, studyStr);
            QueryResult queryResult = catalogManager.getStudyManager().update(studyId, new ObjectMap(jsonObjectMapper.writeValueAsString
                    (updateParams)), null, sessionId);
            return createOkResponse(queryResult);
        } catch (Exception e) {
            return createErrorResponse(e);
        }
    }

    @GET
    @Path("/{study}/delete")
    @ApiOperation(value = "Delete a study [PENDING]", response = Study.class)
    public Response delete(@ApiParam(value = "Study [[user@]project:]study where study and project can be either the id or alias",
            required = true) @PathParam("study") String studyStr) {
        return createOkResponse("PENDING");
    }

    @GET
    @Path("/{study}/info")
    @ApiOperation(value = "Fetch study information", response = Study[].class)
    @ApiImplicitParams({
            @ApiImplicitParam(name = "include", value = "Set which fields are included in the response, e.g.: name,alias...",
                    dataType = "string", paramType = "query"),
            @ApiImplicitParam(name = "exclude", value = "Set which fields are excluded in the response, e.g.: name,alias...",
                    dataType = "string", paramType = "query")
    })
    public Response info(@ApiParam(value = "Study [[user@]project:]study where study and project can be either the id or alias",
            required = true) @PathParam("study") String studyStr) {
        try {
            List<QueryResult<Study>> queryResults = new LinkedList<>();
            String userId = catalogManager.getUserManager().getId(sessionId);
            List<Long> studyIds = catalogManager.getStudyManager().getIds(userId, studyStr);
            for (Long studyId : studyIds) {
                queryResults.add(catalogManager.getStudyManager().get(studyId, queryOptions, sessionId));
            }
            return createOkResponse(queryResults);
        } catch (Exception e) {
            return createErrorResponse(e);
        }
    }

    @GET
    @Path("/{study}/summary")
    @ApiOperation(value = "Fetch study information plus some basic stats", notes = "Fetch study information plus some basic stats such as"
            + " the number of files, samples, cohorts...")
    public Response summary(@ApiParam(value = "Study [[user@]project:]study where study and project can be either the id or alias",
            required = true) @PathParam("study") String studyStr) {
        try {
            String userId = catalogManager.getUserManager().getId(sessionId);
            List<Long> studyIds = catalogManager.getStudyManager().getIds(userId, studyStr);
            List<QueryResult<StudySummary>> queryResults = new LinkedList<>();
            for (Long studyId : studyIds) {
                queryResults.add(catalogManager.getStudyManager().getSummary(studyId, sessionId, queryOptions));
            }
            return createOkResponse(queryResults);
        } catch (Exception e) {
            return createErrorResponse(e);
        }
    }

    @GET
    @Path("/{study}/files")
    @ApiOperation(value = "Fetch files in study", response = File[].class)
    @ApiImplicitParams({
            @ApiImplicitParam(name = "include", value = "Set which fields are included in the response, e.g.: name,alias...",
                    dataType = "string", paramType = "query"),
            @ApiImplicitParam(name = "exclude", value = "Set which fields are excluded in the response, e.g.: name,alias...",
                    dataType = "string", paramType = "query"),
            @ApiImplicitParam(name = "limit", value = "Max number of results to be returned.", dataType = "integer", paramType = "query"),
            @ApiImplicitParam(name = "skip", value = "Number of results to be skipped.", dataType = "integer", paramType = "query"),
            @ApiImplicitParam(name = "count", value = "Get a count of the number of results obtained. Deactivated by default.",
                    dataType = "boolean", paramType = "query")
    })
    public Response getAllFiles(@ApiParam(value = "Study [[user@]project:]study where study and project can be either the id or alias",
            required = true) @PathParam("study") String studyStr,
                                @ApiParam(value = "File id") @QueryParam("id") String id,
                                @ApiParam(value = "File name") @QueryParam("name") String name,
                                @ApiParam(value = "File path") @QueryParam("path") String path,
                                @ApiParam(value = "File type (FILE or DIRECTORY)") @QueryParam("type") String type,
                                @ApiParam(value = "Comma separated list of bioformat values. For existing Bioformats see files/bioformats")
                                @QueryParam("bioformat") String bioformat,
                                @ApiParam(value = "Comma separated list of format values. For existing Formats see files/formats")
                                @QueryParam("format") String formats,
                                @ApiParam(value = "File status") @QueryParam("status") File.FileStatus status,
                                @ApiParam(value = "Directory where the files will be looked for") @QueryParam("directory") String directory,
                                @ApiParam(value = "Creation date of the file") @QueryParam("creationDate") String creationDate,
                                @ApiParam(value = "Last modification date of the file") @QueryParam("modificationDate")
                                        String modificationDate,
                                @ApiParam(value = "File description") @QueryParam("description") String description,
                                @ApiParam(value = "File size") @QueryParam("size") Long size,
                                @ApiParam(value = "List of sample ids associated with the files") @QueryParam("sampleIds") String sampleIds,
                                @ApiParam(value = "Job id that generated the file") @QueryParam("jobId") String jobId,
                                @ApiParam(value = "Attributes") @QueryParam("attributes") String attributes,
                                @ApiParam(value = "Numerical attributes") @QueryParam("nattributes") String nattributes) {
        try {
            String userId = catalogManager.getUserManager().getId(sessionId);
            long studyId = catalogManager.getStudyManager().getId(userId, studyStr);
            QueryResult queryResult = catalogManager.getFileManager().get(studyId, query, queryOptions, sessionId);
            return createOkResponse(queryResult);
        } catch (Exception e) {
            return createErrorResponse(e);
        }
    }

    @GET
    @Path("/{study}/samples")
    @ApiOperation(value = "Fetch samples in study", response = Sample[].class)
    @ApiImplicitParams({
            @ApiImplicitParam(name = "include", value = "Set which fields are included in the response, e.g.: name,alias...",
                    dataType = "string", paramType = "query"),
            @ApiImplicitParam(name = "exclude", value = "Set which fields are excluded in the response, e.g.: name,alias...",
                    dataType = "string", paramType = "query"),
            @ApiImplicitParam(name = "limit", value = "Max number of results to be returned.", dataType = "integer", paramType = "query"),
            @ApiImplicitParam(name = "skip", value = "Number of results to be skipped.", dataType = "integer", paramType = "query"),
            @ApiImplicitParam(name = "count", value = "Get a count of the number of results obtained. Deactivated by default.",
                    dataType = "boolean", paramType = "query")
    })
    public Response getAllSamples(@ApiParam(value = "Study [[user@]project:]study where study and project can be either the id or alias",
            required = true) @PathParam("study") String studyStr,
                                  @ApiParam(value = "Sample name") @QueryParam("name") String name,
                                  @Deprecated @ApiParam(value = "source", hidden = true) @QueryParam("source") String source,
                                  @ApiParam(value = "individualId") @QueryParam("individualId") String individualId,
                                  @ApiParam(value = "annotationSetName") @QueryParam("annotationSetName") String annotationSetName,
                                  @ApiParam(value = "variableSetId", hidden = true) @QueryParam("variableSetId") String variableSetId,
                                  @ApiParam(value = "variableSet") @QueryParam("variableSet") String variableSet,
                                  @ApiParam(value = "annotation") @QueryParam("annotation") String annotation) {
        try {
            String userId = catalogManager.getUserManager().getId(sessionId);
            long studyId = catalogManager.getStudyManager().getId(userId, studyStr);
            QueryResult queryResult = catalogManager.getSampleManager().get(studyId, query, queryOptions, sessionId);
            return createOkResponse(queryResult);
        } catch (Exception e) {
            return createErrorResponse(e);
        }
    }

    @GET
    @Path("/{study}/jobs")
    @ApiOperation(value = "Return filtered jobs in study [PENDING]", position = 9, notes = "Currently it returns all the jobs in the study."
            + " No filters are being used yet.", response = Job[].class)
    @ApiImplicitParams({
            @ApiImplicitParam(name = "include", value = "Fields included in the response, whole JSON path must be provided",
                    example = "name,attributes", dataType = "string", paramType = "query"),
            @ApiImplicitParam(name = "exclude", value = "Fields excluded in the response, whole JSON path must be provided",
                    example = "id,status", dataType = "string", paramType = "query"),
            @ApiImplicitParam(name = "limit", value = "Number of results to be returned in the queries", dataType = "integer",
                    paramType = "query"),
            @ApiImplicitParam(name = "skip", value = "Number of results to skip in the queries", dataType = "integer", paramType = "query"),
            @ApiImplicitParam(name = "count", value = "Total number of results", dataType = "boolean", paramType = "query")
    })
    public Response getAllJobs(@ApiParam(value = "Study [[user@]project:]study where study and project can be either the id or alias",
            required = true) @PathParam("study") String studyStr,
                               @ApiParam(value = "name") @DefaultValue("") @QueryParam("name") String name,
                               @ApiParam(value = "tool name") @DefaultValue("") @QueryParam("toolName") String tool,
                               @ApiParam(value = "status") @DefaultValue("") @QueryParam("status") String status,
                               @ApiParam(value = "ownerId") @DefaultValue("") @QueryParam("ownerId") String ownerId,
                               @ApiParam(value = "date") @DefaultValue("") @QueryParam("date") String date,
                               @ApiParam(value = "Comma separated list of output file ids") @DefaultValue("")
                               @QueryParam("inputFiles") String inputFiles,
                               @ApiParam(value = "Comma separated list of output file ids") @DefaultValue("")
                               @QueryParam("outputFiles") String outputFiles) {
        try {
            String userId = catalogManager.getUserManager().getId(sessionId);
            long studyId = catalogManager.getStudyManager().getId(userId, studyStr);
            return createOkResponse(catalogManager.getJobManager().get(studyId, null, null, sessionId));
        } catch (Exception e) {
            return createErrorResponse(e);
        }
    }

    @Deprecated
    @GET
    @Path("/{study}/variants")
    @ApiOperation(value = "[DEPRECATED]: use analysis/variant/query instead", position = 10, hidden = true, response = Variant[].class)
    @ApiImplicitParams({
            @ApiImplicitParam(name = "include", value = "Fields included in the response, whole JSON path must be provided",
                    example = "name,attributes", dataType = "string", paramType = "query"),
            @ApiImplicitParam(name = "exclude", value = "Fields excluded in the response, whole JSON path must be provided",
                    example = "id,status", dataType = "string", paramType = "query"),
            @ApiImplicitParam(name = "limit", value = "Number of results to be returned in the queries", dataType = "integer",
                    paramType = "query"),
            @ApiImplicitParam(name = "skip", value = "Number of results to skip in the queries", dataType = "integer", paramType = "query"),
//            @ApiImplicitParam(name = "count", value = "Total number of results", dataType = "boolean", paramType = "query")
    })
    public Response getVariants(@ApiParam(value = "Study [[user@]project:]study where study and project can be either the id or alias",
            required = true) @PathParam("study") String studyStr,
                                @ApiParam(value = "List of variant ids") @QueryParam("ids") String ids,
                                @ApiParam(value = "List of regions: {chr}:{start}-{end}") @QueryParam("region") String region,
                                @ApiParam(value = "List of chromosomes") @QueryParam("chromosome") String chromosome,
                                @ApiParam(value = "List of genes") @QueryParam("gene") String gene,
                                @ApiParam(value = "Variant type: [SNV, MNV, INDEL, SV, CNV]") @QueryParam("type") String type,
                                @ApiParam(value = "Reference allele") @QueryParam("reference") String reference,
                                @ApiParam(value = "Main alternate allele") @QueryParam("alternate") String alternate,
//                                @ApiParam(value = "") @QueryParam("studies") String studies,
                                @ApiParam(value = "List of studies to be returned") @QueryParam("returnedStudies") String returnedStudies,
                                @ApiParam(value = "List of samples to be returned") @QueryParam("returnedSamples") String returnedSamples,
                                @ApiParam(value = "List of files to be returned.") @QueryParam("returnedFiles") String returnedFiles,
                                @ApiParam(value = "Variants in specific files") @QueryParam("files") String files,
                                @ApiParam(value = VariantQueryParam.FILTER_DESCR) @QueryParam("filter") String filter,
                                @ApiParam(value = "Minor Allele Frequency: [{study:}]{cohort}[<|>|<=|>=]{number}")
                                @QueryParam("maf") String maf,
                                @ApiParam(value = "Minor Genotype Frequency: [{study:}]{cohort}[<|>|<=|>=]{number}")
                                @QueryParam("mgf") String mgf,
                                @ApiParam(value = "Number of missing alleles: [{study:}]{cohort}[<|>|<=|>=]{number}")
                                @QueryParam("missingAlleles") String missingAlleles,
                                @ApiParam(value = "Number of missing genotypes: [{study:}]{cohort}[<|>|<=|>=]{number}")
                                @QueryParam("missingGenotypes") String missingGenotypes,
                                @ApiParam(value = "Specify if the variant annotation must exists.")
                                @QueryParam("annotationExists") boolean annotationExists,
                                @ApiParam(value = "Samples with a specific genotype: "
                                        + "{samp_1}:{gt_1}(,{gt_n})*(;{samp_n}:{gt_1}(,{gt_n})*)* e.g. HG0097:0/0;HG0098:0/1,1/1")
                                @QueryParam("genotype") String genotype,
                                @ApiParam(value = VariantQueryParam.SAMPLES_DESCR) @QueryParam("samples") String samples,
                                @ApiParam(value = "Consequence type SO term list. e.g. missense_variant,stop_lost or SO:0001583,SO:0001578")
                                @QueryParam("annot-ct") String annot_ct,
                                @ApiParam(value = "XRef") @QueryParam("annot-xref") String annot_xref,
                                @ApiParam(value = "Biotype") @QueryParam("annot-biotype") String annot_biotype,
                                @ApiParam(value = "Polyphen, protein substitution score. "
                                        + "[<|>|<=|>=]{number} or [~=|=|]{description} e.g. <=0.9 , =benign")
                                @QueryParam("polyphen") String polyphen,
                                @ApiParam(value = "Sift, protein substitution score. "
                                        + "[<|>|<=|>=]{number} or [~=|=|]{description} e.g. >0.1 , ~=tolerant")
                                @QueryParam("sift") String sift,
                                @ApiParam(value = "Protein substitution score. {protein_score}[<|>|<=|>=]{number} or "
                                        + "{protein_score}[~=|=]{description} e.g. polyphen>0.1 , sift=tolerant")
                                @QueryParam ("protein_substitution") String protein_substitution,
                                @ApiParam(value = "Conservation score: {conservation_score}[<|>|<=|>=]{number} e.g. "
                                        + "phastCons>0.5,phylop<0.1,gerp>0.1") @QueryParam("conservation") String conservation,
                                @ApiParam(value = "Population minor allele frequency: {study}:{population}[<|>|<=|>=]{number}")
                                @QueryParam("annot-population-maf") String annotPopulationMaf,
                                @ApiParam(value = "Alternate Population Frequency: {study}:{population}[<|>|<=|>=]{number}")
                                @QueryParam("alternate_frequency") String alternate_frequency,
                                @ApiParam(value = "Reference Population Frequency: {study}:{population}[<|>|<=|>=]{number}")
                                @QueryParam("reference_frequency") String reference_frequency,
                                @ApiParam(value = "List of transcript annotation flags. e.g. "
                                        + "CCDS, basic, cds_end_NF, mRNA_end_NF, cds_start_NF, mRNA_start_NF, seleno")
                                @QueryParam ("annot-transcription-flags") String transcriptionFlags,
                                @ApiParam(value = "List of gene trait association id. e.g. \"umls:C0007222\" , \"OMIM:269600\"")
                                @QueryParam("annot-gene-trait-id") String geneTraitId,
                                @ApiParam(value = "List of gene trait association names. e.g. \"Cardiovascular Diseases\"")
                                @QueryParam("annot-gene-trait-name") String geneTraitName,
                                @ApiParam(value = "List of HPO terms. e.g. \"HP:0000545\"") @QueryParam("annot-hpo") String hpo,
                                @ApiParam(value = "List of GO (Genome Ontology) terms. e.g. \"GO:0002020\"")
                                @QueryParam("annot-go") String go,
                                @ApiParam(value = "List of tissues of interest. e.g. \"tongue\"")
                                @QueryParam("annot-expression") String expression,
                                @ApiParam(value = "List of protein variant annotation keywords")
                                @QueryParam("annot-protein-keywords") String proteinKeyword,
                                @ApiParam(value = "List of drug names") @QueryParam("annot-drug") String drug,
                                @ApiParam(value = "Functional score: "
                                        + "{functional_score}[<|>|<=|>=]{number} e.g. cadd_scaled>5.2 , cadd_raw<=0.3")
                                @QueryParam ("annot-functional-score") String functional,

                                @ApiParam(value = "Returned genotype for unknown genotypes. Common values: [0/0, 0|0, ./.]")
                                @QueryParam("unknownGenotype") String unknownGenotype,
                                @ApiParam(value = "Returns the samples metadata group by study. Sample names will appear in the same order as their corresponding genotypes.")
                                @QueryParam("samplesMetadata") boolean samplesMetadata,
                                @ApiParam(value = "Count results", required = false) @QueryParam("count") boolean count,
                                @ApiParam(value = "Sort the results", required = false) @QueryParam("sort") boolean sort,
                                @ApiParam(value = "Group variants by: [ct, gene, ensemblGene]", required = false) @DefaultValue("")
                                @QueryParam("groupBy") String groupBy,
                                @ApiParam(value = "Calculate histogram. Requires one region.", required = false) @DefaultValue("false")
                                @QueryParam("histogram") boolean histogram,
                                @ApiParam(value = "Histogram interval size", required = false) @DefaultValue("2000")
                                @QueryParam("interval") int interval,
                                @ApiParam(value = "Merge results", required = false) @DefaultValue("false")
                                @QueryParam("merge") boolean merge) {

        try {
            String userId = catalogManager.getUserManager().getId(sessionId);
            List<Long> studyIds = catalogManager.getStudyManager().getIds(userId, studyStr);
            List<QueryResult> queryResults = new LinkedList<>();
            for (Long studyId : studyIds) {
                QueryResult queryResult;
                // Get all query options
                QueryOptions queryOptions = new QueryOptions(uriInfo.getQueryParameters(), true);
                Query query = VariantStorageManager.getVariantQuery(queryOptions);
                query.putIfAbsent(VariantQueryParam.STUDIES.key(), studyId);
                if (count) {
                    queryResult = variantManager.count(query, sessionId);
                } else if (histogram) {
                    queryResult = variantManager.getFrequency(query, interval, sessionId);
                } else if (StringUtils.isNotEmpty(groupBy)) {
                    queryResult = variantManager.groupBy(groupBy, query, queryOptions, sessionId);
                } else {
                    queryResult = variantManager.get(query, queryOptions, sessionId);
                }
                queryResults.add(queryResult);
            }
            return createOkResponse(queryResults);
        } catch (Exception e) {
            return createErrorResponse(e);
        }
    }

    @Deprecated
    @GET
    @Path("/{study}/alignments")
    @ApiOperation(value = "[DEPCRATED]: use analysis/alignment/query instead", position = 11, hidden = true, response = Alignment[].class)
    @ApiImplicitParams({
            @ApiImplicitParam(name = "include", value = "Fields included in the response, whole JSON path must be provided",
                    example = "name,attributes", dataType = "string", paramType = "query"),
            @ApiImplicitParam(name = "exclude", value = "Fields excluded in the response, whole JSON path must be provided",
                    example = "id,status", dataType = "string", paramType = "query"),
            @ApiImplicitParam(name = "limit", value = "Number of results to be returned in the queries", dataType = "integer",
                    paramType = "query"),
            @ApiImplicitParam(name = "skip", value = "Number of results to skip in the queries", dataType = "integer", paramType = "query"),
            @ApiImplicitParam(name = "count", value = "Total number of results", dataType = "boolean", paramType = "query")
    })
    public Response getAlignments(@ApiParam(value = "Study [[user@]project:]study where study and project can be either the id or alias",
            required = true) @PathParam("study") String studyStr,
                                  @ApiParam(value = "sample id", required = false) @DefaultValue("")
                                  @QueryParam("sampleId") String sampleIds,
                                  @ApiParam(value = "file id", required = false) @DefaultValue("") @QueryParam("fileId") String fileIds,
                                  @ApiParam(value = "region with a maximum value of 10000 nucleotides", required = true) @DefaultValue("")
                                  @QueryParam("region") String region,
                                  @ApiParam(value = "view_as_pairs", required = false) @DefaultValue("false")
                                  @QueryParam("view_as_pairs") boolean view_as_pairs,
                                  @ApiParam(value = "include_coverage", required = false) @DefaultValue("true")
                                  @QueryParam("include_coverage") boolean include_coverage,
                                  @ApiParam(value = "process_differences", required = false) @DefaultValue("true")
                                  @QueryParam("process_differences") boolean process_differences,
                                  @ApiParam(value = "histogram", required = false) @DefaultValue("false")
                                  @QueryParam("histogram") boolean histogram,
                                  @ApiParam(value = "interval", required = false) @DefaultValue("2000")
                                  @QueryParam("interval") int interval) {
        query.put(VariantQueryParam.STUDIES.key(), studyStr);
        List<Region> regions = Region.parseRegions(region);

        List<QueryResult> results = new ArrayList<>();
//        QueryResult alignmentsByRegion;
        QueryResult alignmentsByRegion;

        // TODO if SampleIds are passed we need to get the BAM files for them and execute the code below

        long studyId = 4;
        long sampleId = 33;
        QueryOptions qOptions = new QueryOptions(queryOptions);
        try {
            File file = catalogManager.getFileManager().get(studyId, query.append(FileDBAdaptor.QueryParams.BIOFORMAT.key(), File
                    .Bioformat.ALIGNMENT).append(FileDBAdaptor.QueryParams.SAMPLE_IDS.key(), sampleId).append(FileDBAdaptor.QueryParams
                    .INDEX_STATUS_NAME.key(), FileIndex.IndexStatus.READY), qOptions, sessionId).first();
        } catch (CatalogException e) {
            e.printStackTrace();
        }

        for (String fileId : fileIds.split(",")) {
            long fileIdNum;
            File file;
            URI fileUri;
            try {
                AbstractManager.MyResourceId resource = catalogManager.getFileManager().getId(fileId, Long.toString(studyId), sessionId);
                fileIdNum = resource.getResourceId();
                QueryResult<File> queryResult = catalogManager.getFileManager().get(fileIdNum, null, sessionId);
                file = queryResult.getResult().get(0);
                fileUri = catalogManager.getFileManager().getUri(file);
            } catch (CatalogException e) {
                e.printStackTrace();
                return createErrorResponse(e);
            }

//            if (!file.getType().equals(File.Type.INDEX)) {
            if (file.getIndex() == null || !file.getIndex().getStatus().getName().equals(FileIndex.IndexStatus.READY)) {
                return createErrorResponse("", "File {id:" + file.getId() + " name:'" + file.getName() + "'} " +
                        " is not an indexed file.");
            }
            ObjectMap indexAttributes = new ObjectMap(file.getIndex().getAttributes());
            DataStore dataStore;
            try {
                dataStore = StorageOperation.getDataStore(catalogManager, Integer.parseInt(studyStr), File.Bioformat.VARIANT, sessionId);
            } catch (CatalogException e) {
                e.printStackTrace();
                return createErrorResponse(e);
            }
            String storageEngine = dataStore.getStorageEngine();
            String dbName = dataStore.getDbName();

            int chunkSize = indexAttributes.getInt("coverageChunkSize", 200);
            QueryOptions queryOptions = new QueryOptions();
            queryOptions.put(AlignmentDBAdaptor.QO_FILE_ID, Long.toString(fileIdNum));
            queryOptions.put(AlignmentDBAdaptor.QO_BAM_PATH, fileUri.getPath());     //TODO: Make uri-compatible
            queryOptions.put(AlignmentDBAdaptor.QO_VIEW_AS_PAIRS, view_as_pairs);
            queryOptions.put(AlignmentDBAdaptor.QO_INCLUDE_COVERAGE, include_coverage);
            queryOptions.put(AlignmentDBAdaptor.QO_PROCESS_DIFFERENCES, process_differences);
            queryOptions.put(AlignmentDBAdaptor.QO_INTERVAL_SIZE, interval);
            queryOptions.put(AlignmentDBAdaptor.QO_HISTOGRAM, histogram);
            queryOptions.put(AlignmentDBAdaptor.QO_COVERAGE_CHUNK_SIZE, chunkSize);

            if (indexAttributes.containsKey("baiFileId")) {
                File baiFile = null;
                try {
                    baiFile = catalogManager.getFileManager().get((long) indexAttributes.getInt("baiFileId"), null, sessionId).getResult().get(0);
                    URI baiUri = catalogManager.getFileManager().getUri(baiFile);
                    queryOptions.put(AlignmentDBAdaptor.QO_BAI_PATH, baiUri.getPath());  //TODO: Make uri-compatible
                } catch (CatalogException e) {
                    e.printStackTrace();
                    logger.error("Can't obtain bai file for file " + fileIdNum, e);
                }
            }

            AlignmentDBAdaptor dbAdaptor;
            try {

                AlignmentStorageEngine alignmentStorageManager = storageEngineFactory.getAlignmentStorageEngine(storageEngine, dbName);
                dbAdaptor = alignmentStorageManager.getDBAdaptor();
            } catch (ClassNotFoundException | IllegalAccessException | InstantiationException | StorageEngineException e) {
                return createErrorResponse(e);
            }

            if (histogram) {
                if (regions.size() != 1) {
                    return createErrorResponse("", "Histogram fetch only accepts one region.");
                }
                alignmentsByRegion = dbAdaptor.getAllIntervalFrequencies(regions.get(0), new QueryOptions(queryOptions));
            } else {
                alignmentsByRegion = dbAdaptor.getAllAlignmentsByRegion(regions, new QueryOptions(queryOptions));
            }
            results.add(alignmentsByRegion);
        }

        return createOkResponse(results);
    }

    @GET
    @Path("/{study}/scanFiles")
    @ApiOperation(value = "Scan the study folder to find untracked or missing files", position = 12)
    public Response scanFiles(@ApiParam(value = "Study [[user@]project:]study where study and project can be either the id or alias",
            required = true) @PathParam("study") String studyStr) {
        try {
            String userId = catalogManager.getUserManager().getId(sessionId);
            long studyId = catalogManager.getStudyManager().getId(userId, studyStr);
            Study study = catalogManager.getStudyManager().get(studyId, null, sessionId).first();
            FileScanner fileScanner = new FileScanner(catalogManager);

            /** First, run CheckStudyFiles to find new missing files **/
            List<File> checkStudyFiles = fileScanner.checkStudyFiles(study, false, sessionId);
            List<File> found = checkStudyFiles
                    .stream()
                    .filter(f -> f.getStatus().getName().equals(File.FileStatus.READY))
                    .collect(Collectors.toList());

            /** Get untracked files **/
            Map<String, URI> untrackedFiles = fileScanner.untrackedFiles(study, sessionId);

            /** Get missing files **/
            List<File> missingFiles = catalogManager.getFileManager().get(studyId, query.append(FileDBAdaptor.QueryParams.STATUS_NAME.key
                    (), File.FileStatus.MISSING), queryOptions, sessionId).getResult();

            ObjectMap fileStatus = new ObjectMap("untracked", untrackedFiles).append("found", found).append("missing", missingFiles);

            return createOkResponse(new QueryResult<>("status", 0, 1, 1, null, null, Collections.singletonList(fileStatus)));
//            /** Print pretty **/
//            int maxFound = found.stream().map(f -> f.getPath().length()).max(Comparator.<Integer>naturalOrder()).orElse(0);
//            int maxUntracked = untrackedFiles.keySet().stream().map(String::length).max(Comparator.<Integer>naturalOrder()).orElse(0);
//            int maxMissing = missingFiles.stream().map(f -> f.getPath().length()).max(Comparator.<Integer>naturalOrder()).orElse(0);
//
//            String format = "\t%-" + Math.max(Math.max(maxMissing, maxUntracked), maxFound) + "s  -> %s\n";
//
//            if (!untrackedFiles.isEmpty()) {
//                System.out.println("UNTRACKED files");
//                untrackedFiles.forEach((s, u) -> System.out.printf(format, s, u));
//                System.out.println("\n");
//            }
//
//            if (!missingFiles.isEmpty()) {
//                System.out.println("MISSING files");
//                for (File file : missingFiles) {
//                    System.out.printf(format, file.getPath(), catalogManager.getFileUri(file));
//                }
//                System.out.println("\n");
//            }
//
//            if (!found.isEmpty()) {
//                System.out.println("FOUND files");
//                for (File file : found) {
//                    System.out.printf(format, file.getPath(), catalogManager.getFileUri(file));
//                }
//            }
        } catch (Exception e) {
            return createErrorResponse(e);
        }
    }

    @GET
    @Path("/{study}/resyncFiles")
    @ApiOperation(value = "Scan the study folder to find untracked or missing files.", notes = "This method is intended to keep the "
            + "consistency between the database and the file system. It will check all the files and folders belonging to the study and "
            + "will keep track of those new files and/or folders found in the file system as well as update the status of those "
            + "files/folders that are no longer available in the file system setting their status to MISSING.")
    public Response resyncFiles(@ApiParam(value = "Study [[user@]project:]study where study and project can be either the id or alias",
            required = true) @PathParam("study") String studyStr) {
        try {
            String userId = catalogManager.getUserManager().getId(sessionId);
            long studyId = catalogManager.getStudyManager().getId(userId, studyStr);
            Study study = catalogManager.getStudyManager().get(studyId, null, sessionId).first();
            FileScanner fileScanner = new FileScanner(catalogManager);

            /* Resync files */
            List<File> resyncFiles = fileScanner.reSync(study, false, sessionId);

            return createOkResponse(new QueryResult<>("status", 0, 1, 1, null, null, Arrays.asList(resyncFiles)));
        } catch (Exception e) {
            return createErrorResponse(e);
        }
    }

    @GET
    @Path("/{study}/groups")
    @ApiOperation(value = "Return the groups present in the studies", position = 13, response = Group[].class)
    public Response getGroups(
            @ApiParam(value = "Study [[user@]project:]study where study and project can be either the id or alias", required = true)
                @PathParam("study") String studyStr,
            @ApiParam(value = "Group name. If provided, it will only fetch information for the provided group.") @QueryParam("name")
                    String groupId) {
        try {
            QueryResult<Group> groupQueryResult = catalogManager.getStudyManager().getGroup(studyStr, groupId, sessionId);
            return createOkResponse(groupQueryResult);
        } catch (Exception e) {
            return createErrorResponse(e);
        }
    }

    @GET
    @Path("/{study}/groups/create")
    @ApiOperation(value = "Create a group", position = 14, hidden = true)
    public Response createGroup(
            @ApiParam(value = "Study [[user@]project:]study where study and project can be either the id or alias", required = true)
                @PathParam("study") String studyStr,
            @ApiParam(value = "Id of the new group to be created", required = true) @QueryParam("groupId") String groupId,
            @ApiParam(value = "Comma separated list of users to take part of the group") @QueryParam ("users") String users) {
        try {
            QueryResult group = catalogManager.getStudyManager().createGroup(studyStr, groupId, users, sessionId);
            return createOkResponse(group);
        } catch (Exception e) {
            return createErrorResponse(e);
        }
    }

    @POST
    @Path("/{study}/groups/create")
    @ApiOperation(value = "Create a group", position = 14)
    public Response createGroupPOST(
            @ApiParam(value = "Study [[user@]project:]study where study and project can be either the id or alias", required = true)
                @PathParam("study") String studyStr,
            @ApiParam(value="JSON containing the parameters", required = true) GroupCreateParams params) {
        if (StringUtils.isNotEmpty(params.groupId) && StringUtils.isEmpty(params.name)) {
            params.name = params.groupId;
        }
        if (StringUtils.isEmpty(params.name)) {
            return createErrorResponse(new CatalogException("groupId key missing."));
        }
        try {
            QueryResult group = catalogManager.getStudyManager().createGroup(studyStr, params.name, params.users, sessionId);
            return createOkResponse(group);
        } catch (Exception e) {
            return createErrorResponse(e);
        }
    }

    @GET
    @Path("/{study}/groups/{group}/info")
    @ApiOperation(value = "Return the group [DEPRECATED]", position = 15,
            notes = "This webservice has been replaced by /{study}/groups")
    public Response getGroup(
            @ApiParam(value = "Study [[user@]project:]study where study and project can be either the id or alias", required = true)
                @PathParam("study") String studyStr,
            @ApiParam(value = "groupId", required = true) @PathParam("group") String groupId) {
        try {
            QueryResult<Group> group = catalogManager.getStudyManager().getGroup(studyStr, groupId, sessionId);
            return createOkResponse(group);
        } catch (Exception e) {
            return createErrorResponse(e);
        }
    }

    @POST
    @Path("/{study}/groups/{group}/update")
    @ApiOperation(value = "Updates the members of the group")
    public Response addMembersToGroupPOST(
            @ApiParam(value = "Study [[user@]project:]study where study and project can be either the id or alias", required = true)
                @PathParam("study") String studyStr,
            @ApiParam(value = "Group name", required = true) @PathParam("group") String groupId,
            @ApiParam(value="JSON containing the action to be performed", required = true) GroupParams params) {
        try {
            return createOkResponse(
                    catalogManager.getStudyManager().updateGroup(studyStr, groupId, params, sessionId));
        } catch (Exception e) {
            return createErrorResponse(e);
        }
    }

    @POST
    @Path("/{study}/groups/members/update")
    @ApiOperation(value = "Add/Remove users with access to study")
    public Response registerUsersToStudy(
            @ApiParam(value = "Study [[user@]project:]study where study and project can be either the id or alias", required = true)
                @PathParam("study") String studyStr,
            @ApiParam(value="JSON containing the action to be performed", required = true) MemberParams params) {
        try {
            return createOkResponse(
                    catalogManager.getStudyManager().updateGroup(studyStr, "@members", params.toGroupParams(), sessionId));
        } catch (Exception e) {
            return createErrorResponse(e);
        }
    }

    @GET
    @Path("/{study}/groups/{group}/delete")
    @ApiOperation(value = "Delete the group", position = 17, notes = "Delete the group selected from the study.")
    public Response deleteMembersFromGroup(
            @ApiParam(value = "Study [[user@]project:]study where study and project can be either the id or alias", required = true)
                @PathParam("study") String studyStr,
            @ApiParam(value = "Group name", required = true) @PathParam("group") String groupId) {
        try {
            return createOkResponse(catalogManager.getStudyManager().deleteGroup(studyStr, groupId, sessionId));
        } catch (Exception e) {
            return createErrorResponse(e);
        }
    }

    @GET
    @Path("/{study}/acl")
    @ApiOperation(value = "Return the acl of the study. If member is provided, it will only return the acl for the member.", position = 18)
    public Response getAcls(
            @ApiParam(value = "Study [[user@]project:]study where study and project can be either the id or alias", required = true)
                @PathParam("study") String studyStr,
            @ApiParam(value = "User or group id") @QueryParam("member") String member) {
        try {
            if (StringUtils.isEmpty(member)) {
                String userId = catalogManager.getUserManager().getId(sessionId);
                long studyId = catalogManager.getStudyManager().getId(userId, studyStr);
                return createOkResponse(catalogManager.getAuthorizationManager().getAllStudyAcls(userId, studyId));
            } else {
                String userId = catalogManager.getUserManager().getId(sessionId);
                long studyId = catalogManager.getStudyManager().getId(userId, studyStr);
                return createOkResponse(catalogManager.getAuthorizationManager().getStudyAcl(userId, studyId, member));
            }
        } catch (Exception e) {
            return createErrorResponse(e);
        }
    }

    public static class CreateAclCommands {
        public String permissions;
        public String members;
    }

    public static class CreateAclCommandsTemplate extends CreateAclCommands {
        public String templateId;
    }

    // Temporal method used by deprecated methods. This will be removed at some point.
    private Study.StudyAclParams getAclParams(
            @ApiParam(value = "Comma separated list of permissions to add", required = false) @QueryParam("add") String addPermissions,
            @ApiParam(value = "Comma separated list of permissions to remove", required = false) @QueryParam("remove") String removePermissions,
            @ApiParam(value = "Comma separated list of permissions to set", required = false) @QueryParam("set") String setPermissions,
            @ApiParam(value = "Template of permissions (only to create)", required = false) @QueryParam("template") String template)
            throws CatalogException {
        int count = 0;
        count += StringUtils.isNotEmpty(setPermissions) ? 1 : 0;
        count += StringUtils.isNotEmpty(addPermissions) ? 1 : 0;
        count += StringUtils.isNotEmpty(removePermissions) ? 1 : 0;
        if (count > 1) {
            throw new CatalogException("Only one of add, remove or set parameters are allowed.");
        } else if (count == 0) {
            if (StringUtils.isNotEmpty(template)) {
                throw new CatalogException("One of add, remove or set parameters is expected.");
            }
        }

        String permissions = null;
        AclParams.Action action = null;
        if (StringUtils.isNotEmpty(addPermissions) || StringUtils.isNotEmpty(template)) {
            permissions = addPermissions;
            action = AclParams.Action.ADD;
        }
        if (StringUtils.isNotEmpty(setPermissions)) {
            permissions = setPermissions;
            action = AclParams.Action.SET;
        }
        if (StringUtils.isNotEmpty(removePermissions)) {
            permissions = removePermissions;
            action = AclParams.Action.REMOVE;
        }
        return new Study.StudyAclParams(permissions, action, template);
    }

    @GET
    @Path("/{study}/acl/create")
    @ApiOperation(value = "Define a set of permissions for a list of users or groups", hidden = true)
    public Response createRole(@ApiParam(value = "Study [[user@]project:]study where study and project can be either the id or alias",
            required = true) @PathParam("study") String studyStr,
                               @ApiParam(value = "Comma separated list of members. Accepts: '{userId}', '@{groupId}' or '*'",
                                       required = true) @QueryParam("members") String members,
                               @ApiParam(value = "Comma separated list of permissions that will be granted to the member list")
                               @DefaultValue("") @QueryParam("permissions") String permissions,
                               @ApiParam(value = "Template of permissions to be used (admin, analyst or view_only)")
                               @QueryParam("templateId") String templateId) {
        try {
            Study.StudyAclParams aclParams = getAclParams(permissions, null, null, templateId);
            aclParams.setAction(AclParams.Action.SET);
            return createOkResponse(studyManager.updateAcl(studyStr, members, aclParams, sessionId));
        } catch (Exception e) {
            return createErrorResponse(e);
        }
    }

    @POST
    @Path("/{study}/acl/create")
    @ApiOperation(value = "Define a set of permissions for a list of users or groups [DEPRECATED]", hidden = true,
            notes = "DEPRECATED: The usage of this webservice is discouraged. From now one this will be internally managed by the "
                    + "/acl/{members}/update entrypoint.")
    public Response createRolePOST(
            @ApiParam(value = "Study [[user@]project:]study where study and project can be either the id or alias", required = true)
            @PathParam("study") String studyStr,
            @ApiParam(value="JSON containing the parameters defined in GET. Mandatory keys: 'members'", required = true)
                    CreateAclCommandsTemplate params) {
        try {
            Study.StudyAclParams aclParams = getAclParams(params.permissions, null, null, params.templateId);
            aclParams.setAction(AclParams.Action.SET);
            return createOkResponse(studyManager.updateAcl(studyStr, params.members, aclParams, sessionId));
        } catch (Exception e) {
            return createErrorResponse(e);
        }
    }

    @GET
    @Path("/{study}/acl/{memberId}/info")
    @ApiOperation(value = "Return the set of permissions granted for the user or group [DEPRECATED]", position = 20, hidden = true,
            notes = "DEPRECATED: The usage of this webservice is discouraged. From now one this will be internally managed by the "
                + "/acl entrypoint.")
    public Response getAcl(@ApiParam(value = "Study [[user@]project:]study where study and project can be either the id or alias",
            required = true) @PathParam("study") String studyStr,
                           @ApiParam(value = "User or group id", required = true) @PathParam("memberId") String memberId) {
        try {
            String userId = catalogManager.getUserManager().getId(sessionId);
            long studyId = catalogManager.getStudyManager().getId(userId, studyStr);
            return createOkResponse(catalogManager.getAuthorizationManager().getStudyAcl(userId, studyId, memberId));
        } catch (Exception e) {
            return createErrorResponse(e);
        }
    }

    @GET
    @Path("/{study}/acl/{memberId}/update")
    @ApiOperation(value = "Update the set of permissions granted for the user or group", hidden = true, position = 21)
    public Response updateAcl(@ApiParam(value = "Study [[user@]project:]study where study and project can be either the id or alias",
            required = true) @PathParam("study") String studyStr,
                              @ApiParam(value = "User or group id", required = true) @PathParam("memberId") String memberId,
                              @ApiParam(value = "Comma separated list of permissions to add")
                              @QueryParam("add") String addPermissions,
                              @ApiParam(value = "Comma separated list of permissions to remove")
                              @QueryParam("remove") String removePermissions,
                              @ApiParam(value = "Comma separated list of permissions to set")
                              @QueryParam("set") String setPermissions) {
        try {
            Study.StudyAclParams aclParams = getAclParams(addPermissions, removePermissions, setPermissions, null);
            return createOkResponse(studyManager.updateAcl(studyStr, memberId, aclParams, sessionId));
        } catch (Exception e) {
            return createErrorResponse(e);
        }
    }

    public static class MemberAclUpdateOld {
        public String add;
        public String set;
        public String remove;
    }

    @POST
    @Path("/{study}/acl/{memberId}/update")
    @ApiOperation(value = "Update the set of permissions granted for the user or group [WARNING]", position = 21,
            notes = "WARNING: The usage of this webservice is discouraged. A different entrypoint /acl/{members}/update has been added "
                    + "to also support changing permissions using queries.")
    public Response updateAcl(
            @ApiParam(value = "Study [[user@]project:]study where study and project can be either the id or alias", required = true)
            @PathParam("study") String studyStr,
            @ApiParam(value = "User or group id", required = true) @PathParam("memberId") String memberId,
            @ApiParam(value="JSON containing one of the keys 'add', 'set' or 'remove'", required = true) MemberAclUpdateOld params) {
//        if (params == null || params.isEmpty()) {
//            return createErrorResponse(new CatalogException("At least one of the keys 'addUsers', 'setUsers' or 'removeUsers'"));
//        }
        try {
            Study.StudyAclParams aclParams = getAclParams(params.add, params.remove, params.set, null);
            return createOkResponse(studyManager.updateAcl(studyStr, memberId, aclParams, sessionId));
        } catch (Exception e) {
            return createErrorResponse(e);
        }
    }

    @POST
    @Path("/acl/{memberIds}/update")
    @ApiOperation(value = "Update the set of permissions granted for the member", position = 21)
    public Response updateAcl(
            @ApiParam(value = "Comma separated list of user or group ids", required = true) @PathParam("memberIds") String memberId,
            @ApiParam(value="JSON containing the parameters to modify ACLs. 'template' could be either 'admin', 'analyst' or 'view_only'",
                    required = true) StudyAcl params) {
        try {
            Study.StudyAclParams aclParams = new Study.StudyAclParams(params.getPermissions(), params.getAction(), params.template);
            return createOkResponse(studyManager.updateAcl(params.study, memberId, aclParams, sessionId));
        } catch (Exception e) {
            return createErrorResponse(e);
        }
    }

    @GET
    @Path("/{study}/acl/{memberId}/delete")
    @ApiOperation(value = "Delete all the permissions granted for the user or group [DEPRECATED]", position = 22, hidden = true,
            notes = "DEPRECATED: The usage of this webservice is discouraged. A RESET action has been added to the /acl/{members}/update "
                    + "entrypoint.")
    public Response deleteAcl(@ApiParam(value = "Study [[user@]project:]study where study and project can be either the id or alias",
            required = true) @PathParam("study") String studyStr,
                              @ApiParam(value = "User or group id", required = true) @PathParam("memberId") String memberId) {
        try {
            Study.StudyAclParams aclParams = new Study.StudyAclParams(null, AclParams.Action.RESET, null);
            return createOkResponse(studyManager.updateAcl(studyStr, memberId, aclParams, sessionId));
        } catch (Exception e) {
            return createErrorResponse(e);
        }
    }

    public static class StudyAcl extends AclParams {
        public String study;
        public String template;
    }

    public static class StudyParams {
        public String name;
        public String alias;
        public Study.Type type;
        public String description;

        public Map<String, Object> stats;
        public Map<String, Object> attributes;

        public boolean checkValidCreateParams() {
            if (StringUtils.isEmpty(name) || StringUtils.isEmpty(alias)) {
                return false;
            }
            return true;
        }
    }

    public static class GroupCreateParams {
        @JsonProperty(required = true)
        public String name;
        @Deprecated
        public String groupId;
        public String users;
    }

    public static class GroupUpdateParams {
        public String addUsers;
        public String setUsers;
        public String removeUsers;
    }

}<|MERGE_RESOLUTION|>--- conflicted
+++ resolved
@@ -120,12 +120,8 @@
             queryOptions.put(QueryOptions.SKIP_COUNT, skipCount);
 
             if (projectId != null) {
-<<<<<<< HEAD
                 String userId = catalogManager.getUserManager().getId(sessionId);
-                query.put(StudyDBAdaptor.QueryParams.PROJECT_ID.key(), catalogManager.getProjectManager().getId(userId, projectId));
-=======
-                query.put(StudyDBAdaptor.QueryParams.PROJECT_ID.key(), catalogManager.getProjectId(projectStr, sessionId));
->>>>>>> 81be636f
+                query.put(StudyDBAdaptor.QueryParams.PROJECT_ID.key(), catalogManager.getProjectManager().getId(userId, projectStr));
             }
             QueryResult<Study> queryResult = catalogManager.getStudyManager().get(query, queryOptions, sessionId);
             return createOkResponse(queryResult);
