/*
 * Copyright 2015 OpenCB
 *
 * Licensed under the Apache License, Version 2.0 (the "License");
 * you may not use this file except in compliance with the License.
 * You may obtain a copy of the License at
 *
 *     http://www.apache.org/licenses/LICENSE-2.0
 *
 * Unless required by applicable law or agreed to in writing, software
 * distributed under the License is distributed on an "AS IS" BASIS,
 * WITHOUT WARRANTIES OR CONDITIONS OF ANY KIND, either express or implied.
 * See the License for the specific language governing permissions and
 * limitations under the License.
 */

package org.opencb.opencga.server.ws;

import com.fasterxml.jackson.annotation.JsonInclude;
import com.fasterxml.jackson.core.JsonProcessingException;
import com.fasterxml.jackson.databind.MapperFeature;
import com.fasterxml.jackson.databind.ObjectMapper;
import com.fasterxml.jackson.databind.ObjectWriter;
import com.google.common.base.Function;
import com.google.common.base.Splitter;
import com.wordnik.swagger.annotations.ApiParam;
import org.apache.avro.generic.GenericRecord;
import org.apache.log4j.Level;
import org.apache.log4j.LogManager;
import org.apache.log4j.PatternLayout;
import org.apache.log4j.RollingFileAppender;
import org.opencb.biodata.models.alignment.Alignment;
import org.opencb.biodata.models.feature.Genotype;
import org.opencb.biodata.models.variant.VariantSource;
import org.opencb.biodata.models.variant.stats.VariantStats;
<<<<<<< HEAD
=======
import org.opencb.cellbase.core.CellBaseConfiguration;
>>>>>>> a9c17156
import org.opencb.commons.datastore.core.*;
import org.opencb.opencga.catalog.CatalogManager;
import org.opencb.opencga.catalog.config.CatalogConfiguration;
import org.opencb.opencga.catalog.exceptions.CatalogException;
import org.opencb.opencga.core.common.Config;
import org.opencb.opencga.core.exception.VersionException;
import org.opencb.opencga.storage.core.StorageManagerFactory;
import org.opencb.opencga.storage.core.alignment.json.AlignmentDifferenceJsonMixin;
import org.opencb.opencga.storage.core.config.StorageConfiguration;
import org.opencb.opencga.storage.core.variant.io.json.GenericRecordAvroJsonMixin;
import org.opencb.opencga.storage.core.variant.io.json.GenotypeJsonMixin;
import org.opencb.opencga.storage.core.variant.io.json.VariantSourceJsonMixin;
import org.opencb.opencga.storage.core.variant.io.json.VariantStatsJsonMixin;
import org.slf4j.Logger;
import org.slf4j.LoggerFactory;

import javax.servlet.http.HttpServletRequest;
import javax.ws.rs.*;
import javax.ws.rs.QueryParam;
import javax.ws.rs.core.*;
import javax.ws.rs.core.Response.ResponseBuilder;
import java.io.File;
import java.io.FileInputStream;
import java.io.IOException;
import java.io.InputStream;
import java.nio.file.Paths;
import java.util.*;

@Path("/{version}")
@Produces(MediaType.APPLICATION_JSON)
public class OpenCGAWSServer {

    @DefaultValue("v1")
    @PathParam("version")
    @ApiParam(name = "version", value = "OpenCGA major version", allowableValues = "v1", defaultValue = "v1")
    protected String version;

    @DefaultValue("")
    @QueryParam("exclude")
    @ApiParam(name = "excluded fields", value = "Fields excluded in response. Whole JSON path e.g.: transcripts.id")
    protected String exclude;

    @DefaultValue("")
    @QueryParam("include")
    @ApiParam(name = "included fields", value = "Only fields included in response. Whole JSON path e.g.: transcripts.id")
    protected String include;

    @DefaultValue("")
    @QueryParam("sid")
    @ApiParam(value = "Session Id")
    protected String sessionId;

    protected UriInfo uriInfo;
    protected HttpServletRequest httpServletRequest;
    protected MultivaluedMap<String, String> params;

    protected String sessionIp;

    protected long startTime;
    protected long endTime;

    protected QueryOptions queryOptions;
    protected QueryResponse queryResponse;
    protected Query query;

    protected static ObjectWriter jsonObjectWriter;
    protected static ObjectMapper jsonObjectMapper;

    protected static Logger logger; // = LoggerFactory.getLogger(this.getClass());

//    @DefaultValue("true")
//    @QueryParam("metadata")
//    protected boolean metadata;

//    @DefaultValue("json")
//    @QueryParam("of")
//    protected String outputFormat;

    protected static CatalogManager catalogManager;
    protected static StorageManagerFactory storageManagerFactory;

    protected static CatalogConfiguration catalogConfiguration;

    static {

        Properties properties = new Properties();
        try {
            if(Config.getOpenCGAHome() == null || Config.getOpenCGAHome().isEmpty()) {
                InputStream is = OpenCGAWSServer.class.getClassLoader().getResourceAsStream("application.properties");
                properties.load(is);
                String openCGAHome = properties.getProperty("OPENCGA.INSTALLATION.DIR", Config.getOpenCGAHome());
                System.out.println("OpenCGA home set to: " + openCGAHome);
                Config.setOpenCGAHome(openCGAHome);
            } else {
                System.out.println("OpenCGA home set to: " + Config.getOpenCGAHome());
            }
        } catch (IOException e) {
            System.out.println("Error loading properties:\n" + e.getMessage());
            e.printStackTrace();
        }

        String logFile = null;
        try {
            org.apache.log4j.Logger rootLogger = LogManager.getRootLogger();
            java.nio.file.Path logs = Paths.get(Config.getOpenCGAHome(), "logs");
            //Files.createDirectory(logs);
            PatternLayout layout = new PatternLayout("%d{yyyy-MM-dd HH:mm:ss} [%t] %-5p %c{1}:%L - %m%n");
            logFile = logs.resolve("server.log").toString();
            RollingFileAppender rollingFileAppender = new RollingFileAppender(layout, logFile, true);
            rollingFileAppender.setThreshold(Level.TRACE);
            rollingFileAppender.setMaxFileSize("10MB");
            rollingFileAppender.setMaxBackupIndex(10);
            rootLogger.setLevel(Level.TRACE);
            rootLogger.addAppender(rollingFileAppender);
        } catch (IOException e) {
            e.printStackTrace();
        }

        logger = LoggerFactory.getLogger("org.opencb.opencga.server.ws.OpenCGAWSServer");
        logger.info("========================================================================");
        logger.info("| Starting OpenCGA-server, creating OpenCGAWSServer");
        logger.info("| This log must appear only once.");
        logger.info("|  * OpenCGA home set to: " + Config.getOpenCGAHome());
        logger.info("|  * Server logfile: " + logFile);

//        if (!openCGAHome.isEmpty() && Paths.get(openCGAHome).toFile().exists()) {
//            System.out.println("Using \"openCGAHome\" from the properties file");
//            Config.setOpenCGAHome(openCGAHome);
//        } else {
//            Config.setOpenCGAHome();
//            System.out.println("Using OpenCGA_HOME = " + Config.getOpenCGAHome());
//        }

        try {
            logger.info("|  * Reading StorageConfiguration");
            StorageConfiguration storageConfiguration = StorageConfiguration.load(new FileInputStream(Paths.get(Config.getOpenCGAHome(),
                    "conf", "storage-configuration.yml").toFile()));
            logger.info("|  * Initializing StorageManagerFactory");
            storageManagerFactory = new StorageManagerFactory(storageConfiguration);
        } catch (IOException e) {
            logger.error("Error reading storage-configuration.yml file", e);
        }

        try {
            logger.info("|  * Reading CatalogConfiguration");
<<<<<<< HEAD
            CatalogConfiguration catalogConfiguration = CatalogConfiguration.load(new FileInputStream(Paths.get(Config.getOpenCGAHome(), "conf", "catalog-configuration.yml").toFile()));
            logger.info("|  * Initializing CatalogManager");
            catalogManager = new CatalogManager(catalogConfiguration);
=======
            CatalogConfiguration catalogConfiguration = CatalogConfiguration.load(new FileInputStream(Paths.get(Config.getOpenCGAHome(),
                    "conf", "catalog-configuration.yml").toFile()));
            logger.info("|  * Initializing CatalogManager");
            catalogManager = new CatalogManager(catalogConfiguration);
            if (!catalogManager.existsCatalogDB()) {
                catalogManager.installCatalogDB();
            }
            logger.info("|  * Database name: " + catalogConfiguration.getDatabase().getDatabase());
>>>>>>> a9c17156
            logger.info("========================================================================");
        } catch (IOException | CatalogException e) {
            logger.error("Error while creating CatalogManager", e);
        }

        jsonObjectMapper = new ObjectMapper();

        jsonObjectMapper.addMixIn(GenericRecord.class, GenericRecordAvroJsonMixin.class);
        jsonObjectMapper.addMixIn(VariantSource.class, VariantSourceJsonMixin.class);
        jsonObjectMapper.addMixIn(VariantStats.class, VariantStatsJsonMixin.class);
        jsonObjectMapper.addMixIn(Genotype.class, GenotypeJsonMixin.class);
        jsonObjectMapper.addMixIn(Alignment.AlignmentDifference.class, AlignmentDifferenceJsonMixin.class);

        jsonObjectMapper.setSerializationInclusion(JsonInclude.Include.NON_NULL);
        jsonObjectMapper.configure(MapperFeature.REQUIRE_SETTERS_FOR_GETTERS, true);
        jsonObjectWriter = jsonObjectMapper.writer();
    }

    public OpenCGAWSServer(@PathParam("version") String version, @Context UriInfo uriInfo,
                           @Context HttpServletRequest httpServletRequest) throws IOException, VersionException {
//        this.startTime = System.currentTimeMillis();
        this.version = version;
        this.uriInfo = uriInfo;
        this.httpServletRequest = httpServletRequest;

        this.params = uriInfo.getQueryParameters();
//        this.sessionIp = httpServletRequest.getRemoteAddr();
//        System.out.println("sessionIp = " + sessionIp);
//        logger.debug(uriInfo.getRequestUri().toString());
//        this.queryOptions = null;

        startTime = System.currentTimeMillis();

//        queryResponse = new QueryResponse();
        queryOptions = new QueryOptions();
        query = new Query();

        parseParams();
    }

    /**
     * Builds the query and the queryOptions based on the query parameters.
     *
     * @param params Map of parameters.
     * @param getParam Method that returns the QueryParams object based on the key.
     * @param query Query where parameters parsing the getParam function will be inserted.
     * @param queryOptions QueryOptions where parameters not parsing the getParam function will be inserted.
     */
    protected static void parseQueryParams(Map<String, List<String>> params,
                                           Function<String, org.opencb.commons.datastore.core.QueryParam> getParam,
                                           Query query, QueryOptions queryOptions) {
        for (Map.Entry<String, List<String>> entry : params.entrySet()) {
            String param = entry.getKey();
            int indexOf = param.indexOf('.');
            param = indexOf > 0 ? param.substring(0, indexOf) : param;

            if (getParam.apply(param) != null) {
                query.put(entry.getKey(), entry.getValue());
            } else {
                queryOptions.add(param, entry.getValue());
            }

        }
    }

    public void parseParams() throws VersionException {
        if (version == null) {
            throw new VersionException("Version not valid: '" + version + "'");
        }

        /**
         * Check version parameter, must be: v1, v2, ... If 'latest' then is
         * converted to appropriate version
         */
        if (version.equalsIgnoreCase("latest")) {
            version = "v1";
            logger.info("Version 'latest' detected, setting version parameter to '{}'", version);
        }
        // TODO Valid OpenCGA versions need to be added configuration files
//        if (!cellBaseConfiguration.getVersion().equalsIgnoreCase(this.version)) {
//            logger.error("Version '{}' does not match configuration '{}'", this.version, cellBaseConfiguration.getVersion());
//            throw new VersionException("Version not valid: '" + version + "'");
//        }

        MultivaluedMap<String, String> multivaluedMap = uriInfo.getQueryParameters();
        queryOptions.put("metadata", (multivaluedMap.get("metadata") != null) ? multivaluedMap.get("metadata").get(0).equals("true") : true);

        if(exclude != null && !exclude.isEmpty()) {
            queryOptions.put("exclude", new LinkedList<>(Splitter.on(",").splitToList(exclude)));
        } else {
            queryOptions.put("exclude", (multivaluedMap.get("exclude") != null)
                    ? Splitter.on(",").splitToList(multivaluedMap.get("exclude").get(0))
                    : null);
        }

        if(include != null && !include.isEmpty()) {
            queryOptions.put("include", new LinkedList<>(Splitter.on(",").splitToList(include)));
        } else {
            queryOptions.put("include", (multivaluedMap.get("include") != null)
                    ? Splitter.on(",").splitToList(multivaluedMap.get("include").get(0))
                    : null);
        }

        // Now we add all the others QueryParams in the URL such as limit, of, sid, ...
        // 'sid' query param is excluded from QueryOptions object since is parsed in 'sessionId' attribute
        multivaluedMap.entrySet().stream()
                .filter(entry -> !queryOptions.containsKey(entry.getKey()))
                .filter(entry -> !entry.getKey().equals("sid"))
                .forEach(entry -> {
//                    logger.debug("Adding '{}' to queryOptions object", entry);
                    queryOptions.put(entry.getKey(), entry.getValue().get(0));
                });

        if (multivaluedMap.get("sid") != null) {
            queryOptions.put("sessionId", multivaluedMap.get("sid").get(0));
        }

        try {
            logger.info("URL: {}, queryOptions = {}", uriInfo.getAbsolutePath().toString(), jsonObjectWriter.writeValueAsString(queryOptions));
        } catch (JsonProcessingException e) {
            e.printStackTrace();
        }
    }

//    protected QueryOptions getQueryOptions() {
//        if(queryOptions == null) {
//            this.queryOptions = new QueryOptions();
//            this.queryOptions = new QueryOptions(uriInfo.getQueryParameters(), true);
//            if(!exclude.isEmpty()) {
//                queryOptions.put("exclude", Arrays.asList(exclude.split(",")));
//            }
//            if(!include.isEmpty()) {
//                queryOptions.put("include", Arrays.asList(include.split(",")));
//            }
//            queryOptions.put("metadata", metadata);
//        }
//        return queryOptions;
//    }

//    protected QueryOptions getAllQueryOptions() {
//        return getAllQueryOptions(null);
//    }

//    protected QueryOptions getAllQueryOptions(Collection<String> acceptedQueryOptions) {
//        return getAllQueryOptions(new HashSet<String>(acceptedQueryOptions));
//    }
//
//    protected QueryOptions getAllQueryOptions(Set<String> acceptedQueryOptions) {
//        QueryOptions queryOptions = this.getQueryOptions();
//        for (Map.Entry<String, List<String>> entry : params.entrySet()) {
//            if (acceptedQueryOptions == null || acceptedQueryOptions.contains(entry.getKey())) {
//                if (!entry.getValue().isEmpty()) {
//                    Iterator<String> iterator = entry.getValue().iterator();
//                    StringBuilder sb = new StringBuilder(iterator.next());
//                    while (iterator.hasNext()) {
//                        sb.append(",").append(iterator.next());
//                    }
//                    queryOptions.add(entry.getKey(), sb.toString());
//                } else {
//                    queryOptions.add(entry.getKey(), null);
//                }
//            }
//        }
//        return queryOptions;
//    }

    @GET
    @Path("/help")
    public Response help() {
        return createOkResponse("No help available");
    }

    protected Response createErrorResponse(Exception e) {
        // First we print the exception in Server logs
        e.printStackTrace();

        // Now we prepare the response to client
        queryResponse = new QueryResponse();
        queryResponse.setTime(new Long(System.currentTimeMillis() - startTime).intValue());
        queryResponse.setApiVersion(version);
        queryResponse.setQueryOptions(queryOptions);
        queryResponse.setError(e.toString());

        QueryResult<ObjectMap> result = new QueryResult();
        result.setWarningMsg("Future errors will ONLY be shown in the QueryResponse body");
        result.setErrorMsg("DEPRECATED: " + e.toString());
        queryResponse.setResponse(Arrays.asList(result));

        return Response.fromResponse(createJsonResponse(queryResponse))
                .status(Response.Status.INTERNAL_SERVER_ERROR).build();
//        return createOkResponse(result);
    }

//    protected Response createErrorResponse(String o) {
//        QueryResult<ObjectMap> result = new QueryResult();
//        result.setErrorMsg(o.toString());
//        return createOkResponse(result);
//    }

    protected Response createErrorResponse(String method, String errorMessage) {
        try {
            return buildResponse(Response.ok(jsonObjectWriter.writeValueAsString(new ObjectMap("error", errorMessage)), MediaType.APPLICATION_JSON_TYPE));
        } catch (JsonProcessingException e) {
            e.printStackTrace();
        }
        return buildResponse(Response.ok("{\"error\":\"Error parsing json error\"}", MediaType.APPLICATION_JSON_TYPE));
    }

    protected Response createOkResponse(Object obj) {
        queryResponse = new QueryResponse();
        queryResponse.setTime(new Long(System.currentTimeMillis() - startTime).intValue());
        queryResponse.setApiVersion(version);
        queryResponse.setQueryOptions(queryOptions);

        // Guarantee that the QueryResponse object contains a list of results
        List list;
        if (obj instanceof List) {
            list = (List) obj;
        } else {
            list = new ArrayList();
            list.add(obj);
        }
        queryResponse.setResponse(list);

        return createJsonResponse(queryResponse);
    }

    //Response methods
    protected Response createOkResponse(Object o1, MediaType o2) {
        return buildResponse(Response.ok(o1, o2));
    }

    protected Response createOkResponse(Object o1, MediaType o2, String fileName) {
        return buildResponse(Response.ok(o1, o2).header("content-disposition", "attachment; filename =" + fileName));
    }


    protected Response createJsonResponse(QueryResponse queryResponse) {
        try {
            return buildResponse(Response.ok(jsonObjectWriter.writeValueAsString(queryResponse), MediaType.APPLICATION_JSON_TYPE));
        } catch (JsonProcessingException e) {
            e.printStackTrace();
            logger.error("Error parsing queryResponse object");
            return createErrorResponse("", "Error parsing QueryResponse object:\n" + Arrays.toString(e.getStackTrace()));
        }
    }

    protected Response buildResponse(ResponseBuilder responseBuilder) {
        return responseBuilder
                .header("Access-Control-Allow-Origin", "*")
                .header("Access-Control-Allow-Headers", "x-requested-with, content-type")
                .build();
    }

//    @GET
//    @Path("/testIndices")
//    public Response testIndices() {
//        catalogManager.testIndices();
//        return Response.ok("mira el log").build();
//    }
}<|MERGE_RESOLUTION|>--- conflicted
+++ resolved
@@ -33,10 +33,7 @@
 import org.opencb.biodata.models.feature.Genotype;
 import org.opencb.biodata.models.variant.VariantSource;
 import org.opencb.biodata.models.variant.stats.VariantStats;
-<<<<<<< HEAD
-=======
 import org.opencb.cellbase.core.CellBaseConfiguration;
->>>>>>> a9c17156
 import org.opencb.commons.datastore.core.*;
 import org.opencb.opencga.catalog.CatalogManager;
 import org.opencb.opencga.catalog.config.CatalogConfiguration;
@@ -182,11 +179,6 @@
 
         try {
             logger.info("|  * Reading CatalogConfiguration");
-<<<<<<< HEAD
-            CatalogConfiguration catalogConfiguration = CatalogConfiguration.load(new FileInputStream(Paths.get(Config.getOpenCGAHome(), "conf", "catalog-configuration.yml").toFile()));
-            logger.info("|  * Initializing CatalogManager");
-            catalogManager = new CatalogManager(catalogConfiguration);
-=======
             CatalogConfiguration catalogConfiguration = CatalogConfiguration.load(new FileInputStream(Paths.get(Config.getOpenCGAHome(),
                     "conf", "catalog-configuration.yml").toFile()));
             logger.info("|  * Initializing CatalogManager");
@@ -195,7 +187,6 @@
                 catalogManager.installCatalogDB();
             }
             logger.info("|  * Database name: " + catalogConfiguration.getDatabase().getDatabase());
->>>>>>> a9c17156
             logger.info("========================================================================");
         } catch (IOException | CatalogException e) {
             logger.error("Error while creating CatalogManager", e);
