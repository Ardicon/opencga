--- conflicted
+++ resolved
@@ -33,10 +33,6 @@
 import org.opencb.biodata.models.feature.Genotype;
 import org.opencb.biodata.models.variant.VariantSource;
 import org.opencb.biodata.models.variant.stats.VariantStats;
-<<<<<<< HEAD
-import org.opencb.cellbase.core.CellBaseConfiguration;
-=======
->>>>>>> ad26dc09
 import org.opencb.commons.datastore.core.*;
 import org.opencb.opencga.catalog.CatalogManager;
 import org.opencb.opencga.catalog.config.CatalogConfiguration;
@@ -58,7 +54,6 @@
 import javax.ws.rs.QueryParam;
 import javax.ws.rs.core.*;
 import javax.ws.rs.core.Response.ResponseBuilder;
-import java.io.File;
 import java.io.FileInputStream;
 import java.io.IOException;
 import java.io.InputStream;
@@ -236,12 +231,9 @@
         queryResponse = new QueryResponse();
         queryOptions = new QueryOptions();
         query = new Query();
-<<<<<<< HEAD
-=======
 
 //        parseParams();
     }
->>>>>>> ad26dc09
 
     /**
      * Builds the query and the queryOptions based on the query parameters.
@@ -263,31 +255,6 @@
                 query.put(entry.getKey(), entry.getValue().get(0));
             } else {
                 queryOptions.add(param, entry.getValue().get(0));
-            }
-
-        }
-    }
-
-    /**
-     * Builds the query and the queryOptions based on the query parameters.
-     *
-     * @param params Map of parameters.
-     * @param getParam Method that returns the QueryParams object based on the key.
-     * @param query Query where parameters parsing the getParam function will be inserted.
-     * @param queryOptions QueryOptions where parameters not parsing the getParam function will be inserted.
-     */
-    protected static void parseQueryParams(Map<String, List<String>> params,
-                                           Function<String, org.opencb.commons.datastore.core.QueryParam> getParam,
-                                           Query query, QueryOptions queryOptions) {
-        for (Map.Entry<String, List<String>> entry : params.entrySet()) {
-            String param = entry.getKey();
-            int indexOf = param.indexOf('.');
-            param = indexOf > 0 ? param.substring(0, indexOf) : param;
-
-            if (getParam.apply(param) != null) {
-                query.put(entry.getKey(), entry.getValue());
-            } else {
-                queryOptions.add(param, entry.getValue());
             }
 
         }
