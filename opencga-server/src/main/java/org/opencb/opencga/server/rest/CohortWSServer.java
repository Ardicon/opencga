/*
 * Copyright 2015-2017 OpenCB
 *
 * Licensed under the Apache License, Version 2.0 (the "License");
 * you may not use this file except in compliance with the License.
 * You may obtain a copy of the License at
 *
 *     http://www.apache.org/licenses/LICENSE-2.0
 *
 * Unless required by applicable law or agreed to in writing, software
 * distributed under the License is distributed on an "AS IS" BASIS,
 * WITHOUT WARRANTIES OR CONDITIONS OF ANY KIND, either express or implied.
 * See the License for the specific language governing permissions and
 * limitations under the License.
 */

package org.opencb.opencga.server.rest;

import io.swagger.annotations.*;
import org.apache.commons.lang3.ObjectUtils;
import org.apache.commons.lang3.StringUtils;
import org.opencb.commons.datastore.core.*;
import org.opencb.commons.datastore.core.result.FacetedQueryResult;
import org.opencb.opencga.catalog.db.api.CohortDBAdaptor;
import org.opencb.opencga.catalog.db.api.SampleDBAdaptor;
import org.opencb.opencga.catalog.exceptions.CatalogException;
import org.opencb.opencga.catalog.managers.AbstractManager;
import org.opencb.opencga.catalog.managers.AnnotationSetManager;
import org.opencb.opencga.catalog.managers.CohortManager;
import org.opencb.opencga.catalog.utils.Constants;
import org.opencb.opencga.catalog.utils.ParamUtils;
import org.opencb.opencga.core.exception.VersionException;
import org.opencb.opencga.core.models.*;
import org.opencb.opencga.core.models.acls.AclParams;
import org.opencb.opencga.server.WebServiceException;

import javax.servlet.http.HttpServletRequest;
import javax.ws.rs.*;
import javax.ws.rs.QueryParam;
import javax.ws.rs.core.*;
import java.io.IOException;
import java.util.*;
import java.util.stream.Collectors;

/**
 * Created by jacobo on 15/12/14.
 */
@Path("/{apiVersion}/cohorts")
@Produces(MediaType.APPLICATION_JSON)
@Api(value = "Cohorts", position = 9, description = "Methods for working with 'cohorts' endpoint")
public class CohortWSServer extends OpenCGAWSServer {

    private CohortManager cohortManager;

    public CohortWSServer(@Context UriInfo uriInfo, @Context HttpServletRequest httpServletRequest, @Context HttpHeaders httpHeaders)
            throws IOException, VersionException {
        super(uriInfo, httpServletRequest, httpHeaders);
        cohortManager = catalogManager.getCohortManager();
    }

    private Response createCohort(String studyStr, String cohortId, String cohortName, Study.Type type, String variableSetId,
                                  String cohortDescription, String sampleIdsStr, List<AnnotationSet> annotationSetList,
                                  String variableName) {
        try {
            List<QueryResult<Cohort>> cohorts = new LinkedList<>();
            if (variableName != null && !variableName.isEmpty() && sampleIdsStr != null && !sampleIdsStr.isEmpty()) {
                return createErrorResponse("", "Can only create a cohort given list of sampleIds or a categorical "
                        + "variable name");
            }

            if (StringUtils.isNotEmpty(sampleIdsStr)) {
                List<String> idList = getIdList(sampleIdsStr);
                AbstractManager.MyResources<Sample> resource = catalogManager.getSampleManager().getUids(idList, studyStr, sessionId);
                List<Sample> sampleList = resource.getResourceList();
                Cohort cohort = new Cohort(cohortId, type, "", cohortDescription, sampleList, annotationSetList, -1, null)
                        .setName(cohortName);
                QueryResult<Cohort> cohortQueryResult = catalogManager.getCohortManager().create(studyStr, cohort, null, sessionId);
                cohorts.add(cohortQueryResult);
            } else if (StringUtils.isNotEmpty(variableSetId)) {
                VariableSet variableSet = catalogManager.getStudyManager().getVariableSet(studyStr, variableSetId, null, sessionId).first();
                Variable variable = null;
                for (Variable v : variableSet.getVariables()) {
                    if (v.getId().equals(variableName)) {
                        variable = v;
                        break;
                    }
                }
                if (variable == null) {
                    return createErrorResponse("", "Variable " + variableName + " does not exist in variableSet " + variableSet.getId());
                }
                if (variable.getType() != Variable.VariableType.CATEGORICAL) {
                    return createErrorResponse("", "Can only create cohorts by variable, when is a categorical variable");
                }
                for (String s : variable.getAllowedValues()) {
                    QueryOptions samplesQOptions = new QueryOptions("include", "projects.studies.samples.id");
                    Query samplesQuery = new Query(SampleDBAdaptor.QueryParams.ANNOTATION.key() + "." + variableName, s)
                            .append("variableSetId", variableSet.getUid());

                    cohorts.add(createCohort(studyStr, cohortName + "_" + s, type, cohortDescription, annotationSetList, samplesQuery,
                            samplesQOptions));
                }
            } else {
                //Create empty cohort
                Cohort cohort = new Cohort(cohortId, type, "", cohortDescription, Collections.emptyList(), annotationSetList, -1, null)
                        .setName(cohortName);
                cohorts.add(catalogManager.getCohortManager().create(studyStr, cohort, null, sessionId));
            }
            return createOkResponse(cohorts);
        } catch (Exception e) {
            return createErrorResponse(e);
        }
    }

    @POST
    @Path("/create")
    @ApiOperation(value = "Create a cohort", position = 1, notes = "A cohort can be created by providing a list of SampleIds, " +
            "or providing a categorical variable (both variableSet and variable). " +
            "If none of this is given, an empty cohort will be created.", response = Cohort.class)
    public Response createCohort(
            @ApiParam(value = "(DEPRECATED) Use study instead", hidden = true) @QueryParam("studyId") String studyIdStr,
            @ApiParam(value = "Study [[user@]project:]study where study and project can be either the id or alias") @QueryParam("study")
                    String studyStr,
            @ApiParam(value = "Variable set id or name", hidden = true) @QueryParam("variableSetId")
                    String variableSetId,
            @ApiParam(value = "Variable set id or name") @QueryParam("variableSet") String variableSet,
            @ApiParam(value = "Variable name") @QueryParam("variable") String variableName,
            @ApiParam(value = "JSON containing cohort information", required = true) CohortParameters params) {
        try {
            params = ObjectUtils.defaultIfNull(params, new CohortParameters());
            if (StringUtils.isNotEmpty(studyIdStr)) {
                studyStr = studyIdStr;
            }
            if (StringUtils.isNotEmpty(variableSetId)) {
                variableSet = variableSetId;
            }

//            List<AnnotationSet> annotationSetList = new ArrayList<>();
//            if (params.annotationSets != null) {
//                for (CommonModels.AnnotationSetParams annotationSet : params.annotationSets) {
//                    if (annotationSet != null) {
//                        annotationSetList.add(annotationSet.toAnnotationSet(studyStr, catalogManager.getStudyManager(), sessionId));
//                    }
//                }
//            }

            String cohortId = StringUtils.isEmpty(params.id) ? params.name : params.id;
            String cohortName = StringUtils.isEmpty(params.name) ? cohortId : params.name;
            return createCohort(studyStr, cohortId, cohortName, params.type, variableSet, params.description, params.samples,
                    params.annotationSets, variableName);
        } catch (Exception e) {
            return createErrorResponse(e);
        }
    }

    @GET
    @Path("/{cohorts}/info")
    @ApiOperation(value = "Get cohort information", position = 2, response = Cohort.class)
    @ApiImplicitParams({
            @ApiImplicitParam(name = "include", value = "Fields included in the response, whole JSON path must be provided",
                    example = "name,attributes", dataType = "string", paramType = "query"),
            @ApiImplicitParam(name = "exclude", value = "Fields excluded in the response, whole JSON path must be provided",
                    example = "id,status", dataType = "string", paramType = "query"),
            @ApiImplicitParam(name = Constants.FLATTENED_ANNOTATIONS, value = "Flatten the annotations?", defaultValue = "false",
                    dataType = "boolean", paramType = "query")
    })
    public Response infoSample(
            @ApiParam(value = "Comma separated list of cohort names or ids up to a maximum of 100", required = true)
            @PathParam("cohorts") String cohortsStr,
            @ApiParam(value = "Study [[user@]project:]study where study and project can be either the id or alias")
            @QueryParam("study") String studyStr,
            @ApiParam(value = "Boolean to accept either only complete (false) or partial (true) results", defaultValue = "false") @QueryParam("silent") boolean silent) {
        try {
            query.remove("study");

            List<String> cohortList = getIdList(cohortsStr);
            List<QueryResult<Cohort>> cohortQueryResult = cohortManager.get(studyStr, cohortList, query, queryOptions, silent, sessionId);
            return createOkResponse(cohortQueryResult);
        } catch (Exception e) {
            return createErrorResponse(e);
        }
    }

    @GET
    @Path("/search")
    @ApiOperation(value = "Search cohorts", position = 2, response = Cohort.class)
    @ApiImplicitParams({
            @ApiImplicitParam(name = "include", value = "Fields included in the response, whole JSON path must be provided",
                    example = "name,attributes", dataType = "string", paramType = "query"),
            @ApiImplicitParam(name = "exclude", value = "Fields excluded in the response, whole JSON path must be provided",
                    example = "id,status", dataType = "string", paramType = "query"),
            @ApiImplicitParam(name = "limit", value = "Number of results to be returned in the queries", dataType = "integer", paramType = "query"),
            @ApiImplicitParam(name = "skip", value = "Number of results to skip in the queries", dataType = "integer", paramType = "query"),
            @ApiImplicitParam(name = "count", value = "Total number of results", defaultValue = "false", dataType = "boolean", paramType = "query"),
            @ApiImplicitParam(name = Constants.FLATTENED_ANNOTATIONS, value = "Flatten the annotations?", defaultValue = "false",
                    dataType = "boolean", paramType = "query")
    })
    public Response searchCohorts(
            @ApiParam(value = "Study [[user@]project:]study where study and project can be either the id or alias")
            @QueryParam("study") String studyStr,
            @ApiParam(value = "DEPRECATED: Name of the cohort") @QueryParam("name") String name,
            @ApiParam(value = "Cohort type") @QueryParam("type") Study.Type type,
            @ApiParam(value = "Status") @QueryParam("status") String status,
            @ApiParam(value = "Annotation, e.g: key1=value(;key2=value)") @QueryParam("annotation") String annotation,
            @ApiParam(value = "Sample list") @QueryParam("samples") String samplesStr,
            @ApiParam(value = "Skip count", defaultValue = "false") @QueryParam("skipCount") boolean skipCount,
            @ApiParam(value = "Release value") @QueryParam("release") String release) {
        try {
            query.remove("study");

            queryOptions.put(QueryOptions.SKIP_COUNT, skipCount);
            QueryResult<Cohort> queryResult;
            if (count) {
                queryResult = catalogManager.getCohortManager().count(studyStr, query, sessionId);
            } else {
                queryResult = catalogManager.getCohortManager().search(studyStr, query, queryOptions, sessionId);
            }
            return createOkResponse(queryResult);
        } catch (CatalogException e) {
            return createErrorResponse(e);
        }
    }

    @GET
    @Path("/{cohort}/samples")
    @ApiOperation(value = "Get samples from cohort [DEPRECATED]", position = 3, response = Sample[].class,
            notes = "The usage of this webservice is discouraged. /{cohorts}/info is expected to be used with &include=samples query"
                    + " parameter to approximately simulate this same behaviour.")
    @ApiImplicitParams({
            @ApiImplicitParam(name = "include", value = "Fields included in the response, whole JSON path must be provided",
                    example = "name,attributes", dataType = "string", paramType = "query"),
            @ApiImplicitParam(name = "exclude", value = "Fields excluded in the response, whole JSON path must be provided",
                    example = "id,status", dataType = "string", paramType = "query"),
            @ApiImplicitParam(name = "limit", value = "Number of results to be returned in the queries", dataType = "integer",
                    paramType = "query"),
            @ApiImplicitParam(name = "skip", value = "Number of results to skip in the queries", dataType = "integer", paramType = "query"),
            @ApiImplicitParam(name = "count", value = "Total number of results", defaultValue = "false", dataType = "boolean", paramType = "query")
    })
    public Response getSamples(@ApiParam(value = "Cohort id or name", required = true) @PathParam("cohort") String cohortStr,
                               @ApiParam(value = "Study [[user@]project:]study where study and project can be either the id or alias")
                               @QueryParam("study") String studyStr) {
        try {
            return createOkResponse(cohortManager.getSamples(studyStr, cohortStr, queryOptions, sessionId));
        } catch (Exception e) {
            return createErrorResponse(e);
        }
    }

    private QueryResult<Cohort> createCohort(String studyStr, String cohortName, Study.Type type, String cohortDescription,
                                             List<AnnotationSet> annotationSetList, Query query, QueryOptions queryOptions)
            throws CatalogException {
        //TODO CHANGE THIS for can insert the name also id(number)
        QueryResult<Sample> queryResult = catalogManager.getSampleManager().get(studyStr, query, queryOptions, sessionId);
        //TODO FOR THIS. Its possible change the param query to a String
        Cohort cohort = new Cohort(cohortName, type, "", cohortDescription, queryResult.getResult(), annotationSetList, -1, null)
                .setName(cohortName);
        return catalogManager.getCohortManager().create(studyStr, cohort, null, sessionId);
    }

    @POST
    @Path("/{cohort}/update")
    @Consumes(MediaType.APPLICATION_JSON)
    @ApiOperation(value = "Update some cohort attributes", position = 4)
    public Response updateByPost(
            @ApiParam(value = "cohortId", required = true) @PathParam("cohort") String cohortStr,
            @ApiParam(value = "Study [[user@]project:]study where study and project can be either the id or alias")
            @QueryParam("study") String studyStr,
            @ApiParam(value = "Action to be performed if the array of annotationSets is being updated.", defaultValue = "ADD")
<<<<<<< HEAD
            @QueryParam("annotationSetsAction") ParamUtils.UpdateAction annotationSetsAction,
            @ApiParam(value = "params") Map<String, Object> params) {
=======
                @QueryParam("annotationSetsAction") ParamUtils.UpdateAction annotationSetsAction,
            @ApiParam(value = "params") CohortUpdateParameters params) {
>>>>>>> f7270268
        try {
            Map<String, Object> actionMap = new HashMap<>();

            if (annotationSetsAction == null) {
                annotationSetsAction = ParamUtils.UpdateAction.ADD;
            }

            actionMap.put(CohortDBAdaptor.UpdateParams.ANNOTATION_SETS.key(), annotationSetsAction);
            queryOptions.put(Constants.ACTIONS, actionMap);

            return createOkResponse(catalogManager.getCohortManager().update(studyStr, cohortStr, params.toObjectMap(), queryOptions,
                    sessionId));
        } catch (Exception e) {
            return createErrorResponse(e);
        }
    }

    @POST
    @Path("/{cohort}/annotationSets/{annotationSet}/annotations/update")
    @Consumes(MediaType.APPLICATION_JSON)
    @ApiOperation(value = "Update annotations from an annotationSet")
    public Response updateAnnotations(
            @ApiParam(value = "Cohort id", required = true) @PathParam("cohort") String cohortStr,
            @ApiParam(value = "Study [[user@]project:]study.") @QueryParam("study") String studyStr,
            @ApiParam(value = "AnnotationSet id to be updated.") @PathParam("annotationSet") String annotationSetId,
            @ApiParam(value = "Action to be performed: ADD to add new annotations; REPLACE to replace the value of an already existing "
                    + "annotation; SET to set the new list of annotations removing any possible old annotations; REMOVE to remove some "
                    + "annotations; RESET to set some annotations to the default value configured in the corresponding variables of the "
                    + "VariableSet if any.", defaultValue = "ADD") @QueryParam("action") ParamUtils.CompleteUpdateAction action,
            @ApiParam(value = "Json containing the map of annotations when the action is ADD, SET or REPLACE, a json with only the key "
                    + "'remove' containing the comma separated variables to be removed as a value when the action is REMOVE or a json "
                    + "with only the key 'reset' containing the comma separated variables that will be set to the default value"
                    + " when the action is RESET") Map<String, Object> updateParams) {
        try {
            if (action == null) {
                action = ParamUtils.CompleteUpdateAction.ADD;
            }
            return createOkResponse(catalogManager.getCohortManager().updateAnnotations(studyStr, cohortStr, annotationSetId,
                    updateParams, action, queryOptions, sessionId));
        } catch (Exception e) {
            return createErrorResponse(e);
        }
    }

    @DELETE
    @Path("/delete")
    @ApiOperation(value = "Delete existing cohorts")
    public Response delete(
            @ApiParam(value = "Study [[user@]project:]study where study and project can be either the id or alias")
            @QueryParam("study") String studyStr,
            @ApiParam(value = "Cohort id") @QueryParam("id") String id,
            @ApiParam(value = "Cohort name") @QueryParam("name") String name,
            @ApiParam(value = "Cohort type") @QueryParam("type") Study.Type type,
            @ApiParam(value = "Status") @QueryParam("status") String status,
            @ApiParam(value = "Annotation, e.g: key1=value(;key2=value)") @QueryParam("annotation") String annotation,
            @ApiParam(value = "Sample list") @QueryParam("samples") String samplesStr,
            @ApiParam(value = "Release value") @QueryParam("release") String release) {
        try {
            query.remove("study");
            return createOkResponse(cohortManager.delete(studyStr, query, queryOptions, sessionId));
        } catch (Exception e) {
            return createErrorResponse(e);
        }
    }

    @GET
    @Path("/{cohort}/annotationsets/search")
    @ApiOperation(value = "Search annotation sets [DEPRECATED]", hidden = true, position = 11, notes = "Use /cohorts/search instead")
    public Response searchAnnotationSetGET(
            @ApiParam(value = "cohortId", required = true) @PathParam("cohort") String cohortStr,
            @ApiParam(value = "Study [[user@]project:]study where study and project can be either the id or alias") @QueryParam("study") String studyStr,
            @ApiParam(value = "Variable set id") @QueryParam("variableSet") String variableSet,
            @ApiParam(value = "Annotation, e.g: key1=value(,key2=value)") @QueryParam("annotation") String annotation,
            @ApiParam(value = "Indicates whether to show the annotations as key-value", defaultValue = "false") @QueryParam("asMap") boolean asMap) {
        try {
            AbstractManager.MyResource<Cohort> resource = cohortManager.getUid(cohortStr, studyStr, sessionId);

            Query query = new Query()
                    .append(CohortDBAdaptor.QueryParams.STUDY_UID.key(), resource.getStudy().getUid())
                    .append(CohortDBAdaptor.QueryParams.UID.key(), resource.getResource().getUid());

            if (StringUtils.isEmpty(annotation)) {
                if (StringUtils.isNotEmpty(variableSet)) {
                    annotation = Constants.VARIABLE_SET + "=" + variableSet;
                }
            } else {
                if (StringUtils.isNotEmpty(variableSet)) {
                    String[] annotationsSplitted = StringUtils.split(annotation, ",");
                    List<String> annotationList = new ArrayList<>(annotationsSplitted.length);
                    for (String auxAnnotation : annotationsSplitted) {
                        String[] split = StringUtils.split(auxAnnotation, ":");
                        if (split.length == 1) {
                            annotationList.add(variableSet + ":" + auxAnnotation);
                        } else {
                            annotationList.add(auxAnnotation);
                        }
                    }
                    annotation = StringUtils.join(annotationList, ";");
                }
            }
            query.putIfNotEmpty(Constants.ANNOTATION, annotation);

            QueryResult<Cohort> search = cohortManager.search(studyStr, query, new QueryOptions(Constants.FLATTENED_ANNOTATIONS, asMap),
                    sessionId);
            if (search.getNumResults() == 1) {
                return createOkResponse(new QueryResult<>("Search", search.getDbTime(), search.first().getAnnotationSets().size(),
                        search.first().getAnnotationSets().size(), search.getWarningMsg(), search.getErrorMsg(),
                        search.first().getAnnotationSets()));
            } else {
                return createOkResponse(search);
            }
        } catch (CatalogException e) {
            return createErrorResponse(e);
        }
    }

    @GET
    @Path("/{cohorts}/annotationsets")
    @ApiOperation(value = "Return all the annotation sets of the cohort [DEPRECATED]", hidden = true, position = 12,
            notes = "Use /cohorts/search instead")
    public Response getAnnotationSet(
            @ApiParam(value = "Comma separated list of cohort Ids up to a maximum of 100", required = true) @PathParam("cohorts") String cohortsStr,
            @ApiParam(value = "Study [[user@]project:]study where study and project can be either the id or alias") @QueryParam("study") String studyStr,
            @ApiParam(value = "Indicates whether to show the annotations as key-value", defaultValue = "false") @QueryParam("asMap") boolean asMap,
            @ApiParam(value = "Annotation set name. If provided, only chosen annotation set will be shown") @QueryParam("name") String annotationsetName,
            @ApiParam(value = "Boolean to accept either only complete (false) or partial (true) results", defaultValue = "false") @QueryParam("silent") boolean silent) throws WebServiceException {
        try {
            AbstractManager.MyResources<Cohort> resource = cohortManager.getUids(cohortsStr, studyStr, sessionId);

            Query query = new Query()
                    .append(CohortDBAdaptor.QueryParams.STUDY_UID.key(), resource.getStudy().getUid())
                    .append(CohortDBAdaptor.QueryParams.UID.key(), resource.getResourceList().stream().map(Cohort::getUid)
                            .collect(Collectors.toList()));
            QueryOptions queryOptions = new QueryOptions(Constants.FLATTENED_ANNOTATIONS, asMap);

            if (StringUtils.isNotEmpty(annotationsetName)) {
                query.append(Constants.ANNOTATION, Constants.ANNOTATION_SET_NAME + "=" + annotationsetName);
                queryOptions.put(QueryOptions.INCLUDE, Constants.ANNOTATION_SET_NAME + "." + annotationsetName);
            }

            QueryResult<Cohort> search = cohortManager.search(studyStr, query, queryOptions, sessionId);
            if (search.getNumResults() == 1) {
                return createOkResponse(new QueryResult<>("List annotationSets", search.getDbTime(),
                        search.first().getAnnotationSets().size(), search.first().getAnnotationSets().size(), search.getWarningMsg(),
                        search.getErrorMsg(), search.first().getAnnotationSets()));
            } else {
                return createOkResponse(search);
            }
        } catch (CatalogException e) {
            return createErrorResponse(e);
        }
    }

    @ApiModel
    public static class AnnotationsetParameters {
        @ApiModelProperty(required = true)
        public String id;

        @Deprecated
        public String name;

        @ApiModelProperty
        public Map<String, Object> annotations;
    }

    @POST
    @Path("/{cohort}/annotationsets/create")
    @Consumes(MediaType.APPLICATION_JSON)
    @ApiOperation(value = "Create an annotation set for the cohort [DEPRECATED]", hidden = true, position = 13,
            notes = "Use /{cohort}/update instead")
    public Response annotateSamplePOST(
            @ApiParam(value = "cohortId", required = true) @PathParam("cohort") String cohortStr,
            @ApiParam(value = "Study [[user@]project:]study where study and project can be either the id or alias") @QueryParam("study")
                    String studyStr,
            @ApiParam(value = "Variable set id or name", hidden = true) @QueryParam("variableSetId") String variableSetId,
            @ApiParam(value = "Variable set id or name", required = true) @QueryParam("variableSet") String variableSet,
            @ApiParam(value = "JSON containing the annotation set name and the array of annotations. The name should be unique for the "
                    + "cohort", required = true) AnnotationsetParameters params) {
        try {
            if (StringUtils.isNotEmpty(variableSetId)) {
                variableSet = variableSetId;
            }

            String annotationSetId = StringUtils.isEmpty(params.id) ? params.name : params.id;
            cohortManager.update(studyStr, cohortStr, new ObjectMap()
                            .append(CohortDBAdaptor.QueryParams.ANNOTATION_SETS.key(), Collections.singletonList(new ObjectMap()
                                    .append(AnnotationSetManager.ID, annotationSetId)
                                    .append(AnnotationSetManager.VARIABLE_SET_ID, variableSet)
                                    .append(AnnotationSetManager.ANNOTATIONS, params.annotations))
                            ),
                    QueryOptions.empty(), sessionId);
            QueryResult<Cohort> cohortQueryResult = cohortManager.get(studyStr, cohortStr, new QueryOptions(QueryOptions.INCLUDE,
                    Constants.ANNOTATION_SET_NAME + "." + annotationSetId), sessionId);
            List<AnnotationSet> annotationSets = cohortQueryResult.first().getAnnotationSets();
            QueryResult<AnnotationSet> queryResult = new QueryResult<>(cohortStr, cohortQueryResult.getDbTime(), annotationSets.size(),
                    annotationSets.size(), "", "", annotationSets);
            return createOkResponse(queryResult);
        } catch (CatalogException e) {
            return createErrorResponse(e);
        }
    }

    @GET
    @Path("/{cohort}/annotationsets/{annotationsetName}/delete")
    @ApiOperation(value = "Delete the annotation set or the annotations within the annotation set [DEPRECATED]", hidden = true, position = 14,
            notes = "Use /{cohort}/update instead")
    public Response deleteAnnotationGET(@ApiParam(value = "cohortId", required = true) @PathParam("cohort") String cohortStr,
                                        @ApiParam(value = "Study [[user@]project:]study where study and project can be either the id or "
                                                + "alias") @QueryParam("study") String studyStr,
                                        @ApiParam(value = "annotationsetName", required = true) @PathParam("annotationsetName")
                                                String annotationsetName,
                                        @ApiParam(value = "[NOT IMPLEMENTED] Comma separated list of annotation names to be deleted",
                                                required = false) @QueryParam("annotations") String annotations) {
        try {
            QueryResult<AnnotationSet> queryResult;
            if (annotations != null) {
                queryResult = cohortManager.deleteAnnotations(cohortStr, studyStr, annotationsetName, annotations, sessionId);
            } else {
                queryResult = cohortManager.deleteAnnotationSet(cohortStr, studyStr, annotationsetName, sessionId);
            }
            return createOkResponse(queryResult);
        } catch (CatalogException e) {
            return createErrorResponse(e);
        }
    }

    @POST
    @Path("/{cohort}/annotationsets/{annotationsetName}/update")
    @Consumes(MediaType.APPLICATION_JSON)
    @ApiOperation(value = "Update the annotations [DEPRECATED]", hidden = true, position = 15,
            notes = "Use /{cohort}/update instead")
    public Response updateAnnotationGET(
            @ApiParam(value = "cohortId", required = true) @PathParam("cohort") String cohortIdStr,
            @ApiParam(value = "Study [[user@]project:]study where study and project can be either the id or alias") @QueryParam("study")
                    String studyStr,
            @ApiParam(value = "annotationsetName", required = true) @PathParam("annotationsetName") String annotationsetName,
            @ApiParam(value = "JSON containing key:value annotations to update", required = true) Map<String, Object> annotations) {
        try {
            QueryResult<AnnotationSet> queryResult = cohortManager.updateAnnotationSet(cohortIdStr, studyStr, annotationsetName,
                    annotations, sessionId);
            return createOkResponse(queryResult);
        } catch (CatalogException e) {
            return createErrorResponse(e);
        }
    }

    @GET
    @Path("/groupBy")
    @ApiOperation(value = "Group cohorts by several fields", position = 24,
            notes = "Only group by categorical variables. Grouping by continuous variables might cause unexpected behaviour")
    @ApiImplicitParams({
            @ApiImplicitParam(name = "count", value = "Count the number of elements matching the group", dataType = "boolean",
                    paramType = "query"),
            @ApiImplicitParam(name = "limit", value = "Maximum number of documents (groups) to be returned", dataType = "integer",
                    paramType = "query", defaultValue = "50")
    })
    public Response groupBy(
            @ApiParam(value = "Comma separated list of fields by which to group by.", required = true) @DefaultValue("")
            @QueryParam("fields") String fields,
            @ApiParam(value = "(DEPRECATED) Use study instead", hidden = true) @DefaultValue("") @QueryParam("studyId")
                    String studyIdStr,
            @ApiParam(value = "Study [[user@]project:]study where study and project can be either the id or alias")
            @QueryParam("study") String studyStr,
            @ApiParam(value = "Comma separated list of ids.") @QueryParam("id") String ids,
            @ApiParam(value = "DEPRECATED: Comma separated list of names.", required = false) @DefaultValue("") @QueryParam("name")
                    String names,
            @ApiParam(value = "Comma separated Type values.", required = false) @DefaultValue("") @QueryParam("type") String type,
            @ApiParam(value = "Annotation, e.g: key1=value(;key2=value)") @QueryParam("annotation") String annotation,
            @ApiParam(value = "status", required = false) @DefaultValue("") @QueryParam("status") String status,
            @ApiParam(value = "creationDate", required = false) @DefaultValue("") @QueryParam("creationDate") String creationDate,
            @ApiParam(value = "Comma separated sampleIds", required = false) @DefaultValue("") @QueryParam("sampleIds") String sampleIds) {
        try {
            query.remove("study");
            query.remove("fields");

            if (StringUtils.isNotEmpty(studyIdStr)) {
                studyStr = studyIdStr;
            }
            QueryResult result = cohortManager.groupBy(studyStr, query, fields, queryOptions, sessionId);
            return createOkResponse(result);
        } catch (Exception e) {
            return createErrorResponse(e);
        }
    }

    @GET
    @Path("/{cohorts}/acl")
    @ApiOperation(value = "Return the acl of the cohort. If member is provided, it will only return the acl for the member.", position = 18)
    public Response getAcls(
            @ApiParam(value = "Comma separated list of cohort ids up to a maximum of 100", required = true) @PathParam("cohorts") String cohortIdsStr,
            @ApiParam(value = "Study [[user@]project:]study where study and project can be either the id or alias") @QueryParam("study")
                    String studyStr,
            @ApiParam(value = "User or group id") @QueryParam("member") String member,
            @ApiParam(value = "Boolean to accept either only complete (false) or partial (true) results", defaultValue = "false") @QueryParam("silent") boolean silent) {
        try {
            List<String> idList = getIdList(cohortIdsStr);
            return createOkResponse(cohortManager.getAcls(studyStr, idList, member, silent, sessionId));
        } catch (Exception e) {
            return createErrorResponse(e);
        }
    }

    @POST
    @Path("/{cohort}/acl/{memberId}/update")
    @ApiOperation(value = "Update the set of permissions granted for the member [DEPRECATED]", position = 21, hidden = true,
            notes = "DEPRECATED: The usage of this webservice is discouraged. A different entrypoint /acl/{members}/update has been added "
                    + "to also support changing permissions using queries.")
    public Response updateAcl(
            @ApiParam(value = "cohortId", required = true) @PathParam("cohort") String cohortIdStr,
            @ApiParam(value = "Study [[user@]project:]study where study and project can be either the id or alias") @QueryParam("study")
                    String studyStr,
            @ApiParam(value = "Member id", required = true) @PathParam("memberId") String memberId,
            @ApiParam(value = "JSON containing one of the keys 'add', 'set' or 'remove'", required = true) StudyWSServer.MemberAclUpdateOld params) {
        try {
            AclParams aclParams = getAclParams(params.add, params.remove, params.set);
            List<String> idList = getIdList(cohortIdStr);
            return createOkResponse(cohortManager.updateAcl(studyStr, idList, memberId, aclParams, sessionId));
        } catch (Exception e) {
            return createErrorResponse(e);
        }
    }

    public static class CohortAcl extends AclParams {
        public String cohort;
    }

    @POST
    @Path("/acl/{members}/update")
    @ApiOperation(value = "Update the set of permissions granted for the member", position = 21)
    public Response updateAcl(
            @ApiParam(value = "Study [[user@]project:]study where study and project can be either the id or alias") @QueryParam("study")
                    String studyStr,
            @ApiParam(value = "Comma separated list of user or group ids", required = true) @PathParam("members") String memberId,
            @ApiParam(value = "JSON containing the parameters to add ACLs", required = true) CohortAcl params) {
        try {
            ObjectUtils.defaultIfNull(params, new CohortAcl());
            AclParams aclParams = new AclParams(params.getPermissions(), params.getAction());
            List<String> idList = getIdList(params.cohort);
            return createOkResponse(cohortManager.updateAcl(studyStr, idList, memberId, aclParams, sessionId));
        } catch (Exception e) {
            return createErrorResponse(e);
        }
    }

    @GET
    @Path("/facet")
    @ApiOperation(value = "Fetch catalog sample facets", position = 15, response = QueryResponse.class)
    public Response getFacets(
            @ApiParam(value = "Study [[user@]project:]study where study and project can be either the id or alias")
            @QueryParam("study") String studyStr,

            @ApiParam(value = "Type") @QueryParam("type") String type,
            @ApiParam(value = "CreationDate") @QueryParam("creationDate") String creationDate,
            @ApiParam(value = "Status") @QueryParam("status") String status,
            @ApiParam(value = "Release") @QueryParam("release") int release,
            @ApiParam(value = "List of facet fields separated by semicolons, e.g.: studies;type. For nested faceted fields use >>, e.g.: studies>>biotype;type") @QueryParam("facet") String facet,
            @ApiParam(value = "List of facet ranges separated by semicolons with the format {field_name}:{start}:{end}:{step}, e.g.: sift:0:1:0.2;caddRaw:0:30:1") @QueryParam("facetRange") String facetRange,
            @ApiParam(value = "List of facet intersections separated by semicolons with the format {field_name}:{value1}:{value2}[:{value3}], e.g.: studies:1kG_phase3:EXAC:ESP6500") @QueryParam("facetIntersection") String facetIntersection) {
        try {
            FacetedQueryResult queryResult = catalogManager.getCohortManager().facet(query, queryOptions, sessionId);
            return createOkResponse(queryResult);
        } catch (Exception e) {
            return createErrorResponse(e);
        }
    }

    protected static class CohortParameters {
        public String id;
        @Deprecated
        public String name;
        public Study.Type type;
        public String description;
        public String samples;
        public List<AnnotationSet> annotationSets;
        public Map<String, Object> attributes;
    }

    protected static class CohortUpdateParameters {
        public String id;
        @Deprecated
        public String name;
        public String description;
        public String samples;
        public List<AnnotationSet> annotationSets;
        public Map<String, Object> attributes;

        public ObjectMap toObjectMap() {
            ObjectMap params = new ObjectMap();
            params.putIfNotEmpty(CohortDBAdaptor.UpdateParams.ID.key(), id);
            params.putIfNotEmpty(CohortDBAdaptor.UpdateParams.NAME.key(), name);
            params.putIfNotEmpty(CohortDBAdaptor.UpdateParams.DESCRIPTION.key(), description);
            params.putIfNotEmpty(CohortDBAdaptor.UpdateParams.SAMPLES.key(), samples);
            params.putIfNotNull(CohortDBAdaptor.UpdateParams.ANNOTATION_SETS.key(), annotationSets);
            params.putIfNotNull(CohortDBAdaptor.UpdateParams.ATTRIBUTES.key(), attributes);

            return params;
        }
    }

}<|MERGE_RESOLUTION|>--- conflicted
+++ resolved
@@ -265,13 +265,8 @@
             @ApiParam(value = "Study [[user@]project:]study where study and project can be either the id or alias")
             @QueryParam("study") String studyStr,
             @ApiParam(value = "Action to be performed if the array of annotationSets is being updated.", defaultValue = "ADD")
-<<<<<<< HEAD
             @QueryParam("annotationSetsAction") ParamUtils.UpdateAction annotationSetsAction,
-            @ApiParam(value = "params") Map<String, Object> params) {
-=======
-                @QueryParam("annotationSetsAction") ParamUtils.UpdateAction annotationSetsAction,
             @ApiParam(value = "params") CohortUpdateParameters params) {
->>>>>>> f7270268
         try {
             Map<String, Object> actionMap = new HashMap<>();
 
