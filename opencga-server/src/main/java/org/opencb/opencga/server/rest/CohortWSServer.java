--- conflicted
+++ resolved
@@ -280,11 +280,7 @@
     @Path("/{cohorts}/delete")
     @ApiOperation(value = "Delete cohort. [WARNING]", position = 5,
             notes = "Usage of this webservice might lead to unexpected behaviour and therefore is discouraged to use. Deletes are " +
-<<<<<<< HEAD
-                    "planned to be fully implemented and tested in version 1.4.0")
-=======
                     "planned to be fully implemented and tested in version 1.4.0", hidden = true)
->>>>>>> 701c4752
     public Response deleteCohort(@ApiParam(value = "Comma separated list of cohort Ids", required = true) @PathParam("cohorts") String cohortsStr,
                                  @ApiParam(value = "Study [[user@]project:]study where study and project can be either the id or alias")
                                  @QueryParam("study") String studyStr,
