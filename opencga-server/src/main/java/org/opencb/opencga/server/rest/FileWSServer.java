--- conflicted
+++ resolved
@@ -1050,15 +1050,10 @@
                                 @ApiParam(value = "Histogram interval size", required = false) @DefaultValue("2000") @QueryParam("interval") int interval,
                                 @ApiParam(value = "Merge results", required = false) @DefaultValue("false") @QueryParam("merge") boolean merge) {
 
-<<<<<<< HEAD
-        List<QueryResult> results = new LinkedList<>();
-        try ( VariantFetcher variantFetcher = new VariantFetcher(catalogManager, storageManagerFactory) ) {
-            List<String> fileIds = convertPathList(fileIdCsv, sessionId);
-=======
+
         List<QueryResult> queryResults = new LinkedList<>();
         try {
             AbstractManager.MyResourceIds resource = fileManager.getIds(fileIdCsv, studyStr, sessionId);
->>>>>>> d81833d9
 //            String[] splitFileId = fileIdCsv.split(",");
             for (long fileId : resource.getResourceIds()) {
                 QueryResult queryResult;
