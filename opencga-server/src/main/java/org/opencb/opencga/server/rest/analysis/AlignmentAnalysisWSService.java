--- conflicted
+++ resolved
@@ -28,7 +28,6 @@
 import org.opencb.biodata.models.core.Transcript;
 import org.opencb.biodata.tools.alignment.BamUtils;
 import org.opencb.biodata.tools.alignment.exceptions.AlignmentCoverageException;
-import org.opencb.biodata.tools.alignment.stats.AlignmentGlobalStats;
 import org.opencb.cellbase.client.rest.CellBaseClient;
 import org.opencb.cellbase.client.rest.GeneClient;
 import org.opencb.commons.datastore.core.DataResult;
@@ -42,8 +41,8 @@
 import org.opencb.opencga.catalog.db.api.ProjectDBAdaptor;
 import org.opencb.opencga.catalog.exceptions.CatalogException;
 import org.opencb.opencga.catalog.utils.ParamUtils;
-import org.opencb.opencga.core.exception.AnalysisException;
 import org.opencb.opencga.core.api.ParamConstants;
+import org.opencb.opencga.core.exception.ToolException;
 import org.opencb.opencga.core.exception.VersionException;
 import org.opencb.opencga.core.models.File;
 import org.opencb.opencga.core.models.Job;
@@ -187,11 +186,7 @@
         logger.info("ObjectMap: {}", params);
 
         try {
-<<<<<<< HEAD
-            OpenCGAResult<Job> queryResult = catalogManager.getJobManager().submit(study, "alignment", "coverage-run", Enums.Priority.HIGH, params,
-=======
-            OpenCGAResult<Job> queryResult = catalogManager.getJobManager().submit(studyStr, "alignment-coverage-run", Enums.Priority.HIGH, params,
->>>>>>> c4c94a24
+            OpenCGAResult<Job> queryResult = catalogManager.getJobManager().submit(study, "alignment-coverage-run", Enums.Priority.HIGH, params,
                     token);
             return createOkResponse(queryResult);
         } catch (Exception e) {
@@ -375,13 +370,7 @@
         logger.info("ObjectMap: {}", params);
 
         try {
-<<<<<<< HEAD
-            OpenCGAResult<Job> queryResult = catalogManager.getJobManager().submit(study, "alignment", "stats-run",
-                    Enums.Priority.HIGH, params, token);
-=======
-            OpenCGAResult<Job> queryResult = catalogManager.getJobManager().submit(studyStr, "alignment-stats-run", Enums.Priority.HIGH, params,
-                    token);
->>>>>>> c4c94a24
+            OpenCGAResult<Job> queryResult = catalogManager.getJobManager().submit(study, "alignment-stats-run", Enums.Priority.HIGH, params, token);
             return createOkResponse(queryResult);
         } catch (Exception e) {
             return createErrorResponse(e);
@@ -394,10 +383,10 @@
     public Response statsInfo(@ApiParam(value = FILE_ID_DESCRIPTION, required = true) @QueryParam(FILE_ID_PARAM) String inputFile,
                               @ApiParam(value = STUDY_DESCRIPTION) @QueryParam(STUDY_PARAM) String study) {
 
-        try {
-            AlignmentStorageManager alignmentStorageManager = new AlignmentStorageManager(catalogManager, storageEngineFactory);
+        AlignmentStorageManager alignmentStorageManager = new AlignmentStorageManager(catalogManager, storageEngineFactory);
+        try {
             return createOkResponse(alignmentStorageManager.statsInfo(study, inputFile, token));
-        } catch (AnalysisException e) {
+        } catch (ToolException | StorageEngineException | CatalogException e) {
             return createErrorResponse(e);
         }
     }
