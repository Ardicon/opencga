/*
 * Copyright 2015-2017 OpenCB
 *
 * Licensed under the Apache License, Version 2.0 (the "License");
 * you may not use this file except in compliance with the License.
 * You may obtain a copy of the License at
 *
 *     http://www.apache.org/licenses/LICENSE-2.0
 *
 * Unless required by applicable law or agreed to in writing, software
 * distributed under the License is distributed on an "AS IS" BASIS,
 * WITHOUT WARRANTIES OR CONDITIONS OF ANY KIND, either express or implied.
 * See the License for the specific language governing permissions and
 * limitations under the License.
 */

package org.opencb.opencga.server.rest.analysis;

import io.swagger.annotations.*;
import org.apache.commons.collections.CollectionUtils;
import org.apache.commons.lang3.StringUtils;
import org.apache.commons.lang3.time.StopWatch;
import org.ga4gh.models.ReadAlignment;
import org.opencb.biodata.models.alignment.RegionCoverage;
<<<<<<< HEAD
=======
import org.opencb.biodata.models.core.Exon;
>>>>>>> 6c04fdf1
import org.opencb.biodata.models.core.Gene;
import org.opencb.biodata.models.core.Region;
import org.opencb.biodata.models.core.Transcript;
import org.opencb.biodata.tools.alignment.BamUtils;
import org.opencb.biodata.tools.alignment.exceptions.AlignmentCoverageException;
import org.opencb.biodata.tools.alignment.stats.AlignmentGlobalStats;
<<<<<<< HEAD
=======
import org.opencb.biodata.tools.feature.BigWigManager;
>>>>>>> 6c04fdf1
import org.opencb.cellbase.client.rest.CellBaseClient;
import org.opencb.cellbase.client.rest.GeneClient;
import org.opencb.commons.datastore.core.Query;
import org.opencb.commons.datastore.core.QueryOptions;
import org.opencb.commons.datastore.core.QueryResponse;
import org.opencb.commons.datastore.core.QueryResult;
import org.opencb.opencga.catalog.db.api.ProjectDBAdaptor;
<<<<<<< HEAD
import org.opencb.opencga.catalog.db.api.StudyDBAdaptor;
=======
import org.opencb.opencga.catalog.exceptions.CatalogException;
import org.opencb.opencga.catalog.utils.ParamUtils;
>>>>>>> 6c04fdf1
import org.opencb.opencga.core.exception.VersionException;
import org.opencb.opencga.core.models.Project;
import org.opencb.opencga.storage.core.alignment.AlignmentDBAdaptor;
import org.opencb.opencga.storage.core.manager.AlignmentStorageManager;

import javax.servlet.http.HttpServletRequest;
import javax.ws.rs.*;
import javax.ws.rs.core.*;
import java.io.IOException;
import java.util.*;

/**
 * Created by imedina on 17/08/16.
 */
@Path("/{apiVersion}/analysis/alignment")
@Produces(MediaType.APPLICATION_JSON)
@Api(value = "Analysis - Alignment", position = 4, description = "Methods for working with 'files' endpoint")
public class AlignmentAnalysisWSService extends AnalysisWSService {

    public AlignmentAnalysisWSService(@Context UriInfo uriInfo, @Context HttpServletRequest httpServletRequest, @Context HttpHeaders httpHeaders)
            throws IOException, VersionException {
        super(uriInfo, httpServletRequest, httpHeaders);
    }

    public AlignmentAnalysisWSService(String apiVersion, @Context UriInfo uriInfo, @Context HttpServletRequest httpServletRequest, @Context HttpHeaders httpHeaders)
            throws IOException, VersionException {
        super(apiVersion, uriInfo, httpServletRequest, httpHeaders);
    }

    @GET
    @Path("/index")
    @ApiOperation(value = "Index alignment files", position = 14, response = QueryResponse.class)
    public Response index(@ApiParam(value = "Comma separated list of file ids (files or directories)", required = true)
                          @QueryParam(value = "file") String fileIdStr,
                          @ApiParam(value = "(DEPRECATED) Study id", hidden = true) @QueryParam("studyId") String studyId,
                          @ApiParam(value = "Study [[user@]project:]study where study and project can be either the id or alias")
                          @QueryParam("study") String studyStr,
                          @ApiParam("Output directory id") @QueryParam("outDir") String outDirStr,
                          @ApiParam("Boolean indicating that only the transform step will be run") @DefaultValue("false") @QueryParam("transform") boolean transform,
                          @ApiParam("Boolean indicating that only the load step will be run") @DefaultValue("false") @QueryParam("load") boolean load) {

        if (StringUtils.isNotEmpty(studyId)) {
            studyStr = studyId;
        }

        Map<String, String> params = new LinkedHashMap<>();
        addParamIfTrue(params, "transform", transform);
        addParamIfTrue(params, "load", load);
        addParamIfNotNull(params, "outdir", outDirStr);

        logger.info("ObjectMap: {}", params);

        try {
            List<String> idList = getIdList(fileIdStr);
            QueryResult queryResult = catalogManager.getFileManager().index(studyStr, idList, "BAM", params, sessionId);
            return createOkResponse(queryResult);
        } catch (Exception e) {
            return createErrorResponse(e);
        }
    }

    @GET
    @Path("/query")
    @ApiOperation(value = "Fetch alignments from a BAM file", position = 15, response = ReadAlignment[].class)
    @ApiImplicitParams({
            @ApiImplicitParam(name = "limit", value = "Max number of results to be returned", dataType = "integer", paramType = "query"),
            @ApiImplicitParam(name = "skip", value = "Number of results to skip", dataType = "integer", paramType = "query"),
            @ApiImplicitParam(name = "count", value = "Return total number of results", defaultValue = "false", dataType = "boolean", paramType = "query")
    })
    public Response getAlignments(@ApiParam(value = "File ID or name in Catalog", required = true) @QueryParam("file") String fileIdStr,
                                  @ApiParam(value = "Study [[user@]project:]study where study and project can be either the Id or alias") @QueryParam("study") String studyStr,
                                  @ApiParam(value = "Comma-separated list of regions 'chr:start-end'", required = true) @QueryParam("region") String regions,
                                  @ApiParam(value = "Minimum mapping quality") @QueryParam("minMapQ") Integer minMapQ,
                                  @ApiParam(value = "Maximum number of mismatches") @QueryParam("maxNM") Integer maxNM,
                                  @ApiParam(value = "Maximum number of hits") @QueryParam("maxNH") Integer maxNH,
                                  @ApiParam(value = "Return only properly paired alignments") @QueryParam("properlyPaired") @DefaultValue("false") Boolean properlyPaired,
                                  @ApiParam(value = "Maximum insert size") @QueryParam("maxInsertSize") Integer maxInsertSize,
                                  @ApiParam(value = "Skip unmapped alignments") @QueryParam("skipUnmapped") @DefaultValue("false") Boolean unmapped,
                                  @ApiParam(value = "Skip duplicated alignments") @QueryParam("skipDuplicated") @DefaultValue("false") Boolean duplicated,
                                  @ApiParam(value = "Return alignments contained within boundaries of region") @DefaultValue("false") @QueryParam("contained") Boolean contained,
                                  @ApiParam(value = "Force SAM MD optional field to be set with the alignments") @DefaultValue("false") @QueryParam("mdField") Boolean mdField,
                                  @ApiParam(value = "Compress the nucleotide qualities by using 8 quality levels") @QueryParam("binQualities") @DefaultValue("false") Boolean binQualities) {
        try {
            ParamUtils.checkIsSingleID(fileIdStr);
            Query query = new Query();
            query.putIfNotNull(AlignmentDBAdaptor.QueryParams.MIN_MAPQ.key(), minMapQ);
            query.putIfNotNull(AlignmentDBAdaptor.QueryParams.MAX_NM.key(), maxNM);
            query.putIfNotNull(AlignmentDBAdaptor.QueryParams.MAX_NH.key(), maxNH);
            query.putIfNotNull(AlignmentDBAdaptor.QueryParams.PROPERLY_PAIRED.key(), properlyPaired);
            query.putIfNotNull(AlignmentDBAdaptor.QueryParams.MAX_INSERT_SIZE.key(), maxInsertSize);
            query.putIfNotNull(AlignmentDBAdaptor.QueryParams.SKIP_UNMAPPED.key(), unmapped);
            query.putIfNotNull(AlignmentDBAdaptor.QueryParams.SKIP_DUPLICATED.key(), duplicated);

            QueryOptions queryOptions = new QueryOptions();
            queryOptions.putIfNotNull(AlignmentDBAdaptor.QueryParams.CONTAINED.key(), contained);
            queryOptions.putIfNotNull(AlignmentDBAdaptor.QueryParams.MD_FIELD.key(), mdField);
            queryOptions.putIfNotNull(AlignmentDBAdaptor.QueryParams.BIN_QUALITIES.key(), binQualities);
            queryOptions.putIfNotNull(QueryOptions.LIMIT, limit);
            queryOptions.putIfNotNull(QueryOptions.SKIP, skip);
            queryOptions.putIfNotNull(QueryOptions.COUNT, count);

            AlignmentStorageManager alignmentStorageManager = new AlignmentStorageManager(catalogManager, storageEngineFactory);
            if (StringUtils.isNotEmpty(regions)) {
                String[] regionList = regions.split(",");
                List<QueryResult<ReadAlignment>> queryResultList = new ArrayList<>(regionList.length);
                for (String region : regionList) {
                    query.putIfNotNull(AlignmentDBAdaptor.QueryParams.REGION.key(), region);
                    QueryResult<ReadAlignment> queryResult = alignmentStorageManager.query(studyStr, fileIdStr, query, queryOptions, sessionId);
                    queryResultList.add(queryResult);
                }
                return createOkResponse(queryResultList);
            } else {
                return createErrorResponse("query", "Missing region, no region provided");
            }
        } catch (Exception e) {
            return createErrorResponse(e);
        }
    }

    @GET
    @Path("/coverage")
    @ApiOperation(value = "Fetch the coverage of an alignment file", position = 15, response = RegionCoverage.class)
    public Response getCoverage(@ApiParam(value = "File ID or name in Catalog", required = true) @QueryParam("file") String fileIdStr,
                                @ApiParam(value = "Study [[user@]project:]study where study and project can be either the id or alias") @QueryParam("study") String studyStr,
                                @ApiParam(value = "Comma separated list of regions 'chr:start-end'") @QueryParam("region") String regionStr,
                                @ApiParam(value = "Comma separated list of genes") @QueryParam("gene") String geneStr,
<<<<<<< HEAD
                                @ApiParam(value = "Gene offset (to extend the gene region at up and downstream") @DefaultValue("300") @QueryParam("geneOffset") int geneOffset,
                                @ApiParam(value = "Window size") @DefaultValue("1") @QueryParam("windowSize") int windowSize) {
=======
                                @ApiParam(value = "Gene offset (to extend the gene region at up and downstream") @DefaultValue("500") @QueryParam("geneOffset") int geneOffset,
                                @ApiParam(value = "Only exons") @QueryParam("onlyExons") @DefaultValue("false") Boolean onlyExons,
                                @ApiParam(value = "Exon offset (to extend the exon region at up and downstream") @DefaultValue("50") @QueryParam("exonOffset") int exonOffset,
                                @ApiParam(value = "Range of coverage values to be reported. Minimum and maximum values are separated by '-', e.g.: 20-40 (for coverage values greater or equal to 20 and less or equal to 40). A single value means to report coverage values greater or equal to that value.") @QueryParam("threshold") String threshold,
                                @ApiParam(value = "Window size (if a threshold is provided, window size must be 1)") @DefaultValue("1") @QueryParam("windowSize") int windowSize) {
>>>>>>> 6c04fdf1
        try {
            ParamUtils.checkIsSingleID(fileIdStr);
            AlignmentStorageManager alignmentStorageManager = new AlignmentStorageManager(catalogManager, storageEngineFactory);

            List<Region> regionList = new ArrayList<>();

            // Parse regions from region parameter
            if (StringUtils.isNotEmpty(regionStr)) {
                regionList.addAll(Region.parseRegions(regionStr));
            }

<<<<<<< HEAD
            // Get regions from gene and geneOffest parameters
            if (StringUtils.isNotEmpty(geneStr)) {
                // Get species and assembly from catalog
                QueryResult<Project> projectQueryResult = catalogManager.getProjectManager().get(
                        new Query(ProjectDBAdaptor.QueryParams.STUDY.key(), studyStr),
                        new QueryOptions(QueryOptions.INCLUDE, ProjectDBAdaptor.QueryParams.ORGANISM.key()), sessionId);
                if (projectQueryResult.getNumResults() != 1) {
                    return createErrorResponse("Coverage", "Error getting species and assembly from catalog");
                }

                // Query CellBase to get gene coordinates and then apply the offset (up and downstream) to create a gene region
                String species = projectQueryResult.first().getOrganism().getScientificName();
                String assembly = projectQueryResult.first().getOrganism().getAssembly();
                CellBaseClient cellBaseClient = new CellBaseClient(storageEngineFactory.getVariantStorageEngine().getConfiguration().getCellbase().toClientConfiguration());
                GeneClient geneClient = new GeneClient(species, assembly, cellBaseClient.getClientConfiguration());
                QueryResponse<Gene> response = geneClient.get(Arrays.asList(geneStr.split(",")), QueryOptions.empty());
                if (CollectionUtils.isNotEmpty(response.allResults())) {
                    for (Gene gene : response.allResults()) {
                        // Create region from gene coordinates
                        regionList.add(new Region(gene.getChromosome(), gene.getStart() - geneOffset, gene.getEnd() + geneOffset));
                    }
                }
=======
            // Get regions from genes/exons parameters
            if (StringUtils.isNotEmpty(geneStr)) {
                regionList = getRegionsFromGenes(geneStr, geneOffset, onlyExons, exonOffset, regionList, studyStr);
>>>>>>> 6c04fdf1
            }

            if (CollectionUtils.isNotEmpty(regionList)) {
                List<QueryResult<RegionCoverage>> queryResultList = new ArrayList<>(regionList.size());
                if (StringUtils.isEmpty(threshold)) {
                    for (Region region : regionList) {
                        QueryResult<RegionCoverage> coverage = alignmentStorageManager.coverage(studyStr, fileIdStr, region, windowSize, sessionId);
                        if (coverage.getResult().size() > 0) {
                            queryResultList.add(coverage);
                        }
                    }
                } else {
                    // Report regions for a given coverage range
                    String[] split = threshold.split("-");
                    int minCoverage;
                    int maxCoverage;
                    try {
                        if (split.length == 1) {
                            minCoverage = Integer.parseInt(split[0]);
                            maxCoverage = Integer.MAX_VALUE;
                        } else if (split.length == 2) {
                            minCoverage = Integer.parseInt(split[0]);
                            maxCoverage = Integer.parseInt(split[1]);
                        } else {
                            return createErrorResponse(new AlignmentCoverageException("Invalid threshold: " + threshold
                                    + ". Valid ranges include minimum and maximum values, e.g.: 20-60"));
                        }
                    } catch (NumberFormatException e) {
                        return createErrorResponse(new AlignmentCoverageException("Invalid threshold: " + threshold
                                + ". Valid ranges include minimum and maximum values, e.g.: 20-60"));
                    }
                    if (minCoverage > maxCoverage) {
                        return createErrorResponse(new AlignmentCoverageException("Invalid threshold: " + threshold
                                + ". The maximum value must be greater or equal to the minimum value, e.g.: 20-60"));
                    }

                    if (windowSize != 1) {
                        return createErrorResponse(new AlignmentCoverageException("Invalid window size: " + windowSize
                                + ". Window size must be 1 when retrieving coverage with a given threshold"));
                    }

                    for (Region region : regionList) {
                        QueryResult<RegionCoverage> coverage = alignmentStorageManager.coverage(studyStr, fileIdStr, region, minCoverage,
                                maxCoverage, sessionId);
                        if (coverage.getResult().size() > 0) {
                            queryResultList.add(coverage);
                        }
                    }
                }

                return createOkResponse(queryResultList);
            } else {
                return createErrorResponse("coverage", "Missing region, no region provides");
            }
        } catch (Exception e) {
            return createErrorResponse(e);
        }
    }

    @GET
    @Path("/log2CoverageRatio")
    @ApiOperation(value = "Compute log2 coverage ratio from file #1 and file #2", position = 15, response = RegionCoverage.class)
    public Response getSomaticAndGermlineCoverageRatio(@ApiParam(value = "File #1 (e.g., somatic file ID or name in Catalog)", required = true) @QueryParam("file1") String somaticFileIdStr,
                                                       @ApiParam(value = "File #2 (e.g., germline file ID or name in Catalog)", required = true) @QueryParam("file2") String germlineFileIdStr,
                                                       @ApiParam(value = "Study [[user@]project:]study where study and project can be either the id or alias") @QueryParam("study") String studyStr,
                                                       @ApiParam(value = "Comma separated list of regions 'chr:start-end'") @QueryParam("region") String regionStr,
                                                       @ApiParam(value = "Comma separated list of genes") @QueryParam("gene") String geneStr,
                                                       @ApiParam(value = "Gene offset (to extend the gene region at up and downstream") @DefaultValue("500") @QueryParam("geneOffset") int geneOffset,
                                                       @ApiParam(value = "Only exons") @QueryParam("onlyExons") @DefaultValue("false") Boolean onlyExons,
                                                       @ApiParam(value = "Exon offset (to extend the exon region at up and downstream") @DefaultValue("50") @QueryParam("exonOffset") int exonOffset,
                                                       @ApiParam(value = "Window size") @DefaultValue("1") @QueryParam("windowSize") int windowSize) {
        try {
            ParamUtils.checkIsSingleID(somaticFileIdStr);
            ParamUtils.checkIsSingleID(germlineFileIdStr);
            AlignmentStorageManager alignmentStorageManager = new AlignmentStorageManager(catalogManager, storageEngineFactory);

            List<Region> regionList = new ArrayList<>();

            // Parse regions from region parameter
            if (StringUtils.isNotEmpty(regionStr)) {
                regionList.addAll(Region.parseRegions(regionStr));
            }

            // Get regions from genes/exons parameters
            if (StringUtils.isNotEmpty(geneStr)) {
                regionList = getRegionsFromGenes(geneStr, geneOffset, onlyExons, exonOffset, regionList, studyStr);
            }

            if (CollectionUtils.isNotEmpty(regionList)) {
                // Getting total counts for file #1: somatic file
                QueryResult<Long> somaticResult = alignmentStorageManager.getTotalCounts(studyStr, somaticFileIdStr, sessionId);
                if (CollectionUtils.isEmpty(somaticResult.getResult()) || somaticResult.getResult().get(0) == 0) {
                    return createErrorResponse("log2CoverageRatio", "Impossible get total counts for file " + somaticFileIdStr);
                }
                long somaticTotalCounts = somaticResult.getResult().get(0);

                // Getting total counts for file #2: germline file
                QueryResult<Long> germlineResult = alignmentStorageManager.getTotalCounts(studyStr, germlineFileIdStr, sessionId);
                if (CollectionUtils.isEmpty(germlineResult.getResult()) || germlineResult.getResult().get(0) == 0) {
                    return createErrorResponse("log2CoverageRatio", "Impossible get total counts for file " + germlineFileIdStr);
                }
                long germlineTotalCounts = germlineResult.getResult().get(0);

                // Compute log2 coverage ratio for each region given
                List<QueryResult<RegionCoverage>> queryResultList = new ArrayList<>(regionList.size());
                for (Region region : regionList) {
                    QueryResult<RegionCoverage> somaticCoverage = alignmentStorageManager.coverage(studyStr, somaticFileIdStr, region, windowSize, sessionId);
                    QueryResult<RegionCoverage> germlineCoverage = alignmentStorageManager.coverage(studyStr, germlineFileIdStr, region, windowSize, sessionId);
                    if (somaticCoverage.getResult().size() == 1 && germlineCoverage.getResult().size() == 1) {
                        try {
                            StopWatch watch = StopWatch.createStarted();
                            RegionCoverage coverage = BamUtils.log2CoverageRatio(somaticCoverage.getResult().get(0), somaticTotalCounts,
                                    germlineCoverage.getResult().get(0), germlineTotalCounts);
                            int dbTime = somaticResult.getDbTime() + somaticCoverage.getDbTime()
                                    + germlineResult.getDbTime() + germlineCoverage.getDbTime() + ((int) watch.getTime());
                            queryResultList.add(new QueryResult<>(region.toString(), dbTime, 1, 1, null, null, Collections.singletonList(coverage)));
                        } catch (AlignmentCoverageException e) {
                            logger.error("log2CoverageRatio: " + e.getMessage() + ": somatic file = " + somaticFileIdStr + ", germline file = " + germlineFileIdStr + ", region = " + region.toString());
                        }
                    } else {
                        logger.error("log2CoverageRatio: something wrong happened: somatic file = " + somaticFileIdStr + ", germline file = " + germlineFileIdStr + ", region = " + region.toString());
                    }
                }
                return createOkResponse(queryResultList);
            } else {
                return createErrorResponse("log2CoverageRatio", "Missing region, no region provides");
            }
        } catch (Exception e) {
            return createErrorResponse(e);
        }
    }

    @GET
    @Path("/lowCoverage")
    @ApiOperation(value = "Fetch regions with a low coverage", position = 15, hidden = true, response = RegionCoverage.class)
    public Response getLowCoveredRegions(
            @ApiParam(value = "File id or name in Catalog", required = true) @QueryParam("file") String fileIdStr,
            @ApiParam(value = "Study [[user@]project:]study") @QueryParam("study") String studyStr,
            @ApiParam(value = "Comma separated list of regions 'chr:start-end'") @QueryParam("region") String regionStr,
            @ApiParam(value = "Comma separated list of genes") @QueryParam("gene") String geneStr,
<<<<<<< HEAD
            @ApiParam(value = "Gene offset (to extend the gene region at up and downstream") @DefaultValue("300") @QueryParam("geneOffset") int geneOffset,
=======
            @ApiParam(value = "Gene offset (to extend the gene region at up and downstream") @DefaultValue("500") @QueryParam("geneOffset") int geneOffset,
            @ApiParam(value = "Only exons") @QueryParam("onlyExons") @DefaultValue("false") Boolean onlyExons,
            @ApiParam(value = "Exon offset (to extend the exon region at up and downstream") @DefaultValue("50") @QueryParam("exonOffset") int exonOffset,
>>>>>>> 6c04fdf1
            @ApiParam(value = "Number of reads under which a region will will be considered low covered") @DefaultValue("20") @QueryParam("minCoverage") int minCoverage) {
        try {
            ParamUtils.checkIsSingleID(fileIdStr);
            AlignmentStorageManager alignmentStorageManager = new AlignmentStorageManager(catalogManager, storageEngineFactory);
            List<Region> regionList = new ArrayList<>();

            // Parse regions from region parameter
            if (StringUtils.isNotEmpty(regionStr)) {
                regionList.addAll(Region.parseRegions(regionStr));
            }

<<<<<<< HEAD
            // Get regions from gene and geneOffest parameters
            if (StringUtils.isNotEmpty(geneStr)) {
                // Get species and assembly from catalog
                QueryResult<Project> projectQueryResult = catalogManager.getProjectManager().get(
                        new Query(ProjectDBAdaptor.QueryParams.STUDY.key(), studyStr),
                        new QueryOptions(QueryOptions.INCLUDE, ProjectDBAdaptor.QueryParams.ORGANISM.key()), sessionId);
                if (projectQueryResult.getNumResults() != 1) {
                    return createErrorResponse("lowCoveredRegions", "Error getting species and assembly from catalog");
                }

                // Query CellBase to get gene coordinates and then apply the offset (up and downstream) to create a gene region
                String species = projectQueryResult.first().getOrganism().getScientificName();
                String assembly = projectQueryResult.first().getOrganism().getAssembly();
                CellBaseClient cellBaseClient = new CellBaseClient(storageEngineFactory.getVariantStorageEngine().getConfiguration().getCellbase().toClientConfiguration());
                GeneClient geneClient = new GeneClient(species, assembly, cellBaseClient.getClientConfiguration());
                QueryResponse<Gene> response = geneClient.get(Arrays.asList(geneStr.split(",")), QueryOptions.empty());
                if (CollectionUtils.isNotEmpty(response.allResults())) {
                    for (Gene gene : response.allResults()) {
                        // Create region from gene coordinates
                        regionList.add(new Region(gene.getChromosome(), gene.getStart() - geneOffset, gene.getEnd() + geneOffset));
                    }
                }
=======
            // Get regions from genes/exons parameters
            if (StringUtils.isNotEmpty(geneStr)) {
                regionList = getRegionsFromGenes(geneStr, geneOffset, onlyExons, exonOffset, regionList, studyStr);
>>>>>>> 6c04fdf1
            }

            if (CollectionUtils.isNotEmpty(regionList)) {
                // Compute low coverage regions from the given input regions
                List<QueryResult<RegionCoverage>> queryResultList = new ArrayList<>(regionList.size());
                for (Region region : regionList) {
                    queryResultList.add(alignmentStorageManager.getLowCoverageRegions(studyStr, fileIdStr, region, minCoverage, sessionId));
                }
                return createOkResponse(queryResultList);
            } else {
                return createErrorResponse("lowCoveredRegions", "Missing regions or genes");
            }
        } catch (Exception e) {
            return createErrorResponse(e);
        }
    }

    @GET
    @Path("/stats")
    @ApiOperation(value = "Fetch the stats of an alignment file", position = 15, response = AlignmentGlobalStats.class)
    public Response getStats(@ApiParam(value = "Id of the alignment file in catalog", required = true) @QueryParam("file")
                                     String fileIdStr,
                             @ApiParam(value = "(DEPRECATED) Study id", hidden = true) @QueryParam("studyId") String studyId,
                             @ApiParam(value = "Study [[user@]project:]study where study and project can be either the id or alias")
                             @QueryParam("study") String studyStr,
                             @ApiParam(value = "Comma separated list of regions 'chr:start-end'") @QueryParam("region") String region,
                             @ApiParam(value = "Minimum mapping quality") @QueryParam("minMapQ") Integer minMapQ,
                             @ApiParam(value = "Only alignments completely contained within boundaries of region")
                             @QueryParam("contained") Boolean contained) {
        try {
            if (StringUtils.isNotEmpty(studyId)) {
                studyStr = studyId;
            }

            Query query = new Query();
            query.putIfNotNull(AlignmentDBAdaptor.QueryParams.MIN_MAPQ.key(), minMapQ);

            QueryOptions queryOptions = new QueryOptions();
            queryOptions.putIfNotNull(AlignmentDBAdaptor.QueryParams.CONTAINED.key(), contained);

            AlignmentStorageManager alignmentStorageManager = new AlignmentStorageManager(catalogManager, storageEngineFactory);

            if (StringUtils.isNotEmpty(region)) {
                String[] regionList = region.split(",");
                List<QueryResult<AlignmentGlobalStats>> queryResultList = new ArrayList<>(regionList.length);
                for (String regionAux : regionList) {
                    query.putIfNotNull(AlignmentDBAdaptor.QueryParams.REGION.key(), regionAux);
                    queryResultList.add(alignmentStorageManager.stats(studyStr, fileIdStr, query, queryOptions, sessionId));
                }
                return createOkResponse(queryResultList);
            } else {
                return createOkResponse(alignmentStorageManager.stats(studyStr, fileIdStr, query, queryOptions, sessionId));
            }
        } catch (Exception e) {
            return createErrorResponse(e);
        }
    }

    //-------------------------------------------------------------------------
    // P R I V A T E     M E T H O D S
    //-------------------------------------------------------------------------

    private List<Region> getRegionsFromGenes(String geneStr, int geneOffset, boolean onlyExons, int exonOffset, List<Region> initialRegions,
                                             String studyStr)
            throws CatalogException, IllegalAccessException, ClassNotFoundException, InstantiationException, IOException {
        Map<String, Region> regionMap = new HashMap<>();

        // Process initial regions
        if (CollectionUtils.isNotEmpty(initialRegions)) {
            for (Region region : initialRegions) {
                updateRegionMap(region, regionMap);
            }
        }

        // Get species and assembly from catalog
        QueryResult<Project> projectQueryResult = catalogManager.getProjectManager().get(
                new Query(ProjectDBAdaptor.QueryParams.STUDY.key(), studyStr),
                new QueryOptions(QueryOptions.INCLUDE, ProjectDBAdaptor.QueryParams.ORGANISM.key()), sessionId);
        if (projectQueryResult.getNumResults() != 1) {
            throw new CatalogException("Error getting species and assembly from catalog when computing coverage");
        }

        // Query CellBase to get gene coordinates and then apply the offset (up and downstream) to create a gene region
        String species = projectQueryResult.first().getOrganism().getScientificName();
        String assembly = projectQueryResult.first().getOrganism().getAssembly();
        CellBaseClient cellBaseClient = new CellBaseClient(storageEngineFactory.getVariantStorageEngine().getConfiguration().getCellbase()
                .toClientConfiguration());
        GeneClient geneClient = new GeneClient(species, assembly, cellBaseClient.getClientConfiguration());
        QueryResponse<Gene> response = geneClient.get(Arrays.asList(geneStr.split(",")), QueryOptions.empty());
        if (CollectionUtils.isNotEmpty(response.allResults())) {
            for (Gene gene : response.allResults()) {
                // Create region from gene coordinates
                Region region = null;
                if (onlyExons) {
                    if (geneOffset > 0) {
                        region = new Region(gene.getChromosome(), gene.getStart() - geneOffset, gene.getStart());
                        updateRegionMap(region, regionMap);
                        region = new Region(gene.getChromosome(), gene.getEnd(), gene.getEnd() + geneOffset);
                        updateRegionMap(region, regionMap);
                    }
                    if (CollectionUtils.isNotEmpty(gene.getTranscripts())) {
                        for (Transcript transcript : gene.getTranscripts()) {
                            if (CollectionUtils.isNotEmpty(transcript.getExons())) {
                                for (Exon exon : transcript.getExons()) {
                                    region = new Region(exon.getChromosome(), exon.getGenomicCodingStart() - exonOffset,
                                            exon.getGenomicCodingEnd() + exonOffset);
                                    updateRegionMap(region, regionMap);
                                }
                            }
                        }
                    }
                } else {
                    region = new Region(gene.getChromosome(), gene.getStart() - geneOffset, gene.getEnd() + geneOffset);
                    updateRegionMap(region, regionMap);
                }
            }
        }
        return new ArrayList<>(regionMap.values());
    }

    public void updateRegionMap(Region region, Map<String, Region> map) {
        if (!map.containsKey(region.toString())) {
            List<String> toRemove = new ArrayList<>();
            for (Region reg : map.values()) {
                // Check if the new region overlaps regions in the map
                if (region.overlaps(reg.getChromosome(), reg.getStart(), reg.getEnd())) {
                    // First, mark to remove the current region
                    toRemove.add(reg.toString());
                    // Second, extend the new region
                    region = new Region(reg.getChromosome(), Math.min(reg.getStart(), region.getStart()),
                            Math.max(reg.getEnd(), region.getEnd()));
                }
            }
            // Remove all marked regions
            for (String key : toRemove) {
                map.remove(key);
            }
            // Insert the new (or extended) region
            map.put(region.toString(), region);
        }
    }
}<|MERGE_RESOLUTION|>--- conflicted
+++ resolved
@@ -22,20 +22,14 @@
 import org.apache.commons.lang3.time.StopWatch;
 import org.ga4gh.models.ReadAlignment;
 import org.opencb.biodata.models.alignment.RegionCoverage;
-<<<<<<< HEAD
-=======
 import org.opencb.biodata.models.core.Exon;
->>>>>>> 6c04fdf1
 import org.opencb.biodata.models.core.Gene;
 import org.opencb.biodata.models.core.Region;
 import org.opencb.biodata.models.core.Transcript;
 import org.opencb.biodata.tools.alignment.BamUtils;
 import org.opencb.biodata.tools.alignment.exceptions.AlignmentCoverageException;
 import org.opencb.biodata.tools.alignment.stats.AlignmentGlobalStats;
-<<<<<<< HEAD
-=======
 import org.opencb.biodata.tools.feature.BigWigManager;
->>>>>>> 6c04fdf1
 import org.opencb.cellbase.client.rest.CellBaseClient;
 import org.opencb.cellbase.client.rest.GeneClient;
 import org.opencb.commons.datastore.core.Query;
@@ -43,12 +37,8 @@
 import org.opencb.commons.datastore.core.QueryResponse;
 import org.opencb.commons.datastore.core.QueryResult;
 import org.opencb.opencga.catalog.db.api.ProjectDBAdaptor;
-<<<<<<< HEAD
-import org.opencb.opencga.catalog.db.api.StudyDBAdaptor;
-=======
 import org.opencb.opencga.catalog.exceptions.CatalogException;
 import org.opencb.opencga.catalog.utils.ParamUtils;
->>>>>>> 6c04fdf1
 import org.opencb.opencga.core.exception.VersionException;
 import org.opencb.opencga.core.models.Project;
 import org.opencb.opencga.storage.core.alignment.AlignmentDBAdaptor;
@@ -175,16 +165,11 @@
                                 @ApiParam(value = "Study [[user@]project:]study where study and project can be either the id or alias") @QueryParam("study") String studyStr,
                                 @ApiParam(value = "Comma separated list of regions 'chr:start-end'") @QueryParam("region") String regionStr,
                                 @ApiParam(value = "Comma separated list of genes") @QueryParam("gene") String geneStr,
-<<<<<<< HEAD
-                                @ApiParam(value = "Gene offset (to extend the gene region at up and downstream") @DefaultValue("300") @QueryParam("geneOffset") int geneOffset,
-                                @ApiParam(value = "Window size") @DefaultValue("1") @QueryParam("windowSize") int windowSize) {
-=======
                                 @ApiParam(value = "Gene offset (to extend the gene region at up and downstream") @DefaultValue("500") @QueryParam("geneOffset") int geneOffset,
                                 @ApiParam(value = "Only exons") @QueryParam("onlyExons") @DefaultValue("false") Boolean onlyExons,
                                 @ApiParam(value = "Exon offset (to extend the exon region at up and downstream") @DefaultValue("50") @QueryParam("exonOffset") int exonOffset,
                                 @ApiParam(value = "Range of coverage values to be reported. Minimum and maximum values are separated by '-', e.g.: 20-40 (for coverage values greater or equal to 20 and less or equal to 40). A single value means to report coverage values greater or equal to that value.") @QueryParam("threshold") String threshold,
                                 @ApiParam(value = "Window size (if a threshold is provided, window size must be 1)") @DefaultValue("1") @QueryParam("windowSize") int windowSize) {
->>>>>>> 6c04fdf1
         try {
             ParamUtils.checkIsSingleID(fileIdStr);
             AlignmentStorageManager alignmentStorageManager = new AlignmentStorageManager(catalogManager, storageEngineFactory);
@@ -196,34 +181,9 @@
                 regionList.addAll(Region.parseRegions(regionStr));
             }
 
-<<<<<<< HEAD
-            // Get regions from gene and geneOffest parameters
-            if (StringUtils.isNotEmpty(geneStr)) {
-                // Get species and assembly from catalog
-                QueryResult<Project> projectQueryResult = catalogManager.getProjectManager().get(
-                        new Query(ProjectDBAdaptor.QueryParams.STUDY.key(), studyStr),
-                        new QueryOptions(QueryOptions.INCLUDE, ProjectDBAdaptor.QueryParams.ORGANISM.key()), sessionId);
-                if (projectQueryResult.getNumResults() != 1) {
-                    return createErrorResponse("Coverage", "Error getting species and assembly from catalog");
-                }
-
-                // Query CellBase to get gene coordinates and then apply the offset (up and downstream) to create a gene region
-                String species = projectQueryResult.first().getOrganism().getScientificName();
-                String assembly = projectQueryResult.first().getOrganism().getAssembly();
-                CellBaseClient cellBaseClient = new CellBaseClient(storageEngineFactory.getVariantStorageEngine().getConfiguration().getCellbase().toClientConfiguration());
-                GeneClient geneClient = new GeneClient(species, assembly, cellBaseClient.getClientConfiguration());
-                QueryResponse<Gene> response = geneClient.get(Arrays.asList(geneStr.split(",")), QueryOptions.empty());
-                if (CollectionUtils.isNotEmpty(response.allResults())) {
-                    for (Gene gene : response.allResults()) {
-                        // Create region from gene coordinates
-                        regionList.add(new Region(gene.getChromosome(), gene.getStart() - geneOffset, gene.getEnd() + geneOffset));
-                    }
-                }
-=======
             // Get regions from genes/exons parameters
             if (StringUtils.isNotEmpty(geneStr)) {
                 regionList = getRegionsFromGenes(geneStr, geneOffset, onlyExons, exonOffset, regionList, studyStr);
->>>>>>> 6c04fdf1
             }
 
             if (CollectionUtils.isNotEmpty(regionList)) {
@@ -364,13 +324,9 @@
             @ApiParam(value = "Study [[user@]project:]study") @QueryParam("study") String studyStr,
             @ApiParam(value = "Comma separated list of regions 'chr:start-end'") @QueryParam("region") String regionStr,
             @ApiParam(value = "Comma separated list of genes") @QueryParam("gene") String geneStr,
-<<<<<<< HEAD
-            @ApiParam(value = "Gene offset (to extend the gene region at up and downstream") @DefaultValue("300") @QueryParam("geneOffset") int geneOffset,
-=======
             @ApiParam(value = "Gene offset (to extend the gene region at up and downstream") @DefaultValue("500") @QueryParam("geneOffset") int geneOffset,
             @ApiParam(value = "Only exons") @QueryParam("onlyExons") @DefaultValue("false") Boolean onlyExons,
             @ApiParam(value = "Exon offset (to extend the exon region at up and downstream") @DefaultValue("50") @QueryParam("exonOffset") int exonOffset,
->>>>>>> 6c04fdf1
             @ApiParam(value = "Number of reads under which a region will will be considered low covered") @DefaultValue("20") @QueryParam("minCoverage") int minCoverage) {
         try {
             ParamUtils.checkIsSingleID(fileIdStr);
@@ -382,34 +338,9 @@
                 regionList.addAll(Region.parseRegions(regionStr));
             }
 
-<<<<<<< HEAD
-            // Get regions from gene and geneOffest parameters
-            if (StringUtils.isNotEmpty(geneStr)) {
-                // Get species and assembly from catalog
-                QueryResult<Project> projectQueryResult = catalogManager.getProjectManager().get(
-                        new Query(ProjectDBAdaptor.QueryParams.STUDY.key(), studyStr),
-                        new QueryOptions(QueryOptions.INCLUDE, ProjectDBAdaptor.QueryParams.ORGANISM.key()), sessionId);
-                if (projectQueryResult.getNumResults() != 1) {
-                    return createErrorResponse("lowCoveredRegions", "Error getting species and assembly from catalog");
-                }
-
-                // Query CellBase to get gene coordinates and then apply the offset (up and downstream) to create a gene region
-                String species = projectQueryResult.first().getOrganism().getScientificName();
-                String assembly = projectQueryResult.first().getOrganism().getAssembly();
-                CellBaseClient cellBaseClient = new CellBaseClient(storageEngineFactory.getVariantStorageEngine().getConfiguration().getCellbase().toClientConfiguration());
-                GeneClient geneClient = new GeneClient(species, assembly, cellBaseClient.getClientConfiguration());
-                QueryResponse<Gene> response = geneClient.get(Arrays.asList(geneStr.split(",")), QueryOptions.empty());
-                if (CollectionUtils.isNotEmpty(response.allResults())) {
-                    for (Gene gene : response.allResults()) {
-                        // Create region from gene coordinates
-                        regionList.add(new Region(gene.getChromosome(), gene.getStart() - geneOffset, gene.getEnd() + geneOffset));
-                    }
-                }
-=======
             // Get regions from genes/exons parameters
             if (StringUtils.isNotEmpty(geneStr)) {
                 regionList = getRegionsFromGenes(geneStr, geneOffset, onlyExons, exonOffset, regionList, studyStr);
->>>>>>> 6c04fdf1
             }
 
             if (CollectionUtils.isNotEmpty(regionList)) {
