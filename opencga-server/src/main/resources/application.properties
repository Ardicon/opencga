--- conflicted
+++ resolved
@@ -1,4 +1,3 @@
-<<<<<<< HEAD
 #
 # Copyright 2015 OpenCB
 #
@@ -15,11 +14,7 @@
 # limitations under the License.
 #
 
-OPENCGA.INSTALLATION.DIR = ${OPENCGA.INSTALLATION.DIR}
-=======
 #####
 ##Instalation dir. If unset, will use $OPENCGA_HOME instead
 #####
->>>>>>> 5b3c8113
-
 OPENCGA.INSTALLATION.DIR = ${OPENCGA.INSTALLATION.DIR}