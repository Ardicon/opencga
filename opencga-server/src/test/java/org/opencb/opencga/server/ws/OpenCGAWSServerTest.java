/*
 * Copyright 2015 OpenCB
 *
 * Licensed under the Apache License, Version 2.0 (the "License");
 * you may not use this file except in compliance with the License.
 * You may obtain a copy of the License at
 *
 *     http://www.apache.org/licenses/LICENSE-2.0
 *
 * Unless required by applicable law or agreed to in writing, software
 * distributed under the License is distributed on an "AS IS" BASIS,
 * WITHOUT WARRANTIES OR CONDITIONS OF ANY KIND, either express or implied.
 * See the License for the specific language governing permissions and
 * limitations under the License.
 */

package org.opencb.opencga.server.ws;

import org.apache.tools.ant.types.Commandline;
import org.glassfish.jersey.media.multipart.FormDataBodyPart;
import org.glassfish.jersey.media.multipart.MultiPart;
import org.glassfish.jersey.media.multipart.MultiPartFeature;
import org.junit.AfterClass;
import org.junit.Before;
import org.junit.BeforeClass;
import org.junit.Test;

import org.opencb.biodata.models.variant.Variant;
import org.opencb.datastore.core.ObjectMap;
import org.opencb.datastore.core.QueryOptions;
import org.opencb.datastore.mongodb.MongoDataStoreManager;
import org.opencb.opencga.analysis.AnalysisExecutionException;
import org.opencb.opencga.analysis.AnalysisJobExecutor;
import org.opencb.opencga.analysis.storage.AnalysisFileIndexer;
import org.opencb.opencga.catalog.CatalogManagerTest;
import org.opencb.opencga.catalog.exceptions.CatalogException;
import org.opencb.opencga.catalog.models.*;
import org.opencb.opencga.core.common.Config;
import org.opencb.opencga.storage.core.alignment.adaptors.AlignmentDBAdaptor;

import javax.ws.rs.client.Client;
import javax.ws.rs.client.ClientBuilder;
import javax.ws.rs.client.Entity;
import javax.ws.rs.client.WebTarget;
import javax.ws.rs.core.MediaType;

import java.io.ByteArrayInputStream;
import java.io.IOException;
import java.io.InputStream;
import java.nio.file.Files;
import java.nio.file.Path;
import java.nio.file.Paths;
import java.nio.file.StandardCopyOption;
import java.util.Arrays;
import java.util.List;

import static org.junit.Assert.assertEquals;

public class OpenCGAWSServerTest {

    public static final String TEST_SERVER_USER = "test_server_user";
    private static WSServerTestUtils serverTestUtils;
    private WebTarget webTarget;

    @BeforeClass
    static public void initServer() throws Exception {
        serverTestUtils = new WSServerTestUtils();
        serverTestUtils.initServer();
    }

    @AfterClass
    static public void shutdownServer() throws Exception {
        serverTestUtils.shutdownServer();
    }


    @Before
<<<<<<< HEAD
    public void init() throws IOException, CatalogException {
        webClient = ClientBuilder.newClient();
        webClient.register(MultiPartFeature.class);
        webTarget = webClient.target(restURL);

        //Create test environment. Override OpenCGA_Home
        Path opencgaHome = Paths.get("/tmp/opencga-server-test");
        System.setProperty("app.home", opencgaHome.toString());
        Config.setOpenCGAHome(opencgaHome.toString());

        Files.createDirectories(opencgaHome);
        Files.createDirectories(opencgaHome.resolve("conf"));

        InputStream inputStream = OpenCGAWSServerTest.class.getClassLoader().getResourceAsStream("catalog.properties");
        Files.copy(inputStream, opencgaHome.resolve("conf").resolve("catalog.properties"), StandardCopyOption.REPLACE_EXISTING);
        String databasePrefix = "opencga_server_test_";
        inputStream = new ByteArrayInputStream((AnalysisJobExecutor.OPENCGA_ANALYSIS_JOB_EXECUTOR + "=LOCAL" + "\n" +
                AnalysisFileIndexer.OPENCGA_ANALYSIS_STORAGE_DATABASE_PREFIX + "=" + databasePrefix).getBytes());
        Files.copy(inputStream, opencgaHome.resolve("conf").resolve("analysis.properties"), StandardCopyOption.REPLACE_EXISTING);
        inputStream = OpenCGAWSServerTest.class.getClassLoader().getResourceAsStream("storage-configuration.yml");
        Files.copy(inputStream, opencgaHome.resolve("conf").resolve("storage-configuration.yml"), StandardCopyOption.REPLACE_EXISTING);

        CatalogManagerTest catalogManagerTest = new CatalogManagerTest();

=======
    public void init() throws Exception {
>>>>>>> 8b5b37fd
        //Drop default user mongoDB database.
        String databaseName = WSServerTestUtils.DATABASE_PREFIX + TEST_SERVER_USER + "_" + ProjectWSServerTest.PROJECT_ALIAS;
        new MongoDataStoreManager("localhost", 27017).drop(databaseName);

        serverTestUtils.setUp();
        webTarget = serverTestUtils.getWebTarget();

    }

    /** First echo message to test Server connectivity **/
    @Test
    public void testConnectivity() throws InterruptedException, IOException {
        String message = "Test";
        WebTarget testPath = webTarget.path("test").path("echo").path(message);
        System.out.println("testPath = " + testPath);
        String s = testPath.request().get(String.class);
        assertEquals("Expected [" + message + "], actual [" + s + "]", message, s);

        testPath = webTarget.path("test").path("echo");
        System.out.println("testPath = " + testPath);
        MultiPart multiPart = new MultiPart();
        multiPart.setMediaType(MediaType.MULTIPART_FORM_DATA_TYPE);
        FormDataBodyPart bodyPart = new FormDataBodyPart("message", message);
        multiPart.bodyPart(bodyPart);

        s = testPath.request().post(Entity.entity(multiPart, multiPart.getMediaType()), String.class);
        assertEquals("Expected [" + message + "], actual [" + s + "]", message, s);
    }

    /** User tests **/
    @Test
    public void userTests() throws IOException {
        UserWSServerTest userTest = new UserWSServerTest(webTarget);
        User user = userTest.createUser(TEST_SERVER_USER);
        String sessionId = userTest.loginUser(user.getId());
        userTest.updateUser(user.getId(), sessionId);
    }

    @Test
    public void workflowCreation() throws Exception {
        UserWSServerTest userTest = new UserWSServerTest(webTarget);
        User user = userTest.createUser(TEST_SERVER_USER);
        String sessionId = userTest.loginUser(user.getId());
        user = userTest.info(user.getId(), sessionId);

        ProjectWSServerTest prTest = new ProjectWSServerTest(webTarget);
        Project project = prTest.createProject(user.getId(), sessionId);
        prTest.modifyProject(project.getId(), sessionId);
        project = prTest.info(project.getId(), sessionId);
        userTest.getAllProjects(user.getId(), sessionId);

        StudyWSServerTest stTest = new StudyWSServerTest(webTarget);
        Study study = stTest.createStudy(project.getId(), sessionId);
        stTest.modifyStudy(study.getId(), sessionId);
        study = stTest.info(study.getId(), sessionId);
        prTest.getAllStudies(project.getId(), sessionId);

        FileWSServerTest fileTest = new FileWSServerTest(); fileTest.setWebTarget(webTarget);
        File fileVcf = fileTest.uploadVcf(study.getId(), sessionId);
        assertEquals(File.Status.READY, fileVcf.getStatus());
        assertEquals(File.Bioformat.VARIANT, fileVcf.getBioformat());
        Job indexJobVcf = fileTest.index(fileVcf.getId(), sessionId);

        /* Emulate DAEMON working */
        indexJobVcf = runIndexJob(sessionId, indexJobVcf);
        assertEquals(Job.Status.READY, indexJobVcf.getStatus());

        QueryOptions queryOptions = new QueryOptions("limit", 10);
        queryOptions.put("region", "1");
        List<Variant> variants = fileTest.fetchVariants(fileVcf.getId(), sessionId, queryOptions);
        assertEquals(10, variants.size());


        File fileBam = fileTest.uploadBam(study.getId(), sessionId);
        assertEquals(File.Status.READY, fileBam.getStatus());
        assertEquals(File.Bioformat.ALIGNMENT, fileBam.getBioformat());
        Job indexJobBam = fileTest.index(fileBam.getId(), sessionId);

        /* Emulate DAEMON working */
        indexJobBam = runIndexJob(sessionId, indexJobBam);
        assertEquals(Job.Status.READY, indexJobBam.getStatus());

        queryOptions = new QueryOptions("limit", 10);
        queryOptions.put("region", "20:60000-60200");
        queryOptions.put(AlignmentDBAdaptor.QO_INCLUDE_COVERAGE, false);
        List<ObjectMap> alignments = fileTest.fetchAlignments(fileBam.getId(), sessionId, queryOptions);
//        assertEquals(10, alignments.size());

    }

    /**
     * Do not execute Job using its command line, won't find the opencga-storage.sh
     * Call directly to the OpenCGAStorageMain
     */
    private Job runIndexJob(String sessionId, Job indexJob) throws AnalysisExecutionException, IOException, CatalogException {
        String[] args = Commandline.translateCommandline(indexJob.getCommandLine());
        org.opencb.opencga.storage.app.StorageMain.main(Arrays.copyOfRange(args, 1, args.length));
        indexJob.setCommandLine("echo 'Executing fake CLI'");
        AnalysisJobExecutor.execute(OpenCGAWSServer.catalogManager, indexJob, sessionId);
        return OpenCGAWSServer.catalogManager.getJob(indexJob.getId(), null, sessionId).first();
    }

}<|MERGE_RESOLUTION|>--- conflicted
+++ resolved
@@ -75,34 +75,8 @@
 
 
     @Before
-<<<<<<< HEAD
-    public void init() throws IOException, CatalogException {
-        webClient = ClientBuilder.newClient();
-        webClient.register(MultiPartFeature.class);
-        webTarget = webClient.target(restURL);
+    public void init() throws Exception {
 
-        //Create test environment. Override OpenCGA_Home
-        Path opencgaHome = Paths.get("/tmp/opencga-server-test");
-        System.setProperty("app.home", opencgaHome.toString());
-        Config.setOpenCGAHome(opencgaHome.toString());
-
-        Files.createDirectories(opencgaHome);
-        Files.createDirectories(opencgaHome.resolve("conf"));
-
-        InputStream inputStream = OpenCGAWSServerTest.class.getClassLoader().getResourceAsStream("catalog.properties");
-        Files.copy(inputStream, opencgaHome.resolve("conf").resolve("catalog.properties"), StandardCopyOption.REPLACE_EXISTING);
-        String databasePrefix = "opencga_server_test_";
-        inputStream = new ByteArrayInputStream((AnalysisJobExecutor.OPENCGA_ANALYSIS_JOB_EXECUTOR + "=LOCAL" + "\n" +
-                AnalysisFileIndexer.OPENCGA_ANALYSIS_STORAGE_DATABASE_PREFIX + "=" + databasePrefix).getBytes());
-        Files.copy(inputStream, opencgaHome.resolve("conf").resolve("analysis.properties"), StandardCopyOption.REPLACE_EXISTING);
-        inputStream = OpenCGAWSServerTest.class.getClassLoader().getResourceAsStream("storage-configuration.yml");
-        Files.copy(inputStream, opencgaHome.resolve("conf").resolve("storage-configuration.yml"), StandardCopyOption.REPLACE_EXISTING);
-
-        CatalogManagerTest catalogManagerTest = new CatalogManagerTest();
-
-=======
-    public void init() throws Exception {
->>>>>>> 8b5b37fd
         //Drop default user mongoDB database.
         String databaseName = WSServerTestUtils.DATABASE_PREFIX + TEST_SERVER_USER + "_" + ProjectWSServerTest.PROJECT_ALIAS;
         new MongoDataStoreManager("localhost", 27017).drop(databaseName);
