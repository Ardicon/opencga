--- conflicted
+++ resolved
@@ -143,13 +143,8 @@
         List<Variant> variants = fileTest.fetchVariants(fileVcf.getId(), sessionId, queryOptions);
         assertEquals(10, variants.size());
         for (Variant variant : variants) {
-<<<<<<< HEAD
-            for (VariantSourceEntry sourceEntry : variant.getSourceEntries().values()) {
-                assertEquals(new HashSet<>(sampleNames), sourceEntry.getSamplesDataAsMap().keySet());
-=======
             for (StudyEntry sourceEntry : variant.getStudies()) {
                 assertEquals(sampleNames.size(), sourceEntry.getSamplesData().size());
->>>>>>> 34a431c3
             }
         }
 
