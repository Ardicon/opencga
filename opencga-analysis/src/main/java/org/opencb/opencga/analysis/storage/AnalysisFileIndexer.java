--- conflicted
+++ resolved
@@ -280,11 +280,7 @@
                     .append(" --storage-engine ").append(storageEngine)
                     .append(" index-variants ")
                     .append(" --file-id ").append(indexFile.getId())
-<<<<<<< HEAD
-                    .append(" --study-name ").append(study.getAlias()).append("")
-=======
                     .append(" --study-name \'").append(study.getName()).append("\'")
->>>>>>> d91d2cd2
                     .append(" --study-id ").append(study.getId())
 //                    .append(" --study-type ").append(study.getType())
                     .append(" --database ").append(dbName)
