/*
 * Copyright 2015-2017 OpenCB
 *
 * Licensed under the Apache License, Version 2.0 (the "License");
 * you may not use this file except in compliance with the License.
 * You may obtain a copy of the License at
 *
 *     http://www.apache.org/licenses/LICENSE-2.0
 *
 * Unless required by applicable law or agreed to in writing, software
 * distributed under the License is distributed on an "AS IS" BASIS,
 * WITHOUT WARRANTIES OR CONDITIONS OF ANY KIND, either express or implied.
 * See the License for the specific language governing permissions and
 * limitations under the License.
 */

package org.opencb.opencga.analysis.clinical.interpretation;

import org.apache.commons.lang3.StringUtils;
import org.opencb.biodata.models.clinical.interpretation.ClinicalProperty;
import org.opencb.biodata.models.clinical.interpretation.DiseasePanel;
import org.opencb.commons.datastore.core.ObjectMap;
import org.opencb.commons.datastore.core.Query;
import org.opencb.commons.datastore.core.QueryOptions;
import org.opencb.commons.datastore.core.QueryResult;
import org.opencb.opencga.catalog.exceptions.CatalogException;
import org.opencb.opencga.core.models.ClinicalAnalysis;
<<<<<<< HEAD
import org.opencb.oskar.analysis.exceptions.AnalysisException;
=======
import org.opencb.opencga.core.models.Individual;
import org.opencb.opencga.storage.core.variant.adaptors.VariantQueryParam;
import org.opencb.opencga.storage.core.variant.adaptors.VariantQueryUtils;
import org.opencb.opencga.core.exception.AnalysisException;
>>>>>>> 6555a8c7

import java.nio.file.Path;
import java.util.List;
<<<<<<< HEAD

import static org.opencb.biodata.models.clinical.interpretation.ClinicalProperty.ModeOfInheritance;
=======
import java.util.stream.Collectors;

import static org.opencb.biodata.models.clinical.interpretation.ClinicalProperty.ModeOfInheritance;
import static org.opencb.biodata.models.clinical.interpretation.ClinicalProperty.ModeOfInheritance.COMPOUND_HETEROZYGOUS;
import static org.opencb.biodata.models.clinical.interpretation.ClinicalProperty.ModeOfInheritance.DE_NOVO;
import static org.opencb.biodata.models.clinical.interpretation.ClinicalProperty.Penetrance;
import static org.opencb.biodata.models.clinical.interpretation.DiseasePanel.VariantPanel;
import static org.opencb.biodata.tools.pedigree.ModeOfInheritance.lof;
import static org.opencb.biodata.tools.pedigree.ModeOfInheritance.proteinCoding;
>>>>>>> 6555a8c7

public class TeamInterpretationAnalysis extends FamilyInterpretationAnalysis {


    public final static String ID = "TeamInterpretationAnalysis";

    private ClinicalAnalysis clinicalAnalysis;
    private List<String> diseasePanelIds;
    private ModeOfInheritance moi;
    private TeamInterpretationConfiguration config;

    private List<DiseasePanel> diseasePanels;

    public TeamInterpretationAnalysis(String clinicalAnalysisId, String studyId, List<String> diseasePanelIds, ClinicalProperty.ModeOfInheritance moi,
                                         Path outDir, Path openCgaHome, TeamInterpretationConfiguration config, String sessionId) {
        super(clinicalAnalysisId, studyId, outDir, openCgaHome, sessionId);

        this.diseasePanelIds = diseasePanelIds;
        this.moi = moi;
        this.config = config;
    }

    @Override
<<<<<<< HEAD
    protected void exec() throws AnalysisException {
        check();
=======
    protected void run() throws AnalysisException {
    }

    public InterpretationResult compute() throws Exception {
        StopWatch watcher = StopWatch.createStarted();
>>>>>>> 6555a8c7

        diseasePanels = clinicalInterpretationManager.getDiseasePanels(studyId, diseasePanelIds, sessionId);

        // Set executor parameters
        updateExecutorParams();

        // Get executor
        TeamInterpretationAnalysisExecutor executor = new TeamInterpretationAnalysisExecutor();
        executor.setup(clinicalAnalysisId, studyId, diseasePanels, moi, outDir, executorParams, config);

        arm.startStep("get-primary/secondary-findings");
        executor.exec();
        arm.endStep(90.0F);

        arm.startStep("save-interpretation");
        saveResult(ID, diseasePanels, clinicalAnalysis, new Query(), config.isIncludeLowCoverage(), config.getMaxLowCoverage());
        arm.endStep(100.0F);
    }

    protected void check() throws AnalysisException {
        // Check study
        if (StringUtils.isEmpty(studyId)) {
            // Missing study
            throw new AnalysisException("Missing study ID");
        }

        // Check clinical analysis
        if (StringUtils.isEmpty(clinicalAnalysisId)) {
            throw new AnalysisException("Missing clinical analysis ID");
        }

        // Get clinical analysis to ckeck proband sample ID, family ID
        QueryResult<ClinicalAnalysis> clinicalAnalysisQueryResult;
        try {
            clinicalAnalysisQueryResult = catalogManager.getClinicalAnalysisManager().get(studyId, clinicalAnalysisId, QueryOptions.empty(),
                    sessionId);
        } catch (
                CatalogException e) {
            throw new AnalysisException(e);
        }
        if (clinicalAnalysisQueryResult.getNumResults() != 1) {
            throw new AnalysisException("Clinical analysis " + clinicalAnalysisId + " not found in study " + studyId);
        }

        clinicalAnalysis = clinicalAnalysisQueryResult.first();
    }

<<<<<<< HEAD
    private void updateExecutorParams() {
        executorParams = new ObjectMap();

        // Session ID
        executorParams.put(CustomInterpretationAnalysisExecutor.SESSION_ID, sessionId);

        // Clinical interpretation manager
        executorParams.put(CustomInterpretationAnalysisExecutor.CLINICAL_INTERPRETATION_MANAGER, clinicalInterpretationManager);
=======
    List<ReportedVariant> getReportedVariants(Query query, QueryOptions queryOptions, TeamReportedVariantCreator creator) throws Exception {
        List<ReportedVariant> reportedVariants;
        if (moi != null && (moi == DE_NOVO || moi == COMPOUND_HETEROZYGOUS)) {
            if (moi == DE_NOVO) {
                DeNovoAnalysis deNovoAnalysis = new DeNovoAnalysis(clinicalAnalysisId, studyId, query, options, opencgaHome, sessionId);
                reportedVariants = creator.create(deNovoAnalysis.compute().getResult());
            } else {
                CompoundHeterozygousAnalysis compoundAnalysis = new CompoundHeterozygousAnalysis(clinicalAnalysisId, studyId, query,
                        options, opencgaHome, sessionId);
                reportedVariants = getCompoundHeterozygousReportedVariants(compoundAnalysis.compute().getResult(), creator);
            }
        } else {
            reportedVariants = creator.create(variantStorageManager.get(query, queryOptions, sessionId).getResults());
        }
        return reportedVariants;
>>>>>>> 6555a8c7
    }
}<|MERGE_RESOLUTION|>--- conflicted
+++ resolved
@@ -19,94 +19,41 @@
 import org.apache.commons.lang3.StringUtils;
 import org.opencb.biodata.models.clinical.interpretation.ClinicalProperty;
 import org.opencb.biodata.models.clinical.interpretation.DiseasePanel;
-import org.opencb.commons.datastore.core.ObjectMap;
-import org.opencb.commons.datastore.core.Query;
 import org.opencb.commons.datastore.core.QueryOptions;
-import org.opencb.commons.datastore.core.QueryResult;
 import org.opencb.opencga.catalog.exceptions.CatalogException;
+import org.opencb.opencga.core.annotations.Analysis;
+import org.opencb.opencga.core.exception.AnalysisException;
 import org.opencb.opencga.core.models.ClinicalAnalysis;
-<<<<<<< HEAD
-import org.opencb.oskar.analysis.exceptions.AnalysisException;
-=======
-import org.opencb.opencga.core.models.Individual;
-import org.opencb.opencga.storage.core.variant.adaptors.VariantQueryParam;
-import org.opencb.opencga.storage.core.variant.adaptors.VariantQueryUtils;
-import org.opencb.opencga.core.exception.AnalysisException;
->>>>>>> 6555a8c7
+import org.opencb.opencga.core.results.OpenCGAResult;
 
-import java.nio.file.Path;
 import java.util.List;
-<<<<<<< HEAD
 
-import static org.opencb.biodata.models.clinical.interpretation.ClinicalProperty.ModeOfInheritance;
-=======
-import java.util.stream.Collectors;
+@Analysis(id = TeamInterpretationAnalysis.ID, type = Analysis.AnalysisType.CLINICAL)
+public class TeamInterpretationAnalysis extends InterpretationAnalysis {
 
-import static org.opencb.biodata.models.clinical.interpretation.ClinicalProperty.ModeOfInheritance;
-import static org.opencb.biodata.models.clinical.interpretation.ClinicalProperty.ModeOfInheritance.COMPOUND_HETEROZYGOUS;
-import static org.opencb.biodata.models.clinical.interpretation.ClinicalProperty.ModeOfInheritance.DE_NOVO;
-import static org.opencb.biodata.models.clinical.interpretation.ClinicalProperty.Penetrance;
-import static org.opencb.biodata.models.clinical.interpretation.DiseasePanel.VariantPanel;
-import static org.opencb.biodata.tools.pedigree.ModeOfInheritance.lof;
-import static org.opencb.biodata.tools.pedigree.ModeOfInheritance.proteinCoding;
->>>>>>> 6555a8c7
+    public final static String ID = "team-interpretation";
 
-public class TeamInterpretationAnalysis extends FamilyInterpretationAnalysis {
-
-
-    public final static String ID = "TeamInterpretationAnalysis";
+    private String studyId;
+    private String clinicalAnalysisId;
+    private List<String> diseasePanelIds;
+    private ClinicalProperty.ModeOfInheritance moi;
+    private TeamInterpretationConfiguration config;
 
     private ClinicalAnalysis clinicalAnalysis;
-    private List<String> diseasePanelIds;
-    private ModeOfInheritance moi;
-    private TeamInterpretationConfiguration config;
-
     private List<DiseasePanel> diseasePanels;
 
-    public TeamInterpretationAnalysis(String clinicalAnalysisId, String studyId, List<String> diseasePanelIds, ClinicalProperty.ModeOfInheritance moi,
-                                         Path outDir, Path openCgaHome, TeamInterpretationConfiguration config, String sessionId) {
-        super(clinicalAnalysisId, studyId, outDir, openCgaHome, sessionId);
+    @Override
+    protected void check() throws AnalysisException {
+        super.check();
 
-        this.diseasePanelIds = diseasePanelIds;
-        this.moi = moi;
-        this.config = config;
-    }
-
-    @Override
-<<<<<<< HEAD
-    protected void exec() throws AnalysisException {
-        check();
-=======
-    protected void run() throws AnalysisException {
-    }
-
-    public InterpretationResult compute() throws Exception {
-        StopWatch watcher = StopWatch.createStarted();
->>>>>>> 6555a8c7
-
-        diseasePanels = clinicalInterpretationManager.getDiseasePanels(studyId, diseasePanelIds, sessionId);
-
-        // Set executor parameters
-        updateExecutorParams();
-
-        // Get executor
-        TeamInterpretationAnalysisExecutor executor = new TeamInterpretationAnalysisExecutor();
-        executor.setup(clinicalAnalysisId, studyId, diseasePanels, moi, outDir, executorParams, config);
-
-        arm.startStep("get-primary/secondary-findings");
-        executor.exec();
-        arm.endStep(90.0F);
-
-        arm.startStep("save-interpretation");
-        saveResult(ID, diseasePanels, clinicalAnalysis, new Query(), config.isIncludeLowCoverage(), config.getMaxLowCoverage());
-        arm.endStep(100.0F);
-    }
-
-    protected void check() throws AnalysisException {
         // Check study
         if (StringUtils.isEmpty(studyId)) {
-            // Missing study
-            throw new AnalysisException("Missing study ID");
+            throw new AnalysisException("Missing study");
+        }
+        try {
+            catalogManager.getStudyManager().get(studyId, null, sessionId).first().getFqn();
+        } catch (CatalogException e) {
+            throw new AnalysisException(e);
         }
 
         // Check clinical analysis
@@ -115,7 +62,7 @@
         }
 
         // Get clinical analysis to ckeck proband sample ID, family ID
-        QueryResult<ClinicalAnalysis> clinicalAnalysisQueryResult;
+        OpenCGAResult<ClinicalAnalysis> clinicalAnalysisQueryResult;
         try {
             clinicalAnalysisQueryResult = catalogManager.getClinicalAnalysisManager().get(studyId, clinicalAnalysisId, QueryOptions.empty(),
                     sessionId);
@@ -126,35 +73,73 @@
         if (clinicalAnalysisQueryResult.getNumResults() != 1) {
             throw new AnalysisException("Clinical analysis " + clinicalAnalysisId + " not found in study " + studyId);
         }
+        clinicalAnalysis = clinicalAnalysisQueryResult.first();
 
-        clinicalAnalysis = clinicalAnalysisQueryResult.first();
+        // Check disease panels
+        diseasePanels = clinicalInterpretationManager.getDiseasePanels(studyId, diseasePanelIds, sessionId);
+
+        // Update executor params with OpenCGA home and session ID
+        setUpStorageEngineExecutor(studyId);
     }
 
-<<<<<<< HEAD
-    private void updateExecutorParams() {
-        executorParams = new ObjectMap();
+    @Override
+    protected void run() throws AnalysisException {
 
-        // Session ID
-        executorParams.put(CustomInterpretationAnalysisExecutor.SESSION_ID, sessionId);
+        step(() -> {
+            new TeamInterpretationAnalysisExecutor()
+                    .setStudyId(studyId)
+                    .setClinicalAnalysisId(clinicalAnalysisId)
+                    .setDiseasePanels(diseasePanels)
+                    .setMoi(moi)
+                    .setConfig(config)
+                    .execute();
 
-        // Clinical interpretation manager
-        executorParams.put(CustomInterpretationAnalysisExecutor.CLINICAL_INTERPRETATION_MANAGER, clinicalInterpretationManager);
-=======
-    List<ReportedVariant> getReportedVariants(Query query, QueryOptions queryOptions, TeamReportedVariantCreator creator) throws Exception {
-        List<ReportedVariant> reportedVariants;
-        if (moi != null && (moi == DE_NOVO || moi == COMPOUND_HETEROZYGOUS)) {
-            if (moi == DE_NOVO) {
-                DeNovoAnalysis deNovoAnalysis = new DeNovoAnalysis(clinicalAnalysisId, studyId, query, options, opencgaHome, sessionId);
-                reportedVariants = creator.create(deNovoAnalysis.compute().getResult());
-            } else {
-                CompoundHeterozygousAnalysis compoundAnalysis = new CompoundHeterozygousAnalysis(clinicalAnalysisId, studyId, query,
-                        options, opencgaHome, sessionId);
-                reportedVariants = getCompoundHeterozygousReportedVariants(compoundAnalysis.compute().getResult(), creator);
-            }
-        } else {
-            reportedVariants = creator.create(variantStorageManager.get(query, queryOptions, sessionId).getResults());
-        }
-        return reportedVariants;
->>>>>>> 6555a8c7
+            saveInterpretation(studyId, clinicalAnalysis, diseasePanels, null, config);
+        });
+    }
+
+    public String getStudyId() {
+        return studyId;
+    }
+
+    public TeamInterpretationAnalysis setStudyId(String studyId) {
+        this.studyId = studyId;
+        return this;
+    }
+
+    public String getClinicalAnalysisId() {
+        return clinicalAnalysisId;
+    }
+
+    public TeamInterpretationAnalysis setClinicalAnalysisId(String clinicalAnalysisId) {
+        this.clinicalAnalysisId = clinicalAnalysisId;
+        return this;
+    }
+
+    public List<String> getDiseasePanelIds() {
+        return diseasePanelIds;
+    }
+
+    public TeamInterpretationAnalysis setDiseasePanelIds(List<String> diseasePanelIds) {
+        this.diseasePanelIds = diseasePanelIds;
+        return this;
+    }
+
+    public ClinicalProperty.ModeOfInheritance getMoi() {
+        return moi;
+    }
+
+    public TeamInterpretationAnalysis setMoi(ClinicalProperty.ModeOfInheritance moi) {
+        this.moi = moi;
+        return this;
+    }
+
+    public TeamInterpretationConfiguration getConfig() {
+        return config;
+    }
+
+    public TeamInterpretationAnalysis setConfig(TeamInterpretationConfiguration config) {
+        this.config = config;
+        return this;
     }
 }