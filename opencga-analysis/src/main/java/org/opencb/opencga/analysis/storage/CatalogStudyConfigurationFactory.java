
/*
 * Copyright 2015 OpenCB
 *
 * Licensed under the Apache License, Version 2.0 (the "License");
 * you may not use this file except in compliance with the License.
 * You may obtain a copy of the License at
 *
 *     http://www.apache.org/licenses/LICENSE-2.0
 *
 * Unless required by applicable law or agreed to in writing, software
 * distributed under the License is distributed on an "AS IS" BASIS,
 * WITHOUT WARRANTIES OR CONDITIONS OF ANY KIND, either express or implied.
 * See the License for the specific language governing permissions and
 * limitations under the License.
 */

package org.opencb.opencga.analysis.storage;

import com.fasterxml.jackson.databind.ObjectMapper;
import org.opencb.biodata.models.variant.VariantSource;
import org.opencb.commons.datastore.core.ObjectMap;
import org.opencb.commons.datastore.core.Query;
import org.opencb.commons.datastore.core.QueryOptions;
import org.opencb.commons.datastore.core.QueryResult;
import org.opencb.opencga.catalog.db.api.CatalogCohortDBAdaptor;
import org.opencb.opencga.catalog.db.api.CatalogFileDBAdaptor;
import org.opencb.opencga.catalog.exceptions.CatalogException;
import org.opencb.opencga.catalog.CatalogManager;
import org.opencb.opencga.catalog.models.*;
import org.opencb.opencga.catalog.models.File;
import org.opencb.opencga.storage.core.StudyConfiguration;
import org.opencb.opencga.storage.core.variant.StudyConfigurationManager;
import org.opencb.opencga.storage.core.variant.VariantStorageManager;
import org.slf4j.Logger;
import org.slf4j.LoggerFactory;

import java.util.*;

import static java.lang.Math.toIntExact;
/**
 * @author Jacobo Coll &lt;jacobo167@gmail.com&gt;
 */
public class CatalogStudyConfigurationFactory {

    public static final QueryOptions ALL_FILES_QUERY_OPTIONS = new QueryOptions()
            .append("include", Arrays.asList("projects.studies.files.id", "projects.studies.files.name", "projects.studies.files.path",
                    "projects.studies.files.sampleIds", "projects.studies.files.attributes.variantSource.metadata.variantFileHeader"));
    public static final Query ALL_FILES_QUERY = new Query()
            .append(CatalogFileDBAdaptor.QueryParams.BIOFORMAT.key(), Arrays.asList(File.Bioformat.VARIANT, File.Bioformat.ALIGNMENT));
    public static final QueryOptions INDEXED_FILES_QUERY_OPTIONS = new QueryOptions()
            .append("include", Arrays.asList("projects.studies.files.id", "projects.studies.files.name", "projects.studies.files.path"));
    public static final Query INDEXED_FILES_QUERY = new Query()
            .append(CatalogFileDBAdaptor.QueryParams.INDEX_STATUS_STATUS.key(), Index.IndexStatus.READY);
    public static final QueryOptions SAMPLES_QUERY_OPTIONS = new QueryOptions("include", Arrays.asList("projects.studies.samples.id", "projects.studies.samples.name"));
    public static final Query COHORTS_QUERY = new Query();
    public static final QueryOptions COHORTS_QUERY_OPTIONS = new QueryOptions();
    public static final QueryOptions INVALID_COHORTS_QUERY_OPTIONS = new QueryOptions()
            .append(CatalogCohortDBAdaptor.QueryParams.COHORT_STATUS.key(), Cohort.CohortStatus.INVALID)
            .append("include", Arrays.asList("projects.studies.cohorts.name", "projects.studies.cohorts.id", "projects.studies.cohorts.status"));
    protected static Logger logger = LoggerFactory.getLogger(CatalogStudyConfigurationFactory.class);

    private final CatalogManager catalogManager;

    public static final String STUDY_CONFIGURATION_FIELD = "studyConfiguration";
    public static final QueryOptions STUDY_QUERY_OPTIONS = new QueryOptions("include", Arrays.asList(
            "projects.studies.id",
            "projects.studies.alias",
            "projects.studies.attributes." + STUDY_CONFIGURATION_FIELD,
            "projects.studies.attributes." + VariantStorageManager.Options.AGGREGATED_TYPE.key()
    ));
    private final ObjectMapper objectMapper;
    private QueryOptions options;


    public CatalogStudyConfigurationFactory(CatalogManager catalogManager) {
        this.catalogManager = catalogManager;
        objectMapper = new ObjectMapper();
    }

    public StudyConfiguration getStudyConfiguration(long studyId, QueryOptions options, String sessionId) throws CatalogException {
        return getStudyConfiguration(studyId, null, options, sessionId);
    }

    public StudyConfiguration getStudyConfiguration(long studyId, StudyConfigurationManager studyConfigurationManager, QueryOptions options, String sessionId) throws CatalogException {
        Study study = catalogManager.getStudy(studyId, sessionId, STUDY_QUERY_OPTIONS).first();
        StudyConfiguration studyConfiguration = null;
        org.opencb.datastore.core.QueryOptions qOpts = new org.opencb.datastore.core.QueryOptions(options);

        if (studyConfigurationManager != null) {
<<<<<<< HEAD
            studyConfiguration = studyConfigurationManager.getStudyConfiguration((int) studyId, qOpts).first();
=======
            studyConfiguration = studyConfigurationManager.getStudyConfiguration(studyId, new org.opencb.commons.datastore.core.QueryOptions(options)).first();
>>>>>>> 83325ae1
        }
        studyConfiguration = fillStudyConfiguration(studyConfiguration, study, sessionId);

        return studyConfiguration;
    }

    private StudyConfiguration fillStudyConfiguration(StudyConfiguration studyConfiguration, Study study, String sessionId) throws CatalogException {
        long studyId = study.getId();
        boolean newStudyConfiguration = false;
        if (studyConfiguration == null) {
            studyConfiguration = new StudyConfiguration(0, "");
            newStudyConfiguration = true;
        }
        studyConfiguration.setStudyId((int) study.getId());
        long projectId = catalogManager.getProjectIdByStudyId(study.getId());
        String projectAlias = catalogManager.getProject(projectId, null, sessionId).first().getAlias();
        String userId = catalogManager.getUserIdByProjectId(projectId);
        studyConfiguration.setStudyName(userId + "@" + projectAlias + ":" + study.getAlias());

        fillNullMaps(studyConfiguration);

        //Clear maps
//        studyConfiguration.getIndexedFiles().clear();
//        studyConfiguration.getFileIds().clear();
//        studyConfiguration.getSamplesInFiles().clear();
//        studyConfiguration.getHeaders().clear();
//        studyConfiguration.getSampleIds().clear();
//        studyConfiguration.getCalculatedStats().clear();
//        studyConfiguration.getInvalidStats().clear();
//        studyConfiguration.getCohortIds().clear();
//        studyConfiguration.getCohorts().clear();

        if (study.getAttributes().containsKey(VariantStorageManager.Options.AGGREGATED_TYPE.key())) {
            logger.debug("setting study aggregation to {}", study.getAttributes().get(VariantStorageManager.Options.AGGREGATED_TYPE.key()).toString());
            studyConfiguration.setAggregation(VariantSource.Aggregation.valueOf(
                    study.getAttributes().get(VariantStorageManager.Options.AGGREGATED_TYPE.key()).toString()));
        } else {
            studyConfiguration.setAggregation(VariantSource.Aggregation.NONE);
        }
        logger.debug("studyConfiguration aggregation: {}", studyConfiguration.getAggregation());

        // DO NOT update "indexed files" list. This MUST be modified only by storage.
        // This field will never be modified from catalog to storage
        // *** Except if it is a new StudyConfiguration...
        if (newStudyConfiguration) {
            for (File file : catalogManager.getAllFiles(studyId, INDEXED_FILES_QUERY, INDEXED_FILES_QUERY_OPTIONS, sessionId).getResult()) {
                studyConfiguration.getIndexedFiles().add((int) file.getId());
            }
        }

        logger.debug("Get Files");
        QueryResult<File> files = catalogManager.getAllFiles(studyId, ALL_FILES_QUERY, ALL_FILES_QUERY_OPTIONS, sessionId);
        for (File file : files.getResult()) {

            studyConfiguration.getFileIds().forcePut(file.getName(), (int) file.getId());
            List<Integer> sampleIds = new ArrayList<>(file.getSampleIds().size());
            for (Long sampleId : file.getSampleIds()) {
                sampleIds.add(toIntExact(sampleId));
            }
            studyConfiguration.getSamplesInFiles().put((int) file.getId(), new LinkedHashSet<>(sampleIds));


            if (studyConfiguration.getIndexedFiles().contains(file.getId()) && file.getAttributes().containsKey("variantSource")) {
                //attributes.variantSource.metadata.variantFileHeader
                Object object = file.getAttributes().get("variantSource");
                if (object instanceof Map) {
                    Map variantSource = ((Map) object);
                    object = variantSource.get("metadata");
                    if (object instanceof Map) {
                        Map metadata = (Map) object;
                        if (metadata.containsKey("variantFileHeader")) {
                            String variantFileHeader = metadata.get("variantFileHeader").toString();
                            studyConfiguration.getHeaders().put((int) file.getId(), variantFileHeader);
                        }
                    }
                }
            }
        }

        logger.debug("Get Samples");
        QueryResult<Sample> samples = catalogManager.getAllSamples(studyId, new Query(), SAMPLES_QUERY_OPTIONS, sessionId);

        for (Sample sample : samples.getResult()) {
            studyConfiguration.getSampleIds().forcePut(sample.getName(), (int) sample.getId());
        }

        logger.debug("Get Cohorts");
        QueryResult<Cohort> cohorts = catalogManager.getAllCohorts(studyId, COHORTS_QUERY, COHORTS_QUERY_OPTIONS, sessionId);

        for (Cohort cohort : cohorts.getResult()) {
            studyConfiguration.getCohortIds().forcePut(cohort.getName(), (int) cohort.getId());
            List<Integer> sampleIds = new ArrayList<>(cohort.getSamples().size());
            for (Long sampleId : cohort.getSamples()) {
                sampleIds.add(toIntExact(sampleId));
            }
            studyConfiguration.getCohorts().put((int) cohort.getId(), new HashSet<>(sampleIds));
            if (cohort.getCohortStatus() == Cohort.CohortStatus.READY) {
                studyConfiguration.getCalculatedStats().add((int) cohort.getId());
                studyConfiguration.getInvalidStats().remove(cohort.getId());
            } else if (cohort.getCohortStatus() == Cohort.CohortStatus.INVALID) {
                studyConfiguration.getCalculatedStats().remove(cohort.getId());
                studyConfiguration.getInvalidStats().add((int) cohort.getId());
            } else { //CALCULATING || NONE
                studyConfiguration.getCalculatedStats().remove(cohort.getId());
                studyConfiguration.getInvalidStats().remove(cohort.getId());
            }
        }

        return studyConfiguration;
    }

    private void fillNullMaps(StudyConfiguration studyConfiguration) {
        if (studyConfiguration.getFileIds() == null) {
            studyConfiguration.setFileIds(new HashMap<>());
        }
        if (studyConfiguration.getSamplesInFiles() == null) {
            studyConfiguration.setSamplesInFiles(new HashMap<>());
        }
        if (studyConfiguration.getSampleIds() == null) {
            studyConfiguration.setSampleIds(new HashMap<>());
        }
        if (studyConfiguration.getCohortIds() == null) {
            studyConfiguration.setCohortIds(new HashMap<>());
        }
        if (studyConfiguration.getCohorts() == null) {
            studyConfiguration.setCohorts(new HashMap<>());
        }
        if (studyConfiguration.getAttributes() == null) {
<<<<<<< HEAD
            studyConfiguration.setAttributes(new org.opencb.datastore.core.ObjectMap());
=======
            studyConfiguration.setAttributes(new org.opencb.commons.datastore.core.ObjectMap());
>>>>>>> 83325ae1
        }
    }

    public void updateStudyConfigurationFromCatalog(long studyId, StudyConfigurationManager studyConfigurationManager, String sessionId) throws CatalogException {
        StudyConfiguration studyConfiguration = getStudyConfiguration(studyId, studyConfigurationManager, new QueryOptions(), sessionId);
<<<<<<< HEAD
        studyConfigurationManager.updateStudyConfiguration(studyConfiguration, new org.opencb.datastore.core.QueryOptions());
=======
        studyConfigurationManager.updateStudyConfiguration(studyConfiguration, new org.opencb.commons.datastore.core.QueryOptions());
>>>>>>> 83325ae1
    }

    public void updateCatalogFromStudyConfiguration(StudyConfiguration studyConfiguration, QueryOptions options, String sessionId) throws CatalogException {
        if (options == null) {
            options = this.options;
        }
        logger.info("Updating StudyConfiguration " + studyConfiguration.getStudyId());

        //Check if any cohort stat has been updated
        if (!studyConfiguration.getCalculatedStats().isEmpty()) {
            for (Cohort cohort : catalogManager.getAllCohorts(studyConfiguration.getStudyId(),
                    new Query(CatalogCohortDBAdaptor.QueryParams.ID.key(), new ArrayList<>(studyConfiguration.getCalculatedStats())),
                    new QueryOptions(), sessionId).getResult()) {
                if (cohort.getCohortStatus() == null || !cohort.getCohortStatus().equals(Cohort.CohortStatus.READY)) {
                    logger.debug("Cohort \"{}\":{} change status from {} to {}", cohort.getName(), cohort.getId(), cohort.getStats(), Cohort.CohortStatus.READY);
                    catalogManager.modifyCohort(cohort.getId(), new ObjectMap("status", Cohort.CohortStatus.READY), new QueryOptions(), sessionId);
                }
            }
        }

        //Check if any cohort stat has been invalidated
        if (!studyConfiguration.getInvalidStats().isEmpty()) {
            for (Cohort cohort : catalogManager.getAllCohorts(studyConfiguration.getStudyId(),
                    new Query(CatalogCohortDBAdaptor.QueryParams.ID.key(), new ArrayList<>(studyConfiguration.getInvalidStats())),
                    new QueryOptions(), sessionId).getResult()) {
                if (cohort.getCohortStatus() == null || !cohort.getCohortStatus().equals(Cohort.CohortStatus.INVALID)) {
                    logger.debug("Cohort \"{}\":{} change status from {} to {}", cohort.getName(), cohort.getId(), cohort.getStats(), Cohort.CohortStatus.INVALID);
                    catalogManager.modifyCohort(cohort.getId(), new ObjectMap("status", Cohort.CohortStatus.INVALID), new QueryOptions(), sessionId);
                }
            }
        }

        if (!studyConfiguration.getIndexedFiles().isEmpty()) {
            for (File file : catalogManager.getAllFiles(studyConfiguration.getStudyId(),
                    new Query("id", new ArrayList<>(studyConfiguration.getIndexedFiles())), new QueryOptions(), sessionId)
                    .getResult()) {
                if (file.getIndex() == null || !file.getIndex().getStatus().getStatus().equals(Index.IndexStatus.READY)) {
                    final Index index;
                    index = file.getIndex() == null ? new Index() : file.getIndex();
                    index.getStatus().setStatus(Index.IndexStatus.READY);
                    logger.debug("File \"{}\":{} change status from {} to {}", file.getName(), file.getId(),
                            file.getIndex().getStatus().getStatus(), Index.IndexStatus.READY);
                    catalogManager.modifyFile(file.getId(), new ObjectMap("index", index), sessionId);
                }
            }
        }
    }

}<|MERGE_RESOLUTION|>--- conflicted
+++ resolved
@@ -23,12 +23,11 @@
 import org.opencb.commons.datastore.core.Query;
 import org.opencb.commons.datastore.core.QueryOptions;
 import org.opencb.commons.datastore.core.QueryResult;
+import org.opencb.opencga.catalog.CatalogManager;
 import org.opencb.opencga.catalog.db.api.CatalogCohortDBAdaptor;
 import org.opencb.opencga.catalog.db.api.CatalogFileDBAdaptor;
 import org.opencb.opencga.catalog.exceptions.CatalogException;
-import org.opencb.opencga.catalog.CatalogManager;
 import org.opencb.opencga.catalog.models.*;
-import org.opencb.opencga.catalog.models.File;
 import org.opencb.opencga.storage.core.StudyConfiguration;
 import org.opencb.opencga.storage.core.variant.StudyConfigurationManager;
 import org.opencb.opencga.storage.core.variant.VariantStorageManager;
@@ -85,14 +84,10 @@
     public StudyConfiguration getStudyConfiguration(long studyId, StudyConfigurationManager studyConfigurationManager, QueryOptions options, String sessionId) throws CatalogException {
         Study study = catalogManager.getStudy(studyId, sessionId, STUDY_QUERY_OPTIONS).first();
         StudyConfiguration studyConfiguration = null;
-        org.opencb.datastore.core.QueryOptions qOpts = new org.opencb.datastore.core.QueryOptions(options);
+        QueryOptions qOpts = new QueryOptions(options);
 
         if (studyConfigurationManager != null) {
-<<<<<<< HEAD
             studyConfiguration = studyConfigurationManager.getStudyConfiguration((int) studyId, qOpts).first();
-=======
-            studyConfiguration = studyConfigurationManager.getStudyConfiguration(studyId, new org.opencb.commons.datastore.core.QueryOptions(options)).first();
->>>>>>> 83325ae1
         }
         studyConfiguration = fillStudyConfiguration(studyConfiguration, study, sessionId);
 
@@ -221,21 +216,13 @@
             studyConfiguration.setCohorts(new HashMap<>());
         }
         if (studyConfiguration.getAttributes() == null) {
-<<<<<<< HEAD
-            studyConfiguration.setAttributes(new org.opencb.datastore.core.ObjectMap());
-=======
-            studyConfiguration.setAttributes(new org.opencb.commons.datastore.core.ObjectMap());
->>>>>>> 83325ae1
+            studyConfiguration.setAttributes(new ObjectMap());
         }
     }
 
     public void updateStudyConfigurationFromCatalog(long studyId, StudyConfigurationManager studyConfigurationManager, String sessionId) throws CatalogException {
         StudyConfiguration studyConfiguration = getStudyConfiguration(studyId, studyConfigurationManager, new QueryOptions(), sessionId);
-<<<<<<< HEAD
-        studyConfigurationManager.updateStudyConfiguration(studyConfiguration, new org.opencb.datastore.core.QueryOptions());
-=======
-        studyConfigurationManager.updateStudyConfiguration(studyConfiguration, new org.opencb.commons.datastore.core.QueryOptions());
->>>>>>> 83325ae1
+        studyConfigurationManager.updateStudyConfiguration(studyConfiguration, new QueryOptions());
     }
 
     public void updateCatalogFromStudyConfiguration(StudyConfiguration studyConfiguration, QueryOptions options, String sessionId) throws CatalogException {
