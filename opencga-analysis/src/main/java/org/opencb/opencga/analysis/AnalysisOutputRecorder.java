--- conflicted
+++ resolved
@@ -122,73 +122,8 @@
                 job.getAttributes().get(Job.TYPE).toString() : Job.Type.ANALYSIS.toString();
         switch(Job.Type.valueOf(type)) {
             case INDEX:
-<<<<<<< HEAD
-                Integer indexedFileId = (Integer) job.getAttributes().get(Job.INDEXED_FILE_ID);
-                File indexedFile = catalogManager.getFile(indexedFileId, sessionId).first();
-                final Index index;
-                if (indexedFile.getIndex() != null) {
-                    index = indexedFile.getIndex();
-                    switch (index.getStatus().getStatus()) {
-                        case Index.IndexStatus.NONE:
-                        case Index.IndexStatus.TRANSFORMED:
-                            logger.warn("Unexpected index status. Expected "
-                                    + Index.IndexStatus.TRANSFORMING + ", "
-                                    + Index.IndexStatus.LOADING + " or "
-                                    + Index.IndexStatus.INDEXING
-                                    + " and got " + index.getStatus());
-                        case Index.IndexStatus.READY: //Do not show warn message when index status is READY.
-                            break;
-                        case Index.IndexStatus.TRANSFORMING:
-                            if (jobFailed) {
-                                logger.warn("Job failed. Restoring status from " +
-                                        Index.IndexStatus.TRANSFORMING + " to " + Index.IndexStatus.NONE);
-                                index.getStatus().setStatus(Index.IndexStatus.NONE);
-                            } else {
-                                index.getStatus().setStatus(Index.IndexStatus.TRANSFORMED);
-                                FileMetadataReader.get(catalogManager).updateVariantFileStats(job, sessionId);
-                            }
-                            break;
-                        case Index.IndexStatus.LOADING:
-                            if (jobFailed) {
-                                logger.warn("Job failed. Restoring status from " +
-                                        Index.IndexStatus.LOADING + " to " + Index.IndexStatus.TRANSFORMED);
-                                index.getStatus().setStatus(Index.IndexStatus.TRANSFORMED);
-                            } else {
-                                index.getStatus().setStatus(Index.IndexStatus.READY);
-                            }
-                            break;
-                        case Index.IndexStatus.INDEXING:
-                            if (jobFailed) {
-                                logger.warn("Job failed. Restoring status from " +
-                                        Index.IndexStatus.INDEXING + " to " + Index.IndexStatus.NONE);
-                                index.getStatus().setStatus(Index.IndexStatus.NONE);
-                            } else {
-                                index.getStatus().setStatus(Index.IndexStatus.READY);
-                                FileMetadataReader.get(catalogManager).updateVariantFileStats(job, sessionId);
-                            }
-                            break;
-                    }
-                } else {
-                    index = new Index(job.getUserId(), job.getDate(), new Index.IndexStatus(Index.IndexStatus.READY), job.getId(),
-                            new HashMap<>());
-                    logger.warn("Expected INDEX object on the indexed file " +
-                            "{ id:" + indexedFile.getId() + ", path:\"" + indexedFile.getPath() + "\"}");
-                }
-                catalogManager.modifyFile(indexedFileId, new ObjectMap("index", index), sessionId); //Modify status
-                if (index.getStatus().getStatus().equals(Index.IndexStatus.READY) && Boolean.parseBoolean(job.getAttributes().getOrDefault(VariantStorageManager.Options.CALCULATE_STATS.key(), VariantStorageManager.Options.CALCULATE_STATS.defaultValue()).toString())) {
-                    QueryResult<Cohort> queryResult = catalogManager.getAllCohorts(catalogManager.getStudyIdByJobId(job.getId()), new Query(CatalogCohortDBAdaptor.QueryParams.NAME.key(), StudyEntry.DEFAULT_COHORT), new QueryOptions(), sessionId);
-                    if (queryResult.getNumResults() != 0) {
-                        logger.debug("Default cohort status set to READY");
-                        Cohort defaultCohort = queryResult.first();
-                        catalogManager.modifyCohort(defaultCohort.getId(),
-                                new ObjectMap(CatalogCohortDBAdaptor.QueryParams.STATUS_STATUS.key(), Cohort.CohortStatus.READY),
-                                new QueryOptions(), sessionId);
-                    }
-                }
-=======
                 final StorageETLResult storageETLResult = readStorageETLResult(job.getId());
                 postProcessIndexJob(job, storageETLResult, null, sessionId);
->>>>>>> ad26dc09
                 break;
             case COHORT_STATS:
                 List<Integer> cohortIds = new ObjectMap(job.getAttributes()).getAsIntegerList("cohortIds");
