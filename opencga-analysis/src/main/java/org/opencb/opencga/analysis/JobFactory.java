/*
 * Copyright 2015-2016 OpenCB
 *
 * Licensed under the Apache License, Version 2.0 (the "License");
 * you may not use this file except in compliance with the License.
 * You may obtain a copy of the License at
 *
 *     http://www.apache.org/licenses/LICENSE-2.0
 *
 * Unless required by applicable law or agreed to in writing, software
 * distributed under the License is distributed on an "AS IS" BASIS,
 * WITHOUT WARRANTIES OR CONDITIONS OF ANY KIND, either express or implied.
 * See the License for the specific language governing permissions and
 * limitations under the License.
 */

package org.opencb.opencga.analysis;

import org.apache.tools.ant.types.Commandline;
import org.opencb.commons.datastore.core.QueryResult;
<<<<<<< HEAD
=======
import org.opencb.opencga.catalog.monitor.exceptions.ExecutionException;
import org.opencb.opencga.catalog.monitor.executors.old.ExecutorManager;
import org.opencb.opencga.catalog.managers.CatalogManager;
>>>>>>> aac94afb
import org.opencb.opencga.catalog.exceptions.CatalogException;
import org.opencb.opencga.catalog.managers.CatalogManager;
import org.opencb.opencga.catalog.models.File;
import org.opencb.opencga.catalog.models.Job;
<<<<<<< HEAD
import org.opencb.opencga.catalog.monitor.exceptions.ExecutionException;
import org.opencb.opencga.catalog.monitor.executors.old.ExecutorManager;
=======
>>>>>>> aac94afb
import org.slf4j.Logger;
import org.slf4j.LoggerFactory;

import java.io.IOException;
import java.net.URI;
<<<<<<< HEAD
import java.util.Collections;
import java.util.HashMap;
import java.util.List;
import java.util.Map;
=======
import java.util.*;
>>>>>>> aac94afb

/**
 * Created on 30/11/15
 *
 * @author Jacobo Coll &lt;jacobo167@gmail.com&gt;
 */
public class JobFactory {

    private final CatalogManager catalogManager;
    protected static Logger logger = LoggerFactory.getLogger(JobFactory.class);

    public JobFactory(CatalogManager catalogManager) {
        this.catalogManager = catalogManager;
    }

    @Deprecated
    public QueryResult<Job> createJob(long studyId, String jobName, String toolName, String description,
                                      File outDir, List<File> inputFiles, final String sessionId,
                                      String randomString, URI temporalOutDirUri, String commandLine,
                                      boolean execute, boolean simulate, Map<String, Object> attributes,
                                      Map<String, Object> resourceManagerAttributes)
            throws AnalysisExecutionException, CatalogException {
        Map<String, String> params = getParamsFromCommandLine(commandLine);
        return createJob(studyId, jobName, toolName, "", params, commandLine, description, outDir, temporalOutDirUri, inputFiles,
                randomString, attributes, resourceManagerAttributes, sessionId, simulate, execute);
    }

    /**
     * Create a catalog Job given a commandLine and the rest of parameters.
     *
     * @param studyId                   Study id
     * @param jobName                   Job name
     * @param toolName                  Tool name
     * @param executor                  Tool executor name
     * @param params                    Map of params
     * @param commandLine               Command line to execute
     * @param description               Job description (optional)
     * @param outDir                    Final output directory
     * @param temporalOutDirUri         Temporal output directory
     * @param inputFiles                List of input files
     * @param jobSchedulerName          Name of the job in the job scheduler. Usually a random string.
     * @param attributes                Optional attributes
     * @param resourceManagerAttributes Optional resource manager attributes
     * @param sessionId                 User sessionId
     * @param simulate                  Simulate job creation. Do not create any job in catalog.
     * @param execute                   Execute job locally before create
     * @return              New catalog job
     * @throws AnalysisExecutionException
     * @throws CatalogException
     */
    public QueryResult<Job> createJob(long studyId, String jobName, String toolName, String executor, Map<String, String> params, String commandLine, String description,
                                      File outDir, URI temporalOutDirUri, List<File> inputFiles, String jobSchedulerName, Map<String, Object> attributes, Map<String, Object> resourceManagerAttributes, final String sessionId,
                                      boolean simulate, boolean execute)
            throws AnalysisExecutionException, CatalogException {
        logger.debug("Creating job {}: simulate {}, execute {}", jobName, simulate, execute);
        long start = System.currentTimeMillis();

        QueryResult<Job> jobQueryResult;
        if (resourceManagerAttributes == null) {
            resourceManagerAttributes = new HashMap<>();
        }

        resourceManagerAttributes.put(Job.JOB_SCHEDULER_NAME, jobSchedulerName);
        if (simulate) { //Simulate a job. Do not create it.
            jobQueryResult = new QueryResult<>("simulatedJob", (int) (System.currentTimeMillis() - start), 1, 1, "", "", Collections.singletonList(
<<<<<<< HEAD
                    new Job(jobName, catalogManager.getUserIdBySessionId(sessionId), toolName, description, commandLine, outDir,
                            inputFiles)));
=======
                    new Job(jobName, catalogManager.getUserIdBySessionId(sessionId), toolName, description, commandLine, outDir.getId(),
                            inputFiles, 1)));
>>>>>>> aac94afb
        } else {
            if (execute) {
                /** Create a RUNNING job in CatalogManager **/
                jobQueryResult = catalogManager.createJob(studyId, jobName, toolName, description, executor, params, commandLine, temporalOutDirUri,
                        outDir.getId(), inputFiles, null, attributes, resourceManagerAttributes, new Job.JobStatus(Job.JobStatus.RUNNING),
                        System.currentTimeMillis(), 0, null, sessionId);
                Job job = jobQueryResult.first();

                //Execute job in local
//                LocalExecutorManager executorManager = new LocalExecutorManager(catalogManager, sessionId);
//                jobQueryResult = executorManager.run(job);
                try {
                    ExecutorManager.execute(catalogManager, job, sessionId, "LOCAL");
                } catch (ExecutionException e) {
                    throw new AnalysisExecutionException(e.getCause());
                } catch (IOException e) {
                    throw new AnalysisExecutionException(e.getCause());
                }
                jobQueryResult = catalogManager.getJob(job.getId(), null, sessionId);

            } else {
                /** Create a PREPARED job in CatalogManager **/
                jobQueryResult = catalogManager.createJob(studyId, jobName, toolName, description, executor, params, commandLine, temporalOutDirUri,
                        outDir.getId(), inputFiles, null, attributes, resourceManagerAttributes, new Job.JobStatus(Job.JobStatus.PREPARED), 0, 0, null, sessionId);
            }
        }
        return jobQueryResult;
    }

    public static Map<String, String> getParamsFromCommandLine(String commandLine) {
        String[] args = Commandline.translateCommandline(commandLine);
        Map<String, String> params = new HashMap<>();
        for (int i = 0; i < args.length; i++) {
            if (args[i].startsWith("-")) {
                String key = args[i].replaceAll("^--?", "");
                String value;
                if (args.length == i + 1 || args[i + 1].startsWith("-")) {
                    value = "";
                } else {
                    value = args[i + 1];
                    i++;
                }
                params.put(key, value);
            }
        }
        return params;
    }

}<|MERGE_RESOLUTION|>--- conflicted
+++ resolved
@@ -18,34 +18,21 @@
 
 import org.apache.tools.ant.types.Commandline;
 import org.opencb.commons.datastore.core.QueryResult;
-<<<<<<< HEAD
-=======
-import org.opencb.opencga.catalog.monitor.exceptions.ExecutionException;
-import org.opencb.opencga.catalog.monitor.executors.old.ExecutorManager;
-import org.opencb.opencga.catalog.managers.CatalogManager;
->>>>>>> aac94afb
 import org.opencb.opencga.catalog.exceptions.CatalogException;
 import org.opencb.opencga.catalog.managers.CatalogManager;
 import org.opencb.opencga.catalog.models.File;
 import org.opencb.opencga.catalog.models.Job;
-<<<<<<< HEAD
 import org.opencb.opencga.catalog.monitor.exceptions.ExecutionException;
 import org.opencb.opencga.catalog.monitor.executors.old.ExecutorManager;
-=======
->>>>>>> aac94afb
 import org.slf4j.Logger;
 import org.slf4j.LoggerFactory;
 
 import java.io.IOException;
 import java.net.URI;
-<<<<<<< HEAD
 import java.util.Collections;
 import java.util.HashMap;
 import java.util.List;
 import java.util.Map;
-=======
-import java.util.*;
->>>>>>> aac94afb
 
 /**
  * Created on 30/11/15
@@ -111,13 +98,8 @@
         resourceManagerAttributes.put(Job.JOB_SCHEDULER_NAME, jobSchedulerName);
         if (simulate) { //Simulate a job. Do not create it.
             jobQueryResult = new QueryResult<>("simulatedJob", (int) (System.currentTimeMillis() - start), 1, 1, "", "", Collections.singletonList(
-<<<<<<< HEAD
                     new Job(jobName, catalogManager.getUserIdBySessionId(sessionId), toolName, description, commandLine, outDir,
-                            inputFiles)));
-=======
-                    new Job(jobName, catalogManager.getUserIdBySessionId(sessionId), toolName, description, commandLine, outDir.getId(),
                             inputFiles, 1)));
->>>>>>> aac94afb
         } else {
             if (execute) {
                 /** Create a RUNNING job in CatalogManager **/
