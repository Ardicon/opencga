/*
 * Copyright 2015 OpenCB
 *
 * Licensed under the Apache License, Version 2.0 (the "License");
 * you may not use this file except in compliance with the License.
 * You may obtain a copy of the License at
 *
 *     http://www.apache.org/licenses/LICENSE-2.0
 *
 * Unless required by applicable law or agreed to in writing, software
 * distributed under the License is distributed on an "AS IS" BASIS,
 * WITHOUT WARRANTIES OR CONDITIONS OF ANY KIND, either express or implied.
 * See the License for the specific language governing permissions and
 * limitations under the License.
 */

package org.opencb.opencga.analysis.storage.variant;

import org.opencb.datastore.core.QueryOptions;
import org.opencb.datastore.core.QueryResult;
import org.opencb.opencga.analysis.AnalysisExecutionException;
import org.opencb.opencga.analysis.AnalysisJobExecuter;
import org.opencb.opencga.analysis.storage.AnalysisFileIndexer;
import org.opencb.opencga.catalog.CatalogException;
import org.opencb.opencga.catalog.CatalogManager;
import org.opencb.opencga.catalog.beans.*;
import org.opencb.opencga.catalog.beans.File;
import org.opencb.opencga.core.common.Config;
import org.opencb.opencga.core.common.StringUtils;
import org.slf4j.Logger;
import org.slf4j.LoggerFactory;

import java.net.URI;
import java.nio.file.Paths;
import java.util.*;

/**
 * Created by jacobo on 06/03/15.
 */
public class VariantStorage {

    protected static Logger logger = LoggerFactory.getLogger(VariantStorage.class);

    final CatalogManager catalogManager;

    public VariantStorage(CatalogManager catalogManager) {
        this.catalogManager = catalogManager;
    }


<<<<<<< HEAD
    public QueryResult<Job> calculateStats(int indexedFileId, List<Integer> cohortIds, String sessionId, QueryOptions options)
=======
    public QueryResult<Job> calculateStats(int indexFileId, Integer outDirId, List<Integer> cohortIds, String sessionId, QueryOptions options)
>>>>>>> 31d8e3b2
            throws AnalysisExecutionException, CatalogException {
        if (options == null) {
            options = new QueryOptions();
        }
        final boolean execute = options.getBoolean(AnalysisJobExecuter.EXECUTE);
        final boolean simulate = options.getBoolean(AnalysisJobExecuter.SIMULATE);
        final long start = System.currentTimeMillis();

        File indexedFile = catalogManager.getFile(indexedFileId, sessionId).first();
        int studyId = catalogManager.getStudyIdByFileId(indexedFile.getId());
        if (indexedFile.getType() != File.Type.FILE || indexedFile.getBioformat() != File.Bioformat.VARIANT) {
            throw new AnalysisExecutionException("Expected file with {type: FILE, bioformat: VARIANT}. " +
                    "Got {type: " + indexedFile.getType() + ", bioformat: " + indexedFile.getBioformat() + "}");
        }

        StringBuilder outputFileName = new StringBuilder();
        Map<Cohort, List<Sample>> cohorts = new HashMap<>(cohortIds.size());
        for (Integer cohortId : cohortIds) {
            Cohort cohort = catalogManager.getCohort(cohortId, null, sessionId).first();
            QueryResult<Sample> sampleQueryResult = catalogManager.getAllSamples(studyId, new QueryOptions("id", cohort.getSamples()), sessionId);
            cohorts.put(cohort, sampleQueryResult.getResult());
            if (outputFileName.length() > 0) {
                outputFileName.append('_');
            }
            outputFileName.append(cohort.getName());
        }

<<<<<<< HEAD
        File outDir = catalogManager.getFileParent(indexedFileId, null, sessionId).first();
=======
        File outDir;
        if (outDirId == null || outDirId <= 0) {
            outDir = catalogManager.getFileParent(indexFileId, null, sessionId).first();
        } else {
            outDir = catalogManager.getFile(outDirId, null, sessionId).first();
        }
>>>>>>> 31d8e3b2

        /** Create temporal Job Outdir **/
        final String randomString = "I_" + StringUtils.randomString(10);
        final URI temporalOutDirUri;
        if (simulate) {
            temporalOutDirUri = AnalysisFileIndexer.createSimulatedOutDirUri(randomString);
        } else {
            temporalOutDirUri = catalogManager.createJobOutDir(studyId, randomString, sessionId);
        }

        /** create command line **/
        String opencgaStorageBinPath = Paths.get(Config.getOpenCGAHome(), "bin", AnalysisFileIndexer.OPENCGA_STORAGE_BIN_NAME).toString();

        DataStore dataStore = AnalysisFileIndexer.getDataStore(catalogManager, indexedFile, sessionId);
        StringBuilder sb = new StringBuilder()

                .append(opencgaStorageBinPath)
                .append(" --storage-engine ").append(dataStore.getStorageEngine())
                .append(" stats-variants ")
                .append(" --file-id ").append(indexedFile.getId())
                .append(" --output-filename ").append(temporalOutDirUri.resolve("stats_" + outputFileName).toString())
//                .append(" --study-id ").append(studyId)
                .append(" --database ").append(dataStore.getDbName())
//                .append(" --cohort-name ").append(cohort.getId())
//                .append(" --cohort-samples ")
                ;
        for (Map.Entry<Cohort, List<Sample>> entry : cohorts.entrySet()) {
            sb.append(" --cohort ").append(entry.getKey().getName()).append(":");
            for (Sample sample : entry.getValue()) {
                sb.append(sample.getName()).append(",");
            }
        }
        if (options.containsKey(AnalysisFileIndexer.PARAMETERS)) {
            List<String> extraParams = options.getAsStringList(AnalysisFileIndexer.PARAMETERS);
            for (String extraParam : extraParams) {
                sb.append(" ").append(extraParam);
            }
        }

        String commandLine = sb.toString();
        logger.debug("CommandLine to calculate stats {}" + commandLine);

        /** create job **/
        String jobName = "calculate-stats";
        String jobDescription = "Stats calculation for cohort " + cohortIds;
        return AnalysisJobExecuter.createJob(catalogManager, studyId, jobName,
                AnalysisFileIndexer.OPENCGA_STORAGE_BIN_NAME, jobDescription, outDir, Collections.<Integer>emptyList(),
                sessionId, randomString, temporalOutDirUri, commandLine, execute, simulate,
                new HashMap<String, Object>(), new HashMap<String, Object>());
    }

<<<<<<< HEAD
    public QueryResult<Job> annotateVariants(int indexedFileId, String sessionId, QueryOptions options) throws CatalogException, AnalysisExecutionException {
=======
    public QueryResult<Job> annotateVariants(int indexFileId, Integer outDirId, String sessionId, QueryOptions options) throws CatalogException, AnalysisExecutionException {
>>>>>>> 31d8e3b2
        if (options == null) {
            options = new QueryOptions();
        }
        final boolean execute = options.getBoolean(AnalysisJobExecuter.EXECUTE);
        final boolean simulate = options.getBoolean(AnalysisJobExecuter.SIMULATE);
        final long start = System.currentTimeMillis();

        File indexedFile = catalogManager.getFile(indexedFileId, sessionId).first();
        int studyId = catalogManager.getStudyIdByFileId(indexedFile.getId());
        if (indexedFile.getType() != File.Type.FILE || indexedFile.getBioformat() != File.Bioformat.VARIANT) {
            throw new AnalysisExecutionException("Expected file with {type: FILE, bioformat: VARIANT}. " +
                    "Got {type: " + indexedFile.getType() + ", bioformat: " + indexedFile.getBioformat() + "}");
        }

<<<<<<< HEAD
        File outDir = catalogManager.getFileParent(indexedFileId, null, sessionId).first();

=======
        File outDir;
        if (outDirId == null || outDirId <= 0) {
            outDir = catalogManager.getFileParent(indexFileId, null, sessionId).first();
        } else {
            outDir = catalogManager.getFile(outDirId, null, sessionId).first();
        }
>>>>>>> 31d8e3b2

        /** Create temporal Job Outdir **/
        final URI temporalOutDirUri;
        final String randomString = "I_" + StringUtils.randomString(10);
        if (simulate) {
            temporalOutDirUri = AnalysisFileIndexer.createSimulatedOutDirUri(randomString);
        } else {
            temporalOutDirUri = catalogManager.createJobOutDir(studyId, randomString, sessionId);
        }

        /** create command line **/
        String opencgaStorageBinPath = Paths.get(Config.getOpenCGAHome(), "bin", AnalysisFileIndexer.OPENCGA_STORAGE_BIN_NAME).toString();
        DataStore dataStore = AnalysisFileIndexer.getDataStore(catalogManager, indexedFile, sessionId);

        StringBuilder sb = new StringBuilder()
                .append(opencgaStorageBinPath)
                .append(" --storage-engine ").append(dataStore.getStorageEngine())
                .append(" annotate-variants ")
                .append(" --outdir ").append(temporalOutDirUri.toString())
                .append(" --database ").append(dataStore.getDbName())
                ;
        if (options.containsKey(AnalysisFileIndexer.PARAMETERS)) {
            List<String> extraParams = options.getAsStringList(AnalysisFileIndexer.PARAMETERS);
            for (String extraParam : extraParams) {
                sb.append(" ").append(extraParam);
            }
        }
        String commandLine = sb.toString();
        logger.debug("CommandLine to annotate variants {}", commandLine);

        /** create job **/
        String jobDescription = "Variant annotation";
        String jobName = "annotate-stats";
        return AnalysisJobExecuter.createJob(catalogManager, studyId, jobName,
                AnalysisFileIndexer.OPENCGA_STORAGE_BIN_NAME, jobDescription, outDir, Collections.<Integer>emptyList(),
                sessionId, randomString, temporalOutDirUri, commandLine, execute, simulate,
                new HashMap<String, Object>(), new HashMap<String, Object>());
    }

}<|MERGE_RESOLUTION|>--- conflicted
+++ resolved
@@ -48,11 +48,7 @@
     }
 
 
-<<<<<<< HEAD
-    public QueryResult<Job> calculateStats(int indexedFileId, List<Integer> cohortIds, String sessionId, QueryOptions options)
-=======
-    public QueryResult<Job> calculateStats(int indexFileId, Integer outDirId, List<Integer> cohortIds, String sessionId, QueryOptions options)
->>>>>>> 31d8e3b2
+    public QueryResult<Job> calculateStats(int indexedFileId, Integer outDirId, List<Integer> cohortIds, String sessionId, QueryOptions options)
             throws AnalysisExecutionException, CatalogException {
         if (options == null) {
             options = new QueryOptions();
@@ -80,16 +76,12 @@
             outputFileName.append(cohort.getName());
         }
 
-<<<<<<< HEAD
-        File outDir = catalogManager.getFileParent(indexedFileId, null, sessionId).first();
-=======
         File outDir;
         if (outDirId == null || outDirId <= 0) {
-            outDir = catalogManager.getFileParent(indexFileId, null, sessionId).first();
+            outDir = catalogManager.getFileParent(indexedFileId, null, sessionId).first();
         } else {
             outDir = catalogManager.getFile(outDirId, null, sessionId).first();
         }
->>>>>>> 31d8e3b2
 
         /** Create temporal Job Outdir **/
         final String randomString = "I_" + StringUtils.randomString(10);
@@ -141,11 +133,7 @@
                 new HashMap<String, Object>(), new HashMap<String, Object>());
     }
 
-<<<<<<< HEAD
-    public QueryResult<Job> annotateVariants(int indexedFileId, String sessionId, QueryOptions options) throws CatalogException, AnalysisExecutionException {
-=======
-    public QueryResult<Job> annotateVariants(int indexFileId, Integer outDirId, String sessionId, QueryOptions options) throws CatalogException, AnalysisExecutionException {
->>>>>>> 31d8e3b2
+    public QueryResult<Job> annotateVariants(int indexedFileId, Integer outDirId, String sessionId, QueryOptions options) throws CatalogException, AnalysisExecutionException {
         if (options == null) {
             options = new QueryOptions();
         }
@@ -160,17 +148,12 @@
                     "Got {type: " + indexedFile.getType() + ", bioformat: " + indexedFile.getBioformat() + "}");
         }
 
-<<<<<<< HEAD
-        File outDir = catalogManager.getFileParent(indexedFileId, null, sessionId).first();
-
-=======
         File outDir;
         if (outDirId == null || outDirId <= 0) {
-            outDir = catalogManager.getFileParent(indexFileId, null, sessionId).first();
+            outDir = catalogManager.getFileParent(indexedFileId, null, sessionId).first();
         } else {
             outDir = catalogManager.getFile(outDirId, null, sessionId).first();
         }
->>>>>>> 31d8e3b2
 
         /** Create temporal Job Outdir **/
         final URI temporalOutDirUri;
