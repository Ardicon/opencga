--- conflicted
+++ resolved
@@ -45,13 +45,8 @@
                 }
                 break;
             default:
-<<<<<<< HEAD
                 // TODO: support the remaining deeptools commands
-                throw new AnalysisException("Deeptools command '" + command + "' is not available. Supported command is"
-=======
-                // TODO: support the remaining deeptools executable
                 throw new ToolException("Deeptools command '" + command + "' is not available. Supported command is"
->>>>>>> 63543bf4
                         + " 'bamCoverage'");
         }
 
@@ -63,8 +58,6 @@
             String commandLine = getCommandLine();
             logger.info("Deeptools command line: " + commandLine);
             try {
-                Set<String> filenamesBeforeRunning = new HashSet<>(getFilenames(getOutDir()));
-
                 // Execute command and redirect stdout and stderr to the files: stdout.txt and stderr.txt
                 Command cmd = new Command(getCommandLine())
                         .setOutputOutputStream(new DataOutputStream(new FileOutputStream(getOutDir().resolve(STDOUT_FILENAME).toFile())))
