/*
 * Copyright 2015-2017 OpenCB
 *
 * Licensed under the Apache License, Version 2.0 (the "License");
 * you may not use this file except in compliance with the License.
 * You may obtain a copy of the License at
 *
 *     http://www.apache.org/licenses/LICENSE-2.0
 *
 * Unless required by applicable law or agreed to in writing, software
 * distributed under the License is distributed on an "AS IS" BASIS,
 * WITHOUT WARRANTIES OR CONDITIONS OF ANY KIND, either express or implied.
 * See the License for the specific language governing permissions and
 * limitations under the License.
 */

package org.opencb.opencga.master.monitor.daemons;

import com.google.common.base.CaseFormat;
import org.apache.commons.lang3.StringUtils;
import org.opencb.commons.datastore.core.ObjectMap;
import org.opencb.commons.datastore.core.Query;
import org.opencb.commons.datastore.core.QueryOptions;
import org.opencb.commons.utils.ListUtils;
import org.opencb.opencga.analysis.clinical.interpretation.CancerTieringInterpretationAnalysis;
import org.opencb.opencga.analysis.clinical.interpretation.CustomInterpretationAnalysis;
import org.opencb.opencga.analysis.clinical.interpretation.TeamInterpretationAnalysis;
import org.opencb.opencga.analysis.clinical.interpretation.TieringInterpretationAnalysis;
import org.opencb.opencga.analysis.file.FetchAndRegisterTask;
import org.opencb.opencga.analysis.file.FileDeleteTask;
import org.opencb.opencga.analysis.variant.VariantExportTool;
import org.opencb.opencga.analysis.variant.gwas.GwasAnalysis;
import org.opencb.opencga.analysis.variant.knockout.KnockoutAnalysis;
import org.opencb.opencga.analysis.variant.mutationalSignature.MutationalSignatureAnalysis;
import org.opencb.opencga.analysis.variant.operations.*;
import org.opencb.opencga.analysis.variant.samples.SampleEligibilityAnalysis;
import org.opencb.opencga.analysis.variant.samples.SampleVariantFilterAnalysis;
import org.opencb.opencga.analysis.variant.stats.CohortVariantStatsAnalysis;
import org.opencb.opencga.analysis.variant.stats.SampleVariantStatsAnalysis;
import org.opencb.opencga.analysis.variant.stats.VariantStatsAnalysis;
import org.opencb.opencga.analysis.wrappers.*;
import org.opencb.opencga.catalog.db.api.DBIterator;
import org.opencb.opencga.catalog.db.api.FileDBAdaptor;
import org.opencb.opencga.catalog.db.api.JobDBAdaptor;
import org.opencb.opencga.catalog.exceptions.CatalogDBException;
import org.opencb.opencga.catalog.exceptions.CatalogException;
import org.opencb.opencga.catalog.exceptions.CatalogIOException;
import org.opencb.opencga.catalog.io.CatalogIOManager;
import org.opencb.opencga.catalog.managers.CatalogManager;
import org.opencb.opencga.catalog.managers.FileManager;
import org.opencb.opencga.catalog.managers.JobManager;
import org.opencb.opencga.catalog.utils.Constants;
import org.opencb.opencga.core.common.JacksonUtils;
import org.opencb.opencga.core.common.TimeUtils;
import org.opencb.opencga.core.models.file.File;
import org.opencb.opencga.core.models.job.Job;
import org.opencb.opencga.core.models.AclParams;
import org.opencb.opencga.core.models.file.FileAclEntry;
import org.opencb.opencga.core.models.common.Enums;
import org.opencb.opencga.core.response.OpenCGAResult;
import org.opencb.opencga.core.tools.result.ExecutionResult;
import org.opencb.opencga.core.tools.result.ExecutionResultManager;
import org.opencb.opencga.core.tools.result.Status;
import org.opencb.opencga.master.monitor.models.PrivateJobUpdateParams;

import java.io.BufferedInputStream;
import java.io.FileInputStream;
import java.io.IOException;
import java.io.InputStream;
import java.net.URI;
import java.nio.file.Files;
import java.nio.file.Path;
import java.nio.file.Paths;
import java.time.Instant;
import java.util.*;
import java.util.concurrent.TimeUnit;
import java.util.function.Predicate;
import java.util.stream.Collectors;
import java.util.stream.Stream;

/**
 * Created by imedina on 16/06/16.
 */
public class ExecutionDaemon extends MonitorParentDaemon {

    public static final String OUTDIR_PARAM = "outdir";
    public static final int EXECUTION_RESULT_FILE_EXPIRATION_MINUTES = 10;
    private String internalCli;
    private JobManager jobManager;
    private FileManager fileManager;
    private CatalogIOManager catalogIOManager;
    private final Map<String, Long> jobsCountByType = new HashMap<>();
    private final Map<String, Long> retainedLogsTime = new HashMap<>();

    private Path defaultJobDir;

    private static final Map<String, String> TOOL_CLI_MAP;

    // Maximum number of jobs of each type (Pending, queued, running) that will be handled on each iteration.
    // Example: If there are 100 pending jobs, 15 queued, 70 running.
    // On first iteration, it will queue 50 out of the 100 pending jobs. It will check up to 50 queue-running changes out of the 65
    // (15 + 50 from pending), and it will check up to 50 finished jobs from the running ones.
    // On second iteration, it will queue the remaining 50 pending jobs, and so on...
    private static final int NUM_JOBS_HANDLED = 50;
    private final Query pendingJobsQuery;
    private final Query queuedJobsQuery;
    private final Query runningJobsQuery;
    private final QueryOptions queryOptions;

    static {
        TOOL_CLI_MAP = new HashMap<String, String>(){{
            put("files-unlink", "files unlink");
            put(FileDeleteTask.ID, "files delete");
            put(FetchAndRegisterTask.ID, "files fetch");

            put("alignment-index", "alignment index");
            put("alignment-coverage-run", "alignment coverage-run");
            put("alignment-stats-run", "alignment stats-run");
            put(BwaWrapperAnalysis.ID, "alignment " + BwaWrapperAnalysis.ID + "-run");
            put(SamtoolsWrapperAnalysis.ID, "alignment " + SamtoolsWrapperAnalysis.ID + "-run");
            put(DeeptoolsWrapperAnalysis.ID, "alignment " + DeeptoolsWrapperAnalysis.ID + "-run");
            put(FastqcWrapperAnalysis.ID, "alignment " + FastqcWrapperAnalysis.ID + "-run");

            put(VariantIndexOperationTool.ID, "variant index");
            put(VariantExportTool.ID, "variant export");
            put(VariantStatsAnalysis.ID, "variant stats-run");
            put("variant-stats-export", "variant stats-export");
            put(SampleVariantStatsAnalysis.ID, "variant sample-stats-run");
            put(CohortVariantStatsAnalysis.ID, "variant cohort-stats-run");
            put(GwasAnalysis.ID, "variant gwas-run");
            put(PlinkWrapperAnalysis.ID, "variant " + PlinkWrapperAnalysis.ID + "-run");
            put(RvtestsWrapperAnalysis.ID, "variant " + RvtestsWrapperAnalysis.ID + "-run");
            put(GatkWrapperAnalysis.ID, "variant " + GatkWrapperAnalysis.ID + "-run");
            put(VariantFileDeleteOperationTool.ID, "variant file-delete");
            put(VariantSecondaryIndexOperationTool.ID, "variant secondary-index");
            put(VariantSecondaryIndexSamplesDeleteOperationTool.ID, "variant secondary-index-delete");
            put(VariantScoreDeleteOperationTool.ID, "variant score-delete");
            put(VariantScoreIndexOperationTool.ID, "variant score-index");
            put(VariantSampleIndexOperationTool.ID, "variant sample-index");
            put(VariantFamilyIndexOperationTool.ID, "variant family-index");
            put(VariantAggregateFamilyOperationTool.ID, "variant aggregate-family");
            put(VariantAggregateOperationTool.ID, "variant aggregate");
            put(VariantAnnotationIndexOperationTool.ID, "variant annotation-index");
            put(VariantAnnotationDeleteOperationTool.ID, "variant annotation-delete");
            put(VariantAnnotationSaveOperationTool.ID, "variant annotation-save");
            put(SampleVariantFilterAnalysis.ID, "variant sample-run");
            put(KnockoutAnalysis.ID, "variant knockout-run");
<<<<<<< HEAD
            put(SampleEligibilityAnalysis.ID, "variant " + SampleEligibilityAnalysis.ID + "-run");
=======
            put(MutationalSignatureAnalysis.ID, "variant mutational-signature-run");
>>>>>>> 9d9696b9

            put(TeamInterpretationAnalysis.ID, "interpretation " + TeamInterpretationAnalysis.ID);
            put(TieringInterpretationAnalysis.ID, "interpretation " + TieringInterpretationAnalysis.ID);
            put(CustomInterpretationAnalysis.ID, "interpretation " + CustomInterpretationAnalysis.ID);
            put(CancerTieringInterpretationAnalysis.ID, "interpretation " + CancerTieringInterpretationAnalysis.ID);
        }};
    }

    public ExecutionDaemon(int interval, String token, CatalogManager catalogManager, String appHome)
            throws CatalogDBException, CatalogIOException {
        super(interval, token, catalogManager);

        this.jobManager = catalogManager.getJobManager();
        this.fileManager = catalogManager.getFileManager();
        this.catalogIOManager = catalogManager.getCatalogIOManagerFactory().get("file");
        this.internalCli = appHome + "/bin/opencga-internal.sh";

        this.defaultJobDir = Paths.get(catalogManager.getConfiguration().getJobDir());

        pendingJobsQuery = new Query(JobDBAdaptor.QueryParams.STATUS_NAME.key(), Enums.ExecutionStatus.PENDING);
        queuedJobsQuery = new Query(JobDBAdaptor.QueryParams.STATUS_NAME.key(), Enums.ExecutionStatus.QUEUED);
        runningJobsQuery = new Query(JobDBAdaptor.QueryParams.STATUS_NAME.key(), Enums.ExecutionStatus.RUNNING);
        // Sort jobs by priority and creation date
        queryOptions = new QueryOptions()
                .append(QueryOptions.SORT, Arrays.asList(JobDBAdaptor.QueryParams.PRIORITY.key(),
                        JobDBAdaptor.QueryParams.CREATION_DATE.key()))
                .append(QueryOptions.ORDER, QueryOptions.ASCENDING);
    }

    @Override
    public void run() {
        while (!exit) {
            try {
                Thread.sleep(interval);
            } catch (InterruptedException e) {
                if (!exit) {
                    e.printStackTrace();
                }
            }

            try {
                checkJobs();
            } catch (Exception e) {
                logger.error("Catch exception " + e.getMessage(), e);
            }
        }
    }

    protected void checkJobs() {
        long pendingJobs = -1;
        long queuedJobs = -1;
        long runningJobs = -1;
        try {
            pendingJobs = jobManager.count(pendingJobsQuery, token).getNumMatches();
            queuedJobs = jobManager.count(queuedJobsQuery, token).getNumMatches();
            runningJobs = jobManager.count(runningJobsQuery, token).getNumMatches();
        } catch (CatalogException e) {
            logger.error("{}", e.getMessage(), e);
        }
        logger.info("----- EXECUTION DAEMON  ----- pending={}, queued={}, running={}", pendingJobs, queuedJobs, runningJobs);

            /*
            PENDING JOBS
             */
        checkPendingJobs();

            /*
            QUEUED JOBS
             */
        checkQueuedJobs();

            /*
            RUNNING JOBS
             */
        checkRunningJobs();
    }

    protected void checkRunningJobs() {
        int handledRunningJobs = 0;
        try (DBIterator<Job> iterator = jobManager.iterator(runningJobsQuery, queryOptions, token)) {
            while (handledRunningJobs < NUM_JOBS_HANDLED && iterator.hasNext()) {
                Job job = iterator.next();
                handledRunningJobs += checkRunningJob(job);
            }
        } catch (CatalogException e) {
            logger.error("{}", e.getMessage(), e);
        }
    }

    protected int checkRunningJob(Job job) {
        Enums.ExecutionStatus jobStatus = getCurrentStatus(job);

        switch (jobStatus.getName()) {
            case Enums.ExecutionStatus.RUNNING:
                ExecutionResult result = readAnalysisResult(job);
                if (result != null) {
                    // Update the result of the job
                    PrivateJobUpdateParams updateParams = new PrivateJobUpdateParams().setExecution(result);
                    try {
                        jobManager.update(job.getStudyUuid(), job.getId(), updateParams, QueryOptions.empty(), token);
                    } catch (CatalogException e) {
                        logger.error("[{}] - Could not update result information: {}", job.getId(), e.getMessage(), e);
                        return 0;
                    }
                }
                return 1;
            case Enums.ExecutionStatus.ABORTED:
            case Enums.ExecutionStatus.ERROR:
            case Enums.ExecutionStatus.DONE:
            case Enums.ExecutionStatus.READY:
                // Register job results
                return processFinishedJob(job, jobStatus);
            case Enums.ExecutionStatus.QUEUED:
                // Running job went back to Queued?
                logger.info("Running job '{}' went back to '{}' status", job.getId(), jobStatus.getName());
                return setStatus(job, new Enums.ExecutionStatus(Enums.ExecutionStatus.QUEUED));
            case Enums.ExecutionStatus.PENDING:
            case Enums.ExecutionStatus.UNKNOWN:
            default:
                logger.info("Unexpected status '{}' for job '{}'", jobStatus.getName(), job.getId());
                return 0;

        }
    }

    protected void checkQueuedJobs() {
        int handledQueuedJobs = 0;
        try (DBIterator<Job> iterator = jobManager.iterator(queuedJobsQuery, queryOptions, token)) {
            while (handledQueuedJobs < NUM_JOBS_HANDLED && iterator.hasNext()) {
                Job job = iterator.next();
                handledQueuedJobs += checkQueuedJob(job);
            }
        } catch (CatalogException e) {
            logger.error("{}", e.getMessage(), e);
        }
    }

    /**
     * Check if the job is still queued or it has changed to running or error.
     *
     * @param job Job object.
     * @return 1 if the job has changed the status, 0 otherwise.
     */
    protected int checkQueuedJob(Job job) {
        Enums.ExecutionStatus status = getCurrentStatus(job);

        switch (status.getName()) {
            case Enums.ExecutionStatus.QUEUED:
                // Job is still queued
                return 0;
            case Enums.ExecutionStatus.RUNNING:
                logger.info("[{}] - Updating status from {} to {}", job.getId(),
                        Enums.ExecutionStatus.QUEUED, Enums.ExecutionStatus.RUNNING);
                logger.info("[{}] - stdout file '{}'", job.getId(),
                        job.getOutDir().getUri().resolve(getLogFileName(job)).getPath());
                logger.info("[{}] - stderr file: '{}'", job.getId(),
                        job.getOutDir().getUri().resolve(getErrorLogFileName(job)).getPath());
                return setStatus(job, new Enums.ExecutionStatus(Enums.ExecutionStatus.RUNNING));
            case Enums.ExecutionStatus.ABORTED:
            case Enums.ExecutionStatus.ERROR:
            case Enums.ExecutionStatus.DONE:
            case Enums.ExecutionStatus.READY:
                // Job has finished the execution, so we need to register the job results
                return processFinishedJob(job, status);
            case Enums.ExecutionStatus.UNKNOWN:
                logger.info("Job '{}' in status {}", job.getId(), Enums.ExecutionStatus.UNKNOWN);
                return 0;
            default:
                logger.info("Unexpected status '{}' for job '{}'", status.getName(), job.getId());
                return 0;
        }
    }

    protected void checkPendingJobs() {
        // Clear job counts each cycle
        jobsCountByType.clear();

        int handledPendingJobs = 0;
        try (DBIterator<Job> iterator = jobManager.iterator(pendingJobsQuery, queryOptions, token)) {
            while (handledPendingJobs < NUM_JOBS_HANDLED && iterator.hasNext()) {
                Job job = iterator.next();
                handledPendingJobs += checkPendingJob(job);
            }
        } catch (CatalogException e) {
            logger.error("{}", e.getMessage(), e);
        }
    }

    /**
     * Check everything is correct and queues the job.
     *
     * @param job Job object.
     * @return 1 if the job has changed the status, 0 otherwise.
     */
    protected int checkPendingJob(Job job) {
        if (StringUtils.isEmpty(job.getStudyUuid())) {
            return abortJob(job, "Missing mandatory 'studyUuid' field");
        }

        if (StringUtils.isEmpty(job.getTool().getId()) || !TOOL_CLI_MAP.containsKey(job.getTool().getId())) {
            return abortJob(job, "Tool id '" + job.getTool().getId() + "' not found.");
        }

        if (!canBeQueued(job)) {
            return 0;
        }

        String userToken;
        try {
            userToken = catalogManager.getUserManager().getNonExpiringToken(job.getUserId(), token);
        } catch (CatalogException e) {
            return abortJob(job, "Internal error. Could not obtain token for user '" + job.getUserId() + "'");
        }

        PrivateJobUpdateParams updateParams = new PrivateJobUpdateParams();

        Map<String, Object> params = job.getParams();
        String outDirPathParam = (String) params.get(OUTDIR_PARAM);
        if (!StringUtils.isEmpty(outDirPathParam)) {
            try {
                // Any path the user has requested
                updateParams.setOutDir(getValidInternalOutDir(job.getStudyUuid(), job, outDirPathParam, userToken));
            } catch (CatalogException e) {
                logger.error("Cannot create output directory. {}", e.getMessage(), e);
                return abortJob(job, "Cannot create output directory. " + e.getMessage());
            }
        } else {
            try {
                // JOBS/user/job_id/
                updateParams.setOutDir(getValidDefaultOutDir(job));
            } catch (CatalogException e) {
                logger.error("Cannot create output directory. {}", e.getMessage(), e);
                return abortJob(job, "Cannot create output directory. " + e.getMessage());
            }
        }

        Path outDirPath = Paths.get(updateParams.getOutDir().getUri());
        params.put(OUTDIR_PARAM, outDirPath.toAbsolutePath().toString());

        // Define where the stdout and stderr will be stored
        Path stderr = outDirPath.resolve(getErrorLogFileName(job));
        Path stdout = outDirPath.resolve(getLogFileName(job));

        // TODO: Update tool information
//        ToolInfo tool;
//        ToolFactory toolFactory = new ToolFactory();
//        OpenCgaTool analysisTool = toolFactory.getTool(job.getTool().getId());

        // Create cli
        String commandLine = buildCli(internalCli, job.getTool().getId(), params);
        String authenticatedCommandLine = commandLine + " --token " + userToken;
        String shadedCommandLine = commandLine + " --token xxxxxxxxxxxxxxxxxxxxx";

        updateParams.setCommandLine(shadedCommandLine);

        logger.info("Updating job {} from {} to {}", job.getId(), Enums.ExecutionStatus.PENDING, Enums.ExecutionStatus.QUEUED);
        updateParams.setStatus(new Enums.ExecutionStatus(Enums.ExecutionStatus.QUEUED));
        try {
            jobManager.update(job.getStudyUuid(), job.getId(), updateParams, QueryOptions.empty(), token);
        } catch (CatalogException e) {
            logger.error("Could not update job {}. {}", job.getId(), e.getMessage(), e);
            return 0;
        }

        try {
            batchExecutor.execute(job.getId(), authenticatedCommandLine, stdout, stderr);
        } catch (Exception e) {
            logger.error("Error executing job {}.", job.getId(), e);
            return abortJob(job, "Error executing job. " + e.getMessage());
        }
        return 1;
    }

    private File getValidInternalOutDir(String study, Job job, String outDirPath, String userToken) throws CatalogException {
        // TODO: Remove this line when we stop passing the outdir as a query param in the URL
        outDirPath = outDirPath.replace(":", "/");
        if (!outDirPath.endsWith("/")) {
            outDirPath += "/";
        }
        File outDir;
        try {
            outDir = fileManager.get(study, outDirPath, FileManager.INCLUDE_FILE_URI_PATH, token).first();
        } catch (CatalogException e) {
            // Directory not found. Will try to create using user's token
            boolean parents = (boolean) job.getAttributes().getOrDefault(Job.OPENCGA_PARENTS, false);
            try {
                outDir = fileManager.createFolder(study, outDirPath, new File.FileStatus(), parents, "", FileManager.INCLUDE_FILE_URI_PATH,
                        userToken).first();
                CatalogIOManager ioManager = catalogManager.getCatalogIOManagerFactory().get(outDir.getUri());
                ioManager.createDirectory(outDir.getUri(), true);
            } catch (CatalogException e1) {
                throw new CatalogException("Cannot create output directory. " + e1.getMessage(), e1.getCause());
            }
        }

        // Ensure the directory is empty
        CatalogIOManager ioManager = catalogManager.getCatalogIOManagerFactory().get(outDir.getUri());
        if (!ioManager.isDirectory(outDir.getUri())) {
            throw new CatalogException(OUTDIR_PARAM + " seems not to be a directory");
        }
        if (!ioManager.listFiles(outDir.getUri()).isEmpty()) {
            throw new CatalogException(OUTDIR_PARAM + " " + outDirPath + " is not an empty directory");
        }

        return outDir;
    }

    private File getValidDefaultOutDir(Job job) throws CatalogException {
        File folder = fileManager.createFolder(job.getStudyUuid(), "JOBS/" + job.getUserId() + "/" + TimeUtils.getDay() + "/" + job.getId(),
                new File.FileStatus(), true, "Job " + job.getTool().getId(), QueryOptions.empty(), token).first();

        // By default, OpenCGA will not create the physical folders until there is a file, so we need to create it manually
        try {
            catalogIOManager.createDirectory(folder.getUri(), true);
        } catch (CatalogIOException e) {
            // Submit job to delete job folder
            ObjectMap params = new ObjectMap()
                    .append("files", folder.getUuid())
                    .append("study", job.getStudyUuid())
                    .append(Constants.SKIP_TRASH, true);
            jobManager.submit(job.getStudyUuid(), FileDeleteTask.ID, Enums.Priority.LOW, params, token);
            throw new CatalogException("Cannot create job directory '" + folder.getUri() + "' for path '" + folder.getPath() + "'");
        }

        // Check if the user already has permissions set in his folder
        OpenCGAResult<Map<String, List<String>>> result = fileManager.getAcls(job.getStudyUuid(),
                Collections.singletonList("JOBS/" + job.getUserId() + "/"), job.getUserId(), true, token);
        if (result.getNumResults() == 0 || result.first().isEmpty() || ListUtils.isEmpty(result.first().get(job.getUserId()))) {
            // Add permissions to do anything under that path to the user launching the job
            String allFilePermissions = EnumSet.allOf(FileAclEntry.FilePermissions.class)
                    .stream()
                    .map(FileAclEntry.FilePermissions::toString)
                    .collect(Collectors.joining(","));
            fileManager.updateAcl(job.getStudyUuid(), Collections.singletonList("JOBS/" + job.getUserId() + "/"), job.getUserId(),
                    new File.FileAclParams(allFilePermissions, AclParams.Action.SET, null), token);
            // Revoke permissions to any other user that is not the one launching the job
            fileManager.updateAcl(job.getStudyUuid(), Collections.singletonList("JOBS/" + job.getUserId() + "/"),
                    FileAclEntry.USER_OTHERS_ID, new File.FileAclParams("", AclParams.Action.SET, null), token);
        }

        return folder;
    }

    public static String buildCli(String internalCli, String toolId, Map<String, Object> params) {
        StringBuilder cliBuilder = new StringBuilder()
                .append(internalCli)
                .append(" ").append(TOOL_CLI_MAP.get(toolId));
        for (Map.Entry<String, Object> entry : params.entrySet()) {
            if (entry.getValue() instanceof Map) {
                Map<String, String> dynamicParams = (Map<String, String>) entry.getValue();
                for (Map.Entry<String, String> dynamicEntry : dynamicParams.entrySet()) {
                    cliBuilder.append(" ").append("-D");
                    escapeCliArg(cliBuilder, dynamicEntry.getKey());
                    cliBuilder.append("=");
                    escapeCliArg(cliBuilder, dynamicEntry.getValue());
                }
            } else {
                String key = entry.getKey();
                if (!StringUtils.isAlphanumeric(StringUtils.replaceChars(key, "-_", ""))) {
                    // This should never happen
                    throw new IllegalArgumentException("Invalid job param key '" + key + "'");
                }
                cliBuilder
                        .append(" --").append(CaseFormat.LOWER_CAMEL.to(CaseFormat.LOWER_HYPHEN, key))
                        .append(" ");
                escapeCliArg(cliBuilder, entry.getValue().toString());
            }
        }
        return cliBuilder.toString();
    }

    /**
     * Escape args if needed.
     *
     * Surround with single quotes. ('value')
     * Detect if the value had any single quote, and escape them with double quotes ("'")
     *
     *   --description It's true
     *   --description 'It'"'"'s true'
     *
     * 'It'
     * "'"
     * 's true'
     *
     * @param cliBuilder CommandLine StringBuilder
     * @param value value to escape
     */
    public static void escapeCliArg(StringBuilder cliBuilder, String value) {
        if (StringUtils.isAlphanumeric(value) || StringUtils.isEmpty(value)) {
            cliBuilder.append(value);
        } else {
            if (value.contains("'")) {
                value = value.replace("'", "'\"'\"'");
            }
            cliBuilder.append("'").append(value).append("'");
        }
    }

    private boolean canBeQueued(Job job) {
        if ("variant-index".equals(job.getTool().getId())) {
            int maxIndexJobs = catalogManager.getConfiguration().getAnalysis().getIndex().getVariant().getMaxConcurrentJobs();
            return canBeQueued("variant-index", maxIndexJobs);
        }

        if (job.getDependsOn() != null && !job.getDependsOn().isEmpty()) {
            for (Job tmpJob : job.getDependsOn()) {
                if (!Enums.ExecutionStatus.DONE.equals(tmpJob.getStatus().getName())) {
                    if (Enums.ExecutionStatus.ABORTED.equals(tmpJob.getStatus().getName())
                            || Enums.ExecutionStatus.ERROR.equals(tmpJob.getStatus().getName())) {
                        abortJob(job, "Job '" + tmpJob.getId() + "' it depended on did not finish successfully");
                    }
                    return false;
                }
            }
        }

        return true;
    }

    private boolean canBeQueued(String toolId, int maxJobs) {
        Query query = new Query()
                .append(JobDBAdaptor.QueryParams.STATUS_NAME.key(), Enums.ExecutionStatus.QUEUED + "," + Enums.ExecutionStatus.RUNNING)
                .append(JobDBAdaptor.QueryParams.TOOL_ID.key(), toolId);
        long currentJobs = jobsCountByType.computeIfAbsent(toolId, k -> {
            try {
                return catalogManager.getJobManager().count(query, token).getNumMatches();
            } catch (CatalogException e) {
                logger.error("Error counting the current number of running and queued \"" + toolId + "\" jobs", e);
                return 0L;
            }
        });
        if (currentJobs >= maxJobs) {
            long now = System.currentTimeMillis();
            Long lastTimeLog = retainedLogsTime.getOrDefault(toolId, 0L);
            if (now - lastTimeLog > 60000) {
                logger.info("There are {} " + toolId + " jobs running or queued already. "
                        + "Current limit is {}. "
                        + "Halt new " + toolId + " jobs.", currentJobs, maxJobs);
                retainedLogsTime.put(toolId, now);
            }
            return false;
        } else {
            jobsCountByType.remove(toolId);
            retainedLogsTime.put(toolId, 0L);
            return true;
        }
    }

    private int abortJob(Job job, String description) {
        logger.info("Aborting job: {} - Reason: '{}'", job.getId(), description);
        return setStatus(job, new Enums.ExecutionStatus(Enums.ExecutionStatus.ABORTED, description));
    }

    private int setStatus(Job job, Enums.ExecutionStatus status) {
        PrivateJobUpdateParams updateParams = new PrivateJobUpdateParams().setStatus(status);

        try {
            jobManager.update(job.getStudyUuid(), job.getId(), updateParams, QueryOptions.empty(), token);
        } catch (CatalogException e) {
            logger.error("Unexpected error. Cannot update job '{}' to status '{}'. {}", job.getId(), updateParams.getStatus().getName(),
                    e.getMessage(), e);
            return 0;
        }

        return 1;
    }

    private Enums.ExecutionStatus getCurrentStatus(Job job) {

        Path resultJson = getAnalysisResultPath(job);

        // Check if analysis result file is there
        if (resultJson != null && Files.exists(resultJson)) {
            ExecutionResult execution = readAnalysisResult(resultJson);
            if (execution != null) {
                long lastStatusUpdate = execution.getStatus().getDate().getTime();
                long fileAgeInMillis = Instant.now().toEpochMilli() - lastStatusUpdate;
                if (TimeUnit.MILLISECONDS.toMinutes(fileAgeInMillis) > EXECUTION_RESULT_FILE_EXPIRATION_MINUTES) {
                    logger.warn("Ignoring file '" + resultJson + "'. The file is more than "
                            + EXECUTION_RESULT_FILE_EXPIRATION_MINUTES + " minutes old");
                } else {
                    return new Enums.ExecutionStatus(execution.getStatus().getName().name());
                }
            } else {
                if (Files.exists(resultJson)) {
                    logger.warn("File '" + resultJson + "' seems corrupted.");
                } else {
                    logger.warn("Could not find file '" + resultJson + "'.");
                }
            }
        }

        String status = batchExecutor.getStatus(job.getId());
        if (!StringUtils.isEmpty(status) && !status.equals(Enums.ExecutionStatus.UNKNOWN)) {
            return new Enums.ExecutionStatus(status);
        } else {
            Path tmpOutdirPath = Paths.get(job.getOutDir().getUri());
            // Check if the error file is present
            Path errorLog = tmpOutdirPath.resolve(getErrorLogFileName(job));

            if (Files.exists(errorLog)) {
                // FIXME: This may not be true. There is a delay between job starts (i.e. error log appears) and
                //  the analysis result creation

                // There must be some command line error. The job started running but did not finish well, otherwise we would find the
                // analysis-result.yml file
                return new Enums.ExecutionStatus(Enums.ExecutionStatus.ERROR, "Command line error");
            } else {
                return new Enums.ExecutionStatus(Enums.ExecutionStatus.QUEUED);
            }
        }

    }

    private Path getAnalysisResultPath(Job job) {
        Path resultJson = null;
        try (Stream<Path> stream = Files.list(Paths.get(job.getOutDir().getUri()))) {
            resultJson = stream
                    .filter(path -> {
                        String str = path.toString();
                        return str.endsWith(ExecutionResultManager.FILE_EXTENSION)
                                && !str.endsWith(ExecutionResultManager.SWAP_FILE_EXTENSION);
                    })
                    .findFirst()
                    .orElse(null);
        } catch (IOException e) {
            logger.warn("Could not find AnalysisResult file", e);
        }
        return resultJson;
    }

    private ExecutionResult readAnalysisResult(Job job) {
        Path resultJson = getAnalysisResultPath(job);
        if (resultJson != null) {
            return readAnalysisResult(resultJson);
        }
        return null;
    }

    private ExecutionResult readAnalysisResult(Path file) {
        if (file == null) {
            return null;
        }
        int attempts = 0;
        int maxAttempts = 3;
        while (attempts < maxAttempts) {
            attempts++;
            try {
                try (InputStream is = new BufferedInputStream(new FileInputStream(file.toFile()))) {
                    return JacksonUtils.getDefaultObjectMapper().readValue(is, ExecutionResult.class);
                }
            } catch (IOException e) {
                if (attempts == maxAttempts) {
                    logger.error("Could not load AnalysisResult file: " + file.toAbsolutePath(), e);
                } else {
                    logger.warn("Could not load AnalysisResult file: " + file.toAbsolutePath()
                            + ". Retry " + attempts + "/" + maxAttempts
                            + ". " + e.getMessage()
                    );
                    try {
                        Thread.sleep(100);
                    } catch (InterruptedException interruption) {
                        // Ignore interruption
                        Thread.currentThread().interrupt();
                    }
                }
            }
        }

        return null;
    }

    private int processFinishedJob(Job job, Enums.ExecutionStatus status) {
        logger.info("[{}] - Processing finished job with status {}", job.getId(), status.getName());

        Path outDirUri = Paths.get(job.getOutDir().getUri());
        Path analysisResultPath = getAnalysisResultPath(job);

        logger.info("[{}] - Registering job results from '{}'", job.getId(), outDirUri);

        ExecutionResult execution;
        if (analysisResultPath != null) {
            execution = readAnalysisResult(analysisResultPath);
            if (execution != null) {
                PrivateJobUpdateParams updateParams = new PrivateJobUpdateParams().setExecution(execution);
                try {
                    jobManager.update(job.getStudyUuid(), job.getId(), updateParams, QueryOptions.empty(), token);
                } catch (CatalogException e) {
                    logger.error("[{}] - Catastrophic error. Could not update job information with final result {}: {}", job.getId(),
                            updateParams.toString(), e.getMessage(), e);
                    return 0;
                }
            }
        } else {
            execution = null;
        }

        List<File> registeredFiles;
        try {
            Predicate<URI> uriPredicate = uri -> !uri.getPath().endsWith(ExecutionResultManager.FILE_EXTENSION)
                    && !uri.getPath().endsWith(ExecutionResultManager.SWAP_FILE_EXTENSION)
                    && !uri.getPath().contains("/scratch_");
            registeredFiles = fileManager.syncUntrackedFiles(job.getStudyUuid(), job.getOutDir().getPath(), uriPredicate, token)
                    .getResults();
        } catch (CatalogException e) {
            logger.error("Could not registered files in Catalog: {}", e.getMessage(), e);
            return 0;
        }

        // Register the job information
        PrivateJobUpdateParams updateParams = new PrivateJobUpdateParams();

        // Process output and log files
        List<File> outputFiles = new LinkedList<>();
        String logFileName = getLogFileName(job);
        String errorLogFileName = getErrorLogFileName(job);
        for (File registeredFile : registeredFiles) {
            if (registeredFile.getName().equals(logFileName)) {
                logger.info("[{}] - stdout file '{}'", job.getId(), registeredFile.getUri().getPath());
                updateParams.setStdout(registeredFile);
            } else if (registeredFile.getName().equals(errorLogFileName)) {
                logger.info("[{}] - stderr file: '{}'", job.getId(), registeredFile.getUri().getPath());
                updateParams.setStderr(registeredFile);
            } else {
                outputFiles.add(registeredFile);
            }
        }
        if (execution != null) {
            for (URI externalFile : execution.getExternalFiles()) {
                Query query = new Query(FileDBAdaptor.QueryParams.URI.key(), externalFile);
                try {
                    OpenCGAResult<File> search = fileManager.search(job.getStudyUuid(), query, FileManager.INCLUDE_FILE_URI_PATH, token);
                    if (search.getNumResults() == 0) {
                        throw new CatalogException("File not found");
                    }
                    outputFiles.add(search.first());
                } catch (CatalogException e) {
                    logger.error("Could not obtain external file {}: {}", externalFile, e.getMessage(), e);
                    return 0;
                }
            }
        }
        updateParams.setOutput(outputFiles);


        // Check status of analysis result or if there are files that could not be moved to outdir to decide the final result
        if (execution == null) {
            updateParams.setStatus(new Enums.ExecutionStatus(Enums.ExecutionStatus.ERROR,
                    "Job could not finish successfully. Missing execution result"));
        } else if (execution.getStatus().getName().equals(Status.Type.ERROR)) {
            updateParams.setStatus(new Enums.ExecutionStatus(Enums.ExecutionStatus.ERROR, "Job could not finish successfully"));
        } else {
            switch (status.getName()) {
                case Enums.ExecutionStatus.DONE:
                case Enums.ExecutionStatus.READY:
                    updateParams.setStatus(new Enums.ExecutionStatus(Enums.ExecutionStatus.DONE));
                    break;
                case Enums.ExecutionStatus.ABORTED:
                    updateParams.setStatus(new Enums.ExecutionStatus(Enums.ExecutionStatus.ERROR, "Job aborted!"));
                    break;
                case Enums.ExecutionStatus.ERROR:
                default:
                    updateParams.setStatus(new Enums.ExecutionStatus(Enums.ExecutionStatus.ERROR, "Job could not finish successfully"));
                    break;
            }
        }

        logger.info("[{}] - Updating job information", job.getId());
        // We update the job information
        try {
            jobManager.update(job.getStudyUuid(), job.getId(), updateParams, QueryOptions.empty(), token);
        } catch (CatalogException e) {
            logger.error("[{}] - Catastrophic error. Could not update job information with final result {}: {}", job.getId(),
                    updateParams.toString(), e.getMessage(), e);
            return 0;
        }

        return 1;
    }

    private String getErrorLogFileName(Job job) {
        return job.getId() + ".err";
    }

    private String getLogFileName(Job job) {
        return job.getId() + ".log";
    }

}<|MERGE_RESOLUTION|>--- conflicted
+++ resolved
@@ -145,11 +145,8 @@
             put(VariantAnnotationSaveOperationTool.ID, "variant annotation-save");
             put(SampleVariantFilterAnalysis.ID, "variant sample-run");
             put(KnockoutAnalysis.ID, "variant knockout-run");
-<<<<<<< HEAD
             put(SampleEligibilityAnalysis.ID, "variant " + SampleEligibilityAnalysis.ID + "-run");
-=======
             put(MutationalSignatureAnalysis.ID, "variant mutational-signature-run");
->>>>>>> 9d9696b9
 
             put(TeamInterpretationAnalysis.ID, "interpretation " + TeamInterpretationAnalysis.ID);
             put(TieringInterpretationAnalysis.ID, "interpretation " + TieringInterpretationAnalysis.ID);
