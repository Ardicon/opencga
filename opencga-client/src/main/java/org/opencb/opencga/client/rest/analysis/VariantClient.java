--- conflicted
+++ resolved
@@ -188,15 +188,9 @@
         return execute(VARIANT_URL, "/gwas/run", buildRestPOSTParams(null, study, body), POST, Job.class);
     }
 
-<<<<<<< HEAD
-//    public RestResponse<Job> hwRun(ObjectMap params) throws ClientException {
-=======
-    public RestResponse<Job> knockoutRun(String study, KnockoutAnalysisParams body) throws IOException {
+    public RestResponse<Job> knockoutRun(String study, KnockoutAnalysisParams body) throws ClientException {
         return execute(VARIANT_URL, "/knockout/run", buildRestPOSTParams(null, study, body), POST, Job.class);
     }
-
-//    public RestResponse<Job> hwRun(ObjectMap params) throws IOException {
->>>>>>> 081a60d2
 //        return execute(VARIANT_URL, "/hw/run", new ObjectMap("body", params), POST, Job.class);
 //    }
 
