--- conflicted
+++ resolved
@@ -18,11 +18,6 @@
 
 import org.ga4gh.models.ReadAlignment;
 import org.opencb.biodata.models.alignment.RegionCoverage;
-<<<<<<< HEAD
-import org.opencb.commons.datastore.core.DataResponse;
-=======
-import org.opencb.biodata.tools.alignment.stats.AlignmentGlobalStats;
->>>>>>> c4c94a24
 import org.opencb.commons.datastore.core.ObjectMap;
 import org.opencb.opencga.client.config.ClientConfiguration;
 import org.opencb.opencga.client.rest.AbstractParentClient;
@@ -50,6 +45,7 @@
             params = new ObjectMap();
         }
         params.putIfNotEmpty("file", fileIds);
+
         return execute(ALIGNMENT_URL, "index", params, POST, Job.class);
     }
 
@@ -58,40 +54,31 @@
             params = new ObjectMap();
         }
         params.putIfNotEmpty("file", fileIds);
+
         return execute(ALIGNMENT_URL, "query", params, GET, ReadAlignment.class);
     }
 
-<<<<<<< HEAD
     //-------------------------------------------------------------------------
     // S T A T S
     //-------------------------------------------------------------------------
 
-    public DataResponse<Job> statsRun(String study, String file) throws IOException {
+    public RestResponse<Job> statsRun(String study, String file) throws IOException {
         ObjectMap params = new ObjectMap();
         params.putIfNotNull(STUDY_PARAM, study);
         params.putIfNotEmpty("inputFile", file);
+
         return execute(ALIGNMENT_URL, "stats/run", params, POST, Job.class);
     }
 
-    public DataResponse<String> statsInfo(String study, String file) throws IOException {
+    public RestResponse<String> statsInfo(String study, String file) throws IOException {
         ObjectMap params = new ObjectMap();
         params.putIfNotNull(STUDY_PARAM, study);
         params.putIfNotEmpty("inputFile", file);
+
         return execute(ALIGNMENT_URL, "stats/info", params, GET, String.class);
     }
 
-    public DataResponse<File> statsQuery(ObjectMap params) throws IOException {
-=======
-    public RestResponse<AlignmentGlobalStats> stats(String fileIds, ObjectMap params) throws IOException {
-        if (params == null) {
-            params = new ObjectMap();
-        }
-        params.putIfNotEmpty("file", fileIds);
-        return execute(ALIGNMENT_URL, "stats", params, GET, AlignmentGlobalStats.class);
-    }
-
-    public RestResponse<RegionCoverage> coverage(String fileIds, ObjectMap params) throws IOException {
->>>>>>> c4c94a24
+    public RestResponse<File> statsQuery(ObjectMap params) throws IOException {
         if (params == null) {
             params = new ObjectMap();
         }
@@ -102,15 +89,16 @@
     // C O V E R A G E
     //-------------------------------------------------------------------------
 
-    public DataResponse<Job> coverageRun(String study, String inputFile, int windowSize) throws IOException {
+    public RestResponse<Job> coverageRun(String study, String inputFile, int windowSize) throws IOException {
         ObjectMap params = new ObjectMap();
         params.putIfNotNull(STUDY_PARAM, study);
         params.putIfNotEmpty("inputFile", inputFile);
         params.putIfNotNull("windowSize", windowSize);
+
         return execute(ALIGNMENT_URL, "coverage/run", params, POST, Job.class);
     }
 
-    public DataResponse<RegionCoverage> coverageQuery(String study, String inputFile, String region, String gene, int geneOffset,
+    public RestResponse<RegionCoverage> coverageQuery(String study, String inputFile, String region, String gene, int geneOffset,
                                                       boolean onlyExons, int exonOffset, String range, int windowSize) throws IOException {
         ObjectMap params = new ObjectMap();
         params.putIfNotNull(STUDY_PARAM, study);
@@ -122,10 +110,11 @@
         params.putIfNotNull(EXON_OFFSET_PARAM, exonOffset);
         params.putIfNotEmpty(COVERAGE_RANGE_PARAM, range);
         params.putIfNotNull(COVERAGE_WINDOW_SIZE_PARAM, windowSize);
+
         return execute(ALIGNMENT_URL, "coverage/query", params, GET, RegionCoverage.class);
     }
 
-    public DataResponse<RegionCoverage> coverageLog2Ratio(String study, String inputFile1, String inputFile2, String region, String gene,
+    public RestResponse<RegionCoverage> coverageLog2Ratio(String study, String inputFile1, String inputFile2, String region, String gene,
                                                   int geneOffset, boolean onlyExons, int exonOffset, int windowSize) throws IOException {
         ObjectMap params = new ObjectMap();
         params.putIfNotNull(STUDY_PARAM, study);
@@ -137,6 +126,7 @@
         params.putIfNotNull(ONLY_EXONS_PARAM, onlyExons);
         params.putIfNotNull(EXON_OFFSET_PARAM, exonOffset);
         params.putIfNotNull(COVERAGE_WINDOW_SIZE_PARAM, windowSize);
+
         return execute(ALIGNMENT_URL, "coverage/log2Ratio", params, GET, RegionCoverage.class);
     }
 
