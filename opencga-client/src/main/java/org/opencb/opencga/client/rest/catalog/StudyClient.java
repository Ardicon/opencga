/*
 * Copyright 2015-2017 OpenCB
 *
 * Licensed under the Apache License, Version 2.0 (the "License");
 * you may not use this file except in compliance with the License.
 * You may obtain a copy of the License at
 *
 *     http://www.apache.org/licenses/LICENSE-2.0
 *
 * Unless required by applicable law or agreed to in writing, software
 * distributed under the License is distributed on an "AS IS" BASIS,
 * WITHOUT WARRANTIES OR CONDITIONS OF ANY KIND, either express or implied.
 * See the License for the specific language governing permissions and
 * limitations under the License.
 */

package org.opencb.opencga.client.rest.catalog;

import com.fasterxml.jackson.databind.ObjectMapper;
import org.opencb.commons.datastore.core.DataResponse;
import org.opencb.commons.datastore.core.ObjectMap;
import org.opencb.commons.datastore.core.Query;
import org.opencb.commons.datastore.core.QueryOptions;
import org.opencb.opencga.client.config.ClientConfiguration;
import org.opencb.opencga.core.common.JacksonUtils;
import org.opencb.opencga.core.models.*;

import java.io.IOException;

/**
 * Created by swaathi on 10/05/16.
 */
public class StudyClient extends CatalogClient<Study> {

    private static final String STUDY_URL = "studies";

    public StudyClient(String userId, String sessionId, ClientConfiguration configuration) {
        super(userId, sessionId, configuration);
        this.category = STUDY_URL;
        this.clazz = Study.class;
    }

    public DataResponse<Study> create(String projectId, String studyId, ObjectMap params) throws IOException {
        params = addParamsToObjectMap(params, "id", studyId);
        ObjectMap p = new ObjectMap("body", params);
        p = addParamsToObjectMap(p, "projectId", projectId);
        return execute(STUDY_URL, "create", p, POST, Study.class);
    }

    public DataResponse<ObjectMap> getStats(String studyId, Query query, QueryOptions options) throws IOException {
        ObjectMap params = new ObjectMap(query);
        params.putAll(options);

        return execute(STUDY_URL, studyId, "stats", params, GET, ObjectMap.class);
    }

    @Deprecated
    public DataResponse<Sample> getSamples(String studyId, QueryOptions options) throws IOException {
        return execute(STUDY_URL, studyId, "samples", options, GET, Sample.class);
    }

    @Deprecated
    public DataResponse<File> getFiles(String studyId, QueryOptions options) throws IOException {
        return execute(STUDY_URL, studyId, "files", options, GET, File.class);
    }

    @Deprecated
    public DataResponse<Job> getJobs(String studyId, QueryOptions options) throws IOException {
        return execute(STUDY_URL, studyId, "jobs", options, GET, Job.class);
    }

    public DataResponse scanFiles(String studyId, QueryOptions options) throws IOException {
        return execute(STUDY_URL, studyId, "scanFiles", options, GET, Object.class);
    }

    public DataResponse resyncFiles(String studyId, QueryOptions options) throws IOException {
        return execute(STUDY_URL, studyId, "resyncFiles", options, GET, Object.class);
    }

    public DataResponse<ObjectMap> createGroup(String studyId, String groupId, String groupName, String users) throws IOException {
        ObjectMap queryParams = new ObjectMap();
        queryParams.append("action", "ADD");

        ObjectMap bodyParams = new ObjectMap();
        bodyParams.putIfNotEmpty("id", groupId);
        bodyParams.putIfNotEmpty("name", groupName);
        bodyParams.putIfNotEmpty("users", users);
        return execute(STUDY_URL, studyId, "groups", null, "update", queryParams.append("body", bodyParams), POST, ObjectMap.class);
    }

    public DataResponse<ObjectMap> deleteGroup(String studyId, String groupId, QueryOptions options) throws IOException {
        ObjectMap queryParams = new ObjectMap();
        queryParams.append("action", "REMOVE");

        ObjectMap bodyParams = new ObjectMap();
        bodyParams.putIfNotEmpty("id", groupId);

        return execute(STUDY_URL, studyId, "groups", null, "update", queryParams.append("body", bodyParams), POST, ObjectMap.class);
    }

    public DataResponse<ObjectMap> updateGroup(String studyId, String groupId, ObjectMap objectMap) throws IOException {
        ObjectMap bodyParams = new ObjectMap("body", objectMap);
        return execute(STUDY_URL, studyId, "groups", groupId, "update", bodyParams, POST, ObjectMap.class);
    }

    public DataResponse<ObjectMap> updateGroupMember(String studyId, ObjectMap objectMap) throws IOException {
        ObjectMap bodyParams = new ObjectMap("body", objectMap);
        return execute(STUDY_URL, studyId, "groups", "members", "update", bodyParams, POST, ObjectMap.class);
    }

    public DataResponse<ObjectMap> updateGroupAdmins(String studyId, ObjectMap objectMap) throws IOException {
        ObjectMap bodyParams = new ObjectMap("body", objectMap);
        return execute(STUDY_URL, studyId, "groups", "admins", "update", bodyParams, POST, ObjectMap.class);
    }

    public DataResponse<ObjectMap> groups(String studyId, ObjectMap objectMap) throws IOException {
        ObjectMap params = new ObjectMap(objectMap);
        return execute(STUDY_URL, studyId, "groups", params, GET, ObjectMap.class);
    }

<<<<<<< HEAD
    public DataResponse<Study> update(String studyId, String study, ObjectMap params) throws IOException {
=======
    public QueryResponse<Study> update(String studyId, String study, ObjectMap bodyParams) throws IOException {
>>>>>>> 0fc57c95
        ObjectMapper mapper = JacksonUtils.getUpdateObjectMapper();
        String json = mapper.writeValueAsString(bodyParams);
        ObjectMap p = new ObjectMap("body", json);
        return execute(STUDY_URL, studyId, "update", p, POST, Study.class);
    }

    public DataResponse<Study> delete(String studyId, ObjectMap params) throws IOException {
        return execute(STUDY_URL, studyId, "delete", params, GET, Study.class);
    }

    public DataResponse<VariableSet> getVariableSets(String studyId, Query query) throws IOException {
        return execute(STUDY_URL, studyId, "variableSets", query, GET, VariableSet.class);
    }

    public DataResponse<VariableSet> updateVariableSet(String studyId, Query query, ObjectMap variableSet) throws IOException {
        ObjectMapper mapper = JacksonUtils.getUpdateObjectMapper();
        String json = mapper.writeValueAsString(variableSet);
        query.append("body", json);
        return execute(STUDY_URL, studyId, "variableSets", "", "update", query, POST, VariableSet.class);
    }

    public DataResponse<VariableSet> updateVariableSetVariable(String studyId, String variableSet, Query query, ObjectMap variable)
            throws IOException {
        ObjectMapper mapper = JacksonUtils.getUpdateObjectMapper();
        String json = mapper.writeValueAsString(variable);
        query.append("body", json);
        return execute(STUDY_URL, studyId, "variableSets", variableSet, "variables/update", query, POST, VariableSet.class);
    }
}<|MERGE_RESOLUTION|>--- conflicted
+++ resolved
@@ -118,11 +118,7 @@
         return execute(STUDY_URL, studyId, "groups", params, GET, ObjectMap.class);
     }
 
-<<<<<<< HEAD
-    public DataResponse<Study> update(String studyId, String study, ObjectMap params) throws IOException {
-=======
-    public QueryResponse<Study> update(String studyId, String study, ObjectMap bodyParams) throws IOException {
->>>>>>> 0fc57c95
+    public DataResponse<Study> update(String studyId, String study, ObjectMap bodyParams) throws IOException {
         ObjectMapper mapper = JacksonUtils.getUpdateObjectMapper();
         String json = mapper.writeValueAsString(bodyParams);
         ObjectMap p = new ObjectMap("body", json);
