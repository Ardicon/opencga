--- conflicted
+++ resolved
@@ -139,8 +139,8 @@
         return execute(category, id, "acls", new ObjectMap(), GET, aclClass);
     }
 
-    public QueryResponse<A> getAcl(String id, String memberId, ObjectMap params) throws CatalogException, IOException {
-        return execute(category, id, "acls", memberId, "info", params, GET, aclClass);
+    public QueryResponse<A> getAcl(String id, String memberId) throws CatalogException, IOException {
+        return execute(category, id, "acls", memberId, "info", new ObjectMap(), GET, aclClass);
     }
 
     public QueryResponse<A> createAcl(String id, String permissions, String members, ObjectMap params) throws CatalogException,
@@ -158,31 +158,9 @@
         return execute(category, id, "acls", memberId, "update", params, GET, aclClass);
     }
 
-
-<<<<<<< HEAD
     protected <T> QueryResponse<T> execute(String category, String action, Map<String, Object> params, String method, Class<T> clazz)
             throws IOException {
         return execute(category, null, action, params, method, clazz);
-=======
-    public QueryResponse<Object> getAcl(String id, String memberId, ObjectMap params) throws CatalogException,
-            IOException {
-        params = addParamsToObjectMap(params,  "memberId", memberId);
-        return execute(category, id, "getAcl", params, Object.class);
-
-    }
-
-    public QueryResponse<Object> getAllAcl(String id, ObjectMap params) throws CatalogException,
-            IOException {
-        return execute(category, id, "getAllAcl", params, Object.class);
-
-    }
-
-    public QueryResponse<Object> infoAcl(String id, String groupId, String members, ObjectMap params) throws CatalogException,
-            IOException {
-        params = addParamsToObjectMap(params,  "groupId", groupId, "members", members);
-        return execute(category, id, "infoAcl", params, Object.class);
-
->>>>>>> a8514af1
     }
 
     protected <T> QueryResponse<T> execute(String category, String id, String action, Map<String, Object> params, String method,
