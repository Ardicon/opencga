try:
    from setuptools import setup
except ImportError:
    from distutils.core import setup
# To use a consistent encoding
from codecs import open
from os import path

here = path.abspath(path.dirname(__file__))

# Get the long description from the README file
with open(path.join(here, 'README.rst'), encoding='utf-8') as f:
    long_description = f.read()

setup(
    name='pyopencga',
<<<<<<< HEAD
    version='2.0.0',
=======
    version='2.0.0-beta',
>>>>>>> a068bc98
    description='A REST client for OpenCGA REST web services',
    long_description=long_description,
    long_description_content_type='text/x-rst',
    url='https://github.com/opencb/opencga/tree/develop/opencga-client/src/main/python/pyOpenCGA',
    packages=['pyopencga', 'pyopencga.rest_clients'],
    license='Apache Software License',
<<<<<<< HEAD
    author='David Gomez-Peregrina, Pablo Marin-Garcia, Daniel Perez-Gil',
    author_email='david.gomez@mgviz.org, pmarin@kanteron.com, dp529@cam.ac.uk',
=======
    author='Daniel Perez-Gil, David Gomez-Peregrina, Pablo Marin-Garcia',
    author_email='dperezgil89@gmail.com, david.gomez@mgviz.org, pmarin@kanteron.com',
>>>>>>> a068bc98
    classifiers=[
        'Development Status :: 5 - Production/Stable',
        'Intended Audience :: Developers',
        'Topic :: Scientific/Engineering :: Bio-Informatics',
        'License :: OSI Approved :: Apache Software License',
        'Programming Language :: Python :: 2.7',
        'Programming Language :: Python :: 3',
        'Programming Language :: Python :: 3.5',
    ],
    keywords='opencb opencga bioinformatics genomic database',
    install_requires=[
        'requests >= 2.7',
        'pip >= 7.1.2',
        'pathlib >= 1.0.1',
        'pyyaml >= 3.12'
    ],
    project_urls={
        'Documentation': 'http://docs.opencb.org/display/opencga/Python',
        'Source': 'https://github.com/opencb/opencga/tree/develop/opencga-client/src/main/python/pyOpenCGA',
        'OpenCGA': 'https://github.com/opencb/opencga',
        'OpenCGA Documentation': 'http://docs.opencb.org/display/opencga',
        'Bug Reports': 'https://github.com/opencb/opencga/issues',
    }
)<|MERGE_RESOLUTION|>--- conflicted
+++ resolved
@@ -14,24 +14,15 @@
 
 setup(
     name='pyopencga',
-<<<<<<< HEAD
-    version='2.0.0',
-=======
     version='2.0.0-beta',
->>>>>>> a068bc98
     description='A REST client for OpenCGA REST web services',
     long_description=long_description,
     long_description_content_type='text/x-rst',
     url='https://github.com/opencb/opencga/tree/develop/opencga-client/src/main/python/pyOpenCGA',
     packages=['pyopencga', 'pyopencga.rest_clients'],
     license='Apache Software License',
-<<<<<<< HEAD
     author='David Gomez-Peregrina, Pablo Marin-Garcia, Daniel Perez-Gil',
     author_email='david.gomez@mgviz.org, pmarin@kanteron.com, dp529@cam.ac.uk',
-=======
-    author='Daniel Perez-Gil, David Gomez-Peregrina, Pablo Marin-Garcia',
-    author_email='dperezgil89@gmail.com, david.gomez@mgviz.org, pmarin@kanteron.com',
->>>>>>> a068bc98
     classifiers=[
         'Development Status :: 5 - Production/Stable',
         'Intended Audience :: Developers',
