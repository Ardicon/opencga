try:
    from setuptools import setup
except ImportError:
    from distutils.core import setup
# To use a consistent encoding
from codecs import open
from os import path

here = path.abspath(path.dirname(__file__))

# Get the long description from the README file
with open(path.join(here, 'README.rst'), encoding='utf-8') as f:
    long_description = f.read()

setup(
    name='pyOpenCGA',
    version='0.8',
    description='A REST client for OpenCGA web services',
    long_description=long_description,
    long_description_content_type='text/x-rst',
    packages=['pyopencga', 'pyopencga.rest_clients'],
    license='Apache Software License',
    author='David Gomez-Peregrina, Pablo Marín-García',
    author_email='david.gomez@mgviz.org, pmarin@kanteron.com',
    keywords='opencb opencga bioinformatics genomic database',
    install_requires=[
        'requests >= 2.7',
        'pip >= 7.1.2',
        'pathlib >= 1.0.1'
<<<<<<< HEAD
        'pyyaml >= 3.12'
        ],
=======
    ],
>>>>>>> cc9ef20a
    project_urls={
        'Documentation': 'http://docs.opencb.org/display/opencga/RESTful+Web+Services',
        'Source': 'https://github.com/opencb/opencga/tree/develop/opencga-client/src/main/python/pyOpenCGA',
        'OpenCGA': 'https://github.com/opencb/opencga',
        'OpenCGA Documentation': 'http://docs.opencb.org/display/opencga',
        'Bug Reports': 'https://github.com/opencb/opencga/issues',
    }
)<|MERGE_RESOLUTION|>--- conflicted
+++ resolved
@@ -27,12 +27,8 @@
         'requests >= 2.7',
         'pip >= 7.1.2',
         'pathlib >= 1.0.1'
-<<<<<<< HEAD
         'pyyaml >= 3.12'
-        ],
-=======
     ],
->>>>>>> cc9ef20a
     project_urls={
         'Documentation': 'http://docs.opencb.org/display/opencga/RESTful+Web+Services',
         'Source': 'https://github.com/opencb/opencga/tree/develop/opencga-client/src/main/python/pyOpenCGA',
