from pyopencga.rest_clients._parent_rest_clients import _ParentRestClient

class Variant(_ParentRestClient):
    """
    This class contains method for AnalysisVariant ws
    """

    def __init__(self, configuration, session_id=None, login_handler=None, *args, **kwargs):
        _category = "analysis/variant"
        super(Variant, self).__init__(configuration, _category, session_id, login_handler, *args, **kwargs)

    def index(self, file, **options):
        """
        Index variant files
        URL: /{apiVersion}/analysis/variant/index

        :param file: comma separated list of file ids (files or directories)
        :param study: Study [[user@]project:]study where study and project can
            be either the id or alias
        :param outDir: Output directory id
        :param transform: Boolean (False/True) indicating that only the transform
            step will be run
        :param load: Boolean (False/True) indicating that only the load step will
            be run
        :param merge: Currently two levels of merge are supported: "basic" mode
            merge genotypes of the same variants while "advanced" merge multiallelic
            and overlapping variants. Available values ['ADVANCED' as default, 'BASIC']
        :param includeExtraFields: Index including other FORMAT fields. Use "all",
            "none", or CSV with the fields to load.
        :param aggregated: Default 'none'. Type of aggregated VCF file: none, basic,
            EVS or ExAC
        :param calculateStats: Calculate indexed variants statistics after the
            load step (Boolean False/True).
        :param annotate: Annotate indexed variants after the load step (Boolean False/True)
        :param overwrite: Overwrite annotations already present in variants
            (Boolean False/True)
        :param indexSearch: Add files to the secondary search index (Boolean False/True)
        :param resume: Resume a previously failed indexation (Boolean False/True)
        :param loadSplitData: Indicate that the variants from a sample (or group of
            samples) split into different files (by chromosome, by type, ...)
            (Boolean False/True)
        :param skipPostLoadCheck: Do not execute post load checks over the database
        """

        options['file'] = file

        return self._get('index', **options)

    def validate(self, file, data, **options):
        """
        Validate a VCF file ??
        URL: /{apiVersion}/analysis/variant/validate

        :param file: VCF file id, name or path
        """

        options['file'] = file

        return self._post('validate', data=data, **options)

<<<<<<< HEAD
    def aggregationStats(self, **options):
=======
    def aggregation_stats(self, **options):
>>>>>>> f70dfc04
        """
        Fetch variant stats
        URL: /{apiVersion}/analysis/variant/aggregationStats

        :param fields: List of facet fields separated by semicolons,
            e.g.: studies;type. For nested faceted fields use >>,
            e.g.: chromosome>>type;percentile(gerp)
        :param id: List of IDs, these can be rs IDs (dbSNP) or variants in the
            format chrom:start:ref:alt, e.g. rs116600158,19:7177679:C:T
        :param region: List of regions, these can be just a single chromosome
            name or regions in the format chr:start-end, e.g.: 2,3:100000-200000
        :param type: List of types, accepted values are SNV, MNV, INDEL, SV,
            CNV, INSERTION, DELETION, e.g. SNV,INDEL
        :param reference: Reference allele
        :param alternate: Main alternate allele
        :param project: Project [user@]project where project can be either the ID
            or the alias
        :param study: Filter variants from the given studies, these can be either
            the numeric ID or the alias with the format user@project:study
        :param cohort: Select variants with calculated stats for the selected cohorts
        :param maf: Minor Allele Frequency: [{study:}]{cohort}[<|>|<=|>=]{number}.
            e.g. ALL<=0.4
        :param mgf: Minor Genotype Frequency: [{study:}]{cohort}[<|>|<=|>=]{number}.
            e.g. ALL<=0.4
        :param missingAlleles: Number of missing alleles:
            [{study:}]{cohort}[<|>|<=|>=]{number}
        :param missingGenotypes: Number of missing genotypes:
            [{study:}]{cohort}[<|>|<=|>=]{number}
        :param annotationExists: Return only annotated variants (Boolean, False/True)
        :param gene: List of genes, most gene IDs are accepted (HGNC, Ensembl gene, ...).
            This is an alias to 'xref' parameter
        :param ct: List of SO consequence types, e.g. missense_variant,stop_lost or
            SO:0001583,SO:0001578
        :param xref: List of any external reference, these can be genes, proteins or
            variants. Accepted IDs include HGNC, Ensembl genes, dbSNP, ClinVar, HPO, Cosmic, ...
        :param biotype: List of biotypes, e.g. protein_coding
        :param proteinSubstitution: Protein substitution scores include SIFT and PolyPhen.
            You can query using the score {protein_score}[<|>|<=|>=]{number} or the
            description {protein_score}[~=|=]{description} e.g. polyphen>0.1,sift=tolerant
        :param conservation: Filter by conservation score:
            {conservation_score}[<|>|<=|>=]{number} e.g. phastCons>0.5,phylop<0.1,gerp>0.1
        :param populationFrequencyAlt: Alternate Population Frequency:
            {study}:{population}[<|>|<=|>=]{number}. e.g. 1kG_phase3:ALL<0.01
        :param populationFrequencyRef: Reference Population Frequency:
            {study}:{population}[<|>|<=|>=]{number}. e.g. 1kG_phase3:ALL<0.01
        :param populationFrequencyMaf: Population minor allele frequency:
            {study}:{population}[<|>|<=|>=]{number}. e.g. 1kG_phase3:ALL<0.01
        :param transcriptionFlag: List of transcript annotation flags. e.g. CCDS, basic,
            cds_end_NF, mRNA_end_NF, cds_start_NF, mRNA_start_NF, seleno
        :param geneTraitId: List of gene trait association id. e.g. "umls:C0007222",
            "OMIM:269600"
        :param go: List of GO (Gene Ontology) terms. e.g. "GO:0002020"
        :param expression: List of tissues of interest. e.g. "lung"
        :param proteinKeyword: List of Uniprot protein variant annotation keywords
        :param drug: List of drug names
        :param functionalScore: Functional score: {functional_score}[<|>|<=|>=]{number}
            e.g. cadd_scaled>5.2 , cadd_raw<=0.3
        :param clinicalSignificance: Clinical significance: benign, likely_benign,
            likely_pathogenic, pathogenic
        :param customAnnotation: Custom annotation: {key}[<|>|<=|>=]{number} or {key}[~=|=]{text}
        :param trait: List of traits, based on ClinVar, HPO, COSMIC, i.e.: IDs, histologies,
            descriptions,...
        """

        return self._get('aggregationStats', **options)

    def samples(self, **options):
        """
        Get samples given a set of variants
        URL: /{apiVersion}/analysis/variant/samples

        :param study: Study where all the samples belong to
        :param sample:List of samples to check. By default, all samples
        :param sampleAnnotation: Selects some samples using metadata information
            from Catalog. e.g. age>20;phenotype=hpo:123,hpo:456;name=smith
        :param genotype: Genotypes that the sample must have to be selected
            (default 0/1,1/1)
        :param all: Samples must be present in ALL variants or in ANY variant.
            (Boolean, default is False)
        :param id: List of IDs, these can be rs IDs (dbSNP) or variants in the
            format chrom:start:ref:alt, e.g. rs116600158,19:7177679:C:T
        :param region: List of regions, these can be just a single chromosome
            name or regions in the format chr:start-end, e.g.: 2,3:100000-200000
        :param gene: List of genes, most gene IDs are accepted (HGNC, Ensembl gene, ...).
            This is an alias to 'xref' parameter
        :param type: List of types, accepted values are SNV, MNV, INDEL, SV, CNV,
            INSERTION, DELETION, e.g. SNV,INDEL
        :param ct: List of SO consequence types, e.g. missense_variant,stop_lost or
            SO:0001583,SO:0001578
        :param populationFrequencyAlt: Alternate Population Frequency:
            {study}:{population}[<|>|<=|>=]{number}. e.g. 1kG_phase3:ALL<0.01
        :param include: Fields included in the response, whole JSON path must be provided
        :param exclude: Fields excluded in the response, whole JSON path must be provided
        """

        return self._get('samples', **options)

    def metadata(self, **options):
        """
        <PENDING>
        URL: /{apiVersion}/analysis/variant/metadata

        :param project: Project [user@]project where project can be either the
            ID or the alias
        :param study: Filter variants from the given studies, these can be either
            the numeric ID or the alias with the format user@project:study
        :param file: Filter variants from the files specified. This will set
            includeFile parameter when not provided
        :param sample: Filter variants where the samples contain the variant
            (HET or HOM_ALT). Accepts AND (;) and OR (,) operators. This
            will automatically set 'includeSample' parameter when not provided
        :param includeStudy: List of studies to include in the result. Accepts
            'all' and 'none'.
        :param includeFile: List of files to be returned. Accepts 'all' and 'none'.
        :param includeSample: List of samples to be included in the result.
            Accepts 'all' and 'none'.
        :param include: Fields included in the response, whole JSON path must
            be provided
        :param exclude: Fields excluded in the response, whole JSON path must
            be provided
        """

        return self._get('metadata', **options)

    def query(self, **options):
        """
        Fetch variants from a VCF/gVCF file
        URL: /{apiVersion}/analysis/variant/query

        :param groupBy: Group variants by: [ct, gene, ensemblGene]
        :param histogram: Calculate histogram (Boolean, default is False).
            Requires one region.
        :param interval: Histogram interval size (default 2000)
        :param rank: Ranks different entities with the most number of
            variants. Rank by: [ct, gene, ensemblGene]
        :param include: Fields included in the response, whole JSON path must
            be provided
        :param exclude: Fields excluded in the response, whole JSON path must
            be provided
        :param limit: Number of results to be returned in the queries
        :param skip: Number of results to skip in the queries
        :param count: Total number of results (Boolean, False/True)
        :param skipCount: Do not count total number of results (Boolean, False/True)
        :param sort: Sort the results (Boolean, False/True)
        :param summary: Fast fetch of main variant parameters (Boolean, False/True)
        :param approximateCount: Get an approximate count, instead of an exact
            total count. Reduces execution time (Boolean, False/True)
        :param approximateCountSamplingSize: Sampling size to get the approximate
            count. Larger values increase accuracy but also increase execution time
        :param id: List of IDs, these can be rs IDs (dbSNP) or variants in the
            format chrom:start:ref:alt, e.g. rs116600158,19:7177679:C:T
        :param region: List of regions, these can be just a single chromosome
            name or regions in the format chr:start-end, e.g.: 2,3:100000-200000
        :param type: List of types, accepted values are SNV, MNV, INDEL, SV,
            CNV, INSERTION, DELETION, e.g. SNV,INDEL
        :param reference: Reference allele
        :param alternate: Main alternate allele
        :param project: Project [user@]project where project can be either the
            ID or the alias
        :param study: Filter variants from the given studies, these can be
            either the numeric ID or the alias with the format user@project:study
        :param file: Filter variants from the files specified. This will set
            includeFile parameter when not provided
        :param filter: Specify the FILTER for any of the files. If 'file' filter
            is provided, will match the file and the filter. e.g.: PASS,LowGQX
        :param qual: Specify the QUAL for any of the files. If 'file' filter is
            provided, will match the file and the qual. e.g.: >123.4
        :param info: Filter by INFO attributes from file.
            [{file}:]{key}{op}{value}[,;]* . If no file is specified, will use
            all files from "file" filter. e.g. AN>200 or file_1.vcf:AN>200;file_2.vcf:AN<10 .
            Many INFO fields can be combined. e.g. file_1.vcf:AN>200;DB=true;file_2.vcf:AN<10
        :param sample: Filter variants where the samples contain the variant
            (HET or HOM_ALT). Accepts AND (;) and OR (,) operators. This will
            automatically set 'includeSample' parameter when not provided
        :param genotype: Samples with a specific genotype:
            {samp_1}:{gt_1}(,{gt_n})(;{samp_n}:{gt_1}(,{gt_n}))*
            e.g. HG0097:0/0;HG0098:0/1,1/1. Genotype aliases accepted: HOM_REF,
            HOM_ALT, HET, HET_REF, HET_ALT and MISS e.g. HG0097:HOM_REF;HG0098:HET_REF,HOM_ALT.
            This will automatically set 'includeSample' parameter when not provided
        :param format: Filter by any FORMAT field from samples.
            [{sample}:]{key}{op}{value}[,;]* . If no sample is specified, will
            use all samples from "sample" or "genotype" filter. e.g. DP>200 or
            HG0097:DP>200,HG0098:DP<10 . Many FORMAT fields can be combined.
            e.g. HG0097:DP>200;GT=1/1,0/1,HG0098:DP<10
        :param sampleAnnotation: Selects some samples using metadata information
            from Catalog. e.g. age>20;phenotype=hpo:123,hpo:456;name=smith
        :param sampleMetadata: Return the samples metadata group by study.
            Sample names will appear in the same order as their corresponding
            genotypes. (Boolean, False/True)
        :param unknownGenotype: Returned genotype for unknown genotypes.
            Common values: [0/0, 0|0, ./.]
        :param cohort: Select variants with calculated stats for the selected cohorts
        :param maf: Minor Allele Frequency: [{study:}]{cohort}[<|>|<=|>=]{number}.
            e.g. ALL<=0.4
        :param mgf: Minor Genotype Frequency: [{study:}]{cohort}[<|>|<=|>=]{number}.
            e.g. ALL<=0.4
        :param missingAlleles: Number of missing alleles:
            [{study:}]{cohort}[<|>|<=|>=]{number}
        :param missingGenotypes: Number of missing genotypes:
            [{study:}]{cohort}[<|>|<=|>=]{number}
        :param family: Filter variants where any of the samples from the given
            family contains the variant (HET or HOM_ALT)
        :param familyPhenotype: Specify the phenotype to use for the mode of inheritance
        :param modeOfInheritance: Filter by mode of inheritance from a given
            family. Accepted values: [ monoallelic, monoallelicIncompletePenetrance,
            biallelic, biallelicIncompletePenetrance, XlinkedBiallelic,
            XlinkedMonoallelic, Ylinked ]
        :param includeStudy: List of studies to include in the result. Accepts
            'all' and 'none'.
        :param includeFile: List of files to be returned. Accepts 'all' and 'none'.
        :param includeSample: List of samples to be included in the result. Accepts
            'all' and 'none'.
        :param includeFormat: List of FORMAT names from Samples Data to include in
            the output. e.g: DP,AD. Accepts 'all' and 'none'.
        :param includeGenotype: Include genotypes, apart of other formats defined
            with includeFormat
        :param annotationExists: Return only annotated variants
        :param gene: List of genes, most gene IDs are accepted (HGNC, Ensembl gene, ...).
            This is an alias to 'xref' parameter
        :param ct: List of SO consequence types, e.g. missense_variant,stop_lost or
            SO:0001583,SO:0001578
        :param xref: List of any external reference, these can be genes, proteins or
            variants. Accepted IDs include HGNC, Ensembl genes, dbSNP, ClinVar,
            HPO, Cosmic, ...
        :param biotype: List of biotypes, e.g. protein_coding
        :param proteinSubstitution: Protein substitution scores include SIFT and
            PolyPhen. You can query using the score {protein_score}[<|>|<=|>=]{number}
            or the description {protein_score}[~=|=]{description} e.g. polyphen>0.1,sift=tolerant
        :param conservation: Filter by conservation score: {conservation_score}[<|>|<=|>=]{number}
            e.g. phastCons>0.5,phylop<0.1,gerp>0.1
        :param populationFrequencyAlt: Alternate Population Frequency:
            {study}:{population}[<|>|<=|>=]{number}. e.g. 1kG_phase3:ALL<0.01
        :param populationFrequencyRef: Reference Population Frequency:
            {study}:{population}[<|>|<=|>=]{number}. e.g. 1kG_phase3:ALL<0.01
        :param populationFrequencyMaf: Population minor allele frequency:
            {study}:{population}[<|>|<=|>=]{number}. e.g. 1kG_phase3:ALL<0.01
        :param transcriptionFlag: List of transcript annotation flags.
            e.g. CCDS, basic, cds_end_NF, mRNA_end_NF, cds_start_NF, mRNA_start_NF, seleno
        :param geneTraitId: List of gene trait association id. e.g. "umls:C0007222" , "OMIM:269600"
        :param go: List of GO (Gene Ontology) terms. e.g. "GO:0002020"
        :param expression: List of tissues of interest. e.g. "lung"
        :param proteinKeyword: List of Uniprot protein variant annotation keywords
        :param drug: List of drug names
        :param functionalScore: Functional score: {functional_score}[<|>|<=|>=]{number}
            e.g. cadd_scaled>5.2 , cadd_raw<=0.3
        :param clinicalSignificance: Clinical significance: benign, likely_benign,
            likely_pathogenic, pathogenic
        :param customAnnotation: Custom annotation: {key}[<|>|<=|>=]{number}
            or {key}[~=|=]{text}
        :param panel: Filter by genes from the given disease panel
        :param trait: List of traits, based on ClinVar, HPO, COSMIC, i.e.: IDs,
            histologies, descriptions,...
        """

        return self._get('query', **options)

    def calculate_family_genotypes(self, family, mode_of_inheritance, disease, **options):
        """
        Calculate the possible genotypes for the members of a family
        URL: /{apiVersion}/analysis/variant/familyGenotypes

        :param family: family id
        :param mode_of_inheritance: mode of inheritance
        :param disease: disease id
        """

        options['family'] = family
        options['modeOfInheritance'] = mode_of_inheritance
        options['disease'] = disease

        return self._get('familyGenotypes', **options)

    def facet(self, **options): ## [DEPRECATED]
        """
        This method has been renamed, use endpoint /stats instead [DEPRECATED]
        URL: /{apiVersion}/analysis/variant/facet

        :param facet: List of facet fields separated by semicolons,
            e.g.: studies;type. For nested faceted fields use >>,
            e.g.: studies>>biotype;type
        :param facetRange: List of facet ranges separated by semicolons with the
            format {field_name}:{start}:{end}:{step}, e.g.: sift:0:1:0.2;caddRaw:0:30:1
        """

        return self._get('facet', **options)

    def calculate_variant_stats(self, **options): ## [PENDING]
        """
        Calculate variant stats [PENDING]
        URL: /{apiVersion}/analysis/variant/cohortStats
        """

        return self._get('cohortStats', **options)

    def query_variant_annotations(self, **options):
        """
        Query variant annotations from any saved versions
        URL: /{apiVersion}/analysis/variant/annotation/query

        :param annotationId: Default is 'CURRENT'. Annotation identifier
        :param id: List of IDs, these can be rs IDs (dbSNP) or variants in the
            format chrom:start:ref:alt, e.g. rs116600158,19:7177679:C:T
        :param region: List of regions, these can be just a single chromosome
            name or regions in the format chr:start-end, e.g.: 2,3:100000-200000
        :param include: Fields included in the response, whole JSON path must
            be provided
        :param exclude: Fields excluded in the response, whole JSON path must
            be provided
        :param limit: Number of results to be returned in the queries
        :param skip: Number of results to skip in the queries
        """

        return self._get('annotation', subcategory='query', **options)

    def variant_annotations_metadata(self, **options):
        """
        Read variant annotations metadata from any saved versions
        URL: /{apiVersion}/analysis/variant/annotation/metadata

        :param annotationId: Annotation identifier
        :param project: Project [user@]project where project can be either the ID
            or the alias
        """

        return self._get('annotation', subcategory='metadata', **options)<|MERGE_RESOLUTION|>--- conflicted
+++ resolved
@@ -58,11 +58,7 @@
 
         return self._post('validate', data=data, **options)
 
-<<<<<<< HEAD
-    def aggregationStats(self, **options):
-=======
     def aggregation_stats(self, **options):
->>>>>>> f70dfc04
         """
         Fetch variant stats
         URL: /{apiVersion}/analysis/variant/aggregationStats
