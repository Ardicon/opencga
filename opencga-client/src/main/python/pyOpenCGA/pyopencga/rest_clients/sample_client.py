from pyopencga.rest_clients._parent_rest_clients import _ParentBasicCRUDClient, _ParentAclRestClient, _ParentAnnotationSetRestClient

class Samples(_ParentBasicCRUDClient, _ParentAclRestClient, _ParentAnnotationSetRestClient):
    """
    This class contains method for Samples webservice
    """

    def __init__(self, configuration, session_id=None, login_handler=None, *args, **kwargs):
        _category = 'samples'
        super(Samples, self).__init__(configuration, _category, session_id, login_handler, *args, **kwargs)


    def search(self, **options):
        """
        Sample search method
        URL: /{apiVersion}/samples/search

        :param study: Study [[user@]project:]{study1,study2|*} where studies
            and project can be either the id or alias.
        :param name: [DEPRECATED] name
        :param source: source
        :param type: type
        :param somatic: boolean (True, False)
        :param individual: Individual id or name
        :param creationDate: Creation date (Format: yyyyMMddHHmmss.
            Examples: >2018, 2017-2018, <201805...)
        :param modificationDate: Modification date (Format: yyyyMMddHHmmss.
            Examples: >2018, 2017-2018, <201805...)
        :param phenotypes: Comma separated list of phenotype ids or names
        :param annotationsetName: DEPRECATED: Use annotation queryParam this
            way: annotationSet[=|==|!|!=]{annotationSetName}
        :param variableSet: [DEPRECATED] Use annotation queryParam this way:
            variableSet[=|==|!|!=]{variableSetId}
        :param annotation: Annotation, e.g: key1=value(;key2=value)
        :param attributes: Text attributes (Format: sex=male,age>20 ...)
        :param nattributes: Numerical attributes (Format: sex=male,age>20 ...)
        :param skipCount: Skip count (Boolean, False as default)
        :param release: Release value (Current release from the moment the
            samples were first created)
        :param snapshot: Snapshot value (Latest version of samples in the
            specified release)
        :param include: Fields included in the response, whole JSON path must
            be provided
        :param exclude: Fields excluded in the response, whole JSON path must
            be provided
        :param limit: Number of results to be returned in the queries
        :param skip: Number of results to skip in the queries
        :param count: Total number of results (Boolean, False as default)
        :param includeIndividual: Include Individual object as an attribute (this
            replaces old lazy parameter) (Boolean, False as default)
        :param flattenAnnotations: Flatten the annotations? (Boolean, False as default)
        """

        return self._get('search', **options)

<<<<<<< HEAD
    def aggregationStats(self, **options):
=======
    def aggregation_stats(self, **options):
>>>>>>> f70dfc04
        """
        Fetch catalog sample stats
        URL: /{apiVersion}/samples/aggregationStats

        :param study: study [[user@]project:]study where study and project can be either
            the id or alias
        :param source: Source
        :param creationYear: Creation year
        :param creationMonth: Creation month (JANUARY, FEBRUARY...)
        :param creationDay: Creation day
        :param creationDayOfWeek: Creation day of week (MONDAY, TUESDAY...)
        :param status: Status
        :param type: Type
        :param phenotypes: Phenotypes
        :param release: Release
        :param version: Version
        :param somatic: Somatic (Boolean, True/False)
        :param annotation: Annotation, e.g: key1=value(;key2=value)
        :param default: Calculate default stats (Boolean, False as default)
        :param field: List of fields separated by semicolons, e.g.: studies;type. For nested
            fields use >>, e.g.: studies>>biotype;type;numSamples[0..10]:1
        """

        return self._get('aggregationStats', **options)

    def load_from_ped(self, file,  **options):
        """
        Load samples from a ped file [EXPERIMENTAL]
        URL: /{apiVersion}/samples/load

        :param study: Study [[user@]project:]study where study and project can be either the
            id or alias
        :param file: Filename of study linked file
        :param variableSet: variableSet
        """

        options['file'] = file

        return self._get('load', **options)<|MERGE_RESOLUTION|>--- conflicted
+++ resolved
@@ -53,11 +53,7 @@
 
         return self._get('search', **options)
 
-<<<<<<< HEAD
-    def aggregationStats(self, **options):
-=======
     def aggregation_stats(self, **options):
->>>>>>> f70dfc04
         """
         Fetch catalog sample stats
         URL: /{apiVersion}/samples/aggregationStats
