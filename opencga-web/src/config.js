--- conflicted
+++ resolved
@@ -14,11 +14,7 @@
  * limitations under the License.
  */
 
-<<<<<<< HEAD
-var OPENCGA_HOST = "172.24.193.51:8080/opencga";
-=======
 var OPENCGA_HOST = "squalet.hpc.cam.ac.uk:8080/opencga";
->>>>>>> ad26dc09
 var OPENCGA_VERSION = "v1";
 var OPENCGA_COOKIE_SESSION_ID = "opencga_sId";
 var OPENCGA_COOKIE_USER_NAME = "opencga_userId";