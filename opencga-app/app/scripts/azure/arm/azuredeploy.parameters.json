{
    "$schema": "https://schema.management.azure.com/schemas/2015-01-01/deploymentParameters.json#",
    "contentVersion": "1.0.0.0",
    "parameters": {
        "_artifactsLocation": {
            "value": ""
        },
        "_artifactsLocationSasToken": {
            "value": ""
        },
        "HDInsightClusterName": {
            "value": ""
        },
        "HDInsightClusterLoginUserName": {
            "value": "admin"
        },
        "HDInsightClusterLoginPassword": {
            "value": ""
        },
        "HDInsightSshPassword": {
            "value": ""
        },
        "HDInsightStorageOption": {
            "value": "DataLake"
        },
        "rgPrefix":{
            "value": "opencga"
        },
        "rgLocation":{
            "value": "uksouth"
        },
        "avereServicePrincipalAppId": {
            "value": ""
        },
        "avereServicePrincipalPassword": {
            "value": ""
        },
        "avereSSHKeyData": {
            "value": ""
        },
        "avereAdminPassword": {
            "value": ""
        },
<<<<<<< HEAD
        "tomcatDockerImage": {
            "value": ""
        },
        "ivaDockerImage": {
=======
        "solrClusterLoginPassword": {
>>>>>>> ddbce9e6
            "value": ""
        }
    }
}<|MERGE_RESOLUTION|>--- conflicted
+++ resolved
@@ -1,55 +1,54 @@
-{
-    "$schema": "https://schema.management.azure.com/schemas/2015-01-01/deploymentParameters.json#",
-    "contentVersion": "1.0.0.0",
-    "parameters": {
-        "_artifactsLocation": {
-            "value": ""
-        },
-        "_artifactsLocationSasToken": {
-            "value": ""
-        },
-        "HDInsightClusterName": {
-            "value": ""
-        },
-        "HDInsightClusterLoginUserName": {
-            "value": "admin"
-        },
-        "HDInsightClusterLoginPassword": {
-            "value": ""
-        },
-        "HDInsightSshPassword": {
-            "value": ""
-        },
-        "HDInsightStorageOption": {
-            "value": "DataLake"
-        },
-        "rgPrefix":{
-            "value": "opencga"
-        },
-        "rgLocation":{
-            "value": "uksouth"
-        },
-        "avereServicePrincipalAppId": {
-            "value": ""
-        },
-        "avereServicePrincipalPassword": {
-            "value": ""
-        },
-        "avereSSHKeyData": {
-            "value": ""
-        },
-        "avereAdminPassword": {
-            "value": ""
-        },
-<<<<<<< HEAD
-        "tomcatDockerImage": {
-            "value": ""
-        },
-        "ivaDockerImage": {
-=======
-        "solrClusterLoginPassword": {
->>>>>>> ddbce9e6
-            "value": ""
-        }
-    }
+{
+    "$schema": "https://schema.management.azure.com/schemas/2015-01-01/deploymentParameters.json#",
+    "contentVersion": "1.0.0.0",
+    "parameters": {
+        "_artifactsLocation": {
+            "value": ""
+        },
+        "_artifactsLocationSasToken": {
+            "value": ""
+        },
+        "HDInsightClusterName": {
+            "value": ""
+        },
+        "HDInsightClusterLoginUserName": {
+            "value": "admin"
+        },
+        "HDInsightClusterLoginPassword": {
+            "value": ""
+        },
+        "HDInsightSshPassword": {
+            "value": ""
+        },
+        "HDInsightStorageOption": {
+            "value": "DataLake"
+        },
+        "rgPrefix":{
+            "value": "opencga"
+        },
+        "rgLocation":{
+            "value": "uksouth"
+        },
+        "avereServicePrincipalAppId": {
+            "value": ""
+        },
+        "avereServicePrincipalPassword": {
+            "value": ""
+        },
+        "avereSSHKeyData": {
+            "value": ""
+        },
+        "avereAdminPassword": {
+            "value": ""
+        },
+        "tomcatDockerImage": {
+            "value": ""
+        },
+        "ivaDockerImage": {
+            "value": ""
+        },
+        "solrClusterLoginPassword": {
+            "value": ""
+        }
+    }
 }