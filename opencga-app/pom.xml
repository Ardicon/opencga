<?xml version="1.0" encoding="UTF-8"?>
<project xmlns="http://maven.apache.org/POM/4.0.0"
         xmlns:xsi="http://www.w3.org/2001/XMLSchema-instance"
         xsi:schemaLocation="http://maven.apache.org/POM/4.0.0 http://maven.apache.org/xsd/maven-4.0.0.xsd">
    <modelVersion>4.0.0</modelVersion>
    <parent>
        <groupId>org.opencb.opencga</groupId>
        <artifactId>opencga</artifactId>
<<<<<<< HEAD
        <version>0.4.0</version>
=======
        <version>0.3.2</version>
>>>>>>> f46be77a
        <relativePath>..</relativePath>
    </parent>

    <artifactId>opencga-app</artifactId>
    <packaging>jar</packaging>
    <version>${opencga.version}</version>

    <properties>
        <build.dir>build</build.dir>
        <installation.dir>/opt/opencga</installation.dir>
    </properties>

    <dependencies>
        <dependency>
            <groupId>org.opencb.variant</groupId>
            <artifactId>variant-lib</artifactId>
        </dependency>
        <dependency>
            <groupId>org.opencb.opencga</groupId>
            <artifactId>opencga-lib</artifactId>
        </dependency>
        <dependency>
            <groupId>org.opencb.opencga</groupId>
            <artifactId>opencga-storage-core</artifactId>
        </dependency>
<<<<<<< HEAD
        <!--<dependency>-->
            <!--<groupId>org.opencb.opencga</groupId>-->
            <!--<artifactId>opencga-storage-mongodb</artifactId>-->
            <!--<version>0.4.0</version>-->
        <!--</dependency>-->
        <dependency>
            <groupId>org.opencb.biodata</groupId>
            <artifactId>biodata-formats</artifactId>
        </dependency>
=======
>>>>>>> f46be77a

        <dependency>
            <groupId>com.google.guava</groupId>
            <artifactId>guava</artifactId>
        </dependency>
        <dependency>
            <groupId>org.slf4j</groupId>
            <artifactId>slf4j-api</artifactId>
        </dependency>
        <dependency>
            <groupId>org.slf4j</groupId>
            <artifactId>slf4j-simple</artifactId>
        </dependency>
        <dependency>
            <groupId>com.fasterxml.jackson.core</groupId>
            <artifactId>jackson-databind</artifactId>
        </dependency>
        <dependency>
            <groupId>com.beust</groupId>
            <artifactId>jcommander</artifactId>
        </dependency>
        <dependency>
            <groupId>org.apache.tomcat.embed</groupId>
            <artifactId>tomcat-embed-core</artifactId>
        </dependency>
        <dependency>
            <groupId>org.apache.tomcat.embed</groupId>
            <artifactId>tomcat-embed-logging-juli</artifactId>
        </dependency>
        <dependency>
            <groupId>junit</groupId>
            <artifactId>junit</artifactId>
        </dependency>
    </dependencies>

    <build>
        <sourceDirectory>src/main/java</sourceDirectory>
        <testSourceDirectory>src/test/java</testSourceDirectory>
        <finalName>opencga-app</finalName>

        <plugins>
            <plugin>
                <groupId>org.apache.maven.plugins</groupId>
                <artifactId>maven-compiler-plugin</artifactId>
                <version>3.1</version>
                <configuration>
                    <source>${java.version}</source>
                    <target>${java.version}</target>
                    <showDeprecation>true</showDeprecation>
                    <showWarnings>true</showWarnings>
                    <encoding>UTF-8</encoding>
                </configuration>
            </plugin>
            <plugin>
                <groupId>org.apache.maven.plugins</groupId>
                <artifactId>maven-resources-plugin</artifactId>
                <version>2.6</version>
                <configuration>
                    <encoding>UTF-8</encoding>
                </configuration>
            </plugin>
            <plugin>
                <artifactId>maven-jar-plugin</artifactId>
                <configuration>
                    <archive>
                        <manifest>
                            <mainClass>org.opencb.opencga.app.cli.OpenCGAMain</mainClass>
                            <addClasspath>true</addClasspath>
                        </manifest>
                    </archive>
                    <outputDirectory>${build.dir}/libs</outputDirectory>
                </configuration>
            </plugin>
            <plugin>
                <groupId>org.apache.maven.plugins</groupId>
                <artifactId>maven-dependency-plugin</artifactId>
                <version>2.8</version>
                <executions>
                    <execution>
                        <id>copy-dependencies</id>
                        <phase>install</phase>
                        <goals>
                            <goal>copy-dependencies</goal>
                        </goals>
                        <configuration>
                            <outputDirectory>${build.dir}/libs</outputDirectory>
                        </configuration>
                    </execution>
                </executions>
            </plugin>
            <plugin>
                <artifactId>maven-antrun-plugin</artifactId>
                <version>1.7</version>
                <executions>
                    <execution>
                        <phase>install</phase>
                        <configuration>
                            <target>
                                <echo>Deleting from ${installation.dir}</echo>
                                <!-- <copy todir="${installation.dir}">
                                                                    <fileset dir="installation" includes="**" /> </copy> -->
                                <exec executable="rm">
                                    <arg value="-rf"/>
                                    <arg value="${installation.dir}/analysis"/>
                                    <arg value="${installation.dir}/conf"/>
                                    <arg value="${installation.dir}/bin"/>
                                    <arg value="${installation.dir}/libs"/>
                                </exec>

                                <echo>Copying to ${installation.dir}</echo>
                                <!-- <copy todir="${installation.dir}">
                                                                    <fileset dir="installation" includes="**" /> </copy> -->
                                <exec executable="cp">
                                    <arg value="-r"/>
                                    <arg value="${build.dir}/analysis"/>
                                    <arg value="${build.dir}/conf"/>
                                    <arg value="${build.dir}/bin"/>
                                    <arg value="${build.dir}/libs"/>
                                    <arg value="${installation.dir}"/>
                                </exec>
                            </target>
                        </configuration>
                        <goals>
                            <goal>run</goal>
                        </goals>
                    </execution>
                </executions>
            </plugin>

            <plugin>
                <groupId>org.codehaus.mojo</groupId>
                <artifactId>appassembler-maven-plugin</artifactId>
                <version>1.5</version>

                <executions>
                    <execution>
                        <phase>package</phase>
                        <goals>
                            <goal>assemble</goal>
                        </goals>
                    </execution>
                </executions>
                <configuration>
                    <!--<assembleDirectory>target/variant</assembleDirectory>-->
                    <repositoryName>libs</repositoryName>
                    <repositoryLayout>flat</repositoryLayout>
                    <useWildcardClassPath>true</useWildcardClassPath>
                    <programs>
                        <program>
                            <mainClass>org.opencb.opencga.app.cli.OpenCGAMain</mainClass>
                            <name>opencga.sh</name>
                        </program>
                    </programs>
                </configuration>
            </plugin>
        </plugins>
    </build>

</project><|MERGE_RESOLUTION|>--- conflicted
+++ resolved
@@ -6,11 +6,7 @@
     <parent>
         <groupId>org.opencb.opencga</groupId>
         <artifactId>opencga</artifactId>
-<<<<<<< HEAD
         <version>0.4.0</version>
-=======
-        <version>0.3.2</version>
->>>>>>> f46be77a
         <relativePath>..</relativePath>
     </parent>
 
@@ -36,18 +32,15 @@
             <groupId>org.opencb.opencga</groupId>
             <artifactId>opencga-storage-core</artifactId>
         </dependency>
-<<<<<<< HEAD
         <!--<dependency>-->
             <!--<groupId>org.opencb.opencga</groupId>-->
             <!--<artifactId>opencga-storage-mongodb</artifactId>-->
             <!--<version>0.4.0</version>-->
         <!--</dependency>-->
-        <dependency>
-            <groupId>org.opencb.biodata</groupId>
-            <artifactId>biodata-formats</artifactId>
-        </dependency>
-=======
->>>>>>> f46be77a
+        <!--<dependency>-->
+            <!--<groupId>org.opencb.biodata</groupId>-->
+            <!--<artifactId>biodata-formats</artifactId>-->
+        <!--</dependency>-->
 
         <dependency>
             <groupId>com.google.guava</groupId>
