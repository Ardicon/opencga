<?xml version="1.0" encoding="UTF-8"?>
<project xmlns="http://maven.apache.org/POM/4.0.0"
         xmlns:xsi="http://www.w3.org/2001/XMLSchema-instance"
         xsi:schemaLocation="http://maven.apache.org/POM/4.0.0 http://maven.apache.org/xsd/maven-4.0.0.xsd">
    <modelVersion>4.0.0</modelVersion>
    <parent>
        <groupId>org.opencb.opencga</groupId>
        <artifactId>opencga</artifactId>
        <version>0.2.0</version>
        <relativePath>..</relativePath>
    </parent>

    <artifactId>opencga-app</artifactId>
    <packaging>jar</packaging>
    <version>${opencga.version}</version>

    <properties>
        <build.dir>build</build.dir>
        <installation.dir>/opt/opencga</installation.dir>
    </properties>

    <dependencies>
        <dependency>
            <groupId>org.opencb.variant</groupId>
            <artifactId>variant-lib</artifactId>
        </dependency>
        <dependency>
            <groupId>org.opencb.opencga</groupId>
            <artifactId>opencga-lib</artifactId>
        </dependency>
        <dependency>
            <groupId>org.opencb.opencga</groupId>
            <artifactId>opencga-storage</artifactId>
        </dependency>

        <dependency>
            <groupId>com.google.guava</groupId>
            <artifactId>guava</artifactId>
        </dependency>
        <dependency>
            <groupId>org.slf4j</groupId>
            <artifactId>slf4j-api</artifactId>
        </dependency>
        <dependency>
            <groupId>org.slf4j</groupId>
            <artifactId>slf4j-simple</artifactId>
        </dependency>
        <dependency>
            <groupId>com.fasterxml.jackson.core</groupId>
            <artifactId>jackson-databind</artifactId>
        </dependency>
        <dependency>
            <groupId>commons-cli</groupId>
            <artifactId>commons-cli</artifactId>
        </dependency>
        <dependency>
            <groupId>org.apache.tomcat.embed</groupId>
            <artifactId>tomcat-embed-core</artifactId>
        </dependency>
        <dependency>
            <groupId>org.apache.tomcat.embed</groupId>
            <artifactId>tomcat-embed-logging-juli</artifactId>
        </dependency>
        <dependency>
            <groupId>junit</groupId>
            <artifactId>junit</artifactId>
        </dependency>
    </dependencies>

    <build>
        <sourceDirectory>src/main/java</sourceDirectory>
        <testSourceDirectory>src/test/java</testSourceDirectory>
        <finalName>opencga-app</finalName>

        <plugins>
            <plugin>
                <groupId>org.apache.maven.plugins</groupId>
                <artifactId>maven-compiler-plugin</artifactId>
                <version>3.1</version>
                <configuration>
                    <source>${java.version}</source>
                    <target>${java.version}</target>
                    <showDeprecation>true</showDeprecation>
                    <showWarnings>true</showWarnings>
                    <encoding>UTF-8</encoding>
                </configuration>
            </plugin>
            <plugin>
                <groupId>org.apache.maven.plugins</groupId>
                <artifactId>maven-resources-plugin</artifactId>
                <version>2.6</version>
                <configuration>
                    <encoding>UTF-8</encoding>
                </configuration>
            </plugin>
            <plugin>
                <artifactId>maven-jar-plugin</artifactId>
                <configuration>
                    <archive>
                        <manifest>
                            <mainClass>org.opencb.opencga.app.cli.OpenCGAMain</mainClass>
                            <addClasspath>true</addClasspath>
                        </manifest>
                    </archive>
                    <outputDirectory>${build.dir}/libs</outputDirectory>
                </configuration>
            </plugin>
            <plugin>
                <groupId>org.apache.maven.plugins</groupId>
                <artifactId>maven-dependency-plugin</artifactId>
                <version>2.8</version>
                <executions>
                    <execution>
                        <id>copy-dependencies</id>
                        <phase>install</phase>
                        <goals>
                            <goal>copy-dependencies</goal>
                        </goals>
                        <configuration>
                            <outputDirectory>${build.dir}/libs</outputDirectory>
                        </configuration>
                    </execution>
                </executions>
            </plugin>
            <plugin>
                <artifactId>maven-antrun-plugin</artifactId>
                <version>1.7</version>
                <executions>
                    <execution>
                        <phase>install</phase>
                        <configuration>
                            <target>
                                <echo>Deleting from ${installation.dir}</echo>
                                <!-- <copy todir="${installation.dir}">
                                                                    <fileset dir="installation" includes="**" /> </copy> -->
                                <exec executable="rm">
                                    <arg value="-rf"/>
                                    <arg value="${installation.dir}/analysis"/>
                                    <arg value="${installation.dir}/conf"/>
                                    <arg value="${installation.dir}/bin"/>
                                    <arg value="${installation.dir}/libs"/>
                                </exec>

                                <echo>Copying to ${installation.dir}</echo>
                                <!-- <copy todir="${installation.dir}">
                                                                    <fileset dir="installation" includes="**" /> </copy> -->
                                <exec executable="cp">
                                    <arg value="-r"/>
                                    <arg value="${build.dir}/analysis"/>
                                    <arg value="${build.dir}/conf"/>
                                    <arg value="${build.dir}/bin"/>
                                    <arg value="${build.dir}/libs"/>
                                    <arg value="${installation.dir}"/>
                                </exec>
                            </target>
                        </configuration>
                        <goals>
                            <goal>run</goal>
                        </goals>
                    </execution>
                </executions>
            </plugin>

            <plugin>
                <groupId>org.codehaus.mojo</groupId>
                <artifactId>appassembler-maven-plugin</artifactId>
                <version>1.5</version>

                <executions>
                    <execution>
                        <phase>package</phase>
                        <goals>
                            <goal>assemble</goal>
                        </goals>
                    </execution>
                </executions>
                <configuration>
                    <!--<assembleDirectory>target/variant</assembleDirectory>-->
                    <repositoryName>libs</repositoryName>
                    <programs>
                        <program>
                            <mainClass>org.opencb.opencga.app.cli.OpenCGAMain</mainClass>
                            <name>opencga.sh</name>
                        </program>
                    </programs>
                </configuration>
            </plugin>
<<<<<<< HEAD
=======

>>>>>>> 999e48d5
        </plugins>
    </build>

</project><|MERGE_RESOLUTION|>--- conflicted
+++ resolved
@@ -185,10 +185,6 @@
                     </programs>
                 </configuration>
             </plugin>
-<<<<<<< HEAD
-=======
-
->>>>>>> 999e48d5
         </plugins>
     </build>
 
