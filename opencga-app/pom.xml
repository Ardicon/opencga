--- conflicted
+++ resolved
@@ -51,10 +51,6 @@
             <groupId>org.opencb.opencga</groupId>
             <artifactId>opencga-catalog</artifactId>
         </dependency>
-        <dependency>
-            <groupId>org.opencb.opencga</groupId>
-            <artifactId>opencga-catalog</artifactId>
-        </dependency>
 
         <!--<dependency>-->
             <!--<groupId>org.opencb.variant</groupId>-->
@@ -124,21 +120,13 @@
 
     <build>
         <finalName>opencga-app</finalName>
-<<<<<<< HEAD
-=======
         <sourceDirectory>src/main/java</sourceDirectory>
         <!--<testSourceDirectory>src/test/java</testSourceDirectory>-->
 
->>>>>>> bba62bea
         <resources>
             <resource>
                 <directory>src/main/resources</directory>
                 <filtering>true</filtering>
-<<<<<<< HEAD
-            </resource>
-        </resources>
-
-=======
                 <targetPath>${basedir}/build/conf</targetPath>
             </resource>
             <resource>
@@ -147,7 +135,6 @@
                 <targetPath>${basedir}/build/conf</targetPath>
             </resource>
         </resources>
->>>>>>> bba62bea
 
         <plugins>
             <plugin>
@@ -271,37 +258,6 @@
                     </execution>
                 </executions>
             </plugin>
-<<<<<<< HEAD
-
-            <plugin>
-                <groupId>org.codehaus.mojo</groupId>
-                <artifactId>appassembler-maven-plugin</artifactId>
-                <version>1.5</version>
-
-                <executions>
-                    <execution>
-                        <phase>package</phase>
-                        <goals>
-                            <goal>assemble</goal>
-                        </goals>
-                    </execution>
-                </executions>
-                <configuration>
-                    <!--<assembleDirectory>target/variant</assembleDirectory>-->
-                    <repositoryName>libs</repositoryName>
-                    <programs>
-                        <program>
-                            <mainClass>org.opencb.opencga.app.cli.OpenCGAMain</mainClass>
-                            <name>opencga.sh</name>
-                        </program>
-                        <program>
-                            <mainClass>org.opencb.opencga.app.cli.main.Main</mainClass>
-                            <name>opencga-manager.sh</name>
-                        </program>
-                    </programs>
-                </configuration>
-            </plugin>
-=======
             <!--<plugin>-->
                 <!--<artifactId>maven-jar-plugin</artifactId>-->
                 <!--<configuration>-->
@@ -331,7 +287,6 @@
                     <!--</execution>-->
                 <!--</executions>-->
             <!--</plugin>-->
->>>>>>> bba62bea
         </plugins>
     </build>
 
