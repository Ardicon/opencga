<?xml version="1.0" encoding="UTF-8"?>
<!--
  ~ Copyright 2015 OpenCB
  ~
  ~ Licensed under the Apache License, Version 2.0 (the "License");
  ~ you may not use this file except in compliance with the License.
  ~ You may obtain a copy of the License at
  ~
  ~     http://www.apache.org/licenses/LICENSE-2.0
  ~
  ~ Unless required by applicable law or agreed to in writing, software
  ~ distributed under the License is distributed on an "AS IS" BASIS,
  ~ WITHOUT WARRANTIES OR CONDITIONS OF ANY KIND, either express or implied.
  ~ See the License for the specific language governing permissions and
  ~ limitations under the License.
  -->

<project xmlns="http://maven.apache.org/POM/4.0.0"
         xmlns:xsi="http://www.w3.org/2001/XMLSchema-instance"
         xsi:schemaLocation="http://maven.apache.org/POM/4.0.0 http://maven.apache.org/xsd/maven-4.0.0.xsd">
    <modelVersion>4.0.0</modelVersion>
    <parent>
        <groupId>org.opencb.opencga</groupId>
        <artifactId>opencga</artifactId>
<<<<<<< HEAD
        <version>0.9.0-dev</version>
=======
        <version>1.0.0-rc1.1</version>
>>>>>>> 50977757
        <relativePath>../pom.xml</relativePath>
    </parent>

    <artifactId>opencga-app</artifactId>
    <version>${opencga.version}</version>
    <packaging>jar</packaging>

    <properties>
        <build.dir>${project.basedir}/../build</build.dir>
        <app.dir>${project.basedir}/app</app.dir>
    </properties>

    <dependencies>
        <dependency>
            <groupId>org.opencb.opencga</groupId>
            <artifactId>opencga-catalog</artifactId>
        </dependency>
        <dependency>
            <groupId>org.opencb.opencga</groupId>
            <artifactId>opencga-analysis</artifactId>
        </dependency>
        <dependency>
            <groupId>org.opencb.opencga</groupId>
            <artifactId>opencga-storage-app</artifactId>
        </dependency>
        <dependency>
            <groupId>org.opencb.opencga</groupId>
            <artifactId>opencga-client</artifactId>
        </dependency>
        <dependency>
            <groupId>org.opencb.opencga</groupId>
            <artifactId>opencga-server</artifactId>
            <version>${opencga.version}</version>
            <!--<type>war</type>-->
        </dependency>

        <dependency>
            <groupId>org.slf4j</groupId>
            <artifactId>slf4j-api</artifactId>
        </dependency>
        <dependency>
            <groupId>org.slf4j</groupId>
            <artifactId>slf4j-log4j12</artifactId>
        </dependency>
        <dependency>
            <groupId>com.fasterxml.jackson.core</groupId>
            <artifactId>jackson-databind</artifactId>
        </dependency>
        <dependency>
            <groupId>com.beust</groupId>
            <artifactId>jcommander</artifactId>
        </dependency>
        <dependency>
            <groupId>org.eclipse.jetty</groupId>
            <artifactId>jetty-server</artifactId>
        </dependency>
        <dependency>
            <groupId>org.eclipse.jetty</groupId>
            <artifactId>jetty-webapp</artifactId>
        </dependency>
        <dependency>
            <groupId>org.glassfish.jersey.containers</groupId>
            <artifactId>jersey-container-servlet-core</artifactId>
            <version>${jersey.version}</version>
        </dependency>

        <dependency>
            <groupId>org.opencb.opencga</groupId>
            <artifactId>opencga-catalog</artifactId>
            <version>${opencga.version}</version>
            <type>test-jar</type>
            <scope>test</scope>
        </dependency>
        <dependency>
            <groupId>org.opencb.opencga</groupId>
            <artifactId>opencga-storage-core</artifactId>
            <version>${opencga.version}</version>
            <type>test-jar</type>
            <scope>test</scope>
        </dependency>
        <dependency>
            <groupId>org.opencb.opencga</groupId>
            <artifactId>opencga-storage-hadoop</artifactId>
            <version>${opencga.version}</version>
            <type>test-jar</type>
            <scope>test</scope>
        </dependency>

        <!--Uncomment if hadoop dependencies are provided-->
        <!--<dependency>-->
            <!--<groupId>org.apache.hadoop</groupId>-->
            <!--<artifactId>hadoop-common</artifactId>-->
            <!--<version>${hadoop.version}</version>-->
            <!--<scope>test</scope>-->
        <!--</dependency>-->
        <!--<dependency>-->
            <!--<groupId>org.apache.hadoop</groupId>-->
            <!--<artifactId>hadoop-client</artifactId>-->
            <!--<version>${hadoop.version}</version>-->
            <!--<scope>test</scope>-->
        <!--</dependency>-->
        <!--<dependency>-->
            <!--<groupId>org.apache.hbase</groupId>-->
            <!--<artifactId>hbase-server</artifactId>-->
            <!--<version>${hbase.version}</version>-->
            <!--<scope>test</scope>-->
        <!--</dependency>-->
        <dependency>
            <groupId>org.opencb.opencga</groupId>
            <artifactId>opencga-client</artifactId>
            <version>${opencga.version}</version>
            <type>test-jar</type>
            <scope>test</scope>
        </dependency>

        <dependency>
            <groupId>junit</groupId>
            <artifactId>junit</artifactId>
        </dependency>
    </dependencies>

    <build>
        <finalName>opencga-app</finalName>
        <sourceDirectory>src/main/java</sourceDirectory>

        <resources>
            <resource>
                <directory>src/main/resources</directory>
                <filtering>true</filtering>
                <targetPath>${project.basedir}/target/conf</targetPath>
            </resource>
        </resources>

        <plugins>
            <plugin>
                <groupId>org.codehaus.mojo</groupId>
                <artifactId>appassembler-maven-plugin</artifactId>
                <version>1.10</version>
                <executions>
                    <execution>
                        <phase>package</phase>
                        <goals>
                            <goal>assemble</goal>
                        </goals>
                    </execution>
                    <!--<execution>-->
                        <!--<id>daemon-1</id>-->
                        <!--<phase>package</phase>-->
                        <!--<goals>-->
                            <!--<goal>generate-daemons</goal>-->
                        <!--</goals>-->
                    <!--</execution>-->
                </executions>
                <configuration>
                    <repositoryName>libs</repositoryName>
                    <repositoryLayout>flat</repositoryLayout>
                    <useWildcardClassPath>true</useWildcardClassPath>
                    <!--By default, "etc".-->
                    <configurationDirectory>conf</configurationDirectory>
                    <!--Do we need to include the configuration folder in the classpath?-->
                    <includeConfigurationDirectoryInClasspath>false</includeConfigurationDirectoryInClasspath>
                    <extraJvmArguments>-Xms256m -Xmx2048m</extraJvmArguments>
                    <environmentSetupFileName>${opencga.env.file}</environmentSetupFileName>
                    <programs>
                        <!--<program>-->
                            <!--<name>opencga-old.sh</name>-->
                            <!--<mainClass>org.opencb.opencga.app.cli.main.OpenCGAMainOld</mainClass>-->
                            <!--<platforms>-->
                                <!--<platform>unix</platform>-->
                            <!--</platforms>-->
                        <!--</program>-->
                        <program>
                            <name>opencga.sh</name>
                            <mainClass>org.opencb.opencga.app.cli.main.OpencgaMain</mainClass>
                            <platforms>
                                <platform>unix</platform>
                            </platforms>
                        </program>
                        <program>
                            <name>opencga-admin.sh</name>
                            <mainClass>org.opencb.opencga.app.cli.admin.AdminMain</mainClass>
                            <platforms>
                                <platform>unix</platform>
                            </platforms>
                        </program>
                        <!--<program>-->
                            <!--<name>opencga-daemon.sh</name>-->
                            <!--<mainClass>org.opencb.opencga.app.daemon.OpenCGADaemon</mainClass>-->
                            <!--<platforms>-->
                                <!--<platform>unix</platform>-->
                            <!--</platforms>-->
                        <!--</program>-->
                        <program>
                            <mainClass>org.opencb.opencga.app.cli.analysis.AnalysisMain</mainClass>
                            <name>opencga-analysis.sh</name>
                            <platforms>
                                <platform>unix</platform>
                            </platforms>
                        </program>
                    </programs>
                </configuration>
            </plugin>
            <plugin>
                <artifactId>maven-antrun-plugin</artifactId>
                <version>1.8</version>
                <executions>
                    <execution>
                        <id>clean-libs</id>
                        <phase>clean</phase>
                        <configuration>
                            <target>
                                <echo>Preparing ${build.dir} folder</echo>
                                <exec executable="rm">
                                    <arg value="-rf"/>
                                    <arg value="${build.dir}"/>
                                </exec>
                            </target>
                        </configuration>
                        <goals>
                            <goal>run</goal>
                        </goals>
                    </execution>
                    <execution>
                        <id>install-app</id>
                        <phase>install</phase>
                        <configuration>
                            <target>
                                <echo>Preparing ${build.dir} folder</echo>
                                <exec executable="rm">
                                    <arg value="-rf"/>
                                    <arg value="${build.dir}"/>
                                </exec>
                                <exec executable="mkdir">
                                    <arg value="-p"/>
                                    <arg value="${build.dir}/conf"/>
                                </exec>

                                <echo>Copying to ${build.dir}</echo>
                                <exec executable="cp">
                                    <arg value="-r"/>
                                    <arg value="${app.dir}/bin"/>
                                    <arg value="${project.basedir}/target/appassembler/bin"/>
                                    <arg value="${project.basedir}/target/appassembler/libs"/>
                                    <arg value="${project.basedir}/target/conf"/>
                                    <arg value="${app.dir}/examples"/>
                                    <arg value="${app.dir}/tools"/>
                                    <arg value="${project.basedir}/../opencga-storage/build/bin"/>
                                    <arg value="${project.basedir}/../LICENSE"/>
                                    <arg value="${project.basedir}/../README.md"/>
                                    <arg value="${build.dir}"/>
                                </exec>

                                <!--<echo>Copying to ${build.dir}/obsolete</echo>-->
                                <!--<exec executable="cp">-->
                                    <!--<arg value="-r"/>-->
                                    <!--<arg value="${app.dir}/bin"/>-->
                                    <!--<arg value="${build.dir}/bin/obsolete"/>-->
                                <!--</exec>-->

                                <echo>Coping configuration files</echo>
                                <exec executable="cp">
                                    <arg value="${project.basedir}/../opencga-core/target/classes/configuration.yml"/>
                                    <arg value="${project.basedir}/../opencga-core/target/classes/log4j.properties"/>
                                    <arg value="${project.basedir}/../opencga-catalog/target/classes/catalog-configuration.yml"/>
                                    <arg value="${project.basedir}/../opencga-storage/opencga-storage-core/target/classes/storage-configuration.yml"/>
                                    <arg value="${project.basedir}/../opencga-client/target/classes/client-configuration.yml"/>
                                    <arg value="${build.dir}/conf"/>
                                </exec>

                                <echo>Coping war file</echo>
                                <exec executable="cp">
                                    <arg value="${project.basedir}/../opencga-server/target/${opencga.war.name}.war"/>
                                    <arg value="${build.dir}"/>
                                </exec>
                            </target>
                        </configuration>
                        <goals>
                            <goal>run</goal>
                        </goals>
                    </execution>
                </executions>
            </plugin>
        </plugins>
    </build>

    <profiles>
        <profile>
            <id>storage-mongodb</id>
            <activation>
                <activeByDefault>true</activeByDefault>
            </activation>
            <dependencies>
                <dependency>
                    <groupId>org.opencb.opencga</groupId>
                    <artifactId>opencga-storage-mongodb</artifactId>
                    <version>${opencga.version}</version>
                </dependency>
            </dependencies>
            <properties>
                <!--<app.name>opencga-mongo.sh</app.name>-->
            </properties>
        </profile>
        <profile>
            <id>storage-hadoop</id>
            <activation>
                <property>
                    <name>storage-hadoop</name>
                </property>
            </activation>
            <dependencies>
                <dependency>
                    <groupId>org.opencb.opencga</groupId>
                    <artifactId>opencga-storage-hadoop</artifactId>
                    <version>${opencga.version}</version>
                </dependency>
            </dependencies>
            <build>
                <plugins>
                    <plugin>
                        <artifactId>maven-antrun-plugin</artifactId>
                        <version>1.8</version>
                        <executions>
                            <execution>
                                <id>install-hadoop</id>
                                <phase>install</phase>
                                <configuration>
                                    <target>
                                        <echo>Copying hadoop jar with dependencies to ${build.dir}</echo>
                                        <exec executable="cp">
                                            <arg value="${project.basedir}/../opencga-storage/opencga-storage-hadoop/target/opencga-storage-hadoop-${opencga.version}-jar-with-dependencies.jar"/>
                                            <arg value="${build.dir}"/>
                                        </exec>
                                    </target>
                                </configuration>
                                <goals>
                                    <goal>run</goal>
                                </goals>
                            </execution>
                        </executions>
                    </plugin>
                </plugins>
            </build>
        </profile>
    </profiles>
</project><|MERGE_RESOLUTION|>--- conflicted
+++ resolved
@@ -22,11 +22,7 @@
     <parent>
         <groupId>org.opencb.opencga</groupId>
         <artifactId>opencga</artifactId>
-<<<<<<< HEAD
         <version>0.9.0-dev</version>
-=======
-        <version>1.0.0-rc1.1</version>
->>>>>>> 50977757
         <relativePath>../pom.xml</relativePath>
     </parent>
 
