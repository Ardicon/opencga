--- conflicted
+++ resolved
@@ -22,11 +22,7 @@
     <parent>
         <groupId>org.opencb.opencga</groupId>
         <artifactId>opencga</artifactId>
-<<<<<<< HEAD
         <version>1.3.0-dev</version>
-=======
-        <version>1.2.1</version>
->>>>>>> 75a08c77
         <relativePath>../pom.xml</relativePath>
     </parent>
 
