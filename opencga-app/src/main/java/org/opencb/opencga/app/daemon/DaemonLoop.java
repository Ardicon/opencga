/*
 * Copyright 2015 OpenCB
 *
 * Licensed under the Apache License, Version 2.0 (the "License");
 * you may not use this file except in compliance with the License.
 * You may obtain a copy of the License at
 *
 *     http://www.apache.org/licenses/LICENSE-2.0
 *
 * Unless required by applicable law or agreed to in writing, software
 * distributed under the License is distributed on an "AS IS" BASIS,
 * WITHOUT WARRANTIES OR CONDITIONS OF ANY KIND, either express or implied.
 * See the License for the specific language governing permissions and
 * limitations under the License.
 */

package org.opencb.opencga.app.daemon;

import org.eclipse.jetty.server.Server;
import org.eclipse.jetty.servlet.ServletContextHandler;
import org.eclipse.jetty.servlet.ServletHolder;
import org.glassfish.jersey.server.ResourceConfig;
import org.glassfish.jersey.servlet.ServletContainer;
import org.opencb.datastore.core.ObjectMap;
import org.opencb.datastore.core.QueryOptions;
import org.opencb.datastore.core.QueryResult;
<<<<<<< HEAD
import org.opencb.opencga.analysis.AnalysisJobExecutor;
=======
import org.opencb.opencga.analysis.AnalysisExecutionException;
import org.opencb.opencga.analysis.AnalysisJobExecuter;
>>>>>>> 78f4a307
import org.opencb.opencga.analysis.AnalysisOutputRecorder;
import org.opencb.opencga.catalog.CatalogException;
import org.opencb.opencga.catalog.CatalogManager;
import org.opencb.opencga.catalog.beans.File;
import org.opencb.opencga.catalog.beans.Job;
import org.opencb.opencga.catalog.beans.Study;
import org.opencb.opencga.catalog.db.CatalogDBException;
import org.opencb.opencga.catalog.io.CatalogIOManager;
import org.opencb.opencga.catalog.io.CatalogIOManagerException;
import org.opencb.opencga.core.SgeManager;
import org.opencb.opencga.core.common.Config;
import org.opencb.opencga.core.common.TimeUtils;
import org.slf4j.LoggerFactory;

import org.slf4j.Logger;

import java.io.IOException;
import java.util.Properties;

/**
 * Created by jacobo on 23/10/14.
 */
public class DaemonLoop implements Runnable {

    public static final String PORT     = "OPENCGA.APP.DAEMON.PORT";
    public static final String SLEEP    = "OPENCGA.APP.DAEMON.SLEEP";
    public static final String USER     = "OPENCGA.APP.DAEMON.USER";
    public static final String PASSWORD = "OPENCGA.APP.DAEMON.PASSWORD";
    public static final String DELETE_DELAY = "OPENCGA.APP.DAEMON.DELETE_DELAY";

    private final Properties properties;

    private Server server;
    private Thread thread;
    private boolean exit = false;
    private CatalogManager catalogManager;

    private static Logger logger = LoggerFactory.getLogger(DaemonLoop.class);
    private AnalysisOutputRecorder analysisOutputRecorder;
    private String sessionId;

    public DaemonLoop(Properties properties) {
        this.properties = properties;
        try {
            catalogManager = new CatalogManager(Config.getCatalogProperties());
        } catch (CatalogIOManagerException | CatalogDBException e) {
            e.printStackTrace();
        }

//        analysisFileIndexer = new AnalysisFileIndexer(catalogManager, Config.getAnalysisProperties());

        int port = Integer.parseInt(properties.getProperty(DaemonLoop.PORT, "61976"));

        ResourceConfig resourceConfig = new ResourceConfig();
        resourceConfig.packages(true, "org.opencb.opencga.app.daemon.rest");
        ServletContainer sc = new ServletContainer(resourceConfig);
        ServletHolder sh = new ServletHolder(sc);

        logger.info("Server in port : {}", port);
        server = new Server(port);
        ServletContextHandler context = new ServletContextHandler(server, null, ServletContextHandler.SESSIONS);
        context.addServlet(sh, "/opencga/rest/*");

        thread = new Thread(this);
    }


    @Override
    public void run() {
        int sleep = Integer.parseInt(properties.getProperty(SLEEP, "4000"));
        sessionId = null;
        try {
            QueryResult<ObjectMap> login = catalogManager.login(properties.getProperty(USER), properties.getProperty(PASSWORD), "daemon");
            sessionId = login.getResult().get(0).getString("sessionId");
        } catch (CatalogException | IOException e) {
            e.printStackTrace();
            exit = true;
        }
        analysisOutputRecorder = new AnalysisOutputRecorder(catalogManager, sessionId);

        while(!exit) {
            try {
                Thread.sleep(sleep);
            } catch (InterruptedException e) {
                if(!exit) {
                    e.printStackTrace();
                }
            }
            logger.info("----- WakeUp {} -----", TimeUtils.getTimeMillis());

            logger.info("----- Pending jobs -----");
            try {
                QueryResult<Job> unfinishedJobs = catalogManager.getUnfinishedJobs(sessionId);
                for (Job job : unfinishedJobs.getResult()) {
                    String status = null;
                    try {
                        status = SgeManager.status(job.getResourceManagerAttributes().get(Job.JOB_SCHEDULER_NAME).toString());
                    } catch (Exception e) {
                        logger.warn(e.getMessage());
                    }
                    Job.Status jobStatus = job.getStatus();
//                    String type = job.getResourceManagerAttributes().get(Job.TYPE).toString();
//                    System.out.println("job : {id: " + job.getId() + ", status: '" + job.getStatus() + "', name: '" + job.getName() + "'}, sgeStatus : " + status);
                    logger.info("job : {id: " + job.getId() + ", status: '" + job.getStatus() + "', name: '" + job.getName() + "'}, sgeStatus : " + status);

                    //Track SGEManager
                    if (status != null) {
                        switch(status) {
                            case SgeManager.FINISHED:
                                if(!Job.Status.DONE.equals(job.getStatus())) {
                                    catalogManager.modifyJob(job.getId(), new ObjectMap("status", Job.Status.DONE), sessionId);
                                    jobStatus = Job.Status.DONE;
                                }
                                break;
                            case SgeManager.ERROR:
                            case SgeManager.EXECUTION_ERROR:
                                if(!Job.Status.DONE.equals(job.getStatus())) {
                                    ObjectMap parameters = new ObjectMap();
                                    parameters.put("status", Job.Status.DONE);
                                    String error = Job.ERRNO_FINISH_ERROR;
                                    parameters.put("error", error);
                                    parameters.put("errorDescription", Job.errorDescriptions.get(error));
                                    catalogManager.modifyJob(job.getId(), parameters, sessionId);
                                    jobStatus = Job.Status.DONE;
                                    job.setError(error);
                                }
                                break;
                            case SgeManager.QUEUED:
                                if(!Job.Status.QUEUED.equals(job.getStatus())) {
                                    catalogManager.modifyJob(job.getId(), new ObjectMap("status", Job.Status.QUEUED), sessionId);
                                    jobStatus = Job.Status.QUEUED;
                                }
                                break;
                            case SgeManager.RUNNING:
                                if(!Job.Status.RUNNING.equals(job.getStatus())) {
                                    catalogManager.modifyJob(job.getId(), new ObjectMap("status", Job.Status.RUNNING), sessionId);
                                    jobStatus = Job.Status.RUNNING;
                                }
                                break;
                            case SgeManager.TRANSFERRED:
                                break;
                            case SgeManager.UNKNOWN:
                                break;
                        }
                    }

                    //Track Catalog Job status
                    switch (jobStatus) {
                        case DONE:
                            analysisOutputRecorder.recordJobOutput(job);
                            if (job.getError() == null || job.getError().isEmpty()) {
                                catalogManager.modifyJob(job.getId(), new ObjectMap("status", Job.Status.READY), sessionId);
                            } else {
                                catalogManager.modifyJob(job.getId(), new ObjectMap("status", Job.Status.ERROR), sessionId);
                            }
                            break;
                        case PREPARED:
<<<<<<< HEAD
                            AnalysisJobExecutor.execute(job);
                            catalogManager.modifyJob(job.getId(), new ObjectMap("status", Job.Status.QUEUED), sessionId);
=======
                            try {
                                AnalysisJobExecuter.execute(catalogManager, job, sessionId);
                            } catch (AnalysisExecutionException e) {
                                ObjectMap params = new ObjectMap("status", Job.Status.ERROR);
                                String error = Job.ERRNO_NO_QUEUE;
                                params.put("error", error);
                                params.put("errorDescription", Job.errorDescriptions.get(error));
                                catalogManager.modifyJob(job.getId(), params, sessionId);
                            }
>>>>>>> 78f4a307
                            break;
                        case QUEUED:
                            break;
                        case RUNNING:
                            break;
                        case ERROR:
                        case READY:
                            //Never expected!
                            break;
                    }
                }
            } catch (Exception e) {
                e.printStackTrace();
            }

            logger.info("----- Pending deletions -----");
            try {
                QueryResult<File> files = catalogManager.searchFile(-1, new QueryOptions("status", File.Status.DELETING), sessionId);
                long currentTimeMillis = System.currentTimeMillis();
                for (File file : files.getResult()) {
                    try {       //TODO: skip if the file is a non-empty folder
                        long deleteDate = new ObjectMap(file.getAttributes()).getLong(File.DELETE_DATE, 0);
                        if(currentTimeMillis - deleteDate > Long.valueOf(properties.getProperty(DELETE_DELAY, "30"))*1000) { //Seconds to millis
                            QueryResult<Study> studyQueryResult = catalogManager.getStudy(catalogManager.getStudyIdByFileId(file.getId()), sessionId);
                            Study study = studyQueryResult.getResult().get(0);
                            logger.info("Deleting file {} from study {id: {}, alias: {}}", file, study.getId(), study.getAlias());
                            CatalogIOManager catalogIOManager = catalogManager.getCatalogIOManagerFactory().get(study.getUri());
                            catalogIOManager.deleteFile(catalogIOManager.getFileUri(study.getUri(), file.getPath()));
                            catalogManager.modifyFile(file.getId(), new ObjectMap("status", File.Status.DELETED), sessionId);
                        } else {
                            logger.info("Don't delete file {id: {}, path: '{}', attributes: {}}}", file.getId(), file.getPath(), file.getAttributes());
                            logger.info("{}", (currentTimeMillis - deleteDate)/1000);
                        }
                    } catch (Exception e) {
                        e.printStackTrace();
                    }
                }
            } catch (Exception e) {
                e.printStackTrace();
            }
        }

        if(sessionId != null) {
            try {
                catalogManager.logout(properties.getProperty(USER), sessionId);
            } catch (CatalogException  e) {
                e.printStackTrace();
            }
            sessionId = null;
        }

        try {
            Thread.sleep(200);
            server.stop();
        } catch (Exception e) {
            e.printStackTrace();
        }
    }

    public void start() throws Exception {
        //Start services
        server.start();
        thread.start();
    }

    public int join() {
        //Join services
        try {
            logger.info("Join to Server");
            server.join();
            logger.info("Join to Thread");
            thread.join();
        } catch (InterruptedException e) {
            e.printStackTrace();
            return 2;
        }
        return 0;
    }

    synchronized public void stop() {
        exit = true;
        thread.interrupt();
    }
}<|MERGE_RESOLUTION|>--- conflicted
+++ resolved
@@ -24,12 +24,8 @@
 import org.opencb.datastore.core.ObjectMap;
 import org.opencb.datastore.core.QueryOptions;
 import org.opencb.datastore.core.QueryResult;
-<<<<<<< HEAD
 import org.opencb.opencga.analysis.AnalysisJobExecutor;
-=======
 import org.opencb.opencga.analysis.AnalysisExecutionException;
-import org.opencb.opencga.analysis.AnalysisJobExecuter;
->>>>>>> 78f4a307
 import org.opencb.opencga.analysis.AnalysisOutputRecorder;
 import org.opencb.opencga.catalog.CatalogException;
 import org.opencb.opencga.catalog.CatalogManager;
@@ -187,12 +183,8 @@
                             }
                             break;
                         case PREPARED:
-<<<<<<< HEAD
-                            AnalysisJobExecutor.execute(job);
-                            catalogManager.modifyJob(job.getId(), new ObjectMap("status", Job.Status.QUEUED), sessionId);
-=======
                             try {
-                                AnalysisJobExecuter.execute(catalogManager, job, sessionId);
+                                AnalysisJobExecutor.execute(catalogManager, job, sessionId);
                             } catch (AnalysisExecutionException e) {
                                 ObjectMap params = new ObjectMap("status", Job.Status.ERROR);
                                 String error = Job.ERRNO_NO_QUEUE;
@@ -200,7 +192,6 @@
                                 params.put("errorDescription", Job.errorDescriptions.get(error));
                                 catalogManager.modifyJob(job.getId(), params, sessionId);
                             }
->>>>>>> 78f4a307
                             break;
                         case QUEUED:
                             break;
