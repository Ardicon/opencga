/*
 * Copyright 2015-2017 OpenCB
 *
 * Licensed under the Apache License, Version 2.0 (the "License");
 * you may not use this file except in compliance with the License.
 * You may obtain a copy of the License at
 *
 *     http://www.apache.org/licenses/LICENSE-2.0
 *
 * Unless required by applicable law or agreed to in writing, software
 * distributed under the License is distributed on an "AS IS" BASIS,
 * WITHOUT WARRANTIES OR CONDITIONS OF ANY KIND, either express or implied.
 * See the License for the specific language governing permissions and
 * limitations under the License.
 */

package org.opencb.opencga.app.cli.main.io;

import org.apache.commons.lang3.StringUtils;
import org.opencb.commons.datastore.core.QueryResponse;
import org.opencb.commons.datastore.core.QueryResult;
import org.opencb.opencga.core.common.IOUtils;
import org.opencb.opencga.core.common.TimeUtils;
import org.opencb.opencga.core.models.*;

import java.util.Iterator;
import java.util.List;
import java.util.Map;
import java.util.stream.Collectors;

import static org.opencb.opencga.core.common.IOUtils.*;

/**
 * Created by pfurio on 28/11/16.
 */
public class TextOutputWriter extends AbstractOutputWriter {

    public TextOutputWriter() {
    }

    public TextOutputWriter(WriterConfiguration writerConfiguration) {
        super(writerConfiguration);
    }

    @Override
    public void print(QueryResponse queryResponse) {
        if (checkErrors(queryResponse)) {
            return;
        }

        if (queryResponse.getResponse().size() == 0 || ((QueryResult) queryResponse.getResponse().get(0)).getNumResults() == 0) {
            if (queryResponse.first().getNumTotalResults() > 0) {
                // count
                ps.println(queryResponse.first().getNumTotalResults());
            } else {
                ps.println("No results found for the query.");
            }
            return;
        }

        ps.print(printMetadata(queryResponse));

        List<QueryResult> queryResultList = queryResponse.getResponse();
        String[] split = queryResultList.get(0).getResultType().split("\\.");
        String clazz = split[split.length - 1];

        switch (clazz) {
            case "User":
                printUser(queryResponse.getResponse());
                break;
            case "Project":
                printProject(queryResponse.getResponse());
                break;
            case "Study":
                printStudy(queryResponse.getResponse());
                break;
            case "File":
                printFiles(queryResponse.getResponse());
                break;
            case "Sample":
                printSamples(queryResponse.getResponse());
                break;
            case "Cohort":
                printCohorts(queryResponse.getResponse());
                break;
            case "Individual":
                printIndividual(queryResponse.getResponse());
                break;
//            case "Family":
//                printFamily(queryResponse.getResponse());
//                break;
            case "Job":
                printJob(queryResponse.getResponse());
                break;
            case "VariableSet":
                printVariableSet(queryResponse.getResponse());
                break;
            case "AnnotationSet":
                printAnnotationSet(queryResponse.getResponse());
                break;
            case "FileTree":
                printTreeFile(queryResponse);
                break;
            default:
                System.err.println(ANSI_YELLOW + "Warning: " + clazz + " results not yet supported in text format. Using YAML format"
                        + ANSI_RESET);
                YamlOutputWriter yamlOutputWriter = new YamlOutputWriter(writerConfiguration);
                yamlOutputWriter.print(queryResponse);
                break;
        }

    }

    private String printMetadata(QueryResponse queryResponse) {
        StringBuilder sb = new StringBuilder();
        if (writerConfiguration.isMetadata()) {
            int numResults = 0;
//            int totalResults = 0;
            int time = 0;

            List<QueryResult> queryResultList = queryResponse.getResponse();
            for (QueryResult queryResult : queryResultList) {
                numResults += queryResult.getNumResults();
//                totalResults += queryResult.getNumTotalResults();
                time += queryResult.getDbTime();
            }

            sb.append("## Date: ").append(TimeUtils.getTime()).append("\n")
                    .append("## Number of results: ").append(numResults)
                        .append(". Time: ").append(time).append(" ms\n");

            // TODO: Add query info
            sb.append("## Query: { ")
                    .append(queryResponse.getQueryOptions()
                            .entrySet().stream().map(entry -> entry.getKey() + ": " + entry.getValue()).collect(Collectors.joining(", ")))
                    .append(" }\n");
        }
        return sb.toString();
    }

    private void printUser(List<QueryResult<User>> queryResultList) {
        StringBuilder sb = new StringBuilder();
        for (QueryResult<User> queryResult : queryResultList) {
            // Write header
            if (writerConfiguration.isHeader()) {
                sb.append("#(U)ID\tNAME\tE-MAIL\tORGANIZATION\tACCOUNT_TYPE\tSIZE\tQUOTA\n");
                sb.append("#(P)\tID\tNAME\tORGANIZATION\tDESCRIPTION\tSIZE\n");
                sb.append("#(S)\t\tID\tNAME\tTYPE\tDESCRIPTION\t#GROUPS\tSIZE\n");
            }

            for (User user : queryResult.getResult()) {
                sb.append(String.format("%s%s\t%s\t%s\t%s\t%s\t%d\t%d\n", "",
                        StringUtils.defaultIfEmpty(user.getId(), "-"), StringUtils.defaultIfEmpty(user.getName(), "-"),
                        StringUtils.defaultIfEmpty(user.getEmail(), "-"), StringUtils.defaultIfEmpty(user.getOrganization(), "-"),
                        StringUtils.defaultIfEmpty(user.getAccount() != null ? user.getAccount().getType() : "-", "-"),
                        user.getSize(), user.getQuota()));

                if (user.getProjects().size() > 0) {
                    for (Project project : user.getProjects()) {
                        sb.append(String.format("%s%s\t%s\t%s\t%s\t%d\n", " * ",
                                StringUtils.defaultIfEmpty(project.getId(), "-"), StringUtils.defaultIfEmpty(project.getName(), "-"),
                                StringUtils.defaultIfEmpty(project.getOrganization(), "-"),
                                StringUtils.defaultIfEmpty(project.getDescription(), "-"), project.getSize()));

                        if (project.getStudies().size() > 0) {
                            for (Study study : project.getStudies()) {
                                sb.append(String.format("    - %s\t%s\t%s\t%s\t%s\t%d\n",
                                        StringUtils.defaultIfEmpty(study.getId(), "-"), StringUtils.defaultIfEmpty(study.getName(), "-"),
                                        study.getType(), StringUtils.defaultIfEmpty(study.getDescription(), "-"),
                                        study.getGroups() == null ? ""
                                                : study.getGroups().stream().map(Group::getId).collect(Collectors.joining(",")),
                                        study.getSize()));

                                if (study.getGroups() != null && study.getGroups().size() > 0) {
                                    sb.append("       Groups:\n");
                                    for (Group group : study.getGroups()) {
                                        printGroup(group, sb, "        + ");
                                    }
                                }
                            }
                        }
                    }
                }
            }
        }

        ps.println(sb.toString());
    }

    private void printProject(List<QueryResult<Project>> queryResultList) {
        StringBuilder sb = new StringBuilder();
        for (QueryResult<Project> queryResult : queryResultList) {
            // Write header
            sb.append("#ID\tNAME\tORGANIZATION\tORGANISM\tASSEMBLY\tDESCRIPTION\tSIZE\t#STUDIES\tSTATUS\n");

            for (Project project : queryResult.getResult()) {
                String organism = "NA";
                String assembly = "NA";
                if (project.getOrganism() != null) {
                    organism = StringUtils.isNotEmpty(project.getOrganism().getScientificName())
                            ? project.getOrganism().getScientificName()
                            : (StringUtils.isNotEmpty(project.getOrganism().getCommonName())
                                ? project.getOrganism().getCommonName() : "NA");
                    if (StringUtils.isNotEmpty(project.getOrganism().getAssembly())) {
                        assembly = project.getOrganism().getAssembly();
                    }
                }

                sb.append(String.format("%s\t%s\t%s\t%s\t%s\t%s\t%d\t%d\t%s\n", StringUtils.defaultIfEmpty(project.getId(), "-"),
                        StringUtils.defaultIfEmpty(project.getName(), ","), StringUtils.defaultIfEmpty(project.getOrganization(), "-"),
                        organism, assembly, StringUtils.defaultIfEmpty(project.getDescription(), "-"), project.getSize(),
                        project.getStudies() != null ? project.getStudies().size() : -1,
                        project.getStatus() != null ? StringUtils.defaultIfEmpty(project.getStatus().getName(), "-") : "-"));
            }
        }
        ps.println(sb.toString());
    }

    private void printStudy(List<QueryResult<Study>> queryResultList) {
        StringBuilder sb = new StringBuilder();
        for (QueryResult<Study> queryResult : queryResultList) {
            // Write header
            sb.append("#ID\tNAME\tTYPE\tDESCRIPTION\t#GROUPS\tSIZE\t#FILES\t#SAMPLES\t#COHORTS\t#INDIVIDUALS\t#JOBS\t")
                    .append("#VARIABLE_SETS\tSTATUS\n");

            for (Study study : queryResult.getResult()) {
                sb.append(String.format("%s\t%s\t%s\t%s\t%d\t%d\t%s\t%d\t%d\t%d\t%d\t%d\t%s\n",
                        StringUtils.defaultIfEmpty(study.getId(), "-"), StringUtils.defaultIfEmpty(study.getName(), "-"),
                        study.getType(), StringUtils.defaultIfEmpty(study.getDescription(), "-"),
                        study.getGroups() != null ? study.getGroups().size() : -1, study.getSize(),
                        study.getFiles() != null ? study.getFiles().size() : -1,
                        study.getSamples() != null ? study.getSamples().size() : -1,
                        study.getCohorts() != null ? study.getCohorts().size() : -1,
                        study.getIndividuals() != null ? study.getIndividuals().size() : -1,
                        study.getJobs() != null ? study.getJobs().size() : -1,
                        study.getVariableSets() != null ? study.getVariableSets().size() : -1,
                        study.getStatus() != null ? StringUtils.defaultIfEmpty(study.getStatus().getName(), "-") : "-"));
            }
        }

        ps.println(sb.toString());
    }

    private void printGroup(Group group, StringBuilder sb, String prefix) {
<<<<<<< HEAD
        sb.append(String.format("%s%s\t%s\n", prefix, StringUtils.defaultIfEmpty(group.getName(), "-"),
                StringUtils.join(group.getUserIds(), ", ")));
=======
        sb.append(String.format("%s%s\t%s\n", prefix, group.getId(), StringUtils.join(group.getUserIds(), ", ")));
    }

    private void printACL(AbstractAclEntry aclEntry, StringBuilder sb, String prefix) {
        sb.append(String.format("%s%s\t%s\n", prefix, aclEntry.getMember(), aclEntry.getPermissions().toString()));
>>>>>>> 5f7681ca
    }

    private void printFiles(List<QueryResult<File>> queryResultList) {
        StringBuilder sb = new StringBuilder();
        for (QueryResult<File> queryResult : queryResultList) {
            // Write header
            sb.append("#ID\tNAME\tTYPE\tFORMAT\tBIOFORMAT\tDESCRIPTION\tCATALOG_PATH\tFILE_SYSTEM_URI\tSTATUS\tSIZE\tINDEX_STATUS"
                    + "\tRELATED_FILES\tSAMPLES\n");

            printFiles(queryResult.getResult(), sb, "");
        }

        ps.println(sb.toString());
    }

    private void printFiles(List<File> files, StringBuilder sb, String format) {
        // # name	type	format	bioformat	description	path	id	status	size	index status	related files   samples
        for (File file : files) {
            String indexStatus = "NA";
            if (file.getIndex() != null && file.getIndex().getStatus() != null && file.getIndex().getStatus().getName() != null) {
                indexStatus = file.getIndex().getStatus().getName();
            }
            sb.append(String.format("%s%s\t%s\t%s\t%s\t%s\t%s\t%s\t%s\t%s\t%d\t%s\t%s\t%s\n", format,
                    StringUtils.defaultIfEmpty(file.getId(), "-"), StringUtils.defaultIfEmpty(file.getName(), "-"),
                    file.getType(), file.getFormat(), file.getBioformat(), StringUtils.defaultIfEmpty(file.getDescription(), "-"),
                    StringUtils.defaultIfEmpty(file.getPath(), "-"), file.getUri(),
                    file.getStatus() != null ? StringUtils.defaultIfEmpty(file.getStatus().getName(), "-") : "-", file.getSize(),
                    indexStatus,
                    file.getRelatedFiles() != null ?
                            StringUtils.join(file.getRelatedFiles()
                                    .stream()
                                    .map(File.RelatedFile::getFileId)
                                    .collect(Collectors.toList()), ", ")
                            : "-",
                    file.getSamples() != null ?
                            StringUtils.join(file.getSamples()
                                    .stream()
                                    .map(Sample::getUid)
                                    .collect(Collectors.toList()), ", ")
                            : "-")
            );
        }
    }

    private void printSamples(List<QueryResult<Sample>> queryResultList) {
        StringBuilder sb = new StringBuilder();
        for (QueryResult<Sample> queryResult : queryResultList) {
            // Write header
            if (writerConfiguration.isHeader()) {
                sb.append("#ID\tNAME\tSOURCE\tDESCRIPTION\tSTATUS\tINDIVIDUAL_ID\tINDIVIDUAL_NAME\n");
            }

            printSamples(queryResult.getResult(), sb, "");
        }

        ps.println(sb.toString());
    }

    private void printSamples(List<Sample> samples, StringBuilder sb, String format) {
        // # name	id	source	description	status	individualName	individualID
        for (Sample sample : samples) {
            String individualName = "NA";
            String individualId = "NA";
            if (sample.getIndividual() != null) {
                individualId = StringUtils.defaultIfEmpty(sample.getIndividual().getId(), "-");
                individualName = StringUtils.defaultIfEmpty(sample.getIndividual().getName(), "-");
            }
            sb.append(String.format("%s%s\t%s\t%s\t%s\t%s\t%s\t%s\n", format, StringUtils.defaultIfEmpty(sample.getId(), "-"),
                    StringUtils.defaultIfEmpty(sample.getId(), "-"), StringUtils.defaultIfEmpty(sample.getSource(), "-"),
                    StringUtils.defaultIfEmpty(sample.getDescription(), "-"),
                    sample.getStatus() != null ? StringUtils.defaultIfEmpty(sample.getStatus().getName(), "-") : "-", individualId,
                            individualName));
        }
    }

    private void printCohorts(List<QueryResult<Cohort>> queryResultList) {
        StringBuilder sb = new StringBuilder();
        for (QueryResult<Cohort> queryResult : queryResultList) {
            // Write header
            if (writerConfiguration.isHeader()) {
                sb.append("#ID\tNAME\tTYPE\tDESCRIPTION\tSTATUS\tTOTAL_SAMPLES\tSAMPLES\tFAMILY\n");
            }

            for (Cohort cohort : queryResult.getResult()) {
                sb.append(String.format("%s\t%s\t%s\t%s\t%s\t%d\t%s\t%s\n", StringUtils.defaultIfEmpty(cohort.getId(), "-"),
                        StringUtils.defaultIfEmpty(cohort.getId(), "-"), cohort.getType(),
                        StringUtils.defaultIfEmpty(cohort.getDescription(), "-"),
                        cohort.getStatus() != null ? StringUtils.defaultIfEmpty(cohort.getStatus().getName(), "-") : "-",
                        cohort.getSamples().size(), cohort.getSamples().size() > 0 ? StringUtils.join(cohort.getSamples(), ", ") : "NA",
                        cohort.getFamily() != null ? StringUtils.defaultIfEmpty(cohort.getFamily().getId(), "-") : "-"));
            }
        }

        ps.println(sb.toString());
    }

    private void printIndividual(List<QueryResult<Individual>> queryResultList) {
        StringBuilder sb = new StringBuilder();
        for (QueryResult<Individual> queryResult : queryResultList) {
            // Write header
            if (writerConfiguration.isHeader()) {
                sb.append("#ID\tNAME\tAFFECTATION_STATUS\tSEX\tKARYOTYPIC_SEX\tETHNICITY\tPOPULATION\tSUBPOPULATION\tLIFE_STATUS")
                        .append("\tSTATUS\tFATHER_ID\tMOTHER_ID\tCREATION_DATE\n");
            }

            for (Individual individual : queryResult.getResult()) {
                String population = "NA";
                String subpopulation = "NA";
                if (individual.getPopulation() != null) {
                    if (StringUtils.isNotEmpty(individual.getPopulation().getName())) {
                        population = individual.getPopulation().getName();
                    }
                    if (StringUtils.isNotEmpty(individual.getPopulation().getSubpopulation())) {
                        subpopulation = individual.getPopulation().getSubpopulation();
                    }
                }
                sb.append(String.format("%s\t%s\t%s\t%s\t%s\t%s\t%s\t%s\t%s\t%s\t%s\t%s\t%s\n",
                        StringUtils.defaultIfEmpty(individual.getId(), "-"), StringUtils.defaultIfEmpty(individual.getName(), "-"),
                        individual.getAffectationStatus(), individual.getSex(), individual.getKaryotypicSex(),
                        StringUtils.defaultIfEmpty(individual.getEthnicity(), "-"), population, subpopulation,
                        individual.getLifeStatus(),
                        individual.getStatus() != null ? StringUtils.defaultIfEmpty(individual.getStatus().getName(), "-") : "-",
                        individual.getFather() != null ? StringUtils.defaultIfEmpty(individual.getFather().getId(), "-") : "-",
                        individual.getMother() != null ? StringUtils.defaultIfEmpty(individual.getMother().getId(), "-") : "-",
                        StringUtils.defaultIfEmpty(individual.getCreationDate(), "-")));
            }
        }

        ps.println(sb.toString());
    }

//    private void printFamily(List<QueryResult<Family>> queryResultList) {
//        StringBuilder sb = new StringBuilder();
//        for (QueryResult<Family> queryResult : queryResultList) {
//            // Write header
//            if (writerConfiguration.isHeader()) {
//                sb.append("#NAME\tID\tMOTHER\tFATHER\tMEMBER\tSTATUS\tCREATION_DATE\n");
//            }
//
//            for (Family family : queryResult.getResult()) {
//                String mother = (family.getMother() != null && StringUtils.isNotEmpty(family.getMother().getName()))
//                        ? family.getMother().getName() + "(" + family.getMother().getId() + ")"
//                        : "NA";
//                String father = (family.getFather() != null && StringUtils.isNotEmpty(family.getFather().getName()))
//                        ? family.getFather().getName() + "(" + family.getFather().getId() + ")"
//                        : "NA";
//                String children = family.getChildren() != null
//                        ? StringUtils.join(
//                                family.getChildren().stream()
//                                    .filter(Objects::nonNull)
//                                    .filter(individual -> StringUtils.isNotEmpty(individual.getName()))
//                                    .map(individual -> individual.getName() + "(" + individual.getId() + ")")
//                                    .collect(Collectors.toList()), ", ")
//                        : "NA";
//                sb.append(String.format("%s\t%d\t%s\t%s\t%s\t%s\t%s\n",
//                        family.getName(), family.getId(), mother, father, children,
//                        family.getStatus().getName(), family.getCreationDate()));
//            }
//        }
//
//        ps.println(sb.toString());
//    }

    private void printJob(List<QueryResult<Job>> queryResultList) {
        StringBuilder sb = new StringBuilder();
        for (QueryResult<Job> queryResult : queryResultList) {
            // Write header
            if (writerConfiguration.isHeader()) {
                sb.append("#ID\tNAME\tTYPE\tTOOL_NAME\tCREATION_DATE\tEXECUTABLE\tEXECUTION\t#VISITED\tSTATUS\tINPUT")
                        .append("\tOUTPUT\tOUTPUT_DIRECTORY\n");
            }

            for (Job job : queryResult.getResult()) {
                sb.append(String.format("%s\t%s\t%s\t%s\t%s\t%s\t%s\t%s\t%s\t%s\t%s\t%s\n",
                        StringUtils.defaultIfEmpty(job.getId(), "-"), StringUtils.defaultIfEmpty(job.getName(), "-"),
                        job.getType(), StringUtils.defaultIfEmpty(job.getToolId(), "-"),
                        StringUtils.defaultIfEmpty(job.getCreationDate(), "-"), StringUtils.defaultIfEmpty(job.getExecutable(), "-"),
                        StringUtils.defaultIfEmpty(job.getExecution(), "-"), job.isVisited(),
                        job.getStatus() != null ? StringUtils.defaultIfEmpty(job.getStatus().getName(), "-") : "-",
                        StringUtils.join(job.getInput(), ", "),
                        StringUtils.join(job.getOutput(), ", "),
                        job.getOutDir() != null ? StringUtils.defaultIfEmpty(job.getOutDir().getId(), "-") : "-"));
            }
        }

        ps.println(sb.toString());
    }

    private void printVariableSet(List<QueryResult<VariableSet>> queryResultList) {
        StringBuilder sb = new StringBuilder();
        for (QueryResult<VariableSet> queryResult : queryResultList) {
            // Write header
            if (writerConfiguration.isHeader()) {
                sb.append("#ID\tNAME\tDESCRIPTION\tVARIABLES\n");
            }

            for (VariableSet variableSet : queryResult.getResult()) {
                sb.append(String.format("%s\t%s\t%s\t%s\n", StringUtils.defaultIfEmpty(variableSet.getId(), "-"),
                        StringUtils.defaultIfEmpty(variableSet.getName(), "-"),
                        StringUtils.defaultIfEmpty(variableSet.getDescription(), "-"),
                        variableSet.getVariables().stream().map(Variable::getId).collect(Collectors.joining(", "))));
            }
        }

        ps.println(sb.toString());
    }

    private void printAnnotationSet(List<QueryResult<AnnotationSet>> queryResultList) {
        StringBuilder sb = new StringBuilder();
        for (QueryResult<AnnotationSet> queryResult : queryResultList) {
            for (AnnotationSet annotationSet : queryResult.getResult()) {
                // Write header
                if (writerConfiguration.isHeader()) {
                    sb.append("#KEY\tVALUE\n");
                }

                for (Map.Entry<String, Object> annotation : annotationSet.getAnnotations().entrySet()) {
                    sb.append(String.format("%s\t%s\n", annotation.getKey(), annotation.getValue()));
                }
            }
        }

        ps.println(sb.toString());
    }

    private void printTreeFile(QueryResponse<FileTree> queryResponse) {
        StringBuilder sb = new StringBuilder();
        for (QueryResult<FileTree> fileTreeQueryResult : queryResponse.getResponse()) {
            printRecursiveTree(fileTreeQueryResult.getResult(), sb, "");
        }
        ps.println(sb.toString());
    }

    private void printRecursiveTree(List<FileTree> fileTreeList, StringBuilder sb, String indent) {
        if (fileTreeList == null || fileTreeList.size() == 0) {
            return;
        }

        for (Iterator<FileTree> iterator = fileTreeList.iterator(); iterator.hasNext(); ) {
            FileTree fileTree = iterator.next();
            File file = fileTree.getFile();

            sb.append(String.format("%s %s  [%s, %s, %s]\n",
                    indent.isEmpty() ? "" : indent + (iterator.hasNext() ? "├──" : "└──"),
                    file.getType() == File.Type.FILE ? file.getName() : file.getName() + "/",
                    file.getName(),
                    file.getStatus() != null ? file.getStatus().getName() : "",
                    humanReadableByteCount(file.getSize(), false)));

            if (file.getType() == File.Type.DIRECTORY) {
                printRecursiveTree(fileTree.getChildren(), sb, indent + (iterator.hasNext()? "│   " : "    "));
            }
        }
    }

}<|MERGE_RESOLUTION|>--- conflicted
+++ resolved
@@ -19,16 +19,16 @@
 import org.apache.commons.lang3.StringUtils;
 import org.opencb.commons.datastore.core.QueryResponse;
 import org.opencb.commons.datastore.core.QueryResult;
-import org.opencb.opencga.core.common.IOUtils;
 import org.opencb.opencga.core.common.TimeUtils;
 import org.opencb.opencga.core.models.*;
+import org.opencb.opencga.core.models.acls.permissions.AbstractAclEntry;
 
 import java.util.Iterator;
 import java.util.List;
 import java.util.Map;
 import java.util.stream.Collectors;
 
-import static org.opencb.opencga.core.common.IOUtils.*;
+import static org.opencb.opencga.core.common.IOUtils.humanReadableByteCount;
 
 /**
  * Created by pfurio on 28/11/16.
@@ -242,16 +242,11 @@
     }
 
     private void printGroup(Group group, StringBuilder sb, String prefix) {
-<<<<<<< HEAD
-        sb.append(String.format("%s%s\t%s\n", prefix, StringUtils.defaultIfEmpty(group.getName(), "-"),
-                StringUtils.join(group.getUserIds(), ", ")));
-=======
         sb.append(String.format("%s%s\t%s\n", prefix, group.getId(), StringUtils.join(group.getUserIds(), ", ")));
     }
 
     private void printACL(AbstractAclEntry aclEntry, StringBuilder sb, String prefix) {
         sb.append(String.format("%s%s\t%s\n", prefix, aclEntry.getMember(), aclEntry.getPermissions().toString()));
->>>>>>> 5f7681ca
     }
 
     private void printFiles(List<QueryResult<File>> queryResultList) {
