--- conflicted
+++ resolved
@@ -17,12 +17,6 @@
 package org.opencb.opencga.app.cli.internal.executors;
 
 import org.ga4gh.models.ReadAlignment;
-<<<<<<< HEAD
-import org.opencb.commons.datastore.core.DataResponse;
-=======
-import org.opencb.biodata.models.alignment.RegionCoverage;
-import org.opencb.biodata.tools.alignment.stats.AlignmentGlobalStats;
->>>>>>> c4c94a24
 import org.opencb.commons.datastore.core.ObjectMap;
 import org.opencb.commons.datastore.core.QueryOptions;
 import org.opencb.hpg.bigdata.analysis.tools.ExecutorMonitor;
@@ -34,11 +28,8 @@
 import org.opencb.opencga.app.cli.internal.options.AlignmentCommandOptions;
 import org.opencb.opencga.catalog.exceptions.CatalogException;
 import org.opencb.opencga.client.rest.OpenCGAClient;
-<<<<<<< HEAD
-import org.opencb.opencga.core.exception.AnalysisException;
-=======
+import org.opencb.opencga.core.exception.ToolException;
 import org.opencb.opencga.core.rest.RestResponse;
->>>>>>> c4c94a24
 import org.opencb.opencga.storage.core.alignment.AlignmentDBAdaptor;
 
 import java.io.IOException;
@@ -158,30 +149,18 @@
         }
     }
 
-    private void statsRun() throws AnalysisException {
+    private void statsRun() throws ToolException {
         AlignmentCommandOptions.StatsAlignmentCommandOptions cliOptions = alignmentCommandOptions.statsAlignmentCommandOptions;
 
-<<<<<<< HEAD
         AlignmentStorageManager alignmentManager = new AlignmentStorageManager(catalogManager, storageEngineFactory);
-=======
-        OpenCGAClient openCGAClient = new OpenCGAClient(clientConfiguration);
-        RestResponse<AlignmentGlobalStats> globalStats = openCGAClient.getAlignmentClient()
-                .stats(alignmentCommandOptions.statsAlignmentCommandOptions.fileId, objectMap);
->>>>>>> c4c94a24
 
         alignmentManager.statsRun(cliOptions.study, cliOptions.inputFile, cliOptions.outdir, cliOptions.commonOptions.token);
     }
 
-    private void coverageRun() throws AnalysisException {
+    private void coverageRun() throws ToolException {
         AlignmentCommandOptions.CoverageAlignmentCommandOptions cliOptions = alignmentCommandOptions.coverageAlignmentCommandOptions;
 
-<<<<<<< HEAD
         AlignmentStorageManager alignmentManager = new AlignmentStorageManager(catalogManager, storageEngineFactory);
-=======
-        OpenCGAClient openCGAClient = new OpenCGAClient(clientConfiguration);
-        RestResponse<RegionCoverage> globalStats = openCGAClient.getAlignmentClient()
-                .coverage(alignmentCommandOptions.coverageAlignmentCommandOptions.fileId, objectMap);
->>>>>>> c4c94a24
 
         alignmentManager.coverageRun(cliOptions.study, cliOptions.inputFile, cliOptions.windowSize, cliOptions.outdir, cliOptions.commonOptions.token);
     }
