package org.opencb.opencga.app.cli;

<<<<<<< HEAD
import com.beust.jcommander.DynamicParameter;
=======
import com.beust.jcommander.IValueValidator;
>>>>>>> dfc82966
import com.beust.jcommander.JCommander;
import com.beust.jcommander.Parameter;
import com.beust.jcommander.ParameterException;
import com.beust.jcommander.Parameters;
import java.util.HashMap;
import java.util.LinkedList;
import java.util.List;
import java.util.Map;

/**
 * @author Cristina Yenyxe Gonzalez Garcia <cyenyxe@ebi.ac.uk>
 * @author Alejandro Aleman Ramos <aaleman@cipf.es>
 */
public class OptionsParser {
    private final JCommander jcommander;
    
<<<<<<< HEAD
//    private Options options;
    private JCommander jcommander;
    
    private CommandTransformVariants transformVariants;
    private CommandLoadVariants loadVariants;
    private CommandTransformAlignments transformAlignments;
    private CommandLoadAlignments loadAlignments;
    private CommandDownloadAlignments downloadAlignments;

    public OptionsParser() {
        jcommander = new JCommander();
        jcommander.addCommand(transformVariants = new CommandTransformVariants());
        jcommander.addCommand(loadVariants = new CommandLoadVariants());
        jcommander.addCommand(transformAlignments = new CommandTransformAlignments());
        jcommander.addCommand(loadAlignments = new CommandLoadAlignments());
        jcommander.addCommand(downloadAlignments = new CommandDownloadAlignments());
=======
    private final CommandCreateAccessions accessions;
    private final CommandTransformVariants transform;
    private final CommandLoadVariants load;

    public OptionsParser() {
        jcommander = new JCommander();
        jcommander.addCommand(accessions = new CommandCreateAccessions());
        jcommander.addCommand(transform = new CommandTransformVariants());
        jcommander.addCommand(load = new CommandLoadVariants());
>>>>>>> dfc82966
    }
    
    interface Command {}
          
    @Parameters(commandNames = { "create-accessions" }, commandDescription = "Creates accession IDs for an input file")
    class CommandCreateAccessions implements Command {
        
        @Parameter(names = { "-i", "--input" }, description = "File to annotation with accession IDs", required = true, arity = 1)
        String input;
        
        @Parameter(names = { "-p", "--prefix" }, description = "Accession IDs prefix", arity = 1)
        String prefix;
        
        @Parameter(names = { "-s", "--study-alias" }, description = "Unique ID for the study where the file is classified (used for prefixes)", 
                required = true, arity = 1)//, validateValueWith = StudyIdValidator.class)
        String studyId;
        
        @Parameter(names = { "-r", "--resume-from-accession" }, description = "Starting point to generate accessions (will not be included)", arity = 1)
        String resumeFromAccession;
        
        @Parameter(names = { "-o", "--outdir" }, description = "Directory where the output file will be saved", arity = 1)
        String outdir;
        
        class StudyIdValidator implements IValueValidator<String> {

            @Override
            public void validate(String name, String value) throws ParameterException {
                if (value.length() < 6) {
                    throw new ParameterException("The study ID must be at least 6 characters long");
                }
            }
            
        }
    }
    
    
    @Parameters(commandNames = { "transform-variants" }, commandDescription = "Generates a data model from an input file")
    class CommandTransformVariants implements Command {

        @Parameter(names = {"-i", "--input"}, description = "File to transform into the OpenCGA data model", required = true, arity = 1)
        String file;

        @Parameter(names = {"-a", "--alias"}, description = "Unique ID for the file to be transformed", required = true, arity = 1)
        String fileId;

        @Parameter(names = {"-s", "--study"}, description = "Full name of the study where the file is classified", required = true, arity = 1)
        String study;

        @Parameter(names = {"--study-alias"}, description = "Unique ID for the study where the file is classified", required = true, arity = 1)
        String studyId;

        @Parameter(names = {"-p", "--pedigree"}, description = "File containing pedigree information (in PED format, optional)", arity = 1)
        String pedigree;

        @Parameter(names = {"-o", "--outdir"}, description = "Directory where output files will be saved", arity = 1)
        String outdir;

        @Parameter(names = {"--include-effect"}, description = "Save variant effect information (optional)")
        boolean includeEffect = false;

        @Parameter(names = {"--include-samples"}, description = "Save samples information (optional)")
        boolean includeSamples = false;

        @Parameter(names = {"--include-stats"}, description = "Save statistics information (optional)")
        boolean includeStats = false;

        @Parameter(names = {"--aggregated"}, description = "Aggregated VCF File: basic or EVS (optional)", arity = 1)
        String aggregated;

    }

    @Parameters(commandNames = {"load-variants"}, commandDescription = "Loads an already generated data model into a backend")
    class CommandLoadVariants implements Command {

        @Parameter(names = {"-i", "--input"}, description = "Prefix of files to save in the selected backend", required = true, arity = 1)
        String input;

        @Parameter(names = {"-b", "--backend"}, description = "Storage to save files into: mongo (default) or hbase (pending)", required = false, arity = 1)
        String backend;

        @Parameter(names = {"-c", "--credentials"}, description = "Path to the file where the backend credentials are stored", required = true, arity = 1)
        String credentials;

        @Parameter(names = {"--include-effect"}, description = "Save variant effect information (optional)")
        boolean includeEffect = false;

        @Parameter(names = {"--include-samples"}, description = "Save samples information (optional)")
        boolean includeSamples = false;

        @Parameter(names = {"--include-stats"}, description = "Save statistics information (optional)")
        boolean includeStats = false;

    }
<<<<<<< HEAD
    
    @Parameters(commandNames = {"transform-alignments"}, commandDescription = "Generates the Alignment data model from an input file")
    class CommandTransformAlignments implements Command {

        @Parameter(names = {"-i", "--input"}, description = "File to transform into the OpenCGA data model", required = true, arity = 1)
        String file;

        @Parameter(names = {"-a", "--alias"}, description = "Unique ID for the file to be transformed", required = true, arity = 1)
        String fileId;

        @Parameter(names = {"-s", "--study"}, description = "Full name of the study where the file is classified", required = true, arity = 1)
        String study;

      //  @Parameter(names = {"--study-alias"}, description = "Unique ID for the study where the file is classified", required = true, arity = 1)
      //  String studyId;

        @Parameter(names = {"-o", "--outdir"}, description = "Directory where output files will be saved", arity = 1)
        String outdir = ".";
        
        
        @Parameter(names = {"--plain"}, description = "Do not compress the output (optional)", required = false)
        boolean plain = false;
        
        @Parameter(names = {"--include-coverage"}, description = "Save coverage information (optional)", required = false, arity = 0)
        boolean includeCoverage = false;
        
        //Acceptes values: ^[0-9]+(.[0-9]+)?[kKmMgG]?$  -->   <float>[KMG]
        @Parameter(names = "--mean-coverage", description = "Add mean coverage values (optional)", required = false)
        List<String> meanCoverage = new LinkedList<String>();
        
        
//        @Parameters(commandNames = {"--include-coverage"}, commandDescription = "Save coverage information (optional)")
//        class CommandCoverage implements Command {
//            @Parameter(names = {"--plain"}, description = "Do not compress the output (optional)", required = false)
//            boolean plain = false;
//        }
        
//        @Parameter(names = {"--compact"}, description = "Compact sequence differences with reference genome (optional)", required = false, arity = 0)
//        boolean compact = false;


    }
    
    @Parameters(commandNames = {"load-alignments"}, commandDescription = "Loads an already generated data model into a backend")
    class CommandLoadAlignments implements Command {
        
//        @Parameter(names = {"-a", "--alias"}, description = "Unique ID for the file to be loaded", required = true, arity = 1)
//        String fileId;
        
//        @Parameter(names = {"-i", "--input"}, description = "Prefix of files to save in the selected backend", required = true, arity = 1)
//        String input;

        @Parameter(names = {"-i", "--input"}, description = "Main file to save in the selected backend", required = true, arity = 1)
        String input;
        
//        @Parameter(names = {"--indir"}, description = "Directory of the input files", required = false, arity = 1)
//        String dir = "";

//        @Parameter(names = {"-s", "--study"}, description = "Full name of the study where the file is classified", required = true, arity = 1)
//        String study;

//        @Parameter(names = {"--study-alias"}, description = "Unique ID for the study where the file is classified", required = true, arity = 1)
//        String studyId;
        
//        @Parameter(names = {"--plain"}, description = "Do not compress the output (optional)", required = false)
//        boolean plain = false;
        
        @Parameter(names = {"-b", "--backend"}, description = "Storage to save files into: hbase (default) or hive (pending)", required = false, arity = 1)
        String backend = "hbase";

        @Parameter(names = {"-c", "--credentials"}, description = "Path to the file where the backend credentials are stored", required = true, arity = 1)
        String credentials;
        
        @Parameter(names = {"--include-coverage"}, description = "Save coverage information (optional)", required = false, arity = 0)
        boolean includeCoverage = false;
    }

    
    @Parameters(commandNames = {"download-alignments"}, commandDescription = "Downloads a data model from the backend")
    class CommandDownloadAlignments implements Command {
        
        @Parameter(names = {"-a", "--alias"}, description = "Unique ID for the file to be extracted", required = true, arity = 1)
        String alias;

        @Parameter(names = {"-s", "--study"}, description = "Full name of the study where the file is classified", required = true, arity = 1)
        String study;
        
        @Parameter(names = {"-c", "--credentials"}, description = "Path to the file where the backend credentials are stored", required = true, arity = 1)
        String credentials;

//        @Parameter(names = {"--study-alias"}, description = "Unique ID for the study where the file is classified", required = true, arity = 1)
//        String studyId;
        
        @Parameter(names = {"-b", "--backend"}, description = "Storage to save files into: hbase (default) or hive (pending)", required = false, arity = 1)
        String backend = "hbase";
        
        @Parameter(names = {"-o", "--outdir"}, description = "Directory where output files will be saved (optional)", arity = 1)
        String outdir;

        @Parameter(names = {"--region"}, description = "Limits the Alignments to a region <chromosome>[:<start>-<end>] (optional)", arity = 1)
        String region;
        
        @Parameter(names = {"-f", "--format"}, description = "Outfile format: sam (default), bam, json, json.gz ", arity = 1)
        String format = "json.gz";

        @Parameter(names = {"--coverage"}, description = "Get the region coverage instead the alignments.", arity = 0)
        boolean coverage = false;

        @Parameter(names = {"--remove"}, description = "Remove file from system (pending)", hidden = true)
        boolean remove;
        
        
        
        
    }
    
    
=======

>>>>>>> dfc82966
    String parse(String[] args) throws ParameterException {
        jcommander.parse(args);
        return jcommander.getParsedCommand();
    }

    String usage() {
        StringBuilder builder = new StringBuilder();
        jcommander.usage(builder);
        return builder.toString();
    }

<<<<<<< HEAD
    CommandTransformVariants getTransformVariants() {
        return transformVariants;
    }

    CommandLoadVariants getLoadVariants() {
        return loadVariants;
    }
    
    CommandTransformAlignments getTransformAlignments() {
        return transformAlignments;
    }

    CommandLoadAlignments getLoadAlignments() {
        return loadAlignments;
    }

    CommandDownloadAlignments getDownloadAlignments() {
        return downloadAlignments;
    }
    

=======
    CommandCreateAccessions getAccessionsCommand() {
        return accessions;
    }

    CommandLoadVariants getLoadCommand() {
        return load;
    }
    
    CommandTransformVariants getTransformCommand() {
        return transform;
    }

>>>>>>> dfc82966
}<|MERGE_RESOLUTION|>--- conflicted
+++ resolved
@@ -1,10 +1,6 @@
 package org.opencb.opencga.app.cli;
 
-<<<<<<< HEAD
-import com.beust.jcommander.DynamicParameter;
-=======
 import com.beust.jcommander.IValueValidator;
->>>>>>> dfc82966
 import com.beust.jcommander.JCommander;
 import com.beust.jcommander.Parameter;
 import com.beust.jcommander.ParameterException;
@@ -21,34 +17,21 @@
 public class OptionsParser {
     private final JCommander jcommander;
     
-<<<<<<< HEAD
-//    private Options options;
-    private JCommander jcommander;
-    
-    private CommandTransformVariants transformVariants;
-    private CommandLoadVariants loadVariants;
+    private final CommandCreateAccessions accessions;
+    private final CommandTransformVariants transform;
+    private final CommandLoadVariants load;
     private CommandTransformAlignments transformAlignments;
     private CommandLoadAlignments loadAlignments;
     private CommandDownloadAlignments downloadAlignments;
-
-    public OptionsParser() {
-        jcommander = new JCommander();
-        jcommander.addCommand(transformVariants = new CommandTransformVariants());
-        jcommander.addCommand(loadVariants = new CommandLoadVariants());
-        jcommander.addCommand(transformAlignments = new CommandTransformAlignments());
-        jcommander.addCommand(loadAlignments = new CommandLoadAlignments());
-        jcommander.addCommand(downloadAlignments = new CommandDownloadAlignments());
-=======
-    private final CommandCreateAccessions accessions;
-    private final CommandTransformVariants transform;
-    private final CommandLoadVariants load;
 
     public OptionsParser() {
         jcommander = new JCommander();
         jcommander.addCommand(accessions = new CommandCreateAccessions());
         jcommander.addCommand(transform = new CommandTransformVariants());
         jcommander.addCommand(load = new CommandLoadVariants());
->>>>>>> dfc82966
+        jcommander.addCommand(transformAlignments = new CommandTransformAlignments());
+        jcommander.addCommand(loadAlignments = new CommandLoadAlignments());
+        jcommander.addCommand(downloadAlignments = new CommandDownloadAlignments());
     }
     
     interface Command {}
@@ -140,9 +123,8 @@
 
         @Parameter(names = {"--include-stats"}, description = "Save statistics information (optional)")
         boolean includeStats = false;
-
-    }
-<<<<<<< HEAD
+        
+    }
     
     @Parameters(commandNames = {"transform-alignments"}, commandDescription = "Generates the Alignment data model from an input file")
     class CommandTransformAlignments implements Command {
@@ -260,9 +242,6 @@
     }
     
     
-=======
-
->>>>>>> dfc82966
     String parse(String[] args) throws ParameterException {
         jcommander.parse(args);
         return jcommander.getParsedCommand();
@@ -274,15 +253,18 @@
         return builder.toString();
     }
 
-<<<<<<< HEAD
-    CommandTransformVariants getTransformVariants() {
-        return transformVariants;
-    }
-
-    CommandLoadVariants getLoadVariants() {
-        return loadVariants;
-    }
-    
+    CommandCreateAccessions getAccessionsCommand() {
+        return accessions;
+    }
+
+    CommandLoadVariants getLoadCommand() {
+        return load;
+    }
+    
+    CommandTransformVariants getTransformCommand() {
+        return transform;
+    }
+
     CommandTransformAlignments getTransformAlignments() {
         return transformAlignments;
     }
@@ -294,20 +276,5 @@
     CommandDownloadAlignments getDownloadAlignments() {
         return downloadAlignments;
     }
-    
-
-=======
-    CommandCreateAccessions getAccessionsCommand() {
-        return accessions;
-    }
-
-    CommandLoadVariants getLoadCommand() {
-        return load;
-    }
-    
-    CommandTransformVariants getTransformCommand() {
-        return transform;
-    }
-
->>>>>>> dfc82966
+
 }