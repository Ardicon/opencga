--- conflicted
+++ resolved
@@ -11,20 +11,11 @@
  * @author Alejandro Aleman Ramos <aaleman@cipf.es>
  */
 public class OptionsParser {
-<<<<<<< HEAD
-
-    private JCommander jcommander;
-
-    private CommandTransformVariants transform;
-    private CommandLoadVariants load;
-=======
-    
     private final JCommander jcommander;
     
     private final CommandCreateAccessions accessions;
     private final CommandTransformVariants transform;
     private final CommandLoadVariants load;
->>>>>>> 97d436d7
 
     public OptionsParser() {
         jcommander = new JCommander();
@@ -32,13 +23,6 @@
         jcommander.addCommand(transform = new CommandTransformVariants());
         jcommander.addCommand(load = new CommandLoadVariants());
     }
-<<<<<<< HEAD
-
-    interface Command {
-    }
-
-    @Parameters(commandNames = {"transform-variants"}, commandDescription = "Generates a data model from an input file")
-=======
     
     interface Command {}
           
@@ -75,7 +59,6 @@
     
     
     @Parameters(commandNames = { "transform-variants" }, commandDescription = "Generates a data model from an input file")
->>>>>>> 97d436d7
     class CommandTransformVariants implements Command {
 
         @Parameter(names = {"-i", "--input"}, description = "File to transform into the OpenCGA data model", required = true, arity = 1)
@@ -105,19 +88,12 @@
         @Parameter(names = {"--include-stats"}, description = "Save statistics information (optional)")
         boolean includeStats = false;
 
-<<<<<<< HEAD
         @Parameter(names = {"--aggregated"}, description = "Aggregated VCF File: basic or EVS (optional)", arity = 1)
         String aggregated;
 
     }
 
     @Parameters(commandNames = {"load-variants"}, commandDescription = "Loads an already generated data model into a backend")
-=======
-    }
-    
-    
-    @Parameters(commandNames = { "load-variants" }, commandDescription = "Loads an already generated data model into a backend")
->>>>>>> 97d436d7
     class CommandLoadVariants implements Command {
 
         @Parameter(names = {"-i", "--input"}, description = "Prefix of files to save in the selected backend", required = true, arity = 1)
@@ -158,12 +134,9 @@
     CommandLoadVariants getLoadCommand() {
         return load;
     }
-<<<<<<< HEAD
-=======
     
     CommandTransformVariants getTransformCommand() {
         return transform;
     }
->>>>>>> 97d436d7
 
 }