--- conflicted
+++ resolved
@@ -147,11 +147,7 @@
         if (usersCommandOptions.createUserCommandOptions.userQuota != null) {
             userQuota = usersCommandOptions.createUserCommandOptions.userQuota;
         } else {
-<<<<<<< HEAD
-            userDiskQuota = configuration.getUserDefaultDiskQuota();
-=======
-            userQuota = catalogConfiguration.getUserDefaultQuota();
->>>>>>> be530f0d
+            userQuota = configuration.getUserDefaultQuota();
         }
 
         CatalogManager catalogManager = new CatalogManager(configuration);
@@ -234,33 +230,18 @@
         }
     }
 
-<<<<<<< HEAD
-    private void setDiskQuota() throws CatalogException {
-        if (usersCommandOptions.diskQuotaUserCommandOptions.databaseUser != null) {
-            configuration.getDatabase().setUser(usersCommandOptions.diskQuotaUserCommandOptions.databaseUser);
-        }
-        if (usersCommandOptions.diskQuotaUserCommandOptions.databasePassword != null) {
-            configuration.getDatabase().setPassword(usersCommandOptions.diskQuotaUserCommandOptions.databasePassword);
-        }
-        if (usersCommandOptions.diskQuotaUserCommandOptions.database != null) {
-            configuration.getDatabase().setDatabase(usersCommandOptions.diskQuotaUserCommandOptions.database);
-        }
-        if (usersCommandOptions.diskQuotaUserCommandOptions.databaseHost != null) {
-            configuration.getDatabase().setHosts(Collections.singletonList(usersCommandOptions.diskQuotaUserCommandOptions.databaseHost));
-=======
     private void setQuota() throws CatalogException {
         if (usersCommandOptions.QuotaUserCommandOptions.databaseUser != null) {
-            catalogConfiguration.getDatabase().setUser(usersCommandOptions.QuotaUserCommandOptions.databaseUser);
+            configuration.getDatabase().setUser(usersCommandOptions.QuotaUserCommandOptions.databaseUser);
         }
         if (usersCommandOptions.QuotaUserCommandOptions.databasePassword != null) {
-            catalogConfiguration.getDatabase().setPassword(usersCommandOptions.QuotaUserCommandOptions.databasePassword);
+            configuration.getDatabase().setPassword(usersCommandOptions.QuotaUserCommandOptions.databasePassword);
         }
         if (usersCommandOptions.QuotaUserCommandOptions.database != null) {
-            catalogConfiguration.getDatabase().setDatabase(usersCommandOptions.QuotaUserCommandOptions.database);
+            configuration.getDatabase().setDatabase(usersCommandOptions.QuotaUserCommandOptions.database);
         }
         if (usersCommandOptions.QuotaUserCommandOptions.databaseHost != null) {
-            catalogConfiguration.getDatabase().setHosts(Collections.singletonList(usersCommandOptions.QuotaUserCommandOptions.databaseHost));
->>>>>>> be530f0d
+            configuration.getDatabase().setHosts(Collections.singletonList(usersCommandOptions.QuotaUserCommandOptions.databaseHost));
         }
         if (usersCommandOptions.commonOptions.adminPassword != null) {
             configuration.getAdmin().setPassword(usersCommandOptions.commonOptions.adminPassword);
