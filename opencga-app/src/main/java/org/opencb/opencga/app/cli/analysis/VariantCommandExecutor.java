/*
 * Copyright 2015 OpenCB
 *
 * Licensed under the Apache License, Version 2.0 (the "License");
 * you may not use this file except in compliance with the License.
 * You may obtain a copy of the License at
 *
 *     http://www.apache.org/licenses/LICENSE-2.0
 *
 * Unless required by applicable law or agreed to in writing, software
 * distributed under the License is distributed on an "AS IS" BASIS,
 * WITHOUT WARRANTIES OR CONDITIONS OF ANY KIND, either express or implied.
 * See the License for the specific language governing permissions and
 * limitations under the License.
 */

package org.opencb.opencga.app.cli.analysis;


import com.beust.jcommander.ParameterException;
import com.fasterxml.jackson.databind.ObjectMapper;
import org.apache.commons.lang3.StringUtils;
import org.opencb.biodata.models.variant.Variant;
import org.opencb.commons.datastore.core.ObjectMap;
import org.opencb.commons.datastore.core.Query;
import org.opencb.commons.datastore.core.QueryOptions;
import org.opencb.commons.datastore.core.QueryResult;
import org.opencb.commons.io.DataWriter;
import org.opencb.opencga.analysis.AnalysisExecutionException;
import org.opencb.opencga.analysis.AnalysisOutputRecorder;
<<<<<<< HEAD
import org.opencb.opencga.analysis.files.FileMetadataReader;
=======
import org.opencb.opencga.analysis.execution.executors.ExecutorManager;
>>>>>>> 9d2079f0
import org.opencb.opencga.analysis.storage.AnalysisFileIndexer;
import org.opencb.opencga.analysis.storage.variant.VariantFetcher;
import org.opencb.opencga.analysis.storage.variant.VariantStorage;
import org.opencb.opencga.catalog.db.api.CatalogCohortDBAdaptor;
import org.opencb.opencga.catalog.db.api.CatalogFileDBAdaptor;
import org.opencb.opencga.catalog.exceptions.CatalogException;
import org.opencb.opencga.catalog.models.*;
import org.opencb.opencga.core.common.TimeUtils;
import org.opencb.opencga.storage.core.StorageETLResult;
import org.opencb.opencga.storage.core.StudyConfiguration;
import org.opencb.opencga.storage.core.exceptions.StorageETLException;
import org.opencb.opencga.storage.core.exceptions.StorageManagerException;
import org.opencb.opencga.storage.core.variant.StudyConfigurationManager;
import org.opencb.opencga.storage.core.variant.VariantStorageManager;
import org.opencb.opencga.storage.core.variant.adaptors.VariantDBAdaptor;
import org.opencb.opencga.storage.core.variant.adaptors.VariantDBIterator;
import org.opencb.opencga.storage.core.variant.annotation.VariantAnnotationManager;
import org.opencb.opencga.storage.core.variant.annotation.VariantAnnotator;
import org.opencb.opencga.storage.core.variant.annotation.VariantAnnotatorException;
import org.opencb.opencga.storage.core.variant.io.VariantVcfExporter;
import org.opencb.opencga.storage.core.variant.stats.VariantStatisticsManager;
import org.opencb.biodata.tools.variant.stats.writer.VariantStatsPopulationFrequencyExporter;
import org.opencb.biodata.tools.variant.stats.writer.VariantStatsTsvExporter;

import java.io.FileInputStream;
import java.io.FileNotFoundException;
import java.io.IOException;
import java.io.OutputStream;
import java.net.URI;
import java.net.URISyntaxException;
import java.nio.file.Path;
import java.nio.file.Paths;
import java.util.*;
import java.util.stream.Collectors;

import static org.opencb.opencga.storage.core.variant.adaptors.VariantDBAdaptor.VariantQueryParams.RETURNED_SAMPLES;
import static org.opencb.opencga.storage.core.variant.adaptors.VariantDBAdaptor.VariantQueryParams.RETURNED_STUDIES;

/**
 * Created by imedina on 02/03/15.
 */
public class VariantCommandExecutor extends AnalysisStorageCommandExecutor {

    private AnalysisCliOptionsParser.VariantCommandOptions variantCommandOptions;
    private VariantStorageManager variantStorageManager;

    public VariantCommandExecutor(AnalysisCliOptionsParser.VariantCommandOptions variantCommandOptions) {
        super(variantCommandOptions.commonOptions);
        this.variantCommandOptions = variantCommandOptions;
    }

    @Override
    public void execute() throws Exception {
        logger.debug("Executing variant command line");

        String subCommandString = variantCommandOptions.getParsedSubCommand();
        configure();

        if (StringUtils.isNotEmpty(variantCommandOptions.commonOptions.sessionId)) {
            sessionId = variantCommandOptions.commonOptions.sessionId;
        }

        switch (subCommandString) {
            case "ibs":
                ibs();
                break;
            case "delete":
                delete();
                break;
            case "query":
                query();
                break;
            case "export-frequencies":
                exportFrequencies();
                break;
            case "index":
                index();
                break;
            case "stats":
                stats();
                break;
            case "annotate":
                annotate();
                break;
            default:
                logger.error("Subcommand not valid");
                break;
        }

    }


    private VariantStorageManager initVariantStorageManager(DataStore dataStore)
            throws CatalogException, IllegalAccessException, InstantiationException, ClassNotFoundException {

        String storageEngine = dataStore.getStorageEngine();
        if (StringUtils.isEmpty(storageEngine)) {
            this.variantStorageManager = storageManagerFactory.getVariantStorageManager();
        } else {
            this.variantStorageManager = storageManagerFactory.getVariantStorageManager(storageEngine);
        }
        return variantStorageManager;
    }


    private void ibs() {
        throw new UnsupportedOperationException();
    }


    private void exportFrequencies() throws Exception {

        AnalysisCliOptionsParser.ExportVariantStatsCommandOptions exportCliOptions = variantCommandOptions.exportVariantStatsCommandOptions;
        AnalysisCliOptionsParser.QueryVariantCommandOptions queryCliOptions = variantCommandOptions.queryVariantCommandOptions;

        queryCliOptions.outputFormat = exportCliOptions.outputFormat.toLowerCase().replace("tsv", "stats");
        queryCliOptions.study = exportCliOptions.studies;
        queryCliOptions.returnStudy = exportCliOptions.studies;
        queryCliOptions.limit = exportCliOptions.queryOptions.limit;
        queryCliOptions.skip = exportCliOptions.queryOptions.skip;
        queryCliOptions.region = exportCliOptions.queryOptions.region;
        queryCliOptions.regionFile = exportCliOptions.queryOptions.regionFile;
        queryCliOptions.output = exportCliOptions.queryOptions.output;
        queryCliOptions.gene = exportCliOptions.queryOptions.gene;
        queryCliOptions.count = exportCliOptions.queryOptions.count;
        queryCliOptions.returnSample = "";

        query();
    }

    private void query() throws Exception {

        AnalysisCliOptionsParser.QueryVariantCommandOptions cliOptions = variantCommandOptions.queryVariantCommandOptions;

        Map<Long, String> studyIds = getStudyIds(sessionId);
        Query query = VariantQueryCommandUtils.parseQuery(cliOptions, studyIds);
        QueryOptions queryOptions = VariantQueryCommandUtils.parseQueryOptions(cliOptions);

        VariantFetcher variantFetcher = new VariantFetcher(catalogManager, storageManagerFactory);

        if (cliOptions.count) {
            QueryResult<Long> result = variantFetcher.count(query, sessionId);
            System.out.println("Num. results\t" + result.getResult().get(0));
        } else if (StringUtils.isNotEmpty(cliOptions.groupBy)) {
            ObjectMapper objectMapper = new ObjectMapper();
            QueryResult groupBy = variantFetcher.groupBy(query, queryOptions, cliOptions.groupBy, sessionId);
            System.out.println("rank = " + objectMapper.writerWithDefaultPrettyPrinter().writeValueAsString(groupBy));
        } else if (StringUtils.isNotEmpty(cliOptions.rank)) {
            ObjectMapper objectMapper = new ObjectMapper();
            QueryResult rank = variantFetcher.rank(query, queryOptions, cliOptions.rank, sessionId);
            System.out.println("rank = " + objectMapper.writerWithDefaultPrettyPrinter().writeValueAsString(rank));
        } else {
            final String outputFormat;
            if (StringUtils.isNotEmpty(cliOptions.outputFormat)) {
                outputFormat = cliOptions.outputFormat.toLowerCase();
            } else {
                outputFormat = "vcf";
            }

            try (OutputStream outputStream = VariantQueryCommandUtils.getOutputStream(cliOptions)) {
                VariantDBIterator iterator = variantFetcher.iterator(query, queryOptions, sessionId);
                StudyConfiguration studyConfiguration;
                switch (outputFormat) {
                    case "vcf":
                    case "vcf.gz":
//                StudyConfigurationManager studyConfigurationManager = variantDBAdaptor.getStudyConfigurationManager();
//                Map<Long, List<Sample>> samplesMetadata = variantFetcher.getSamplesMetadata(studyId, query, queryOptions, sessionId);
//                QueryResult<StudyConfiguration> studyConfigurationResult = studyConfigurationManager.getStudyConfiguration(
//                        query.getAsStringList(RETURNED_STUDIES.key()).get(0), null);
                        studyConfiguration = variantFetcher
                                .getStudyConfiguration(query.getAsIntegerList(RETURNED_STUDIES.key()).get(0), null, sessionId);
                        if (studyConfiguration != null) {
                            // Samples to be returned
                            if (query.containsKey(RETURNED_SAMPLES.key())) {
                                queryOptions.put(RETURNED_SAMPLES.key(), query.get(RETURNED_SAMPLES.key()));
                            }

//                        options.add("includeAnnotations", queryVariantsCommandOptions.includeAnnotations);
                            if (cliOptions.annotations != null) {
                                queryOptions.add("annotations", cliOptions.annotations);
                            }
                            VariantVcfExporter variantVcfExporter = new VariantVcfExporter();
                            variantVcfExporter.export(iterator, studyConfiguration, outputStream, queryOptions);
                        } else {
                            logger.warn("no study found named " + query.getAsStringList(RETURNED_STUDIES.key()).get(0));
                        }
                        break;
                    case "json":
                    case "json.gz":
                        // we know that it is JSON, otherwise we have not reached this point
                        while (iterator.hasNext()) {
                            Variant variant = iterator.next();
                            outputStream.write(variant.toJson().getBytes());
                            outputStream.write('\n');
                        }
                        break;
                    case "stats":
                    case "stats.gz":
                        studyConfiguration = variantFetcher
                                .getStudyConfiguration(query.getAsIntegerList(RETURNED_STUDIES.key()).get(0), null, sessionId);
                        List<String> cohorts = new ArrayList<>(studyConfiguration.getCohortIds().keySet());
                        cohorts.sort(String::compareTo);
                        DataWriter<Variant> exporter = new VariantStatsTsvExporter(outputStream, studyConfiguration.getStudyName(), cohorts);

                        exporter.open();
                        exporter.pre();
                        while (iterator.hasNext()) {
                            exporter.write(iterator.next());
                        }
                        exporter.post();
                        exporter.close();

                        break;
                    case "cellbase":
                    case "cellbase.gz":
                        exporter = new VariantStatsPopulationFrequencyExporter(outputStream);

                        exporter.open();
                        exporter.pre();
                        while (iterator.hasNext()) {
                            exporter.write(iterator.next());
                        }
                        exporter.post();
                        exporter.close();
                        break;
                    default:
                        throw new ParameterException("Unknwon output format " + outputFormat);
                }
                iterator.close();
            }
        }
    }


    private void delete() {
        throw new UnsupportedOperationException();
    }

    private void index() throws CatalogException, AnalysisExecutionException, IOException, ClassNotFoundException,
            StorageManagerException, InstantiationException, IllegalAccessException {
        AnalysisCliOptionsParser.IndexVariantCommandOptions cliOptions = variantCommandOptions.indexVariantCommandOptions;

        long inputFileId = catalogManager.getFileId(cliOptions.fileId);

        // 1) Create, if not provided, an indexation job
        if (StringUtils.isEmpty(cliOptions.job.jobId)) {
            Job job;
            long outDirId;
            if (cliOptions.outdirId == null) {
                outDirId = catalogManager.getFileParent(inputFileId, null, sessionId).first().getId();
            } else  {
                outDirId = catalogManager.getFileId(cliOptions.outdirId);
            }

            AnalysisFileIndexer analysisFileIndexer = new AnalysisFileIndexer(catalogManager);

            List<String> extraParams = cliOptions.commonOptions.params.entrySet()
                    .stream()
                    .map(entry -> "-D" + entry.getKey() + "=" + entry.getValue())
                    .collect(Collectors.toList());

            QueryOptions options = new QueryOptions()
                    .append(ExecutorManager.EXECUTE, !cliOptions.job.queue)
                    .append(ExecutorManager.SIMULATE, false)
                    .append(AnalysisFileIndexer.TRANSFORM, cliOptions.transform)
                    .append(AnalysisFileIndexer.LOAD, cliOptions.load)
                    .append(AnalysisFileIndexer.PARAMETERS, extraParams)
                    .append(VariantStorageManager.Options.CALCULATE_STATS.key(), cliOptions.calculateStats)
                    .append(VariantStorageManager.Options.ANNOTATE.key(), cliOptions.annotate)
                    .append(VariantStorageManager.Options.AGGREGATED_TYPE.key(), cliOptions.aggregated)
                    .append(VariantStorageManager.Options.EXTRA_GENOTYPE_FIELDS.key(), cliOptions.extraFields)
                    .append(VariantStorageManager.Options.EXCLUDE_GENOTYPES.key(), cliOptions.excludeGenotype)
                    .append(AnalysisFileIndexer.LOG_LEVEL, cliOptions.commonOptions.logLevel);

            QueryResult<Job> result = analysisFileIndexer.index(inputFileId, outDirId, sessionId, options);
            if (cliOptions.job.queue) {
                System.out.println(new ObjectMapper().writerWithDefaultPrettyPrinter().writeValueAsString(result));
            }

        } else {
            long studyId = catalogManager.getStudyIdByFileId(inputFileId);
            index(getJob(studyId, cliOptions.job.jobId, sessionId));
        }
    }

    /**
     * Index a variant file.
     *
     * steps:
     * 1) Initialize VariantStorageManager
     * 2) Read and validate cli args. Configure options
     * 3) Execute indexation
     * 4) Save indexation result
     *
     * @throws CatalogException
     * @throws IllegalAccessException
     * @throws ClassNotFoundException
     * @throws InstantiationException
     * @throws StorageManagerException
     */
    private void index(Job job) throws CatalogException, IllegalAccessException, ClassNotFoundException, InstantiationException,
            StorageManagerException {
        AnalysisCliOptionsParser.IndexVariantCommandOptions cliOptions = variantCommandOptions.indexVariantCommandOptions;

        long inputFileId = catalogManager.getFileId(cliOptions.fileId);

        // 1) Initialize VariantStorageManager
        long studyId = catalogManager.getStudyIdByFileId(inputFileId);
        Study study = catalogManager.getStudy(studyId, sessionId).first();

        /*
         * Getting VariantStorageManager
         * We need to find out the Storage Engine Id to be used from Catalog
         */
        DataStore dataStore = AnalysisFileIndexer.getDataStore(catalogManager, studyId, File.Bioformat.VARIANT, sessionId);
        initVariantStorageManager(dataStore);

        // 2) Read and validate cli args. Configure options
        ObjectMap options = storageConfiguration.getStorageEngine(variantStorageManager.getStorageEngineId()).getVariant().getOptions();
        options.put(VariantStorageManager.Options.DB_NAME.key(), dataStore.getDbName());
        options.put(VariantStorageManager.Options.STUDY_ID.key(), studyId);
        // Use the INDEXED_FILE_ID instead of the given fileID. It may be the transformed file.
        options.put(VariantStorageManager.Options.FILE_ID.key(), job.getAttributes().get(Job.INDEXED_FILE_ID));
        options.put(VariantStorageManager.Options.CALCULATE_STATS.key(), cliOptions.calculateStats);
        options.put(VariantStorageManager.Options.EXTRA_GENOTYPE_FIELDS.key(), cliOptions.extraFields);
        options.put(VariantStorageManager.Options.EXCLUDE_GENOTYPES.key(), cliOptions.excludeGenotype);
        options.put(VariantStorageManager.Options.AGGREGATED_TYPE.key(), cliOptions.aggregated);

        options.put(VariantStorageManager.Options.ANNOTATE.key(), cliOptions.annotate);
        if (cliOptions.annotator != null) {
            options.put(VariantAnnotationManager.ANNOTATION_SOURCE, cliOptions.annotator);
        }
        options.put(VariantAnnotationManager.OVERWRITE_ANNOTATIONS, cliOptions.overwriteAnnotations);

//        if (cliOptions.aggregationMappingFile != null) {
//            // TODO move this options to new configuration.yml
//            Properties aggregationMappingProperties = new Properties();
//            try {
//                aggregationMappingProperties.load(new FileInputStream(cliOptions.aggregationMappingFile));
//                options.put(VariantStorageManager.Options.AGGREGATION_MAPPING_PROPERTIES.key(), aggregationMappingProperties);
//            } catch (FileNotFoundException e) {
//                logger.error("Aggregation mapping file {} not found. Population stats won't be parsed.", cliOptions
//                        .aggregationMappingFile);
//            }
//        }

        if (cliOptions.commonOptions.params != null) {
            options.putAll(cliOptions.commonOptions.params);
        }

        final boolean doExtract;
        final boolean doTransform;
        final boolean doLoad;
        StorageETLResult storageETLResult = null;
        Exception exception = null;

        if (!cliOptions.load && !cliOptions.transform) {
            doExtract = true;
            doTransform = true;
            doLoad = true;
        } else {
            doExtract = cliOptions.transform;
            doTransform = cliOptions.transform;
            doLoad = cliOptions.load;
        }

        // 3) Execute indexation
        try {
            File file = catalogManager.getFile(inputFileId, sessionId).first();
            URI fileUri = catalogManager.getFileUri(file);
            storageETLResult = variantStorageManager.index(Collections.singletonList(fileUri), job.getTmpOutDirUri(),
                    doExtract, doTransform, doLoad).get(0);
        } catch (StorageETLException e) {
            storageETLResult = e.getResults().get(0);
            exception = e;
            e.printStackTrace();
            throw e;
        } catch (Exception e) {
            exception = e;
            e.printStackTrace();
            throw e;
        } finally {
            // 4) Save indexation result.
            new AnalysisOutputRecorder(catalogManager, sessionId).saveStorageResult(job, storageETLResult);
        }
    }

    private void stats() throws CatalogException, AnalysisExecutionException, IOException, ClassNotFoundException,
            StorageManagerException, InstantiationException, IllegalAccessException {
        AnalysisCliOptionsParser.StatsVariantCommandOptions cliOptions = variantCommandOptions.statsVariantCommandOptions;


        String sessionId = variantCommandOptions.commonOptions.sessionId;

        // 1) Create, if not provided, an indexation job
        if (StringUtils.isEmpty(cliOptions.job.jobId)) {
            Job job;
            long studyId = catalogManager.getStudyId(cliOptions.studyId);
            long outDirId;
            if (StringUtils.isEmpty(cliOptions.outdirId)) {
                outDirId = catalogManager.getAllFiles(studyId, new Query(CatalogFileDBAdaptor.QueryParams.PATH.key(), ""), null, sessionId).first().getId();
            } else {
                outDirId = catalogManager.getFileId(cliOptions.outdirId);
            }
            VariantStorage variantStorage = new VariantStorage(catalogManager);

            List<String> extraParams = cliOptions.commonOptions.params.entrySet()
                    .stream()
                    .map(entry -> "-D" + entry.getKey() + "=" + entry.getValue())
                    .collect(Collectors.toList());

            QueryOptions options = new QueryOptions()
                    .append(ExecutorManager.EXECUTE, !cliOptions.job.queue)
                    .append(ExecutorManager.SIMULATE, false)
                    .append(VariantStatisticsManager.OUTPUT_FILE_NAME, cliOptions.fileName)
//                    .append(AnalysisFileIndexer.CREATE, cliOptions.create)
//                    .append(AnalysisFileIndexer.LOAD, cliOptions.load)
                    .append(AnalysisFileIndexer.PARAMETERS, extraParams)
                    .append(AnalysisFileIndexer.LOG_LEVEL, cliOptions.commonOptions.logLevel)
                    .append(VariantStorageManager.Options.UPDATE_STATS.key(), cliOptions.updateStats)
                    .append(VariantStorageManager.Options.FILE_ID.key(), cliOptions.fileId)
                    .append(VariantStorageManager.Options.AGGREGATION_MAPPING_PROPERTIES.key(), cliOptions.aggregationMappingFile);


            List<Long> cohortIds = new LinkedList<>();
            for (String cohort : cliOptions.cohortIds.split(",")) {
                if (StringUtils.isNumeric(cohort)) {
                    cohortIds.add(Long.parseLong(cohort));
                } else {
                    QueryResult<Cohort> result = catalogManager.getAllCohorts(studyId, new Query(CatalogCohortDBAdaptor.QueryParams.NAME.key(), cohort),
                            new QueryOptions("include", "projects.studies.cohorts.id"), sessionId);
                    if (result.getResult().isEmpty()) {
                        throw new CatalogException("Cohort \"" + cohort + "\" not found!");
                    } else {
                        cohortIds.add(result.first().getId());
                    }
                }
            }
            QueryResult<Job> result = variantStorage.calculateStats(outDirId, cohortIds, sessionId, options);
            if (cliOptions.job.queue) {
                System.out.println(new ObjectMapper().writerWithDefaultPrettyPrinter().writeValueAsString(result));
            }
        } else {
            long studyId = catalogManager.getStudyId(cliOptions.studyId);
            stats(getJob(studyId, cliOptions.job.jobId, sessionId));
        }
    }

    private void stats(Job job)
            throws ClassNotFoundException, InstantiationException, CatalogException, IllegalAccessException, IOException, StorageManagerException {
        AnalysisCliOptionsParser.StatsVariantCommandOptions cliOptions = variantCommandOptions.statsVariantCommandOptions;

//        long inputFileId = catalogManager.getFileId(cliOptions.fileId);

        // 1) Initialize VariantStorageManager
        long studyId = catalogManager.getStudyId(cliOptions.studyId);
        Study study = catalogManager.getStudy(studyId, sessionId).first();

        /*
         * Getting VariantStorageManager
         * We need to find out the Storage Engine Id to be used from Catalog
         */
        DataStore dataStore = AnalysisFileIndexer.getDataStore(catalogManager, studyId, File.Bioformat.VARIANT, sessionId);
        initVariantStorageManager(dataStore);


        /*
         * Create DBAdaptor
         */
        VariantDBAdaptor dbAdaptor = variantStorageManager.getDBAdaptor(dataStore.getDbName());
        StudyConfigurationManager studyConfigurationManager = dbAdaptor.getStudyConfigurationManager();
        StudyConfiguration studyConfiguration = studyConfigurationManager.getStudyConfiguration((int) studyId, null).first();

        /*
         * Parse Options
         */
        ObjectMap options = storageConfiguration.getStorageEngine(variantStorageManager.getStorageEngineId()).getVariant().getOptions();
        options.put(VariantStorageManager.Options.DB_NAME.key(), dataStore.getDbName());

        options.put(VariantStorageManager.Options.OVERWRITE_STATS.key(), cliOptions.overwriteStats);
        options.put(VariantStorageManager.Options.UPDATE_STATS.key(), cliOptions.updateStats);
        if (cliOptions.region != null) {
            options.put(VariantDBAdaptor.VariantQueryParams.REGION.key(), cliOptions.region);
        }
        if (cliOptions.fileId != 0) {
            options.put(VariantStorageManager.Options.FILE_ID.key(), cliOptions.fileId);
        }
        options.put(VariantStorageManager.Options.STUDY_ID.key(), cliOptions.studyId);

        if (cliOptions.commonOptions.params != null) {
            options.putAll(cliOptions.commonOptions.params);
        }

        Map<String, Integer> cohortIds = new HashMap<>();
        Map<String, Set<String>> cohorts = new HashMap<>();
        for (String cohort : cliOptions.cohortIds.split(",")) {
            int cohortId;
            if (StringUtils.isNumeric(cohort)) {
                cohortId = Integer.parseInt(cohort);
            } else {
                if (studyConfiguration.getCohortIds().containsKey(cohort)) {
                    cohortId = studyConfiguration.getCohortIds().get(cohort);
                } else {
                    throw new IllegalArgumentException("Unknown cohort name " + cohort);
                }
            }
            Set<String> samples = studyConfiguration.getCohorts().get(cohortId)
                    .stream()
                    .map(sampleId -> studyConfiguration.getSampleIds().inverse().get(sampleId))
                    .collect(Collectors.toSet());
            cohorts.put(studyConfiguration.getCohortIds().inverse().get(cohortId), samples);
        }

        options.put(VariantStorageManager.Options.AGGREGATED_TYPE.key(), cliOptions.aggregated);

        if (cliOptions.aggregationMappingFile != null) {
            Properties aggregationMappingProperties = new Properties();
            try {
                aggregationMappingProperties.load(new FileInputStream(cliOptions.aggregationMappingFile));
                options.put(VariantStorageManager.Options.AGGREGATION_MAPPING_PROPERTIES.key(), aggregationMappingProperties);
            } catch (FileNotFoundException e) {
                logger.error("Aggregation mapping file {} not found. Population stats won't be parsed.", cliOptions
                        .aggregationMappingFile);
            }
        }

        /*
         * Create and load stats
         */
//        URI outputUri = UriUtils.createUri(cliOptions.fileName == null ? "" : cliOptions.fileName);
        URI outputUri = job.getTmpOutDirUri();
        String filename;
        if (StringUtils.isEmpty(cliOptions.fileName)) {
            filename = VariantStorageManager.buildFilename(studyConfiguration.getStudyName(), cliOptions.fileId);
        } else {
            filename = cliOptions.fileName;
        }



//        assertDirectoryExists(directoryUri);
        VariantStatisticsManager variantStatisticsManager = new VariantStatisticsManager();

        boolean doCreate = true;
        boolean doLoad = true;
//        doCreate = statsVariantsCommandOptions.create;
//        doLoad = statsVariantsCommandOptions.load != null;
//        if (!statsVariantsCommandOptions.create && statsVariantsCommandOptions.load == null) {
//            doCreate = doLoad = true;
//        } else if (statsVariantsCommandOptions.load != null) {
//            filename = statsVariantsCommandOptions.load;
//        }


        QueryOptions queryOptions = new QueryOptions(options);
        if (doCreate) {
            filename += "." + TimeUtils.getTime();
            outputUri = outputUri.resolve(filename);
            outputUri = variantStatisticsManager.createStats(dbAdaptor, outputUri, cohorts, cohortIds,
                    studyConfiguration, queryOptions);
        }

        if (doLoad) {
            outputUri = outputUri.resolve(filename);
            variantStatisticsManager.loadStats(dbAdaptor, outputUri, studyConfiguration, queryOptions);
        }
    }


    private void annotate() throws StorageManagerException, IOException, URISyntaxException, VariantAnnotatorException, CatalogException, AnalysisExecutionException, IllegalAccessException, InstantiationException, ClassNotFoundException {

        AnalysisCliOptionsParser.AnnotateVariantCommandOptions cliOptions = variantCommandOptions.annotateVariantCommandOptions;

        // 1) Create, if not provided, an indexation job
        if (StringUtils.isEmpty(cliOptions.job.jobId)) {
            Job job;
            long studyId = catalogManager.getStudyId(cliOptions.studyId);
            long outDirId;
            if (StringUtils.isEmpty(cliOptions.outdirId)) {
                outDirId = catalogManager.getAllFiles(studyId, new Query(CatalogFileDBAdaptor.QueryParams.PATH.key(), ""), null, sessionId).first().getId();
            } else {
                outDirId = catalogManager.getFileId(cliOptions.outdirId);
            }

            VariantStorage variantStorage = new VariantStorage(catalogManager);

            List<String> extraParams = cliOptions.commonOptions.params.entrySet()
                    .stream()
                    .map(entry -> "-D" + entry.getKey() + "=" + entry.getValue())
                    .collect(Collectors.toList());

            QueryOptions options = new QueryOptions()
<<<<<<< HEAD
                    .append(AnalysisJobExecutor.EXECUTE, !cliOptions.job.queue)
                    .append(AnalysisJobExecutor.SIMULATE, false)
                    .append(AnalysisFileIndexer.CREATE, cliOptions.create)
                    .append(AnalysisFileIndexer.LOAD, cliOptions.load)
=======
                    .append(ExecutorManager.EXECUTE, !cliOptions.job.queue)
                    .append(ExecutorManager.SIMULATE, false)
//                    .append(AnalysisFileIndexer.CREATE, cliOptions.create)
//                    .append(AnalysisFileIndexer.LOAD, cliOptions.load)
>>>>>>> 9d2079f0
                    .append(AnalysisFileIndexer.PARAMETERS, extraParams)
                    .append(AnalysisFileIndexer.LOG_LEVEL, cliOptions.commonOptions.logLevel)
                    .append(VariantAnnotationManager.OVERWRITE_ANNOTATIONS, cliOptions.overwriteAnnotations)
                    .append(VariantAnnotationManager.FILE_NAME, cliOptions.fileName)
                    .append(VariantAnnotationManager.SPECIES, cliOptions.species)
                    .append(VariantAnnotationManager.ASSEMBLY, cliOptions.assembly)
                    .append(VariantAnnotationManager.CUSTOM_ANNOTATION_KEY, cliOptions.customAnnotationKey)
                    .append(VariantDBAdaptor.VariantQueryParams.REGION.key(), cliOptions.filterRegion)
                    .append(VariantDBAdaptor.VariantQueryParams.CHROMOSOME.key(), cliOptions.filterChromosome)
                    .append(VariantDBAdaptor.VariantQueryParams.GENE.key(), cliOptions.filterGene)
                    .append(VariantDBAdaptor.VariantQueryParams.ANNOT_CONSEQUENCE_TYPE.key(), cliOptions.filterAnnotConsequenceType);

            QueryResult<Job> result = variantStorage.annotateVariants(studyId, outDirId, sessionId, options);
            if (cliOptions.job.queue) {
                System.out.println(new ObjectMapper().writerWithDefaultPrettyPrinter().writeValueAsString(result));
            }

        } else {
            long studyId = catalogManager.getStudyId(cliOptions.studyId);
            String jobId = cliOptions.job.jobId;
            annotate(getJob(studyId, jobId, sessionId));
        }
    }

    private void annotate(Job job)
            throws StorageManagerException, IOException, VariantAnnotatorException, CatalogException, IllegalAccessException,
            ClassNotFoundException, InstantiationException {
        AnalysisCliOptionsParser.AnnotateVariantCommandOptions cliOptions = variantCommandOptions.annotateVariantCommandOptions;

//        long inputFileId = catalogManager.getFileId(cliOptions.fileId);

        // 1) Initialize VariantStorageManager
        long studyId = catalogManager.getStudyId(cliOptions.studyId);
        Study study = catalogManager.getStudy(studyId, sessionId).first();

        /*
         * Getting VariantStorageManager
         * We need to find out the Storage Engine Id to be used from Catalog
         */
        DataStore dataStore = AnalysisFileIndexer.getDataStore(catalogManager, studyId, File.Bioformat.VARIANT, sessionId);
        initVariantStorageManager(dataStore);

        /*
         * Create DBAdaptor
         */
        VariantDBAdaptor dbAdaptor = variantStorageManager.getDBAdaptor(dataStore.getDbName());
        StudyConfigurationManager studyConfigurationManager = dbAdaptor.getStudyConfigurationManager();
        StudyConfiguration studyConfiguration = studyConfigurationManager.getStudyConfiguration((int) studyId, null).first();

        /*
         * Create Annotator
         */
        ObjectMap options = storageConfiguration.getStorageEngine(dataStore.getStorageEngine()).getVariant().getOptions();
        if (cliOptions.annotator != null) {
            options.put(VariantAnnotationManager.ANNOTATION_SOURCE, cliOptions.annotator);
        }
        if (cliOptions.species != null) {
            options.put(VariantAnnotationManager.SPECIES, cliOptions.species);
        }
        if (cliOptions.assembly != null) {
            options.put(VariantAnnotationManager.ASSEMBLY, cliOptions.assembly);
        }
        if (cliOptions.customAnnotationKey != null) {
            options.put(VariantAnnotationManager.CUSTOM_ANNOTATION_KEY, cliOptions.customAnnotationKey);
        }

        VariantAnnotator annotator = VariantAnnotationManager.buildVariantAnnotator(storageConfiguration, dataStore.getStorageEngine());
//            VariantAnnotator annotator = VariantAnnotationManager.buildVariantAnnotator(annotatorSource, annotatorProperties,
// cliOptions.species, cliOptions.assembly);
        VariantAnnotationManager variantAnnotationManager = new VariantAnnotationManager(annotator, dbAdaptor);

        /*
         * Annotation options
         */
        Query query = new Query();
        if (cliOptions.filterRegion != null) {
            query.put(VariantDBAdaptor.VariantQueryParams.REGION.key(), cliOptions.filterRegion);
        }
        if (cliOptions.filterChromosome != null) {
            query.put(VariantDBAdaptor.VariantQueryParams.CHROMOSOME.key(), cliOptions.filterChromosome);
        }
        if (cliOptions.filterGene != null) {
            query.put(VariantDBAdaptor.VariantQueryParams.GENE.key(), cliOptions.filterGene);
        }
        if (cliOptions.filterAnnotConsequenceType != null) {
            query.put(VariantDBAdaptor.VariantQueryParams.ANNOT_CONSEQUENCE_TYPE.key(),
                    cliOptions.filterAnnotConsequenceType);
        }
        if (!cliOptions.overwriteAnnotations) {
            query.put(VariantDBAdaptor.VariantQueryParams.ANNOTATION_EXISTS.key(), false);
        }
        URI outputUri = job.getTmpOutDirUri();
        Path outDir = Paths.get(outputUri.resolve(".").getPath());

        /*
         * Create and load annotations
         */
        boolean doCreate = cliOptions.create, doLoad = cliOptions.load != null;
        if (!cliOptions.create && cliOptions.load == null) {
            doCreate = true;
            doLoad = true;
        }

        URI annotationFile = null;
        if (doCreate) {
            long start = System.currentTimeMillis();
            logger.info("Starting annotation creation ");
            annotationFile = variantAnnotationManager.createAnnotation(outDir, cliOptions.fileName == null
                    ? dataStore.getDbName()
                    : cliOptions.fileName, query, new QueryOptions());
            logger.info("Finished annotation creation {}ms", System.currentTimeMillis() - start);
        }

        if (doLoad) {
            long start = System.currentTimeMillis();
            logger.info("Starting annotation load");
            if (annotationFile == null) {
                long fileId = catalogManager.getFileId(cliOptions.load);
                annotationFile = catalogManager.getFileUri(catalogManager.getFile(fileId, sessionId).first());
            }
            variantAnnotationManager.loadAnnotation(annotationFile, new QueryOptions(options));
            logger.info("Finished annotation load {}ms", System.currentTimeMillis() - start);
        }
    }

}<|MERGE_RESOLUTION|>--- conflicted
+++ resolved
@@ -28,11 +28,7 @@
 import org.opencb.commons.io.DataWriter;
 import org.opencb.opencga.analysis.AnalysisExecutionException;
 import org.opencb.opencga.analysis.AnalysisOutputRecorder;
-<<<<<<< HEAD
-import org.opencb.opencga.analysis.files.FileMetadataReader;
-=======
 import org.opencb.opencga.analysis.execution.executors.ExecutorManager;
->>>>>>> 9d2079f0
 import org.opencb.opencga.analysis.storage.AnalysisFileIndexer;
 import org.opencb.opencga.analysis.storage.variant.VariantFetcher;
 import org.opencb.opencga.analysis.storage.variant.VariantStorage;
@@ -625,17 +621,10 @@
                     .collect(Collectors.toList());
 
             QueryOptions options = new QueryOptions()
-<<<<<<< HEAD
-                    .append(AnalysisJobExecutor.EXECUTE, !cliOptions.job.queue)
-                    .append(AnalysisJobExecutor.SIMULATE, false)
+                    .append(ExecutorManager.EXECUTE, !cliOptions.job.queue)
+                    .append(ExecutorManager.SIMULATE, false)
                     .append(AnalysisFileIndexer.CREATE, cliOptions.create)
                     .append(AnalysisFileIndexer.LOAD, cliOptions.load)
-=======
-                    .append(ExecutorManager.EXECUTE, !cliOptions.job.queue)
-                    .append(ExecutorManager.SIMULATE, false)
-//                    .append(AnalysisFileIndexer.CREATE, cliOptions.create)
-//                    .append(AnalysisFileIndexer.LOAD, cliOptions.load)
->>>>>>> 9d2079f0
                     .append(AnalysisFileIndexer.PARAMETERS, extraParams)
                     .append(AnalysisFileIndexer.LOG_LEVEL, cliOptions.commonOptions.logLevel)
                     .append(VariantAnnotationManager.OVERWRITE_ANNOTATIONS, cliOptions.overwriteAnnotations)
