/*
 * Copyright 2015-2017 OpenCB
 *
 * Licensed under the Apache License, Version 2.0 (the "License");
 * you may not use this file except in compliance with the License.
 * You may obtain a copy of the License at
 *
 *     http://www.apache.org/licenses/LICENSE-2.0
 *
 * Unless required by applicable law or agreed to in writing, software
 * distributed under the License is distributed on an "AS IS" BASIS,
 * WITHOUT WARRANTIES OR CONDITIONS OF ANY KIND, either express or implied.
 * See the License for the specific language governing permissions and
 * limitations under the License.
 */

package org.opencb.opencga.app.cli.analysis.executors;


import com.fasterxml.jackson.databind.ObjectMapper;
import com.fasterxml.jackson.databind.ObjectWriter;
import com.fasterxml.jackson.databind.SequenceWriter;
import com.fasterxml.jackson.databind.SerializationFeature;
import org.apache.avro.generic.GenericRecord;
import org.apache.commons.lang3.StringUtils;
import org.opencb.biodata.models.variant.Variant;
import org.opencb.biodata.models.variant.avro.VariantAnnotation;
import org.opencb.commons.datastore.core.ObjectMap;
import org.opencb.commons.datastore.core.Query;
import org.opencb.commons.datastore.core.QueryOptions;
import org.opencb.commons.datastore.core.QueryResult;
import org.opencb.opencga.analysis.old.AnalysisExecutionException;
import org.opencb.opencga.analysis.old.execution.plugins.PluginExecutor;
import org.opencb.opencga.analysis.old.execution.plugins.hist.VariantHistogramAnalysis;
import org.opencb.opencga.analysis.old.execution.plugins.ibs.IbsAnalysis;
import org.opencb.opencga.app.cli.analysis.options.VariantCommandOptions;
import org.opencb.opencga.catalog.exceptions.CatalogException;
import org.opencb.opencga.core.common.UriUtils;
import org.opencb.opencga.core.models.File;
import org.opencb.opencga.storage.core.exceptions.StorageEngineException;
import org.opencb.opencga.storage.core.exceptions.VariantSearchException;
import org.opencb.opencga.storage.core.manager.variant.VariantCatalogQueryUtils;
import org.opencb.opencga.storage.core.manager.variant.VariantStorageManager;
import org.opencb.opencga.storage.core.manager.variant.operations.StorageOperation;
import org.opencb.opencga.storage.core.manager.variant.operations.VariantFileIndexerStorageOperation;
import org.opencb.opencga.storage.core.metadata.ProjectMetadata;
import org.opencb.opencga.storage.core.variant.VariantStorageEngine;
import org.opencb.opencga.storage.core.variant.adaptors.VariantField;
import org.opencb.opencga.storage.core.variant.adaptors.VariantQueryParam;
import org.opencb.opencga.storage.core.variant.adaptors.VariantQueryUtils;
import org.opencb.opencga.storage.core.variant.analysis.VariantSampleFilter;
import org.opencb.opencga.storage.core.variant.annotation.DefaultVariantAnnotationManager;
import org.opencb.opencga.storage.core.variant.annotation.VariantAnnotationManager;
import org.opencb.opencga.storage.core.variant.annotation.VariantAnnotatorException;
import org.opencb.opencga.storage.core.variant.io.VariantWriterFactory;
import org.opencb.opencga.storage.core.variant.io.json.mixin.GenericRecordAvroJsonMixin;
import org.opencb.opencga.storage.core.variant.stats.DefaultVariantStatisticsManager;

import java.io.IOException;
import java.net.URISyntaxException;
import java.util.*;

import static org.opencb.opencga.app.cli.analysis.options.VariantCommandOptions.VariantSecondaryIndexCommandOptions.SECONDARY_INDEX_COMMAND;
import static org.opencb.opencga.app.cli.analysis.options.VariantCommandOptions.VariantSecondaryIndexRemoveCommandOptions.SECONDARY_INDEX_REMOVE_COMMAND;
import static org.opencb.opencga.storage.app.cli.client.options.StorageVariantCommandOptions.GenericAnnotationMetadataCommandOptions.ANNOTATION_METADATA_COMMAND;
import static org.opencb.opencga.storage.app.cli.client.options.StorageVariantCommandOptions.GenericAnnotationSaveCommandOptions.ANNOTATION_SAVE_COMMAND;
import static org.opencb.opencga.storage.app.cli.client.options.StorageVariantCommandOptions.GenericAnnotationDeleteCommandOptions.ANNOTATION_DELETE_COMMAND;
import static org.opencb.opencga.storage.app.cli.client.options.StorageVariantCommandOptions.FillGapsCommandOptions.FILL_GAPS_COMMAND;
import static org.opencb.opencga.storage.app.cli.client.options.StorageVariantCommandOptions.FillMissingCommandOptions.FILL_MISSING_COMMAND;
import static org.opencb.opencga.storage.app.cli.client.options.StorageVariantCommandOptions.GenericAnnotationQueryCommandOptions.ANNOTATION_QUERY_COMMAND;
import static org.opencb.opencga.storage.app.cli.client.options.StorageVariantCommandOptions.VariantRemoveCommandOptions.VARIANT_REMOVE_COMMAND;
import static org.opencb.opencga.storage.core.manager.variant.operations.VariantFileIndexerStorageOperation.LOAD;
import static org.opencb.opencga.storage.core.manager.variant.operations.VariantFileIndexerStorageOperation.TRANSFORM;

/**
 * Created by imedina on 02/03/15.
 */
public class VariantCommandExecutor extends AnalysisCommandExecutor {

    //    private AnalysisCliOptionsParser.VariantCommandOptions variantCommandOptions;
    private VariantCommandOptions variantCommandOptions;

    public VariantCommandExecutor(VariantCommandOptions variantCommandOptions) {
        super(variantCommandOptions.commonCommandOptions);
        this.variantCommandOptions = variantCommandOptions;
    }

    @Override
    public void execute() throws Exception {
        logger.debug("Executing variant command line");

//        String subCommandString = variantCommandOptions.getParsedSubCommand();
        String subCommandString = getParsedSubCommand(variantCommandOptions.jCommander);
        configure();

        sessionId = getSessionId(variantCommandOptions.commonCommandOptions);

        switch (subCommandString) {
            case "ibs":
                ibs();
                break;
            case VARIANT_REMOVE_COMMAND:
                remove();
                break;
            case "query":
                query();
                break;
            case "export-frequencies":
                exportFrequencies();
                break;
            case "import":
                importData();
                break;
            case "index":
                index();
                break;
            case SECONDARY_INDEX_COMMAND:
                secondaryIndex();
                break;
            case SECONDARY_INDEX_REMOVE_COMMAND:
                secondaryIndexRemove();
                break;
            case "stats":
                stats();
                break;
            case "annotate":
                annotate();
                break;
            case ANNOTATION_SAVE_COMMAND:
                annotationSave();
                break;
            case ANNOTATION_DELETE_COMMAND:
                annotationDelete();
                break;
            case ANNOTATION_QUERY_COMMAND:
                annotationQuery();
                break;
            case ANNOTATION_METADATA_COMMAND:
                annotationMetadata();
                break;
            case FILL_GAPS_COMMAND:
                fillGaps();
                break;
            case FILL_MISSING_COMMAND:
                fillMissing();
                break;
            case "samples":
                samples();
                break;
            case "histogram":
                histogram();
                break;
            default:
                logger.error("Subcommand not valid");
                break;
        }

    }

    private void ibs() throws CatalogException, AnalysisExecutionException {
        VariantCommandOptions.VariantIbsCommandOptions cliOptions = variantCommandOptions.ibsVariantCommandOptions;

        ObjectMap params = new ObjectMap();
        params.putIfNotEmpty(IbsAnalysis.SAMPLES, cliOptions.samples);
        params.putIfNotEmpty(IbsAnalysis.OUTDIR, cliOptions.outdir);

        String userId1 = catalogManager.getUserManager().getUserId(sessionId);
        new PluginExecutor(catalogManager, sessionId).execute(IbsAnalysis.class, "default", catalogManager.getStudyManager().resolveId
                (cliOptions.study, userId1).getUid(), params);
    }


    private void exportFrequencies() throws Exception {

        VariantCommandOptions.VariantExportStatsCommandOptions exportCliOptions = variantCommandOptions.exportVariantStatsCommandOptions;
//        AnalysisCliOptionsParser.ExportVariantStatsCommandOptions exportCliOptions = variantCommandOptions.exportVariantStatsCommandOptions;
//        AnalysisCliOptionsParser.QueryVariantCommandOptions queryCliOptions = variantCommandOptions.queryVariantCommandOptions;

        VariantCommandOptions.VariantQueryCommandOptions queryCliOptions = variantCommandOptions.queryVariantCommandOptions;

        queryCliOptions.commonOptions.outputFormat = exportCliOptions.commonOptions.outputFormat.toLowerCase().replace("tsv", "stats");
        queryCliOptions.project = exportCliOptions.project;
        queryCliOptions.study = exportCliOptions.study;
        queryCliOptions.genericVariantQueryOptions.includeStudy = exportCliOptions.study;
        queryCliOptions.numericOptions.limit = exportCliOptions.numericOptions.limit;
//        queryCliOptions.sort = true;
        queryCliOptions.numericOptions.skip = exportCliOptions.numericOptions.skip;
        queryCliOptions.genericVariantQueryOptions.region = exportCliOptions.region;
        queryCliOptions.genericVariantQueryOptions.regionFile = exportCliOptions.regionFile;
        queryCliOptions.output = exportCliOptions.output;
        queryCliOptions.genericVariantQueryOptions.gene = exportCliOptions.gene;
        queryCliOptions.numericOptions.count = exportCliOptions.numericOptions.count;
        queryCliOptions.genericVariantQueryOptions.includeSample = VariantQueryUtils.NONE;
        queryCliOptions.dataModelOptions.include = String.join(",",
                VariantField.CHROMOSOME.fieldName(),
                VariantField.START.fieldName(),
                VariantField.ID.fieldName(),
                VariantField.REFERENCE.fieldName(),
                VariantField.ALTERNATE.fieldName(),
                VariantField.TYPE.fieldName(),
                VariantField.STUDIES_STUDY_ID.fieldName(),
                VariantField.STUDIES_STATS.fieldName(),
                VariantField.STUDIES_SECONDARY_ALTERNATES.fieldName()
        );

        query();
    }

    private void query() throws Exception {

//        AnalysisCliOptionsParser.QueryVariantCommandOptions cliOptions = variantCommandOptions.queryVariantCommandOptions;
        VariantCommandOptions.VariantQueryCommandOptions cliOptions = variantCommandOptions.queryVariantCommandOptions;

        Map<Long, String> studyIds = getStudyIds(sessionId);
        Query query = VariantQueryCommandUtils.parseQuery(cliOptions, studyIds, clientConfiguration);
        QueryOptions queryOptions = VariantQueryCommandUtils.parseQueryOptions(cliOptions);
        queryOptions.put("summary", cliOptions.genericVariantQueryOptions.summary);

        VariantStorageManager variantManager = new VariantStorageManager(catalogManager, storageEngineFactory);

        if (cliOptions.numericOptions.count) {
            QueryResult<Long> result = variantManager.count(query, sessionId);
            System.out.println("Num. results\t" + result.getResult().get(0));
        } else if (StringUtils.isNotEmpty(cliOptions.genericVariantQueryOptions.groupBy)) {
            ObjectMapper objectMapper = new ObjectMapper();
            QueryResult groupBy = variantManager.groupBy(cliOptions.genericVariantQueryOptions.groupBy, query, queryOptions, sessionId);
            System.out.println("rank = " + objectMapper.writerWithDefaultPrettyPrinter().writeValueAsString(groupBy));
        } else if (StringUtils.isNotEmpty(cliOptions.genericVariantQueryOptions.rank)) {
            ObjectMapper objectMapper = new ObjectMapper();

            QueryResult rank = variantManager.rank(query, cliOptions.genericVariantQueryOptions.rank, 10, true, sessionId);
            System.out.println("rank = " + objectMapper.writerWithDefaultPrettyPrinter().writeValueAsString(rank));
        } else {
            if (cliOptions.genericVariantQueryOptions.annotations != null) {
                queryOptions.add("annotations", cliOptions.genericVariantQueryOptions.annotations);
            }
            VariantWriterFactory.VariantOutputFormat outputFormat = VariantWriterFactory
                    .toOutputFormat(cliOptions.commonOptions.outputFormat, cliOptions.output);
            variantManager.exportData(cliOptions.output, outputFormat, query, queryOptions, sessionId);
        }
    }

    private void importData() throws URISyntaxException, CatalogException, StorageEngineException, IOException {
        VariantCommandOptions.VariantImportCommandOptions importVariantOptions = variantCommandOptions.importVariantCommandOptions;


        VariantStorageManager variantManager = new VariantStorageManager(catalogManager, storageEngineFactory);

        variantManager.importData(UriUtils.createUri(importVariantOptions.input), importVariantOptions.study, sessionId);

    }

    private void remove() throws CatalogException, StorageEngineException, IOException {
        VariantCommandOptions.VariantRemoveCommandOptions cliOptions = variantCommandOptions.variantRemoveCommandOptions;

        VariantStorageManager variantManager = new VariantStorageManager(catalogManager, storageEngineFactory);

        QueryOptions options = new QueryOptions();
        options.put(VariantStorageEngine.Options.RESUME.key(), cliOptions.genericVariantRemoveOptions.resume);
        options.putAll(cliOptions.commonOptions.params);
        if (cliOptions.genericVariantRemoveOptions.files.size() == 1 && cliOptions.genericVariantRemoveOptions.files.get(0).equalsIgnoreCase(VariantQueryUtils.ALL)) {
            variantManager.removeStudy(cliOptions.study, sessionId, options);
        } else {
            List<File> removedFiles = variantManager.removeFile(cliOptions.genericVariantRemoveOptions.files, cliOptions.study, sessionId, options);
        }
    }

    private void index() throws CatalogException, AnalysisExecutionException, IOException, ClassNotFoundException, StorageEngineException,
            InstantiationException, IllegalAccessException, URISyntaxException {
        VariantCommandOptions.VariantIndexCommandOptions cliOptions = variantCommandOptions.indexVariantCommandOptions;

        QueryOptions queryOptions = new QueryOptions();
        queryOptions.put(LOAD, cliOptions.genericVariantIndexOptions.load);
        queryOptions.put(TRANSFORM, cliOptions.genericVariantIndexOptions.transform);
        queryOptions.put(VariantStorageEngine.Options.MERGE_MODE.key(), cliOptions.genericVariantIndexOptions.merge);

        queryOptions.put(VariantStorageEngine.Options.CALCULATE_STATS.key(), cliOptions.genericVariantIndexOptions.calculateStats);
        queryOptions.put(VariantStorageEngine.Options.EXTRA_GENOTYPE_FIELDS.key(), cliOptions.genericVariantIndexOptions.extraFields);
        queryOptions.put(VariantStorageEngine.Options.EXCLUDE_GENOTYPES.key(), cliOptions.genericVariantIndexOptions.excludeGenotype);
        queryOptions.put(VariantStorageEngine.Options.AGGREGATED_TYPE.key(), cliOptions.genericVariantIndexOptions.aggregated);
        queryOptions.put(VariantStorageEngine.Options.AGGREGATION_MAPPING_PROPERTIES.key(), cliOptions.genericVariantIndexOptions.aggregationMappingFile);
        queryOptions.put(VariantStorageEngine.Options.GVCF.key(), cliOptions.genericVariantIndexOptions.gvcf);

        queryOptions.putIfNotNull(StorageOperation.CATALOG_PATH, cliOptions.catalogPath);
        queryOptions.putIfNotNull(VariantFileIndexerStorageOperation.TRANSFORMED_FILES, cliOptions.transformedPaths);

        queryOptions.put(VariantStorageEngine.Options.ANNOTATE.key(), cliOptions.genericVariantIndexOptions.annotate);
        if (cliOptions.genericVariantIndexOptions.annotator != null) {
            queryOptions.put(VariantAnnotationManager.ANNOTATOR,
                    cliOptions.genericVariantIndexOptions.annotator);
        }
        queryOptions.put(VariantAnnotationManager.OVERWRITE_ANNOTATIONS, cliOptions.genericVariantIndexOptions.overwriteAnnotations);
        queryOptions.put(VariantStorageEngine.Options.RESUME.key(), cliOptions.genericVariantIndexOptions.resume);
        queryOptions.put(VariantStorageEngine.Options.LOAD_SPLIT_DATA.key(), cliOptions.genericVariantIndexOptions.loadSplitData);
<<<<<<< HEAD
        queryOptions.put(VariantStorageEngine.Options.POST_LOAD_CHECK_SKIP.key(), cliOptions.genericVariantIndexOptions.skipPostLoadCheck);
=======
        queryOptions.put(VariantStorageEngine.Options.INDEX_SEARCH.key(), cliOptions.genericVariantIndexOptions.indexSearch);
>>>>>>> 77f7421d
        queryOptions.putAll(cliOptions.commonOptions.params);

        VariantStorageManager variantManager = new VariantStorageManager(catalogManager, storageEngineFactory);

        variantManager.index(cliOptions.study, cliOptions.fileId, cliOptions.outdir, queryOptions, sessionId);
    }

    private void secondaryIndex() throws CatalogException, AnalysisExecutionException, IOException, ClassNotFoundException, StorageEngineException,
            InstantiationException, IllegalAccessException, URISyntaxException, VariantSearchException {
        VariantCommandOptions.VariantSecondaryIndexCommandOptions cliOptions = variantCommandOptions.variantSecondaryIndexCommandOptions;

        QueryOptions queryOptions = new QueryOptions();
        queryOptions.putAll(cliOptions.commonOptions.params);

        VariantStorageManager variantManager = new VariantStorageManager(catalogManager, storageEngineFactory);

        if (StringUtils.isNotEmpty(cliOptions.sample)) {
            variantManager.searchIndexSamples(cliOptions.study, Arrays.asList(cliOptions.sample.split(",")), queryOptions, sessionId);
        } else {
            Query query = new Query();
            query.putIfNotEmpty(VariantCatalogQueryUtils.PROJECT.key(), cliOptions.project);
            query.putIfNotEmpty(VariantQueryParam.REGION.key(), cliOptions.region);
            variantManager.searchIndex(query, queryOptions, sessionId);
        }
    }

<<<<<<< HEAD
    private void secondaryIndexRemove() throws CatalogException, AnalysisExecutionException, IOException, ClassNotFoundException, StorageEngineException,
            InstantiationException, IllegalAccessException, URISyntaxException, VariantSearchException {
        VariantCommandOptions.VariantSecondaryIndexRemoveCommandOptions cliOptions = variantCommandOptions.variantSecondaryIndexRemoveCommandOptions;

        QueryOptions queryOptions = new QueryOptions();
        queryOptions.putAll(cliOptions.commonOptions.params);

        VariantStorageManager variantManager = new VariantStorageManager(catalogManager, storageEngineFactory);

        variantManager.removeSearchIndexSamples(cliOptions.study, Arrays.asList(cliOptions.sample.split(",")), queryOptions, sessionId);
=======
        Query query = new Query();
        query.putIfNotEmpty(VariantCatalogQueryUtils.PROJECT.key(), project);
        query.putIfNotEmpty(VariantQueryParam.STUDY.key(), cliOptions.study);
        query.putIfNotEmpty(VariantQueryParam.REGION.key(), cliOptions.region);
        query.putIfNotEmpty(VariantQueryParam.GENE.key(), cliOptions.gene);
        query.putIfNotEmpty(VariantQueryParam.SAMPLE.key(), cliOptions.sample);
        query.putIfNotEmpty(VariantQueryParam.FILE.key(), cliOptions.file);
        query.putIfNotEmpty(VariantQueryParam.COHORT.key(), cliOptions.cohort);
        variantManager.searchIndex(query, queryOptions, cliOptions.overwrite, sessionId);
>>>>>>> 77f7421d
    }

    private void stats() throws CatalogException, AnalysisExecutionException, IOException, ClassNotFoundException,
            StorageEngineException, InstantiationException, IllegalAccessException, URISyntaxException {
        VariantCommandOptions.VariantStatsCommandOptions cliOptions = variantCommandOptions.statsVariantCommandOptions;

        VariantStorageManager variantManager = new VariantStorageManager(catalogManager, storageEngineFactory);

        QueryOptions options = new QueryOptions()
                .append(DefaultVariantStatisticsManager.OUTPUT_FILE_NAME, cliOptions.genericVariantStatsOptions.fileName)
//                .append(AnalysisFileIndexer.CREATE, cliOptions.create)
//                .append(AnalysisFileIndexer.LOAD, cliOptions.load)
                .append(VariantStorageEngine.Options.OVERWRITE_STATS.key(), cliOptions.genericVariantStatsOptions.overwriteStats)
                .append(VariantStorageEngine.Options.UPDATE_STATS.key(), cliOptions.genericVariantStatsOptions.updateStats)
                .append(VariantStorageEngine.Options.AGGREGATED_TYPE.key(), cliOptions.genericVariantStatsOptions.aggregated)
                .append(VariantStorageEngine.Options.AGGREGATION_MAPPING_PROPERTIES.key(), cliOptions.genericVariantStatsOptions.aggregationMappingFile)
                .append(VariantStorageEngine.Options.RESUME.key(), cliOptions.genericVariantStatsOptions.resume)
                .append(VariantQueryParam.REGION.key(), cliOptions.genericVariantStatsOptions.region)
                .append(StorageOperation.CATALOG_PATH, cliOptions.catalogPath);

        options.putAll(cliOptions.commonOptions.params);

        List<String> cohorts;
        if (StringUtils.isNotBlank(cliOptions.cohortIds)) {
            cohorts = Arrays.asList(cliOptions.cohortIds.split(","));
        } else {
            cohorts = Collections.emptyList();
        }

        variantManager.stats(cliOptions.study, cohorts, cliOptions.outdir, options, sessionId);
    }

    private void annotate() throws StorageEngineException, IOException, URISyntaxException, VariantAnnotatorException, CatalogException,
            AnalysisExecutionException, IllegalAccessException, InstantiationException, ClassNotFoundException {

        VariantCommandOptions.VariantAnnotateCommandOptions cliOptions = variantCommandOptions.annotateVariantCommandOptions;
        VariantStorageManager variantManager = new VariantStorageManager(catalogManager, storageEngineFactory);

        Query query = new Query()
                .append(VariantQueryParam.REGION.key(), cliOptions.genericVariantAnnotateOptions.filterRegion)
                .append(VariantQueryParam.GENE.key(), cliOptions.genericVariantAnnotateOptions.filterGene)
                .append(VariantQueryParam.ANNOT_CONSEQUENCE_TYPE.key(), cliOptions.genericVariantAnnotateOptions.filterAnnotConsequenceType);

        QueryOptions options = new QueryOptions();
        options.put(VariantAnnotationManager.OVERWRITE_ANNOTATIONS, cliOptions.genericVariantAnnotateOptions.overwriteAnnotations);
        options.put(VariantAnnotationManager.CREATE, cliOptions.genericVariantAnnotateOptions.create);
        options.putIfNotEmpty(VariantAnnotationManager.LOAD_FILE, cliOptions.genericVariantAnnotateOptions.load);
        options.putIfNotEmpty(VariantAnnotationManager.CUSTOM_ANNOTATION_KEY, cliOptions.genericVariantAnnotateOptions.customAnnotationKey);
        options.putIfNotNull(VariantAnnotationManager.ANNOTATOR, cliOptions.genericVariantAnnotateOptions.annotator);
        options.putIfNotEmpty(DefaultVariantAnnotationManager.FILE_NAME, cliOptions.genericVariantAnnotateOptions.fileName);
        options.put(StorageOperation.CATALOG_PATH, cliOptions.catalogPath);
        options.putAll(cliOptions.commonOptions.params);

        variantManager.annotate(cliOptions.project, cliOptions.study, query, cliOptions.outdir, options, sessionId);
    }

    private void annotationSave() throws IllegalAccessException, StorageEngineException, InstantiationException, VariantAnnotatorException, CatalogException, ClassNotFoundException {
        VariantCommandOptions.AnnotationSaveCommandOptions cliOptions = variantCommandOptions.annotationSaveSnapshotCommandOptions;
        VariantStorageManager variantManager = new VariantStorageManager(catalogManager, storageEngineFactory);

        QueryOptions options = new QueryOptions();
        options.putAll(cliOptions.commonOptions.params);


        variantManager.saveAnnotation(cliOptions.project, cliOptions.annotationId, options, sessionId);
    }

    private void annotationDelete() throws IllegalAccessException, StorageEngineException, InstantiationException, VariantAnnotatorException, CatalogException, ClassNotFoundException {
        VariantCommandOptions.AnnotationSaveCommandOptions cliOptions = variantCommandOptions.annotationSaveSnapshotCommandOptions;
        VariantStorageManager variantManager = new VariantStorageManager(catalogManager, storageEngineFactory);

        QueryOptions options = new QueryOptions();
        options.putAll(cliOptions.commonOptions.params);


        variantManager.deleteAnnotation(cliOptions.project, cliOptions.annotationId, options, sessionId);
    }

    private void annotationQuery() throws CatalogException, IOException, StorageEngineException {
        VariantCommandOptions.AnnotationQueryCommandOptions cliOptions = variantCommandOptions.annotationQueryCommandOptions;
        VariantStorageManager variantManager = new VariantStorageManager(catalogManager, storageEngineFactory);

        QueryOptions options = new QueryOptions();
        options.put(QueryOptions.LIMIT, cliOptions.limit);
        options.put(QueryOptions.SKIP, cliOptions.skip);
        options.put(QueryOptions.INCLUDE, cliOptions.dataModelOptions.include);
        options.put(QueryOptions.EXCLUDE, cliOptions.dataModelOptions.exclude);
        options.putAll(cliOptions.commonOptions.params);

        Query query = new Query();
        query.put(VariantCatalogQueryUtils.PROJECT.key(), cliOptions.project);
        query.put(VariantQueryParam.REGION.key(), cliOptions.region);
        query.put(VariantQueryParam.ID.key(), cliOptions.id);

        QueryResult<VariantAnnotation> queryResult = variantManager.getAnnotation(cliOptions.annotationId, query, options, sessionId);

        // WRITE
        ObjectMapper objectMapper = new ObjectMapper();
        objectMapper.addMixIn(GenericRecord.class, GenericRecordAvroJsonMixin.class);
        objectMapper.configure(SerializationFeature.CLOSE_CLOSEABLE, false);
        ObjectWriter writer = objectMapper.writer();
//        ObjectWriter writer = objectMapper.writerWithDefaultPrettyPrinter();
        SequenceWriter sequenceWriter = writer.writeValues(System.out);
        for (VariantAnnotation annotation : queryResult.getResult()) {
            sequenceWriter.write(annotation);
            sequenceWriter.flush();
//            writer.writeValue(System.out, annotation);
            System.out.println();
        }
    }

    private void annotationMetadata() throws CatalogException, IOException, StorageEngineException {
        VariantCommandOptions.AnnotationMetadataCommandOptions cliOptions = variantCommandOptions.annotationMetadataCommandOptions;
        VariantStorageManager variantManager = new VariantStorageManager(catalogManager, storageEngineFactory);

        QueryResult<ProjectMetadata.VariantAnnotationMetadata> result =
                variantManager.getAnnotationMetadata(cliOptions.annotationId, cliOptions.project, sessionId);

        // WRITE
        ObjectMapper objectMapper = new ObjectMapper();
        objectMapper.addMixIn(GenericRecord.class, GenericRecordAvroJsonMixin.class);
        objectMapper.configure(SerializationFeature.CLOSE_CLOSEABLE, false);
        ObjectWriter writer = objectMapper.writer();
//        ObjectWriter writer = objectMapper.writerWithDefaultPrettyPrinter();
        SequenceWriter sequenceWriter = writer.writeValues(System.out);
        for (ProjectMetadata.VariantAnnotationMetadata metadata : result.getResult()) {
            sequenceWriter.write(metadata);
            sequenceWriter.flush();
//            writer.writeValue(System.out, annotation);
            System.out.println();
        }
    }

    private void fillGaps() throws StorageEngineException, IOException, URISyntaxException, VariantAnnotatorException, CatalogException,
            AnalysisExecutionException, IllegalAccessException, InstantiationException, ClassNotFoundException {

        VariantCommandOptions.FillGapsCommandOptions cliOptions = variantCommandOptions.fillGapsVariantCommandOptions;
        VariantStorageManager variantManager = new VariantStorageManager(catalogManager, storageEngineFactory);

        ObjectMap options = new ObjectMap();
//        options.put("skipReferenceVariants", cliOptions.genericFillGapsOptions.excludeHomRef);
        options.put(VariantStorageEngine.Options.RESUME.key(), cliOptions.genericFillGapsOptions.resume);
        options.putAll(cliOptions.commonOptions.params);

        variantManager.fillGaps(cliOptions.study, cliOptions.genericFillGapsOptions.samples, options, sessionId);
    }

    private void fillMissing() throws StorageEngineException, IOException, URISyntaxException, VariantAnnotatorException, CatalogException,
            AnalysisExecutionException, IllegalAccessException, InstantiationException, ClassNotFoundException {

        VariantCommandOptions.FillMissingCommandOptions cliOptions = variantCommandOptions.fillMissingCommandOptions;
        VariantStorageManager variantManager = new VariantStorageManager(catalogManager, storageEngineFactory);

        ObjectMap options = new ObjectMap();
        options.put(VariantStorageEngine.Options.RESUME.key(), cliOptions.fillMissingCommandOptions.resume);
        options.putAll(cliOptions.commonOptions.params);

        variantManager.fillMissing(cliOptions.study, cliOptions.fillMissingCommandOptions.overwrite, options, sessionId);
    }

    private void samples() throws Exception {

        VariantCommandOptions.VariantSamplesFilterCommandOptions cliOptions = variantCommandOptions.samplesFilterCommandOptions;

//        Map<Long, String> studyIds = getStudyIds(sessionId);
        Query query = VariantQueryCommandUtils.parseBasicVariantQuery(cliOptions.variantQueryOptions, new Query());

        VariantStorageManager variantManager = new VariantStorageManager(catalogManager, storageEngineFactory);

        VariantSampleFilter variantSampleFilter = new VariantSampleFilter(variantManager.iterable(sessionId));

        if (StringUtils.isNotEmpty(cliOptions.samples)) {
            query.append(VariantQueryParam.INCLUDE_SAMPLE.key(), Arrays.asList(cliOptions.samples.split(",")));
        }
        if (StringUtils.isNotEmpty(cliOptions.study)) {
            query.append(VariantQueryParam.STUDY.key(), cliOptions.study);
        }

        List<String> genotypes = Arrays.asList(cliOptions.genotypes.split(","));
        if (cliOptions.all) {
            Collection<String> samplesInAllVariants = variantSampleFilter.getSamplesInAllVariants(query, genotypes);
            System.out.println("##Samples in ALL variants with genotypes " + genotypes);
            for (String sample : samplesInAllVariants) {
                System.out.println(sample);
            }
        } else {
            Map<String, Set<Variant>> samplesInAnyVariants = variantSampleFilter.getSamplesInAnyVariants(query, genotypes);
            System.out.println("##Samples in ANY variants with genotypes " + genotypes);
            Set<Variant> variants = new TreeSet<>((v1, o2) -> v1.getStart().compareTo(o2.getStart()));
            samplesInAnyVariants.forEach((sample, v) -> variants.addAll(v));

            System.out.print(StringUtils.rightPad("#SAMPLE", 10));
//            System.out.print("|");
            for (Variant variant : variants) {
                System.out.print(StringUtils.center(variant.toString(), 15));
//                System.out.print("|");
            }
            System.out.println();
            samplesInAnyVariants.forEach((sample, v) -> {
                System.out.print(StringUtils.rightPad(sample, 10));
//                System.out.print("|");
                for (Variant variant : variants) {
                    if (v.contains(variant)) {
                        System.out.print(StringUtils.center("X", 15));
                    } else {
                        System.out.print(StringUtils.center("-", 15));
                    }
//                    System.out.print("|");
                }
                System.out.println();
            });

        }
    }

    private void histogram() throws Exception {
        VariantCommandOptions.VariantHistogramCommandOptions cliOptions = variantCommandOptions.histogramCommandOptions;
        ObjectMap params = new ObjectMap();
        params.putAll(cliOptions.commonOptions.params);
        params.put(VariantHistogramAnalysis.INTERVAL, cliOptions.interval.toString());
        params.put(VariantHistogramAnalysis.OUTDIR, cliOptions.outdir);
        Query query = VariantQueryCommandUtils.parseBasicVariantQuery(cliOptions.variantQueryOptions, new Query());
        params.putAll(query);

        String userId1 = catalogManager.getUserManager().getUserId(sessionId);
        new PluginExecutor(catalogManager, sessionId)
                .execute(VariantHistogramAnalysis.class, "default", catalogManager.getStudyManager().resolveId(cliOptions.study, userId1).getUid(), params);
    }
}<|MERGE_RESOLUTION|>--- conflicted
+++ resolved
@@ -292,11 +292,8 @@
         queryOptions.put(VariantAnnotationManager.OVERWRITE_ANNOTATIONS, cliOptions.genericVariantIndexOptions.overwriteAnnotations);
         queryOptions.put(VariantStorageEngine.Options.RESUME.key(), cliOptions.genericVariantIndexOptions.resume);
         queryOptions.put(VariantStorageEngine.Options.LOAD_SPLIT_DATA.key(), cliOptions.genericVariantIndexOptions.loadSplitData);
-<<<<<<< HEAD
         queryOptions.put(VariantStorageEngine.Options.POST_LOAD_CHECK_SKIP.key(), cliOptions.genericVariantIndexOptions.skipPostLoadCheck);
-=======
         queryOptions.put(VariantStorageEngine.Options.INDEX_SEARCH.key(), cliOptions.genericVariantIndexOptions.indexSearch);
->>>>>>> 77f7421d
         queryOptions.putAll(cliOptions.commonOptions.params);
 
         VariantStorageManager variantManager = new VariantStorageManager(catalogManager, storageEngineFactory);
@@ -319,11 +316,10 @@
             Query query = new Query();
             query.putIfNotEmpty(VariantCatalogQueryUtils.PROJECT.key(), cliOptions.project);
             query.putIfNotEmpty(VariantQueryParam.REGION.key(), cliOptions.region);
-            variantManager.searchIndex(query, queryOptions, sessionId);
-        }
-    }
-
-<<<<<<< HEAD
+            variantManager.searchIndex(query, queryOptions, cliOptions.overwrite, sessionId);
+        }
+    }
+
     private void secondaryIndexRemove() throws CatalogException, AnalysisExecutionException, IOException, ClassNotFoundException, StorageEngineException,
             InstantiationException, IllegalAccessException, URISyntaxException, VariantSearchException {
         VariantCommandOptions.VariantSecondaryIndexRemoveCommandOptions cliOptions = variantCommandOptions.variantSecondaryIndexRemoveCommandOptions;
@@ -334,17 +330,6 @@
         VariantStorageManager variantManager = new VariantStorageManager(catalogManager, storageEngineFactory);
 
         variantManager.removeSearchIndexSamples(cliOptions.study, Arrays.asList(cliOptions.sample.split(",")), queryOptions, sessionId);
-=======
-        Query query = new Query();
-        query.putIfNotEmpty(VariantCatalogQueryUtils.PROJECT.key(), project);
-        query.putIfNotEmpty(VariantQueryParam.STUDY.key(), cliOptions.study);
-        query.putIfNotEmpty(VariantQueryParam.REGION.key(), cliOptions.region);
-        query.putIfNotEmpty(VariantQueryParam.GENE.key(), cliOptions.gene);
-        query.putIfNotEmpty(VariantQueryParam.SAMPLE.key(), cliOptions.sample);
-        query.putIfNotEmpty(VariantQueryParam.FILE.key(), cliOptions.file);
-        query.putIfNotEmpty(VariantQueryParam.COHORT.key(), cliOptions.cohort);
-        variantManager.searchIndex(query, queryOptions, cliOptions.overwrite, sessionId);
->>>>>>> 77f7421d
     }
 
     private void stats() throws CatalogException, AnalysisExecutionException, IOException, ClassNotFoundException,
