--- conflicted
+++ resolved
@@ -887,52 +887,7 @@
 //
 //    }
 
-<<<<<<< HEAD
-
-=======
-    /*
-     *  Tools SUB-COMMANDS
-     */
-
-
-    @Parameters(commandNames = {"install"}, commandDescription = "Install and check a new tool")
-    public class InstallToolCommandOptions extends CatalogDatabaseCommandOptions {
-
-        @ParametersDelegate
-        public GeneralCliOptions.CommonCommandOptions commonOptions = AnalysisCliOptionsParser.this.commonCommandOptions;
-
-
-        @Parameter(names = {"-i", "--input"}, description = "File with the new tool to be installed", required = true, arity = 1)
-        public String study;
-
-    }
-
-    @Parameters(commandNames = {"list"}, commandDescription = "Print a summary list of all tools")
-    public class ListToolCommandOptions extends CatalogDatabaseCommandOptions {
-
-        @ParametersDelegate
-        public GeneralCliOptions.CommonCommandOptions commonOptions = AnalysisCliOptionsParser.this.commonCommandOptions;
-
-
-        @Parameter(names = {"--filter"}, description = "Some kind of filter", arity = 1)
-        public String study;
-
-    }
-
-    @Parameters(commandNames = {"show"}, commandDescription = "Show a summary of the tool")
-    public class ShowToolCommandOptions extends CatalogDatabaseCommandOptions {
-
-        @ParametersDelegate
-        public GeneralCliOptions.CommonCommandOptions commonOptions = AnalysisCliOptionsParser.this.commonCommandOptions;
-
-
-        @Parameter(names = {"--tool-id"}, description = "Full name of the study where the file is classified", arity = 1)
-        public String study;
-
-    }
-
     @Override
->>>>>>> 4a209778
     public void printUsage() {
         String parsedCommand = getCommand();
         if (parsedCommand.isEmpty()) {
