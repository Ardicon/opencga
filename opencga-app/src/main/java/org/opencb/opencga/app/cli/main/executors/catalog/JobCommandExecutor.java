--- conflicted
+++ resolved
@@ -151,13 +151,8 @@
 
     private void top() throws Exception {
         JobCommandOptions.TopCommandOptions c = jobsCommandOptions.topCommandOptions;
-<<<<<<< HEAD
-        String study = resolveStudy(jobsCommandOptions.searchCommandOptions.study);
+        String study = resolveStudy(c.study);
         new JobsTopManager(openCGAClient, study, c.iterations, c.jobsLimit, c.delay).run();
-=======
-        String study = resolveStudy(c.study);
-        new JobsTop(openCGAClient, study, c.iterations, c.jobsLimit, c.delay).run();
->>>>>>> a7b28c7d
     }
 
     private RestResponse<Job> delete() throws ClientException {
