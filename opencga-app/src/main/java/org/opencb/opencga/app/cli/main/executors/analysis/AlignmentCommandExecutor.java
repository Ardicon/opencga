--- conflicted
+++ resolved
@@ -26,11 +26,6 @@
 import org.ga4gh.models.ReadAlignment;
 import org.opencb.biodata.models.alignment.RegionCoverage;
 import org.opencb.biodata.tools.alignment.converters.SAMRecordToAvroReadAlignmentBiConverter;
-<<<<<<< HEAD
-import org.opencb.commons.datastore.core.DataResponse;
-=======
-import org.opencb.biodata.tools.alignment.stats.AlignmentGlobalStats;
->>>>>>> c4c94a24
 import org.opencb.commons.datastore.core.ObjectMap;
 import org.opencb.commons.datastore.core.QueryOptions;
 import org.opencb.opencga.analysis.wrappers.BwaWrapperAnalysis;
@@ -292,42 +287,21 @@
     // STATS: run, info and query
     //-------------------------------------------------------------------------
 
-    private DataResponse statsRun() throws IOException {
+    private RestResponse<Job> statsRun() throws IOException {
         AlignmentCommandOptions.StatsAlignmentCommandOptions cliOptions = alignmentCommandOptions.statsAlignmentCommandOptions;
 
-<<<<<<< HEAD
         return openCGAClient.getAlignmentClient().statsRun(cliOptions.study, cliOptions.inputFile);
     }
 
-    private DataResponse<String> statsInfo() throws IOException {
+    private RestResponse<String> statsInfo() throws IOException {
         AlignmentCommandOptions.StatsInfoAlignmentCommandOptions cliOptions = alignmentCommandOptions.statsInfoAlignmentCommandOptions;
-=======
-    private RestResponse stats() throws CatalogException, IOException {
-        ObjectMap objectMap = new ObjectMap();
-//        objectMap.putIfNotNull("fileId", alignmentCommandOptions.statsAlignmentCommandOptions.fileId);
-        objectMap.putIfNotNull("sid", alignmentCommandOptions.statsAlignmentCommandOptions.commonOptions.token);
-        objectMap.putIfNotNull("study", alignmentCommandOptions.statsAlignmentCommandOptions.study);
-        objectMap.putIfNotNull("region", alignmentCommandOptions.statsAlignmentCommandOptions.region);
-        objectMap.putIfNotNull("minMapQ", alignmentCommandOptions.statsAlignmentCommandOptions.minMappingQuality);
-        if (alignmentCommandOptions.statsAlignmentCommandOptions.contained) {
-            objectMap.put("contained", alignmentCommandOptions.statsAlignmentCommandOptions.contained);
-        }
-
-        OpenCGAClient openCGAClient = new OpenCGAClient(clientConfiguration);
-        RestResponse<AlignmentGlobalStats> globalStats = openCGAClient.getAlignmentClient()
-                .stats(alignmentCommandOptions.statsAlignmentCommandOptions.fileId, objectMap);
->>>>>>> c4c94a24
 
         return openCGAClient.getAlignmentClient().statsInfo(cliOptions.study, cliOptions.inputFile);
     }
 
-<<<<<<< HEAD
-    private DataResponse<File> statsQuery() throws IOException {
+    private RestResponse<File> statsQuery() throws IOException {
         AlignmentCommandOptions.StatsQueryAlignmentCommandOptions cliOptions = alignmentCommandOptions.statsQueryAlignmentCommandOptions;
 
-=======
-    private RestResponse coverage() throws CatalogException, IOException {
->>>>>>> c4c94a24
         ObjectMap objectMap = new ObjectMap();
         objectMap.putIfNotNull(STUDY_PARAM, cliOptions.study);
         objectMap.putIfNotNull(RAW_TOTAL_SEQUENCES, cliOptions.rawTotalSequences);
@@ -360,27 +334,21 @@
     // STATS: run, info and query
     //-------------------------------------------------------------------------
 
-    private DataResponse<Job> coverageRun() throws IOException {
+    private RestResponse<Job> coverageRun() throws IOException {
         AlignmentCommandOptions.CoverageAlignmentCommandOptions cliOptions = alignmentCommandOptions.coverageAlignmentCommandOptions;
 
         return openCGAClient.getAlignmentClient().coverageRun(cliOptions.study, cliOptions.inputFile, cliOptions.windowSize);
     }
 
-    private DataResponse<RegionCoverage> coverageQuery() throws IOException {
+    private RestResponse<RegionCoverage> coverageQuery() throws IOException {
         AlignmentCommandOptions.CoverageQueryAlignmentCommandOptions cliOptions = alignmentCommandOptions.coverageQueryAlignmentCommandOptions;
 
         return openCGAClient.getAlignmentClient().coverageQuery(cliOptions.study, cliOptions.inputFile, cliOptions.region, cliOptions.gene,
                 cliOptions.geneOffset, cliOptions.onlyExons, cliOptions.exonOffset, cliOptions.range, cliOptions.windowSize);
     }
 
-<<<<<<< HEAD
-    private DataResponse<RegionCoverage> coverageLog2Ratio() throws IOException {
+    private RestResponse<RegionCoverage> coverageLog2Ratio() throws IOException {
         AlignmentCommandOptions.CoverageLog2RatioAlignmentCommandOptions cliOptions = alignmentCommandOptions.coverageLog2RatioAlignmentCommandOptions;
-=======
-        OpenCGAClient openCGAClient = new OpenCGAClient(clientConfiguration);
-        RestResponse<RegionCoverage> globalStats = openCGAClient.getAlignmentClient()
-                .coverage(alignmentCommandOptions.coverageAlignmentCommandOptions.fileId, objectMap);
->>>>>>> c4c94a24
 
         return openCGAClient.getAlignmentClient().coverageLog2Ratio(cliOptions.study, cliOptions.inputFile1, cliOptions.inputFile2, cliOptions.region,
                 cliOptions.gene, cliOptions.geneOffset, cliOptions.onlyExons, cliOptions.exonOffset, cliOptions.windowSize);
