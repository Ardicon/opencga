--- conflicted
+++ resolved
@@ -408,13 +408,8 @@
 
     // BWA
 
-<<<<<<< HEAD
     private RestResponse<Job> bwa() throws ClientException {
-        ObjectMap params = new AlignmentAnalysisWSService.BwaRunParams(
-=======
-    private RestResponse<Job> bwa() throws IOException {
         ObjectMap params = new AlignmentWebService.BwaRunParams(
->>>>>>> 081a60d2
                 alignmentCommandOptions.bwaCommandOptions.command,
                 alignmentCommandOptions.bwaCommandOptions.fastaFile,
                 alignmentCommandOptions.bwaCommandOptions.indexBaseFile,
@@ -431,13 +426,8 @@
 
     // Samtools
 
-<<<<<<< HEAD
     private RestResponse<Job> samtools() throws ClientException {
-        ObjectMap params = new AlignmentAnalysisWSService.SamtoolsRunParams(
-=======
-    private RestResponse<Job> samtools() throws IOException {
         ObjectMap params = new AlignmentWebService.SamtoolsRunParams(
->>>>>>> 081a60d2
                 alignmentCommandOptions.samtoolsCommandOptions.command,
                 alignmentCommandOptions.samtoolsCommandOptions.inputFile,
                 alignmentCommandOptions.samtoolsCommandOptions.outputFilename,
@@ -458,13 +448,8 @@
 
     // Deeptools
 
-<<<<<<< HEAD
     private RestResponse<Job> deeptools() throws ClientException {
-        ObjectMap params = new AlignmentAnalysisWSService.DeeptoolsRunParams(
-=======
-    private RestResponse<Job> deeptools() throws IOException {
         ObjectMap params = new AlignmentWebService.DeeptoolsRunParams(
->>>>>>> 081a60d2
                 alignmentCommandOptions.deeptoolsCommandOptions.executable,
                 alignmentCommandOptions.deeptoolsCommandOptions.bamFile,
                 alignmentCommandOptions.deeptoolsCommandOptions.outdir,
@@ -476,13 +461,8 @@
 
     // FastQC
 
-<<<<<<< HEAD
     private RestResponse<Job> fastqc() throws ClientException {
-        ObjectMap params = new AlignmentAnalysisWSService.FastqcRunParams(
-=======
-    private RestResponse<Job> fastqc() throws IOException {
         ObjectMap params = new AlignmentWebService.FastqcRunParams(
->>>>>>> 081a60d2
                 alignmentCommandOptions.fastqcCommandOptions.file,
                 alignmentCommandOptions.fastqcCommandOptions.outdir,
                 alignmentCommandOptions.fastqcCommandOptions.commonOptions.params
