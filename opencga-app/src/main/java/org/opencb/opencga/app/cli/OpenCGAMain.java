package org.opencb.opencga.app.cli;


import com.beust.jcommander.ParameterException;
<<<<<<< HEAD
=======
import java.io.FileInputStream;
import java.io.IOException;
import java.io.InputStreamReader;
import java.nio.file.Path;
import java.nio.file.Paths;
import java.util.ArrayList;
import java.util.List;
import java.util.Properties;
>>>>>>> 97d436d7
import org.opencb.biodata.formats.pedigree.io.PedigreePedReader;
import org.opencb.biodata.formats.pedigree.io.PedigreeReader;
import org.opencb.biodata.formats.variant.io.VariantReader;
import org.opencb.biodata.formats.variant.io.VariantWriter;
import org.opencb.biodata.formats.variant.vcf4.VcfRecord;
import org.opencb.biodata.formats.variant.vcf4.io.VariantVcfReader;
import org.opencb.biodata.formats.variant.vcf4.io.VcfRawReader;
import org.opencb.biodata.formats.variant.vcf4.io.VcfRawWriter;
import org.opencb.biodata.models.variant.Variant;
import org.opencb.biodata.models.variant.VariantAggregatedVcfFactory;
import org.opencb.biodata.models.variant.VariantSource;
import org.opencb.biodata.models.variant.VariantVcfEVSFactory;
import org.opencb.commons.containers.list.SortedList;
import org.opencb.commons.io.DataWriter;
import org.opencb.commons.run.Runner;
import org.opencb.commons.run.Task;
import org.opencb.opencga.app.cli.OptionsParser.Command;
import org.opencb.opencga.app.cli.OptionsParser.CommandCreateAccessions;
import org.opencb.opencga.app.cli.OptionsParser.CommandLoadVariants;
import org.opencb.opencga.app.cli.OptionsParser.CommandTransformVariants;
<<<<<<< HEAD
import org.opencb.opencga.lib.auth.IllegalOpenCGACredentialsException;
import org.opencb.opencga.lib.auth.MongoCredentials;
import org.opencb.opencga.lib.auth.OpenCGACredentials;
=======
import org.opencb.opencga.lib.auth.*;
import org.opencb.opencga.lib.tools.accession.CreateAccessionTask;
>>>>>>> 97d436d7
import org.opencb.opencga.storage.variant.json.VariantJsonReader;
import org.opencb.opencga.storage.variant.json.VariantJsonWriter;
import org.opencb.opencga.storage.variant.mongodb.VariantMongoWriter;
import org.opencb.variant.lib.runners.VariantRunner;
import org.opencb.variant.lib.runners.tasks.VariantEffectTask;
import org.opencb.variant.lib.runners.tasks.VariantStatsTask;
<<<<<<< HEAD

import java.io.FileInputStream;
import java.io.IOException;
import java.io.InputStreamReader;
import java.nio.file.Path;
import java.nio.file.Paths;
import java.util.ArrayList;
import java.util.List;
import java.util.Properties;
import java.util.logging.Level;
import java.util.logging.Logger;

//import org.opencb.opencga.storage.variant.VariantVcfHbaseWriter;
=======
>>>>>>> 97d436d7

/**
 * @author Cristina Yenyxe Gonzalez Garcia
 */
public class OpenCGAMain {

    public static void main(String[] args) throws IOException, InterruptedException, IllegalOpenCGACredentialsException {
        OptionsParser parser = new OptionsParser();
        // If no arguments are provided, or -h/--help is the first argument, the usage is shown
        if (args.length == 0 || args[0].equals("-h") || args[0].equals("--help")) {
            System.out.println(parser.usage());
            return;
        }

        Command command = null;
        try {
            switch (parser.parse(args)) {
                case "create-accessions":
                    command = parser.getAccessionsCommand();
                    break;
                case "load-variants":
                    command = parser.getLoadCommand();
                    break;
                case "transform-variants":
                    command = parser.getTransformCommand();
                    break;
                default:
                    System.out.println("Command not implemented");
                    System.exit(1);
            }
        } catch (ParameterException ex) {
            System.out.println(ex.getMessage());
            System.out.println(parser.usage());
            System.exit(1);
        }
<<<<<<< HEAD

        if (command instanceof CommandLoadVariants) {
=======
        
        if (command instanceof CommandCreateAccessions) {
            CommandCreateAccessions c = (CommandCreateAccessions) command;
            
            Path variantsPath = Paths.get(c.input);
            Path outdir = c.outdir != null ? Paths.get(c.outdir) : null;
            
            VariantSource source = new VariantSource(variantsPath.getFileName().toString(), null, c.studyId, null);
            createAccessionIds(variantsPath, source, c.prefix, c.resumeFromAccession, outdir);
            
        } else if (command instanceof CommandLoadVariants) {
>>>>>>> 97d436d7
            CommandLoadVariants c = (CommandLoadVariants) command;

            Path variantsPath = Paths.get(c.input + ".variants.json.gz");
            Path filePath = Paths.get(c.input + ".file.json.gz");

            VariantSource source = new VariantSource(variantsPath.getFileName().toString(), null, null, null);
            indexVariants("load", source, variantsPath, filePath, null, c.backend, Paths.get(c.credentials), c.includeEffect, c.includeStats, c.includeSamples, null);

        } else if (command instanceof CommandTransformVariants) {
            CommandTransformVariants c = (CommandTransformVariants) command;

            Path variantsPath = Paths.get(c.file);
            Path pedigreePath = c.pedigree != null ? Paths.get(c.pedigree) : null;
            Path outdir = c.outdir != null ? Paths.get(c.outdir) : null;

            VariantSource source = new VariantSource(variantsPath.getFileName().toString(), c.fileId, c.studyId, c.study);
            indexVariants("transform", source, variantsPath, pedigreePath, outdir, "json", null, c.includeEffect, c.includeStats, c.includeSamples, c.aggregated);
        }
    }

<<<<<<< HEAD
    private static void indexVariants(String step, VariantSource source, Path mainFilePath, Path auxiliaryFilePath, Path outdir, String backend,
                                      Path credentialsPath, boolean includeEffect, boolean includeStats, boolean includeSamples, String aggregated)
=======
    
    private static void createAccessionIds(Path variantsPath, VariantSource source, String globalPrefix, String fromAccession, Path outdir) throws IOException {
        String studyId = source.getStudyId();
        String studyPrefix = studyId.substring(studyId.length() - 6);
        VcfRawReader reader = new VcfRawReader(variantsPath.toString());
        
        List<DataWriter> writers = new ArrayList<>();
        writers.add(new VcfRawWriter(reader, outdir.toString() + "/" + variantsPath.getFileName() + ".out"));
        
        List<Task<VcfRecord>> taskList = new ArrayList<>();
        taskList.add(new CreateAccessionTask(source, globalPrefix, studyPrefix, fromAccession));
        
        Runner vr = new Runner(reader, writers, taskList);
        
        System.out.println("Accessioning variants with prefix " + studyPrefix + "...");
        vr.run();
        System.out.println("Variants accessioned!");
    }

    
    private static void indexVariants(String step, VariantSource source, Path mainFilePath, Path auxiliaryFilePath, Path outdir, String backend, 
                                      Path credentialsPath, boolean includeEffect, boolean includeStats, boolean includeSamples) 
>>>>>>> 97d436d7
            throws IOException, IllegalOpenCGACredentialsException {

        VariantReader reader;
        PedigreeReader pedReader = ("transform".equals(step) && auxiliaryFilePath != null) ?
                new PedigreePedReader(auxiliaryFilePath.toString()) : null;

        if (source.getFileName().endsWith(".vcf") || source.getFileName().endsWith(".vcf.gz")) {

            if (aggregated != null) {
                includeStats = false;
                switch (aggregated.toLowerCase()) {
                    case "basic":
                        reader = new VariantVcfReader(source, mainFilePath.toAbsolutePath().toString(), new VariantAggregatedVcfFactory());
                        break;
                    case "evs":
                        reader = new VariantVcfReader(source, mainFilePath.toAbsolutePath().toString(), new VariantVcfEVSFactory());
                        break;
                    default:
                        reader = new VariantVcfReader(source, mainFilePath.toAbsolutePath().toString());

                }
            } else {
                reader = new VariantVcfReader(source, mainFilePath.toAbsolutePath().toString());
            }
        } else if (source.getFileName().endsWith(".json") || source.getFileName().endsWith(".json.gz")) {
            assert (auxiliaryFilePath != null);
            reader = new VariantJsonReader(source, mainFilePath.toAbsolutePath().toString(), auxiliaryFilePath.toAbsolutePath().toString());
        } else {
            throw new IOException("Variants input file format not supported");
        }

        List<VariantWriter> writers = new ArrayList<>();

        List<Task<Variant>> taskList = new SortedList<>();

        // TODO Restore when SQLite and Monbase are once again ready!!
        if (backend.equalsIgnoreCase("mongo")) {
            Properties properties = new Properties();
            properties.load(new InputStreamReader(new FileInputStream(credentialsPath.toString())));
            OpenCGACredentials credentials = new MongoCredentials(properties);
            writers.add(new VariantMongoWriter(source, (MongoCredentials) credentials,
                    properties.getProperty("collection_variants", "variants"),
                    properties.getProperty("collection_files", "files")));
        } else if (backend.equalsIgnoreCase("json")) {
//            credentials = new MongoCredentials(properties);
            writers.add(new VariantJsonWriter(source, outdir));
        }/* else if (backend.equalsIgnoreCase("sqlite")) {
            credentials = new SqliteCredentials(properties);
            writers.add(new VariantVcfSqliteWriter((SqliteCredentials) credentials));
        } else if (backend.equalsIgnoreCase("monbase")) {
            credentials = new MonbaseCredentials(properties);
            writers.add(new VariantVcfMonbaseDataWriter(source, "opencga-hsapiens", (MonbaseCredentials) credentials));// TODO Restore when SQLite and Monbase are once again ready!!
        } */


        // If a JSON file is provided, then stats and effects do not need to be recalculated
        if (!source.getFileName().endsWith(".json") && !source.getFileName().endsWith(".json.gz")) {
            if (includeEffect) {
                taskList.add(new VariantEffectTask());
            }

            if (includeStats) {
                taskList.add(new VariantStatsTask(reader, source));
            }
        }

        for (VariantWriter variantWriter : writers) {
            variantWriter.includeSamples(includeSamples);
            variantWriter.includeEffect(includeEffect);
            variantWriter.includeStats(includeStats);
        }

        VariantRunner vr = new VariantRunner(source, reader, pedReader, writers, taskList);

        System.out.println("Indexing variants...");
        vr.run();
        System.out.println("Variants indexed!");
    }

    private static void indexAlignments(String study, Path filePath, String backend, Path credentialsPath, boolean includeCoverage) {
        throw new UnsupportedOperationException("Not supported yet."); //To change body of generated methods, choose Tools | Templates.
    }

}<|MERGE_RESOLUTION|>--- conflicted
+++ resolved
@@ -2,8 +2,6 @@
 
 
 import com.beust.jcommander.ParameterException;
-<<<<<<< HEAD
-=======
 import java.io.FileInputStream;
 import java.io.IOException;
 import java.io.InputStreamReader;
@@ -12,7 +10,6 @@
 import java.util.ArrayList;
 import java.util.List;
 import java.util.Properties;
->>>>>>> 97d436d7
 import org.opencb.biodata.formats.pedigree.io.PedigreePedReader;
 import org.opencb.biodata.formats.pedigree.io.PedigreeReader;
 import org.opencb.biodata.formats.variant.io.VariantReader;
@@ -33,36 +30,15 @@
 import org.opencb.opencga.app.cli.OptionsParser.CommandCreateAccessions;
 import org.opencb.opencga.app.cli.OptionsParser.CommandLoadVariants;
 import org.opencb.opencga.app.cli.OptionsParser.CommandTransformVariants;
-<<<<<<< HEAD
-import org.opencb.opencga.lib.auth.IllegalOpenCGACredentialsException;
-import org.opencb.opencga.lib.auth.MongoCredentials;
-import org.opencb.opencga.lib.auth.OpenCGACredentials;
-=======
 import org.opencb.opencga.lib.auth.*;
 import org.opencb.opencga.lib.tools.accession.CreateAccessionTask;
->>>>>>> 97d436d7
 import org.opencb.opencga.storage.variant.json.VariantJsonReader;
 import org.opencb.opencga.storage.variant.json.VariantJsonWriter;
 import org.opencb.opencga.storage.variant.mongodb.VariantMongoWriter;
 import org.opencb.variant.lib.runners.VariantRunner;
 import org.opencb.variant.lib.runners.tasks.VariantEffectTask;
 import org.opencb.variant.lib.runners.tasks.VariantStatsTask;
-<<<<<<< HEAD
-
-import java.io.FileInputStream;
-import java.io.IOException;
-import java.io.InputStreamReader;
-import java.nio.file.Path;
-import java.nio.file.Paths;
-import java.util.ArrayList;
-import java.util.List;
-import java.util.Properties;
-import java.util.logging.Level;
-import java.util.logging.Logger;
-
 //import org.opencb.opencga.storage.variant.VariantVcfHbaseWriter;
-=======
->>>>>>> 97d436d7
 
 /**
  * @author Cristina Yenyxe Gonzalez Garcia
@@ -98,11 +74,6 @@
             System.out.println(parser.usage());
             System.exit(1);
         }
-<<<<<<< HEAD
-
-        if (command instanceof CommandLoadVariants) {
-=======
-        
         if (command instanceof CommandCreateAccessions) {
             CommandCreateAccessions c = (CommandCreateAccessions) command;
             
@@ -113,7 +84,6 @@
             createAccessionIds(variantsPath, source, c.prefix, c.resumeFromAccession, outdir);
             
         } else if (command instanceof CommandLoadVariants) {
->>>>>>> 97d436d7
             CommandLoadVariants c = (CommandLoadVariants) command;
 
             Path variantsPath = Paths.get(c.input + ".variants.json.gz");
@@ -134,11 +104,6 @@
         }
     }
 
-<<<<<<< HEAD
-    private static void indexVariants(String step, VariantSource source, Path mainFilePath, Path auxiliaryFilePath, Path outdir, String backend,
-                                      Path credentialsPath, boolean includeEffect, boolean includeStats, boolean includeSamples, String aggregated)
-=======
-    
     private static void createAccessionIds(Path variantsPath, VariantSource source, String globalPrefix, String fromAccession, Path outdir) throws IOException {
         String studyId = source.getStudyId();
         String studyPrefix = studyId.substring(studyId.length() - 6);
@@ -158,9 +123,8 @@
     }
 
     
-    private static void indexVariants(String step, VariantSource source, Path mainFilePath, Path auxiliaryFilePath, Path outdir, String backend, 
-                                      Path credentialsPath, boolean includeEffect, boolean includeStats, boolean includeSamples) 
->>>>>>> 97d436d7
+    private static void indexVariants(String step, VariantSource source, Path mainFilePath, Path auxiliaryFilePath, Path outdir, String backend,
+                                      Path credentialsPath, boolean includeEffect, boolean includeStats, boolean includeSamples, String aggregated)
             throws IOException, IllegalOpenCGACredentialsException {
 
         VariantReader reader;
