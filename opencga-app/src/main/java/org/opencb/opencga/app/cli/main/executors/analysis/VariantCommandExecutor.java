--- conflicted
+++ resolved
@@ -335,10 +335,9 @@
         }
     }
 
-<<<<<<< HEAD
     private void printVcf(VariantQueryResult<Variant> variantQueryResult, Iterator<VariantProto.Variant> variantIterator, String study, List<String> samples, List<String> annotations, PrintStream outputStream) {
 //        logger.debug("Samples from variantQueryResult: {}", variantQueryResult.getSamples());
-
+//
 //        Map<String, List<String>> samplePerStudy = new HashMap<>();
 //        // Aggregated studies do not contain samples
 //        if (variantQueryResult.getSamples() != null) {
@@ -360,7 +359,7 @@
 //            if (study.contains(":")) {
 //                study = study.split(":")[1];
 //            } else {
-//                if (clientConfiguration.getAlias().get(study) != null) {
+//                if (clientConfiguration.getAlias() != null && clientConfiguration.getAlias().get(study) != null) {
 //                    study = clientConfiguration.getAlias().get(study);
 //                    if (study.contains(":")) {
 //                        study = study.split(":")[1];
@@ -374,47 +373,6 @@
 //        if (samples == null) {
 //            samples = new ArrayList<>();
 //        }
-=======
-    private void printVcf(VariantQueryResult<Variant> variantQueryResult, String study, List<String> annotations, PrintStream outputStream) {
-        logger.debug("Samples from variantQueryResult: {}", variantQueryResult.getSamples());
-
-        Map<String, List<String>> samplePerStudy = new HashMap<>();
-        // Aggregated studies do not contain samples
-        if (variantQueryResult.getSamples() != null) {
-            // We have to remove the user and project from the Study name
-            variantQueryResult.getSamples().forEach((st, sampleList) -> {
-                String study1 = st.split(":")[1];
-                samplePerStudy.put(study1, sampleList);
-            });
-        }
-
-        // Prepare samples for the VCF header
-        List<String> samples = null;
-        if (StringUtils.isEmpty(study)) {
-            if (samplePerStudy.size() == 1) {
-                study = samplePerStudy.keySet().iterator().next();
-                samples = samplePerStudy.get(study);
-            }
-        } else {
-            if (study.contains(":")) {
-                study = study.split(":")[1];
-            } else {
-                if (clientConfiguration.getAlias() != null && clientConfiguration.getAlias().get(study) != null) {
-                    study = clientConfiguration.getAlias().get(study);
-                    if (study.contains(":")) {
-                        study = study.split(":")[1];
-                    }
-                }
-            }
-            samples = samplePerStudy.get(study);
-        }
-
-        // TODO move this to biodata
-        if (samples == null) {
-            samples = new ArrayList<>();
-        }
->>>>>>> 905de76d
-
 
         // Prepare other VCF fields
         List<String> cohorts = new ArrayList<>(); // Arrays.asList("ALL", "MXL");
@@ -477,34 +435,26 @@
         VCFHeader vcfHeader = VcfUtils.createVCFHeader(cohorts, annotations, formats, formatTypes, formatDescriptions, samples, null);
         VariantContextWriter variantContextWriter = VcfUtils.createVariantContextWriter(outputStream, vcfHeader.getSequenceDictionary(), null);
         variantContextWriter.writeHeader(vcfHeader);
-<<<<<<< HEAD
 
         if (variantQueryResult != null) {
             VariantContextToAvroVariantConverter variantContextToAvroVariantConverter = new VariantContextToAvroVariantConverter(study, samples, annotations);
             for (Variant variant : variantQueryResult.getResult()) {
+                // FIXME: This should not be needed! VariantContextToAvroVariantConverter must be fixed
+                if (variant.getStudies().isEmpty()) {
+                    StudyEntry studyEntry = new StudyEntry(study);
+                    studyEntry.getFiles().add(new FileEntry("", null, Collections.emptyMap()));
+                    variant.addStudyEntry(studyEntry);
+                }
+
                 VariantContext variantContext = variantContextToAvroVariantConverter.from(variant);
                 variantContextWriter.add(variantContext);
             }
         } else {
             VariantContextToProtoVariantConverter variantContextToProtoVariantConverter = new VariantContextToProtoVariantConverter(study, samples, annotations);
-//            try (PrintStream printStream = new PrintStream(System.out)) {
                 while (variantIterator.hasNext()) {
                     VariantProto.Variant next = variantIterator.next();
-//                    printStream.println(variantContextToProtoVariantConverter.from(next));
                     variantContextWriter.add(variantContextToProtoVariantConverter.from(next));
                 }
-//            }
-=======
-        for (Variant variant : variantQueryResult.getResult()) {
-            // FIXME: This should not be needed! VariantContextToAvroVariantConverter must be fixed
-            if (variant.getStudies().isEmpty()) {
-                StudyEntry studyEntry = new StudyEntry(study);
-                studyEntry.getFiles().add(new FileEntry("", null, Collections.emptyMap()));
-                variant.addStudyEntry(studyEntry);
-            }
-            VariantContext variantContext = variantContextToAvroVariantConverter.from(variant);
-            variantContextWriter.add(variantContext);
->>>>>>> 905de76d
         }
         variantContextWriter.close();
         outputStream.close();
@@ -532,7 +482,7 @@
             if (study.contains(":")) {
                 study = study.split(":")[1];
             } else {
-                if (clientConfiguration.getAlias().get(study) != null) {
+                if (clientConfiguration.getAlias() != null && clientConfiguration.getAlias().get(study) != null) {
                     study = clientConfiguration.getAlias().get(study);
                     if (study.contains(":")) {
                         study = study.split(":")[1];
