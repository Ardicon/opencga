/*
 * Copyright 2015-2017 OpenCB
 *
 * Licensed under the Apache License, Version 2.0 (the "License");
 * you may not use this file except in compliance with the License.
 * You may obtain a copy of the License at
 *
 *     http://www.apache.org/licenses/LICENSE-2.0
 *
 * Unless required by applicable law or agreed to in writing, software
 * distributed under the License is distributed on an "AS IS" BASIS,
 * WITHOUT WARRANTIES OR CONDITIONS OF ANY KIND, either express or implied.
 * See the License for the specific language governing permissions and
 * limitations under the License.
 */

package org.opencb.opencga.app.cli.internal.options;

import com.beust.jcommander.JCommander;
import com.beust.jcommander.Parameter;
import com.beust.jcommander.Parameters;
import com.beust.jcommander.ParametersDelegate;
import org.opencb.opencga.analysis.wrappers.BwaWrapperAnalysis;
import org.opencb.opencga.analysis.wrappers.DeeptoolsWrapperAnalysis;
import org.opencb.opencga.analysis.wrappers.SamtoolsWrapperAnalysis;
import org.opencb.opencga.app.cli.GeneralCliOptions;

/**
 * Created by imedina on 21/11/16.
 */
@Parameters(commandNames = {"alignment"}, commandDescription = "Implement several tools for the genomic alignment analysis")
public class AlignmentCommandOptions {

    public IndexAlignmentCommandOptions indexAlignmentCommandOptions;
    public QueryAlignmentCommandOptions queryAlignmentCommandOptions;
    public StatsAlignmentCommandOptions statsAlignmentCommandOptions;
    public CoverageAlignmentCommandOptions coverageAlignmentCommandOptions;

    // Wrappers
    public BwaCommandOptions bwaCommandOptions;
    public SamtoolsCommandOptions samtoolsCommandOptions;
    public DeeptoolsCommandOptions deeptoolsCommandOptions;

    public GeneralCliOptions.CommonCommandOptions analysisCommonOptions;
    public JCommander jCommander;

    public AlignmentCommandOptions(GeneralCliOptions.CommonCommandOptions analysisCommonCommandOptions, JCommander jCommander) {
        this.analysisCommonOptions = analysisCommonCommandOptions;
        this.jCommander = jCommander;

        this.indexAlignmentCommandOptions = new IndexAlignmentCommandOptions();
        this.queryAlignmentCommandOptions = new QueryAlignmentCommandOptions();
        this.statsAlignmentCommandOptions = new StatsAlignmentCommandOptions();
        this.coverageAlignmentCommandOptions = new CoverageAlignmentCommandOptions();

        this.bwaCommandOptions = new BwaCommandOptions();
        this.samtoolsCommandOptions = new SamtoolsCommandOptions();
        this.deeptoolsCommandOptions = new DeeptoolsCommandOptions();
    }

    @Parameters(commandNames = {"index"}, commandDescription = "Index alignment file")
    public class IndexAlignmentCommandOptions extends GeneralCliOptions.StudyOption {

        @ParametersDelegate
        public GeneralCliOptions.CommonCommandOptions commonOptions = analysisCommonOptions;


        @Parameter(names = {"-i", "--file"}, description = "Unique ID for the file", required = true, arity = 1)
        public String fileId;

        @Parameter(names = "--skip-coverage", description = "Skip calculating the coverage after creating the .bai file")
        public boolean skipCoverage = false;

        @Parameter(names = "--skip-stats", description = "Skip calculating the bam stats after creating the .bai file")
        public boolean skipStats = false;

        @Parameter(names = {"-o", "--outdir"}, description = "Directory where output files will be saved (optional)", arity = 1)
        public String outdirId;
    }

    @Parameters(commandNames = {"query"}, commandDescription = "Search over indexed alignments")
    public class QueryAlignmentCommandOptions extends GeneralCliOptions.StudyOption {

        @ParametersDelegate
        public GeneralCliOptions.CommonCommandOptions commonOptions = analysisCommonOptions;

        @Parameter(names = {"--rpc"}, description = "RPC method used: {auto, GRPC, REST}. When auto, it will first try with GRPC and if "
                + "that does not work, it will try with REST", required = false, arity = 1)
        public String rpc;

        @Parameter(names = {"--file"}, description = "Id of the alignment file in catalog", required = true, arity = 1)
        public String fileId;

        @Parameter(names = {"--min-mapq"}, description = "Minimum mapping quality", arity = 1)
        public int minMappingQuality;

        @Parameter(names = {"--contained"}, description = "Set flag to select just the alignments completely contained within the "
                + "boundaries of the region", arity = 0)
        public boolean contained;

        @Parameter(names = {"--md-field"}, description = "Force SAM MD optional field to be set with the alignments", arity = 0)
        public boolean mdField;

        @Parameter(names = {"--bin-qualities"}, description = "Compress the nucleotide qualities by using 8 quality levels "
                + "(there will be loss of information)", arity = 0)
        public boolean binQualities;

        @Parameter(names = {"-r", "--region"}, description = "CSV list of regions: {chr}[:{start}-{end}]. example: 2,3:1000000-2000000")
        public String region;

        @Parameter(names = {"--skip"}, description = "Skip some number of elements.", required = false, arity = 1)
        public int skip;

        @Parameter(names = {"--limit"}, description = "Limit the number of returned elements.", required = false, arity = 1)
        public int limit;

        @Parameter(names = {"--count"}, description = "Count results. Do not return elements.", required = false, arity = 0)
        public boolean count;
    }

    @Parameters(commandNames = {"stats"}, commandDescription = "Obtain the global stats of an alignment")
    public class StatsAlignmentCommandOptions extends GeneralCliOptions.StudyOption {

        @ParametersDelegate
        public GeneralCliOptions.CommonCommandOptions commonOptions = analysisCommonOptions;


        @Parameter(names = {"--file"}, description = "Id of the alignment file in catalog", required = true, arity = 1)
        public String fileId;

        @Parameter(names = {"--min-mapq"}, description = "Minimum mapping quality", arity = 1)
        public Integer minMappingQuality;

        @Parameter(names = {"--contained"}, description = "Set flag to select just the alignments completely contained within the "
                + "boundaries of the region", arity = 0)
        public boolean contained;

        @Parameter(names = {"-r", "--region"}, description = "CSV list of regions: {chr}[:{start}-{end}]. example: 2,3:1000000-2000000")
        public String region;
    }

    @Parameters(commandNames = {"coverage"}, commandDescription = "Obtain the coverage of an alignment")
    public class CoverageAlignmentCommandOptions extends GeneralCliOptions.StudyOption {

        @ParametersDelegate
        public GeneralCliOptions.CommonCommandOptions commonOptions = analysisCommonOptions;


        @Parameter(names = {"--file"}, description = "Id of the alignment file in catalog", required = true, arity = 1)
        public String fileId;

        @Parameter(names = {"--min-mapq"}, description = "Minimum mapping quality", arity = 1)
        public Integer minMappingQuality;

        @Parameter(names = {"--contained"}, description = "Set flag to select just the alignments completely contained within the "
                + "boundaries of the region", arity = 0)
        public boolean contained;
        @Parameter(names = {"-r", "--region"}, description = "CSV list of regions: {chr}[:{start}-{end}]. example: 2,3:1000000-2000000")
        public String region;
    }

    //-------------------------------------------------------------------------
    // W R A P P E R S     A N A L Y S I S
    //-------------------------------------------------------------------------

    // BWA

    @Parameters(commandNames = BwaWrapperAnalysis.ID, commandDescription = BwaWrapperAnalysis.DESCRIPTION)
    public class BwaCommandOptions {

        @ParametersDelegate
<<<<<<< HEAD
        public GeneralCliOptions.CommonCommandOptions basicOptions = analysisCommonOptions;
=======
        public GeneralCliOptions.BasicCommonCommandOptions basicCommandOptions = analysisCommonOptions;
>>>>>>> 2ba78dbf

        @Parameter(names = {"-s", "--study"}, description = "Study [[user@]project:]study.", arity = 1)
        public String study;

        @Parameter(names = {"--command"}, description = "BWA comamnd. Valid values: index, mem.")
        public String command;

        @Parameter(names = {"--fasta-file"}, description = "Fasta file.")
        public String fastaFile;

        @Parameter(names = {"--index-base-file"}, description = "Index base file.")
        public String indexBaseFile;

        @Parameter(names = {"--fastq1-file"}, description = "FastQ #1 file.")
        public String fastq1File;

        @Parameter(names = {"--fastq2-file"}, description = "FastQ #2 file.")
        public String fastq2File;

        @Parameter(names = {"--sam-file"}, description = "SAM file.")
        public String samFile;

        @Parameter(names = {"-o", "--outdir"}, description = "Output directory.")
        public String outdir;
    }

    // Samtools

    @Parameters(commandNames = SamtoolsWrapperAnalysis.ID, commandDescription = SamtoolsWrapperAnalysis.DESCRIPTION)
    public class SamtoolsCommandOptions {

        @ParametersDelegate
<<<<<<< HEAD
        public GeneralCliOptions.CommonCommandOptions basicOptions = analysisCommonOptions;
=======
        public GeneralCliOptions.BasicCommonCommandOptions basicCommandOptions = analysisCommonOptions;
>>>>>>> 2ba78dbf

        @Parameter(names = {"-s", "--study"}, description = "Study [[user@]project:]study.", arity = 1)
        public String study;

        @Parameter(names = {"--command"}, description = "Samtools command. Valid values: view, sort, index, stats.")
        public String command;

        @Parameter(names = {"--input-file"}, description = "Input file.")
        public String inputFile;

        @Parameter(names = {"--output-file"}, description = "Output file.")
        public String outputFile;

        @Parameter(names = {"-o", "--outdir"}, description = "Output directory.")
        public String outdir;
    }

    // Deeptools

    @Parameters(commandNames = DeeptoolsWrapperAnalysis.ID, commandDescription = DeeptoolsWrapperAnalysis.DESCRIPTION)
    public class DeeptoolsCommandOptions {

        @ParametersDelegate
<<<<<<< HEAD
        public GeneralCliOptions.CommonCommandOptions basicOptions = analysisCommonOptions;
=======
        public GeneralCliOptions.BasicCommonCommandOptions basicCommandOptions = analysisCommonOptions;
>>>>>>> 2ba78dbf

        @Parameter(names = {"-s", "--study"}, description = "Study [[user@]project:]study.", arity = 1)
        public String study;

        @Parameter(names = {"--executable"}, description = "Deeptools executable. Valid values: bamCoverage.")
        public String executable;

        @Parameter(names = {"--bam-file"}, description = "BAM file.")
        public String bamFile;

        @Parameter(names = {"--coverage-file"}, description = "Coverage file.")
        public String coverageFile;

        @Parameter(names = {"-o", "--outdir"}, description = "Output directory.")
        public String outdir;
    }
}<|MERGE_RESOLUTION|>--- conflicted
+++ resolved
@@ -169,11 +169,7 @@
     public class BwaCommandOptions {
 
         @ParametersDelegate
-<<<<<<< HEAD
-        public GeneralCliOptions.CommonCommandOptions basicOptions = analysisCommonOptions;
-=======
-        public GeneralCliOptions.BasicCommonCommandOptions basicCommandOptions = analysisCommonOptions;
->>>>>>> 2ba78dbf
+        public GeneralCliOptions.CommonCommandOptions commonOptions = analysisCommonOptions;
 
         @Parameter(names = {"-s", "--study"}, description = "Study [[user@]project:]study.", arity = 1)
         public String study;
@@ -206,11 +202,7 @@
     public class SamtoolsCommandOptions {
 
         @ParametersDelegate
-<<<<<<< HEAD
-        public GeneralCliOptions.CommonCommandOptions basicOptions = analysisCommonOptions;
-=======
-        public GeneralCliOptions.BasicCommonCommandOptions basicCommandOptions = analysisCommonOptions;
->>>>>>> 2ba78dbf
+        public GeneralCliOptions.CommonCommandOptions commonOptions = analysisCommonOptions;
 
         @Parameter(names = {"-s", "--study"}, description = "Study [[user@]project:]study.", arity = 1)
         public String study;
@@ -234,11 +226,7 @@
     public class DeeptoolsCommandOptions {
 
         @ParametersDelegate
-<<<<<<< HEAD
-        public GeneralCliOptions.CommonCommandOptions basicOptions = analysisCommonOptions;
-=======
-        public GeneralCliOptions.BasicCommonCommandOptions basicCommandOptions = analysisCommonOptions;
->>>>>>> 2ba78dbf
+        public GeneralCliOptions.CommonCommandOptions commonOptions = analysisCommonOptions;
 
         @Parameter(names = {"-s", "--study"}, description = "Study [[user@]project:]study.", arity = 1)
         public String study;
